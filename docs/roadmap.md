# Windows UI Library Roadmap

WinUI is the native UI platform for Windows 10. This document outlines the prospective roadmap for WinUI through 2020 and into 2021. WinUI is under active development by the Windows developer platform team and the roadmap will continue to evolve based on market changes and customer feedback, so please note that the plans outlined here aren't exhaustive or guaranteed. We welcome your feedback on the roadmap: please feel free to contribute to existing issues or [file a new issue](https://github.com/microsoft/microsoft-ui-xaml/issues).

**Note: For a detailed look at the target availability dates for certain features in WinUI 3, see [our feature roadmap](#winui-30-feature-roadmap).**

WinUI continues to advance and improve across both generations of the technology: 

1. **WinUI 2**: The 2nd generation of the WinUI stack for UWP apps, consisting of a XAML and Visual Layer built directly into the Windows 10 operating system, and a controls library built on top of the OS, delivered via NuGet, and hosted at this repository. 

2. **WinUI 3**: A new, 3rd generation of WinUI that ships the entire WinUI stack decoupled from the operating system and usable in either Win32 or UWP apps.

### Benefits of WinUI 

WinUI provides a number of benefits which makes it the best way to create user interfaces for Windows apps:

1. **The native UI platform of Windows**  
WinUI is the highly-optimized native UI platform used to create Windows itself, now made more broadly available for all developers to use to reach Windows. It's a thoroughly tested and proven UI platform that powers the operating system environment and essential experiences of 1 billion+ Windows 10 PC, XBox One, HoloLens, Surface Hub and other devices.

2. **The latest advancements in Fluent Design**  
WinUI is Microsoft's main focus for native, accessible Windows UI and controls and is the definitive source for the [Fluent Design System](https://www.microsoft.com/design/fluent/) on Windows.  
It will also support the latest composition and rendering innovations like vector animations, effects, shadows and lighting.

3. **Backward compatibility for new features**  
New WinUI features will continue to be backward-compatible with a wide range of Windows 10 versions. Once WinUI 3.0 is available, you can start building and shipping apps with new features immediately as soon as they're released, without having to wait for your users to be running the latest update of Windows 10.

4. **Native development support**  
WinUI can be used with .NET, but doesn't depend on .NET: WinUI is 100% C++ and can be used in unmanaged Windows apps, for example using standard C++17 via [C++/WinRT](https://docs.microsoft.com/windows/uwp/cpp-and-winrt-apis/).

5. **More frequent updates**  
WinUI is planned to ship roughly every 4 months, with monthly pre-release builds.  This is more of a guideline than a rule, but that is what the team strives for.

6. **Open source development and community engagement**  
 The WinUI 2 Controls Library is already open source on GitHub, and we plan to add the full WinUI 3 XAML framework into this repo in the coming months. You can engage directly with Microsoft's core engineering team and contribute bug reports, feature ideas, and even code: see the [Contribution Guide](../CONTRIBUTING.md) for more info.  You can also try out the monthly pre-release builds to see new in-development features and help shape their final form.  
 
## WinUI 2 Controls Library

The next release of the **WinUI 2 Controls Library** will be v2.5, ETA late 2020. 

WinUI 2.5 will include new Xaml features and fixes for UWP apps on Windows 10.  You can find a list of currently planned work in the [WinUI 2.5 milestone](https://github.com/microsoft/microsoft-ui-xaml/milestone/10).

For installation instructions see [Getting started with the Windows UI Library](https://docs.microsoft.com/en-us/windows/apps/winui/winui2/getting-started).


## WinUI 3

**WinUI 3** is the next generation of native Windows UI, consisting of all the major UX layers of Windows 10 decoupled and shipping as a standalone solution for you to use. 

It focuses on enabling three main use cases:

1. **Modernizing existing apps**
    * Enabling you to extend existing Win32 (WPF, WinForms, MFC..) apps with modern Windows 10 UI at your own pace using the upcoming latest version of [Xaml Islands](https://docs.microsoft.com/windows/apps/desktop/modernize/xaml-islands). Developers who currently use WinUI 2 will be able to easily move to WinUI 3, and take advantage of everything the 3rd generation has to offer
2. **Creating new Windows apps**
    * Enabling you to easily create new modern Windows apps with your choice of app model (Win32 or UWP) and language (.NET or C++)
3. **Enabling other frameworks**
    * Providing the native implementation for other frameworks like [React Native](https://github.com/Microsoft/react-native-windows) when running on Windows

WinUI 3 is currently in development, and the team recently released WinUI 3 Preview 3, which is a pre-release version that works with Win32 and UWP apps. Preview 3 is available for anyone to try, but note that it has limitations and known issues, so it is not equipped for production apps. Get started or read more about Preview 3 here: 

[WinUI 3.0 Preview 3 (November 2020)](https://docs.microsoft.com/windows/apps/winui/winui3/)

The 3rd generation of WinUI has some key benefits over the 2nd generation, including:

- **Flexible desktop development**  
WinUI 3 will let you more easily mix and match the right combination of:
    * **Language**: C# (.NET 5), C++ 17
    * **App model**: UWP, Win32
    * **Packaging**: [MSIX](https://docs.microsoft.com/windows/msix/) (AppX for the Microsoft Store), unpackaged  (xcopy, MSI, etc.)
    * **Interop**: use WinUI 3 to extend existing WPF, WinForms, and MFC apps with modern Fluent UI

- **A native Windows target for web and cross-platform frameworks**  
WinUI 3 is better optimized for libraries and frameworks to build on.  
For example, the new high-performance C++ [React Native Windows](https://github.com/Microsoft/react-native-windows) implementation is [currently working on using WinUI 3 as its base](https://microsoft.github.io/react-native-windows/docs/next/winui3).

**Conceptual overview on how WinUI 3 relates to WinUI 2 and other technologies:**

![WinUI 3 platform](images/winui3-concept.jpg)

WinUI 3 is a UI layer that takes the decoupled UWP XAML Visual Layer, the WinUI 2 library, and combines it with more modern features and capabilities. This layer can be used in any Desktop app or UWP app. 

> You can watch Ryan Demopoulos’ guest keynote at UnoConf 2020, entitled *WinUI and Project Reunion: The Present and the Future*, for more details:
https://youtu.be/nbqe9uHWT_c?t=2056

The existing UWP XAML APIs that ship as part of the OS will no longer receive new feature updates. They will still receive security updates and critical fixes according to the Windows 10 support lifecycle.

The Universal Windows Platform contains more than just the XAML framework (e.g. application and security model, media pipeline, Xbox and Windows 10 shell integrations, broad device support) and will continue to evolve.

[**Project Reunion**](https://github.com/microsoft/ProjectReunion) is a set of libraries, frameworks, components, and tools that you can use in your apps to access powerful Windows platform functionality from all kinds of apps on many versions of Windows. **WinUI 3 will be a component of Project Reunion** as it brings modern UI to a variety of Windows app types. 


### Updating your apps to use WinUI 3

Creating a new WinUI 3 app will be easy using new [Visual Studio 2019 project templates](https://docs.microsoft.com/windows/apps/winui/winui3/#project-templates-for-winui-3). 

For existing UWP XAML apps there will be some updates required when migrating to WinUI 3. These updates will require little effort, with the bulk of most project changes involving find-and-replace namespace changes. We'd love to hear your thoughts on the developer experience in the [WinUI 3.0 tooling discussion issue](https://github.com/microsoft/microsoft-ui-xaml/issues/1045).

### WinUI 3.0 Timelines and Milestones

WinUI 3 will release as a series of preview releases throughout 2020, culminating with our first supported, production-ready release shipping in March 2021. 

As we move towards releasing a stable, supported version of WinUI 3, we're looking to transition into a release cadence that includes more frequent pre-releases alongside less frequent stable releases, similar to the release cadence of WinUI 2.x. 

See the image below for a more detailed look at our plans for getting WinUI 3.0 to market:

![Winui roadmap](images/winui-roadmap.jpg)

## WinUI 3.0 Feature Roadmap
We know that for many of our developers, the choice to adopt WinUI 3 is dependent on certain features and capabilities. The table below outlines the status on WinUI 3 features, and the expected date they'll be available to you. 

As we begin moving towards releasing preview and stable packages in parallel, you'll see in the feature roadmap below that some features remain "preview" features during stable releases. This means that the feature is not stable/bug-free enough to be included in the stable release, but will be available in the corresponding pre-release package. 

**Please note: This is a living document, and the information below can and likely will change as the project continues development. The feature availability dates listed here are the team's current goals and expectations, but are not promises or guarantees.**

For questions or status updates on either features listed here, or features not on this list, you can file an issue on [our repo](https://github.com/microsoft/microsoft-ui-xaml/issues/new?assignees=&labels=question&template=question.md&title=Question%3A+%5Byour+question+here%5D) or ask during our [monthly community calls](communitycalls/WinUICommunityCall.ics). 

### Legend
<<<<<<< HEAD
&#128994; - &#128994;, or planned to be included
=======
&#128994; - Available as supported feature
>>>>>>> 73016b64

&#128311; - Available as preview feature 

&#129002; - Stretch goal 

Blank -  Not available


**Preview 3** is our latest release. 

| Customer Capability                                                         | Preview 3 (Nov 2020)                | Preview 4 (Feb 2021)                | Reunion 0.5 (March 2021)            | Reunion 0.8 (May 2021)              | Planned for a future update         |
|-----------------------------------------------------------------------------|-------------------------------------|-------------------------------------|-------------------------------------|-------------------------------------|-------------------------------------|
| WinUI 3 in Desktop (Win32) apps                                             | <div align="center">&#128311;</div> | <div align="center">&#128311;</div> | <div align="center">&#128994;</div> | <div align="center">&#128994;</div> | <div align="center">&#128994;</div> |
| Supports MSIX Deployment                                                    | <div align="center">&#128311;</div> | <div align="center">&#128311;</div> | <div align="center">&#128994;</div> | <div align="center">&#128994;</div> | <div align="center">&#128994;</div> |
| WinUI 3 works downlevel to Windows 10 version 1809 and above                | <div align="center">&#128311;</div> | <div align="center">&#128311;</div> | <div align="center">&#128994;</div> | <div align="center">&#128994;</div> | <div align="center">&#128994;</div> |
| Supports the latest .NET                                                    | <div align="center">&#128311;</div> | <div align="center">&#128311;</div> | <div align="center">&#128994;</div> | <div align="center">&#128994;</div> | <div align="center">&#128994;</div> |
| `<SwapChainPanel>`                                                          | <div align="center">&#128311;</div> | <div align="center">&#128311;</div> | <div align="center">&#128994;</div> | <div align="center">&#128994;</div> | <div align="center">&#128994;</div> |
| Chromium-based WebView2                                                     | <div align="center">&#128311;</div> | <div align="center">&#128311;</div> | <div align="center">&#128994;</div> | <div align="center">&#128994;</div> | <div align="center">&#128994;</div> |
| Title bar customization                                                     | <div align="center">&#128311;</div> | <div align="center">&#128311;</div> | <div align="center">&#128994;</div> | <div align="center">&#128994;</div> | <div align="center">&#128994;</div> |
| Fluent Shadows                                                              | <div align="center">&#128311;</div> | <div align="center">&#128311;</div> | <div align="center">&#128994;</div> | <div align="center">&#128994;</div> | <div align="center">&#128994;</div> |
| ARM64 support                                                               | <div align="center">&#128311;</div> | <div align="center">&#128311;</div> | <div align="center">&#128994;</div> | <div align="center">&#128994;</div> | <div align="center">&#128994;</div> |
| Input validation for data fields                                            | <div align="center">&#128311;</div> | <div align="center">&#128311;</div> | <div align="center">&#128311;</div> | <div align="center">&#128311;</div> | <div align="center">&#128994;</div> |
| Supports multiple top-level windows                                         | <div align="center">&#128311;</div> | <div align="center">&#128311;</div> | <div align="center">&#128311;</div> | <div align="center">&#128311;</div> | <div align="center">&#128994;</div> |
| Drag and drop                                                               | <div align="center">&#128311;</div> | <div align="center">&#128311;</div> | <div align="center">&#128994;</div> | <div align="center">&#128994;</div> | <div align="center">&#128994;</div> |
| Off-thread input for SwapChainPanels                                        | <div align="center">&#128311;</div> | <div align="center">&#128311;</div> | <div align="center">&#128994;</div> | <div align="center">&#128994;</div> | <div align="center">&#128994;</div> |
| RenderTargetBitmap                                                          | <div align="center">&#128311;</div> | <div align="center">&#128311;</div> | <div align="center">&#128994;</div> | <div align="center">&#128994;</div> | <div align="center">&#128994;</div> |
| Mouse cursor customization                                                  | <div align="center">&#128311;</div> | <div align="center">&#128311;</div> | <div align="center">&#128994;</div> | <div align="center">&#128994;</div> | <div align="center">&#128994;</div> |
| Animated Gif support                                                        | <div align="center">&#128311;</div> | <div align="center">&#128311;</div> | <div align="center">&#128994;</div> | <div align="center">&#128994;</div> | <div align="center">&#128994;</div> |
| VirtualSurfaceImageSource (VSIS) support                                    |                                     | <div align="center">&#128311;</div> | <div align="center">&#128994;</div> | <div align="center">&#128994;</div> | <div align="center">&#128994;</div> |
| WinUI 3 in UWP apps                                                         | <div align="center">&#128311;</div> | <div align="center">&#128311;</div> | <div align="center">&#128311;</div> | <div align="center">&#128311;</div> | <div align="center">&#128994;</div> |
| Supports non-MSIX deployment                                                |                                     |                                     |                                     |                                     | <div align="center">&#128994;</div> |
| XAML Islands                                                                |                                     |                                     |                                     |                                     | <div align="center">&#128994;</div> |
| Works on Windows 10X                                                        |                                     |                                     |                                     |                                     | <div align="center">&#128994;</div> |
| Works on additional Windows form factors (Xbox, HoloLens, IoT, Surface Hub) |                                     |                                     |                                     |                                     | <div align="center">&#128994;</div> |
| Acrylic material                                                            |                                     |                                     |                                     |                                     | <div align="center">&#128994;</div> |
| Reveal Highlight                                                            |                                     |                                     |                                     |                                     | <div align="center">&#129002;</div> |
| Media Controls                                                              |                                     |                                     |                                     |                                     | <div align="center">&#128994;</div> |
| `<InkCanvas>`                                                               |                                     |                                     |                                     |                                     | <div align="center">&#128994;</div> |
| `<Map Control>`                                                             |                                     |                                     |                                     |                                     | <div align="center">&#129002;</div> |<|MERGE_RESOLUTION|>--- conflicted
+++ resolved
@@ -114,11 +114,7 @@
 For questions or status updates on either features listed here, or features not on this list, you can file an issue on [our repo](https://github.com/microsoft/microsoft-ui-xaml/issues/new?assignees=&labels=question&template=question.md&title=Question%3A+%5Byour+question+here%5D) or ask during our [monthly community calls](communitycalls/WinUICommunityCall.ics). 
 
 ### Legend
-<<<<<<< HEAD
-&#128994; - &#128994;, or planned to be included
-=======
 &#128994; - Available as supported feature
->>>>>>> 73016b64
 
 &#128311; - Available as preview feature 
 
