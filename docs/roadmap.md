# Windows UI Library Roadmap

WinUI is the native UI platform for Windows 10. This document outlines the prospective roadmap for WinUI through 2020 and into 2021. WinUI is under active development by the Windows developer platform team and the roadmap will continue to evolve based on market changes and customer feedback, so please note that the plans outlined here aren't exhaustive or guaranteed. We welcome your feedback on the roadmap: please feel free to contribute to existing issues or [file a new issue](https://github.com/microsoft/microsoft-ui-xaml/issues).

**Note: For a detailed look at the target availability dates for certain features in WinUI 3, see [our feature roadmap](#winui-30-feature-roadmap).**

WinUI continues to advance and improve across both generations of the technology: 

1. **WinUI 2**: The 2nd generation of the WinUI stack for UWP apps, consisting of a XAML and Visual Layer built directly into the Windows 10 operating system, and a controls library built on top of the OS, delivered via NuGet, and hosted at this repository. 

2. **WinUI 3**: A new, 3rd generation of WinUI that ships the entire WinUI stack decoupled from the operating system and usable in either Win32 or UWP apps.

### Benefits of WinUI 

WinUI provides a number of benefits which makes it the best way to create user interfaces for Windows apps:

1. **The native UI platform of Windows**  
WinUI is the highly-optimized native UI platform used to create Windows itself, now made more broadly available for all developers to use to reach Windows. It's a thoroughly tested and proven UI platform that powers the operating system environment and essential experiences of 1 billion+ Windows 10 PC, XBox One, HoloLens, Surface Hub and other devices.

2. **The latest advancements in Fluent Design**  
WinUI is Microsoft's main focus for native, accessible Windows UI and controls and is the definitive source for the [Fluent Design System](https://www.microsoft.com/design/fluent/) on Windows.  
It will also support the latest composition and rendering innovations like vector animations, effects, shadows and lighting.

3. **Backward compatibility for new features**  
New WinUI features will continue to be backward-compatible with a wide range of Windows 10 versions. Once WinUI 3.0 is available, you can start building and shipping apps with new features immediately as soon as they're released, without having to wait for your users to be running the latest update of Windows 10.

4. **Native development support**  
WinUI can be used with .NET, but doesn't depend on .NET: WinUI is 100% C++ and can be used in unmanaged Windows apps, for example using standard C++17 via [C++/WinRT](https://docs.microsoft.com/windows/uwp/cpp-and-winrt-apis/).

5. **More frequent updates**  
WinUI is planned to ship roughly every 4 months, with monthly pre-release builds.  This is more of a guideline than a rule, but that is what the team strives for.

6. **Open source development and community engagement**  
 The WinUI 2 Controls Library is already open source on GitHub, and we plan to add the full WinUI 3 XAML framework into this repo in the coming months. You can engage directly with Microsoft's core engineering team and contribute bug reports, feature ideas, and even code: see the [Contribution Guide](../CONTRIBUTING.md) for more info.  You can also try out the monthly pre-release builds to see new in-development features and help shape their final form.  
 
## WinUI 2 Controls Library

The next release of the **WinUI 2 Controls Library** will be v2.5, ETA late 2020. 

WinUI 2.5 will include new Xaml features and fixes for UWP apps on Windows 10.  You can find a list of currently planned work in the [WinUI 2.5 milestone](https://github.com/microsoft/microsoft-ui-xaml/milestone/10).

For installation instructions see [Getting started with the Windows UI Library](https://docs.microsoft.com/en-us/windows/apps/winui/winui2/getting-started).


## WinUI 3

**WinUI 3** is the next generation of native Windows UI, consisting of all the major UX layers of Windows 10 decoupled and shipping as a standalone solution for you to use. 

It focuses on enabling three main use cases:

1. **Modernizing existing apps**
    * Enabling you to extend existing Win32 (WPF, WinForms, MFC..) apps with modern Windows 10 UI at your own pace using the upcoming latest version of [Xaml Islands](https://docs.microsoft.com/windows/apps/desktop/modernize/xaml-islands). Developers who currently use WinUI 2 will be able to easily move to WinUI 3, and take advantage of everything the 3rd generation has to offer
2. **Creating new Windows apps**
    * Enabling you to easily create new modern Windows apps with your choice of app model (Win32 or UWP) and language (.NET or C++)
3. **Enabling other frameworks**
    * Providing the native implementation for other frameworks like [React Native](https://github.com/Microsoft/react-native-windows) when running on Windows

WinUI 3 is currently in development, and the team recently released WinUI 3 Preview 3, which is a pre-release version that works with Win32 and UWP apps. Preview 3 is available for anyone to try, but note that it has limitations and known issues, so it is not equipped for production apps. Get started or read more about Preview 3 here: 

[WinUI 3.0 Preview 3 (November 2020)](https://docs.microsoft.com/windows/apps/winui/winui3/)

The 3rd generation of WinUI has some key benefits over the 2nd generation, including:

- **Flexible desktop development**  
WinUI 3 will let you more easily mix and match the right combination of:
    * **Language**: C# (.NET 5), C++ 17
    * **App model**: UWP, Win32
    * **Packaging**: [MSIX](https://docs.microsoft.com/windows/msix/) (AppX for the Microsoft Store), unpackaged  (xcopy, MSI, etc.)
    * **Interop**: use WinUI 3 to extend existing WPF, WinForms, and MFC apps with modern Fluent UI

- **A native Windows target for web and cross-platform frameworks**  
WinUI 3 is better optimized for libraries and frameworks to build on.  
For example, the new high-performance C++ [React Native Windows](https://github.com/Microsoft/react-native-windows) implementation is [currently working on using WinUI 3 as its base](https://microsoft.github.io/react-native-windows/docs/next/winui3).

**Conceptual overview on how WinUI 3 relates to WinUI 2 and other technologies:**

![WinUI 3 platform](images/winui3-concept.jpg)

WinUI 3 is a UI layer that takes the decoupled UWP XAML Visual Layer, the WinUI 2 library, and combines it with more modern features and capabilities. This layer can be used in any Desktop app or UWP app. 

> You can watch Ryan Demopoulos’ guest keynote at UnoConf 2020, entitled *WinUI and Project Reunion: The Present and the Future*, for more details:
https://youtu.be/nbqe9uHWT_c?t=2056

The existing UWP XAML APIs that ship as part of the OS will no longer receive new feature updates. They will still receive security updates and critical fixes according to the Windows 10 support lifecycle.

The Universal Windows Platform contains more than just the XAML framework (e.g. application and security model, media pipeline, Xbox and Windows 10 shell integrations, broad device support) and will continue to evolve.

[**Project Reunion**](https://github.com/microsoft/ProjectReunion) is a set of libraries, frameworks, components, and tools that you can use in your apps to access powerful Windows platform functionality from all kinds of apps on many versions of Windows. **WinUI 3 will be a component of Project Reunion** as it brings modern UI to a variety of Windows app types. 


### Updating your apps to use WinUI 3

Creating a new WinUI 3 app will be easy using new [Visual Studio 2019 project templates](https://docs.microsoft.com/windows/apps/winui/winui3/#project-templates-for-winui-3). 

For existing UWP XAML apps there will be some updates required when migrating to WinUI 3. These updates will require little effort, with the bulk of most project changes involving find-and-replace namespace changes. We'd love to hear your thoughts on the developer experience in the [WinUI 3.0 tooling discussion issue](https://github.com/microsoft/microsoft-ui-xaml/issues/1045).

### WinUI 3.0 Timelines and Milestones

WinUI 3 will release as a series of preview releases throughout 2020, culminating with our first supported, production-ready release shipping in March 2021. 

As we move towards releasing a stable, supported version of WinUI 3, we're looking to transition into a release cadence that includes more frequent pre-releases alongside less frequent stable releases, similar to the release cadence of WinUI 2.x. 

See the image below for a more detailed look at our plans for getting WinUI 3.0 to market:

![Winui roadmap](images/winui-roadmap.jpg)

## WinUI 3.0 Feature Roadmap
We know that for many of our developers, the choice to adopt WinUI 3 is dependent on certain features and capabilities. The table below outlines the status on WinUI 3 features, and the expected date they'll be available to you. 

<<<<<<< HEAD
As we begin switching towards releasing preview and stable packages in parallel, you'll see in the feature roadmap below that some features become "preview" features (marked with a *) at a certain release. This means that the feature is not stable/bug-free enough to be included in the stable release, but will be available in the corresponding pre-release package. 
=======
As we begin moving towards releasing preview and stable packages in parallel, you'll see in the feature roadmap below that some features remain "preview" features during stable releases. This means that the feature is not stable/bug-free enough to be included in the stable release, but will be available in the corresponding pre-release package. 
>>>>>>> 3cbc9119f519f2b7831064112b00bcea0e44a1ae

**Please note: This is a living document, and the information below can and likely will change as the project continues development. The feature availability dates listed here are the team's current goals and expectations, but are not promises or guarantees.**

For questions or status updates on either features listed here, or features not on this list, you can file an issue on [our repo](https://github.com/microsoft/microsoft-ui-xaml/issues/new?assignees=&labels=question&template=question.md&title=Question%3A+%5Byour+question+here%5D) or ask during our [monthly community calls](communitycalls/WinUICommunityCall.ics). 

### Legend
&#128994; - Available as supported feature

&#128311; - Available as preview feature 

&#129002; - Stretch goal 

Blank -  Not available


**Preview 3** is our latest release. 

<<<<<<< HEAD
| Customer Capability                                                         | Preview 3 (Nov 2020) | Preview 4 (Feb 2021) | Reunion 0.5 (March 2021) | Reunion 0.8 (May 2021) | Planned for a future update |
|-----------------------------------------------------------------------------|----------------------|----------------------|--------------------------|------------------------|-----------------------------|
| WinUI 3 in Desktop (Win32) apps                                             | &#128311;              | &#128311;              | &#128994;                      | &#128994;                    | &#128994;                         |
| WinUI 3 in UWP apps                                                         |           &#128311;          |        &#128311;             |               &#128311;          |           &#128311;            | &#128994;                         |
| Supports MSIX Deployment                                                    | &#128311;              | &#128311;              | &#128994;                      | &#128994;                    | &#128994;                         |
| WinUI 3 works downlevel to Windows 10 version 1809 and above                | &#128311;              | &#128311;              | &#128994;                      | &#128994;                    | &#128994;                         |
| Supports the latest .NET                                                    | &#128311;              | &#128311;              | &#128994;                      | &#128994;                    | &#128994;                         |
| `<SwapChainPanel>`                                                          | &#128311;              | &#128311;              | &#128994;                      | &#128994;                    | &#128994;                         |
| Chromium-based WebView2                                                     | &#128311;              | &#128311;              | &#128994;                      | &#128994;                    | &#128994;                         |
| Title bar customization                                                     | &#128311;              | &#128311;              | &#128994;                      | &#128994;                    | &#128994;                         |
| Fluent Shadows                                                              | &#128311;              | &#128311;              | &#128994;                      | &#128994;                    | &#128994;                         |
| ARM64 support                                                               | &#128311;              | &#128311;              | &#128994;                      | &#128994;                    | &#128994;                         |
| Input validation for data fields                                            | &#128311;              | &#128311;              | &#128311;                  | &#128311;                | &#128994;                         |
| Supports multiple top-level windows                                         | &#128311;              | &#128311;              | &#128311;                  | &#128311;                | &#128994;                         |
| Drag and drop                                                               | &#128311;              | &#128311;              | &#128994;                      | &#128994;                    | &#128994;                         |
| Off-thread input for SwapChainPanels                                        | &#128311;              | &#128311;              | &#128994;                      | &#128994;                    | &#128994;                         |
| RenderTargetBitmap                                                          | &#128311;              | &#128311;              | &#128994;                      | &#128994;                    | &#128994;                         |
| Mouse cursor customization                                                  | &#128311;              | &#128311;              | &#128994;                      | &#128994;                    | &#128994;                         |
| Animated Gif support                                                        | &#128311;              | &#128311;              | &#128994;                      | &#128994;                    | &#128994;                         |
| VirtualSurfaceImageSource (VSIS) support                                    |                     | &#128311;                  | &#128994;                      | &#128994;                    | &#128994;                         |
| Supports non-MSIX deployment                                                |                     |                     |                         |                       | &#128994;                         |
| XAML Islands                                                                |                     |                     |                         |                       | &#128994;                         |
| Works on Windows 10X                                                        |                     |                     |                         |                       | &#128994;                         |
| Works on additional Windows form factors (Xbox, HoloLens, IoT, Surface Hub) |                     |                     |                         |                       | &#128994;                         |
| Acrylic material                                                            |                     |                     |                         |                       | &#128994;                         |
| Reveal Highlight                                                            |                     |                     |                         |                       | &#129002;                     |
| Media Controls                                                              |                     |                     |                         |                       | &#128994;                         |
| `<InkCanvas>`                                                               |                     |                     |                         |                       | &#128994;                         |
| `<Map Control>`                                                             |                     |                     |                         |                       | &#129002;                     |
=======
| Customer Capability                                                         | Preview 3 (Nov 2020)                | Preview 4 (Feb 2021)                | Reunion 0.5 (March 2021)            | Reunion 0.8 (May 2021)              | Planned for a future update         |
|-----------------------------------------------------------------------------|-------------------------------------|-------------------------------------|-------------------------------------|-------------------------------------|-------------------------------------|
| WinUI 3 in Desktop (Win32) apps                                             | <div align="center">&#128311;</div> | <div align="center">&#128311;</div> | <div align="center">&#128994;</div> | <div align="center">&#128994;</div> | <div align="center">&#128994;</div> |
| Supports MSIX Deployment                                                    | <div align="center">&#128311;</div> | <div align="center">&#128311;</div> | <div align="center">&#128994;</div> | <div align="center">&#128994;</div> | <div align="center">&#128994;</div> |
| WinUI 3 works downlevel to Windows 10 version 1809 and above                | <div align="center">&#128311;</div> | <div align="center">&#128311;</div> | <div align="center">&#128994;</div> | <div align="center">&#128994;</div> | <div align="center">&#128994;</div> |
| Supports the latest .NET                                                    | <div align="center">&#128311;</div> | <div align="center">&#128311;</div> | <div align="center">&#128994;</div> | <div align="center">&#128994;</div> | <div align="center">&#128994;</div> |
| `<SwapChainPanel>`                                                          | <div align="center">&#128311;</div> | <div align="center">&#128311;</div> | <div align="center">&#128994;</div> | <div align="center">&#128994;</div> | <div align="center">&#128994;</div> |
| Chromium-based WebView2                                                     | <div align="center">&#128311;</div> | <div align="center">&#128311;</div> | <div align="center">&#128994;</div> | <div align="center">&#128994;</div> | <div align="center">&#128994;</div> |
| Title bar customization                                                     | <div align="center">&#128311;</div> | <div align="center">&#128311;</div> | <div align="center">&#128994;</div> | <div align="center">&#128994;</div> | <div align="center">&#128994;</div> |
| Fluent Shadows                                                              | <div align="center">&#128311;</div> | <div align="center">&#128311;</div> | <div align="center">&#128994;</div> | <div align="center">&#128994;</div> | <div align="center">&#128994;</div> |
| ARM64 support                                                               | <div align="center">&#128311;</div> | <div align="center">&#128311;</div> | <div align="center">&#128994;</div> | <div align="center">&#128994;</div> | <div align="center">&#128994;</div> |
| Input validation for data fields                                            | <div align="center">&#128311;</div> | <div align="center">&#128311;</div> | <div align="center">&#128311;</div> | <div align="center">&#128311;</div> | <div align="center">&#128994;</div> |
| Supports multiple top-level windows                                         | <div align="center">&#128311;</div> | <div align="center">&#128311;</div> | <div align="center">&#128311;</div> | <div align="center">&#128311;</div> | <div align="center">&#128994;</div> |
| Drag and drop                                                               | <div align="center">&#128311;</div> | <div align="center">&#128311;</div> | <div align="center">&#128994;</div> | <div align="center">&#128994;</div> | <div align="center">&#128994;</div> |
| Off-thread input for SwapChainPanels                                        | <div align="center">&#128311;</div> | <div align="center">&#128311;</div> | <div align="center">&#128994;</div> | <div align="center">&#128994;</div> | <div align="center">&#128994;</div> |
| RenderTargetBitmap                                                          | <div align="center">&#128311;</div> | <div align="center">&#128311;</div> | <div align="center">&#128994;</div> | <div align="center">&#128994;</div> | <div align="center">&#128994;</div> |
| Mouse cursor customization                                                  | <div align="center">&#128311;</div> | <div align="center">&#128311;</div> | <div align="center">&#128994;</div> | <div align="center">&#128994;</div> | <div align="center">&#128994;</div> |
| Animated Gif support                                                        | <div align="center">&#128311;</div> | <div align="center">&#128311;</div> | <div align="center">&#128994;</div> | <div align="center">&#128994;</div> | <div align="center">&#128994;</div> |
| VirtualSurfaceImageSource (VSIS) support                                    |                                     | <div align="center">&#128311;</div> | <div align="center">&#128994;</div> | <div align="center">&#128994;</div> | <div align="center">&#128994;</div> |
| WinUI 3 in UWP apps                                                         | <div align="center">&#128311;</div> | <div align="center">&#128311;</div> | <div align="center">&#128311;</div> | <div align="center">&#128311;</div> | <div align="center">&#128994;</div> |
| Supports non-MSIX deployment                                                |                                     |                                     |                                     |                                     | <div align="center">&#128994;</div> |
| XAML Islands                                                                |                                     |                                     |                                     |                                     | <div align="center">&#128994;</div> |
| Works on Windows 10X                                                        |                                     |                                     |                                     |                                     | <div align="center">&#128994;</div> |
| Works on additional Windows form factors (Xbox, HoloLens, IoT, Surface Hub) |                                     |                                     |                                     |                                     | <div align="center">&#128994;</div> |
| Acrylic material                                                            |                                     |                                     |                                     |                                     | <div align="center">&#128994;</div> |
| Reveal Highlight                                                            |                                     |                                     |                                     |                                     | <div align="center">&#129002;</div> |
| Media Controls                                                              |                                     |                                     |                                     |                                     | <div align="center">&#128994;</div> |
| `<InkCanvas>`                                                               |                                     |                                     |                                     |                                     | <div align="center">&#128994;</div> |
| `<Map Control>`                                                             |                                     |                                     |                                     |                                     | <div align="center">&#129002;</div> |
>>>>>>> 6f63c73d
<|MERGE_RESOLUTION|>--- conflicted
+++ resolved
@@ -107,11 +107,7 @@
 ## WinUI 3.0 Feature Roadmap
 We know that for many of our developers, the choice to adopt WinUI 3 is dependent on certain features and capabilities. The table below outlines the status on WinUI 3 features, and the expected date they'll be available to you. 
 
-<<<<<<< HEAD
-As we begin switching towards releasing preview and stable packages in parallel, you'll see in the feature roadmap below that some features become "preview" features (marked with a *) at a certain release. This means that the feature is not stable/bug-free enough to be included in the stable release, but will be available in the corresponding pre-release package. 
-=======
 As we begin moving towards releasing preview and stable packages in parallel, you'll see in the feature roadmap below that some features remain "preview" features during stable releases. This means that the feature is not stable/bug-free enough to be included in the stable release, but will be available in the corresponding pre-release package. 
->>>>>>> 3cbc9119f519f2b7831064112b00bcea0e44a1ae
 
 **Please note: This is a living document, and the information below can and likely will change as the project continues development. The feature availability dates listed here are the team's current goals and expectations, but are not promises or guarantees.**
 
@@ -129,40 +125,10 @@
 
 **Preview 3** is our latest release. 
 
-<<<<<<< HEAD
-| Customer Capability                                                         | Preview 3 (Nov 2020) | Preview 4 (Feb 2021) | Reunion 0.5 (March 2021) | Reunion 0.8 (May 2021) | Planned for a future update |
-|-----------------------------------------------------------------------------|----------------------|----------------------|--------------------------|------------------------|-----------------------------|
-| WinUI 3 in Desktop (Win32) apps                                             | &#128311;              | &#128311;              | &#128994;                      | &#128994;                    | &#128994;                         |
-| WinUI 3 in UWP apps                                                         |           &#128311;          |        &#128311;             |               &#128311;          |           &#128311;            | &#128994;                         |
-| Supports MSIX Deployment                                                    | &#128311;              | &#128311;              | &#128994;                      | &#128994;                    | &#128994;                         |
-| WinUI 3 works downlevel to Windows 10 version 1809 and above                | &#128311;              | &#128311;              | &#128994;                      | &#128994;                    | &#128994;                         |
-| Supports the latest .NET                                                    | &#128311;              | &#128311;              | &#128994;                      | &#128994;                    | &#128994;                         |
-| `<SwapChainPanel>`                                                          | &#128311;              | &#128311;              | &#128994;                      | &#128994;                    | &#128994;                         |
-| Chromium-based WebView2                                                     | &#128311;              | &#128311;              | &#128994;                      | &#128994;                    | &#128994;                         |
-| Title bar customization                                                     | &#128311;              | &#128311;              | &#128994;                      | &#128994;                    | &#128994;                         |
-| Fluent Shadows                                                              | &#128311;              | &#128311;              | &#128994;                      | &#128994;                    | &#128994;                         |
-| ARM64 support                                                               | &#128311;              | &#128311;              | &#128994;                      | &#128994;                    | &#128994;                         |
-| Input validation for data fields                                            | &#128311;              | &#128311;              | &#128311;                  | &#128311;                | &#128994;                         |
-| Supports multiple top-level windows                                         | &#128311;              | &#128311;              | &#128311;                  | &#128311;                | &#128994;                         |
-| Drag and drop                                                               | &#128311;              | &#128311;              | &#128994;                      | &#128994;                    | &#128994;                         |
-| Off-thread input for SwapChainPanels                                        | &#128311;              | &#128311;              | &#128994;                      | &#128994;                    | &#128994;                         |
-| RenderTargetBitmap                                                          | &#128311;              | &#128311;              | &#128994;                      | &#128994;                    | &#128994;                         |
-| Mouse cursor customization                                                  | &#128311;              | &#128311;              | &#128994;                      | &#128994;                    | &#128994;                         |
-| Animated Gif support                                                        | &#128311;              | &#128311;              | &#128994;                      | &#128994;                    | &#128994;                         |
-| VirtualSurfaceImageSource (VSIS) support                                    |                     | &#128311;                  | &#128994;                      | &#128994;                    | &#128994;                         |
-| Supports non-MSIX deployment                                                |                     |                     |                         |                       | &#128994;                         |
-| XAML Islands                                                                |                     |                     |                         |                       | &#128994;                         |
-| Works on Windows 10X                                                        |                     |                     |                         |                       | &#128994;                         |
-| Works on additional Windows form factors (Xbox, HoloLens, IoT, Surface Hub) |                     |                     |                         |                       | &#128994;                         |
-| Acrylic material                                                            |                     |                     |                         |                       | &#128994;                         |
-| Reveal Highlight                                                            |                     |                     |                         |                       | &#129002;                     |
-| Media Controls                                                              |                     |                     |                         |                       | &#128994;                         |
-| `<InkCanvas>`                                                               |                     |                     |                         |                       | &#128994;                         |
-| `<Map Control>`                                                             |                     |                     |                         |                       | &#129002;                     |
-=======
 | Customer Capability                                                         | Preview 3 (Nov 2020)                | Preview 4 (Feb 2021)                | Reunion 0.5 (March 2021)            | Reunion 0.8 (May 2021)              | Planned for a future update         |
 |-----------------------------------------------------------------------------|-------------------------------------|-------------------------------------|-------------------------------------|-------------------------------------|-------------------------------------|
 | WinUI 3 in Desktop (Win32) apps                                             | <div align="center">&#128311;</div> | <div align="center">&#128311;</div> | <div align="center">&#128994;</div> | <div align="center">&#128994;</div> | <div align="center">&#128994;</div> |
+| WinUI 3 in UWP apps                                                         | <div align="center">&#128311;</div> | <div align="center">&#128311;</div> | <div align="center">&#128311;</div> | <div align="center">&#128311;</div> | <div align="center">&#128994;</div> |
 | Supports MSIX Deployment                                                    | <div align="center">&#128311;</div> | <div align="center">&#128311;</div> | <div align="center">&#128994;</div> | <div align="center">&#128994;</div> | <div align="center">&#128994;</div> |
 | WinUI 3 works downlevel to Windows 10 version 1809 and above                | <div align="center">&#128311;</div> | <div align="center">&#128311;</div> | <div align="center">&#128994;</div> | <div align="center">&#128994;</div> | <div align="center">&#128994;</div> |
 | Supports the latest .NET                                                    | <div align="center">&#128311;</div> | <div align="center">&#128311;</div> | <div align="center">&#128994;</div> | <div align="center">&#128994;</div> | <div align="center">&#128994;</div> |
@@ -179,7 +145,6 @@
 | Mouse cursor customization                                                  | <div align="center">&#128311;</div> | <div align="center">&#128311;</div> | <div align="center">&#128994;</div> | <div align="center">&#128994;</div> | <div align="center">&#128994;</div> |
 | Animated Gif support                                                        | <div align="center">&#128311;</div> | <div align="center">&#128311;</div> | <div align="center">&#128994;</div> | <div align="center">&#128994;</div> | <div align="center">&#128994;</div> |
 | VirtualSurfaceImageSource (VSIS) support                                    |                                     | <div align="center">&#128311;</div> | <div align="center">&#128994;</div> | <div align="center">&#128994;</div> | <div align="center">&#128994;</div> |
-| WinUI 3 in UWP apps                                                         | <div align="center">&#128311;</div> | <div align="center">&#128311;</div> | <div align="center">&#128311;</div> | <div align="center">&#128311;</div> | <div align="center">&#128994;</div> |
 | Supports non-MSIX deployment                                                |                                     |                                     |                                     |                                     | <div align="center">&#128994;</div> |
 | XAML Islands                                                                |                                     |                                     |                                     |                                     | <div align="center">&#128994;</div> |
 | Works on Windows 10X                                                        |                                     |                                     |                                     |                                     | <div align="center">&#128994;</div> |
@@ -188,5 +153,4 @@
 | Reveal Highlight                                                            |                                     |                                     |                                     |                                     | <div align="center">&#129002;</div> |
 | Media Controls                                                              |                                     |                                     |                                     |                                     | <div align="center">&#128994;</div> |
 | `<InkCanvas>`                                                               |                                     |                                     |                                     |                                     | <div align="center">&#128994;</div> |
-| `<Map Control>`                                                             |                                     |                                     |                                     |                                     | <div align="center">&#129002;</div> |
->>>>>>> 6f63c73d
+| `<Map Control>`                                                             |                                     |                                     |                                     |                                     | <div align="center">&#129002;</div> |