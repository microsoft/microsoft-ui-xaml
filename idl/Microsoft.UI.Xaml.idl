--- conflicted
+++ resolved
@@ -131,37 +131,6 @@
 #define MUX_PREVIEW contract(Microsoft.UI.Xaml.XamlContract, 1), feature(Feature_Experimental)
 #define MUX_INTERNAL contract(Microsoft.UI.Xaml.XamlContract, 1), feature(Feature_Experimental)
 
-<<<<<<< HEAD
-=======
-// If this is specified then codegen will not create or register a default activation factory.
-#define MUX_HAS_CUSTOM_FACTORY Microsoft.UI.Xaml.CustomAttributes.MUXHasCustomActivationFactory
-
-// If specified on a property that doesn't have a corresponding "{...}Property" static DependencyProperty 
-// property, a DependencyProperty field will still be generated and registered. The scenario for this is 
-// TemplateSettings objects which don't need public DependencyProperty properties but use TemplateBinding
-// under the covers and TemplateBinding understands the DP registration and will use it.
-#define MUX_PROPERTY_NEEDS_DP_FIELD Microsoft.UI.Xaml.CustomAttributes.MUXPropertyNeedsDependencyPropertyField
-
-// Whether the property (or, if specified on the type, all properties) should have a OnPropertyChanged callback
-#define MUX_PROPERTY_CHANGED_CALLBACK(enable) Microsoft.UI.Xaml.CustomAttributes.MUXPropertyChangedCallback(enable)
-
-// Normally the codegen generates a static OnPropertyChanged method which then calls an instance OnPropertyChanged
-// method on your type. For attached properties you need to specify this callback so that you can also receive the sender.
-#define MUX_PROPERTY_CHANGED_CALLBACK_METHODNAME(name) Microsoft.UI.Xaml.CustomAttributes.MUXPropertyChangedCallbackMethodName(name)
-
-// Specifies the default value for the DependencyProperty.Register call. If unspecified the default is the default 
-// for the property type (e.g. false for bool, 0 for int, 0.0 for double, "" for string, nullptr for reference types)
-#define MUX_DEFAULT_VALUE(value) Microsoft.UI.Xaml.CustomAttributes.MUXPropertyDefaultValue(value)
-
-// Codegen infers the type of a property from the instance property's getter or an attached properties' 
-// Get{...} method. If neither of these exist then the IDL must specify the override type or the codegen
-// will produce a build error.
-#define MUX_PROPERTY_TYPE(value) Microsoft.UI.Xaml.CustomAttributes.MUXPropertyType(value)
-
-// Instance method on the owning type that can be used to validate or coerce the value.
-#define MUX_PROPERTY_VALIDATION_CALLBACK(value) Microsoft.UI.Xaml.CustomAttributes.MUXPropertyValidationCallback(value)
-
->>>>>>> d65c7c1f
 namespace MU_X_XTI_NAMESPACE
 {
     [MUX_PUBLIC]
