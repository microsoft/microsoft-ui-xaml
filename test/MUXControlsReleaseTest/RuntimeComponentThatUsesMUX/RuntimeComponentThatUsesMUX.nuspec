﻿<?xml version="1.0" encoding="utf-8" standalone="yes"?>
<package xmlns="http://schemas.microsoft.com/packaging/2013/05/nuspec.xsd">
  <metadata>
    <id>RuntimeComponentThatUsesMUX</id>
    <version>1.0.0</version>
    <title>RuntimeComponentThatUsesMUX</title>
    <authors>Microsoft</authors>
    <owners>Microsoft</owners>
    <description>This package tests the functionality of having a NuGet package reference Microsoft.UI.Xaml.</description>
    <copyright>© Microsoft Corporation. All rights reserved.</copyright>
    <requireLicenseAcceptance>false</requireLicenseAcceptance>
    <dependencies>
      <group targetFramework="UAP10.0.15063">
        <dependency id="Microsoft.NETCore.UniversalWindowsPlatform" version="6.2.8" exclude="Build,Analyzers" />
<<<<<<< HEAD
        <dependency id="Microsoft.UI.Xaml" version="2.6.1" exclude="Build,Analyzers" />
=======
        <dependency id="Microsoft.UI.Xaml" version="2.1.190606001" exclude="Build,Analyzers" />
>>>>>>> d65c7c1f
      </group>
    </dependencies>
  </metadata>
  <files>
    <file target="build" src="RuntimeComponentThatUsesMUX.targets"/>
    <file target="build\native\RuntimeComponentThatUsesMUX.targets" src="RuntimeComponentThatUsesMUX.native.targets"/>
    
    <file target="lib\uap10.0" src="$BUILDOUTPUT$\$BUILDFLAVOR$\$BUILDARCH$\RuntimeComponentThatUsesMUX\RuntimeComponentThatUsesMUX.winmd"/>
    
    <file target="runtimes\win10-$BUILDARCH$\native" src="$BUILDOUTPUT$\$BUILDFLAVOR$\$BUILDARCH$\RuntimeComponentThatUsesMUX\RuntimeComponentThatUsesMUX.dll"/>
    <file target="runtimes\win10-$BUILDARCH$\native" src="$BUILDOUTPUT$\$BUILDFLAVOR$\$BUILDARCH$\RuntimeComponentThatUsesMUX\RuntimeComponentThatUsesMUX.pri"/>
  </files>
</package><|MERGE_RESOLUTION|>--- conflicted
+++ resolved
@@ -12,11 +12,7 @@
     <dependencies>
       <group targetFramework="UAP10.0.15063">
         <dependency id="Microsoft.NETCore.UniversalWindowsPlatform" version="6.2.8" exclude="Build,Analyzers" />
-<<<<<<< HEAD
         <dependency id="Microsoft.UI.Xaml" version="2.6.1" exclude="Build,Analyzers" />
-=======
-        <dependency id="Microsoft.UI.Xaml" version="2.1.190606001" exclude="Build,Analyzers" />
->>>>>>> d65c7c1f
       </group>
     </dependencies>
   </metadata>
