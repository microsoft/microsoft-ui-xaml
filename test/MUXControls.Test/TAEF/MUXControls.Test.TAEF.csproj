--- conflicted
+++ resolved
@@ -30,14 +30,6 @@
       <HintPath>$(TaefRootDirectory)Wex.Logger.Interop.dll</HintPath>
     </Reference>
   </ItemGroup>
-<<<<<<< HEAD
-  <ItemGroup>
-    <PackageReference Include="Microsoft.Win32.Registry" Version="4.7.0" GeneratePathProperty="True"/>
-    <PackageReference Include="Microsoft.Windows.Apps.Test" Version="1.0.181205002" />
-    <PackageReference Include="TAEF.Redist.Wlk" Version="10.31.180822002" />
-  </ItemGroup>
-=======
-  
   <ItemGroup>
     <PackageReference Include="Axe.Windows" Version="1.0.4" />
     <PackageReference Include="Microsoft.Web.WebView2" Version="1.0.1018-prerelease" />
@@ -45,41 +37,9 @@
     <PackageReference Include="Microsoft.Windows.Apps.Test" Version="1.0.181205002" />
     <PackageReference Include="TAEF.Redist.Wlk" Version="10.31.180822002" />
   </ItemGroup>
-  
->>>>>>> c917a2c5
   <Import Project="..\MUXControls.Test.Shared.projitems" />
   <ItemGroup>
     <ProjectReference Include="..\..\testinfra\MUXTestInfra\TAEF\MUXTestInfra.TAEF.csproj" />
   </ItemGroup>
   <Import Project="..\MUXControls.Test.Shared.targets" />
-<<<<<<< HEAD
-  <Target Name="Binplace"
-    AfterTargets="Build"
-    Outputs="@(BinplaceItemCopied)">
-    <ItemGroup>
-      <BinplaceItem Include="$(PkgMicrosoft_Win32_Registry)\runtimes\win\lib\netstandard2.0\Microsoft.Win32.Registry.dll" />
-      <BinplaceItem Include="$(NuGetPackageRoot)\axe.windows\1.0.4\lib\netstandard20\Axe.Windows.Automation.dll" />
-      <BinplaceItem Include="$(NuGetPackageRoot)\axe.windows\1.0.4\lib\netstandard20\Axe.Windows.Actions.dll" />
-      <BinplaceItem Include="$(NuGetPackageRoot)\axe.windows\1.0.4\lib\netstandard20\Axe.Windows.Core.dll" />
-      <BinplaceItem Include="$(NuGetPackageRoot)\axe.windows\1.0.4\lib\netstandard20\Axe.Windows.Desktop.dll" />
-      <BinplaceItem Include="$(NuGetPackageRoot)\axe.windows\1.0.4\lib\netstandard20\Axe.Windows.Rules.dll" />
-      <BinplaceItem Include="$(NuGetPackageRoot)\axe.windows\1.0.4\lib\netstandard20\Axe.Windows.RuleSelection.dll" />
-      <BinplaceItem Include="$(NuGetPackageRoot)\axe.windows\1.0.4\lib\netstandard20\Axe.Windows.SystemAbstractions.dll" />
-      <BinplaceItem Include="$(NuGetPackageRoot)\axe.windows\1.0.4\lib\netstandard20\Axe.Windows.Telemetry.dll" />
-      <BinplaceItem Include="$(NuGetPackageRoot)\axe.windows\1.0.4\lib\netstandard20\Axe.Windows.Win32.dll" />
-      <BinplaceItem Include="$(NuGetPackageRoot)\newtonsoft.json\12.0.3\lib\netstandard2.0\Newtonsoft.Json.dll" />
-      <BinplaceItem Include="$(NuGetPackageRoot)\system.drawing.common\4.7.0\runtimes\win\lib\netcoreapp2.0\System.Drawing.Common.dll" />
-      <BinplaceItem Include="$(NuGetPackageRoot)\system.io.packaging\4.7.0\lib\netstandard2.0\System.IO.Packaging.dll" />
-    </ItemGroup>
-    <PropertyGroup>
-      <BinplaceDestination>$(OutDir)</BinplaceDestination>
-    </PropertyGroup>
-    <Copy SourceFiles="@(BinplaceItem)"
-      DestinationFiles="@(BinplaceItem->'$(BinplaceDestination)\%(Destination)\%(RecursiveDir)%(Filename)%(Extension)')"
-      SkipUnchangedFiles="true">
-      <Output TaskParameter="CopiedFiles" ItemName="BinplaceItemCopied" />
-    </Copy>
-  </Target>
-=======
->>>>>>> c917a2c5
 </Project>