--- conflicted
+++ resolved
@@ -17,12 +17,9 @@
     <CopyLocalLockFileAssemblies>true</CopyLocalLockFileAssemblies>
   </PropertyGroup>
   <ItemGroup>
-<<<<<<< HEAD
     <PackageReference Include="Microsoft.Web.WebView2" Version="1.0.1020.30" />
   </ItemGroup>
   <ItemGroup>
-=======
->>>>>>> 9aedb008
     <Reference Include="TE.Managed">
       <HintPath>$(TaefRootDirectory)TE.Managed.dll</HintPath>
     </Reference>
