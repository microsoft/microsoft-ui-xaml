﻿// Copyright (c) Microsoft Corporation. All rights reserved.
// Licensed under the MIT License. See LICENSE in the project root for license information.

using System;
using System.Collections.Generic;

namespace MUXControlsTestApp
{
    static class Extensions
    {
        public static void Add(this List<TestDeclaration> list, string name, Type pageType)
        {
            list.Add(new TestDeclaration() {
                Name = name,
                AutomationName = name + " Tests",
                PageType = pageType
            });
        }

        public static void Add(this List<TestDeclaration> list, string name, Type pageType, string icon)
        {
            list.Add(new TestDeclaration() {
                Name = name,
                AutomationName = name + " Tests",
                PageType = pageType,
                Icon = "ms-appx:///Assets/" + icon
            });
        }
    }

    class TestInventory
    {
        static TestInventory()
        {
            Tests = new List<TestDeclaration>()
            {
#if !BUILD_LEAN_MUX_FOR_THE_STORE_APP
                {"ColorPicker", typeof(ColorPickerPage), "ColorPicker.png"},
                {"Leak", typeof(LeakTestPage)},
                {"PersonPicture", typeof(PersonPicturePage), "PersonPicture.png"},
                {"RatingControl", typeof(RatingControlPage), "RatingControl.png"},
                {"SwipeControl", typeof(SwipePage), "Swipe.png"},
                {"TreeView", typeof(TreeViewPage), "TreeView.png"},
                {"TeachingTip", typeof(TeachingTipPage), "TeachingTip.png"},
                {"TwoPaneView", typeof(TwoPaneViewPage)},
                {"PTR", typeof(PTRPage), "PullToRefresh.png"},
                {"MenuBar", typeof(MenuBarPage), "MenuBar.png"},
                {"MenuFlyout", typeof(MenuFlyoutPage), "MenuFlyout.png"},
                {"ScrollViewerAdapter", typeof(ScrollViewerAdapterPage), "ScrollViewer.png"},
                {"SplitButton", typeof(SplitButtonPage), "SplitButton.png"},
                {"DropDownButton", typeof(DropDownButtonPage), "DropdownButton.png"},
                {"CommandBarFlyout", typeof(CommandBarFlyoutMainPage), "CommandBarFlyout.png"},
                {"CommonStyles", typeof(CommonStylesPage)},
                {"Compact", typeof(CompactPage), "CompactSizing.png"},
                {"RadioButtons", typeof(RadioButtonsPage), "RadioButton.png"},
                {"RadioMenuFlyoutItem", typeof(RadioMenuFlyoutItemPage)},
                {"TabView", typeof(TabViewPage)},
<<<<<<< HEAD
                {"FlipView", typeof(FlipViewPage), "FlipView.png"},
                {"ComboBox", typeof(ComboBoxPage), "ComboBox.png"},
                {"Pivot", typeof(PivotPage), "Pivot.png"},
=======
                {"FlipView", typeof(FlipViewPage)},
                {"ComboBox", typeof(ComboBoxPage)},
                {"Pivot", typeof(PivotPage)},
                {"ScrollBar", typeof(ScrollBarPage)},
>>>>>>> 7331aa28
#endif

                // These two depend on the type InteractionBase, which is behind the Velocity feature Feature_Xaml2018 in the OS repo.
                // We can't compile them without attaching the same feature annotation, and MIDL doesn't let us attach feature attributes
                // to non-public types.  So for now we'll just exclude these from the OS repo.
#if (!BUILD_WINDOWS && !BUILD_LEAN_MUX_FOR_THE_STORE_APP)
                {"ScrollViewer", typeof(ScrollViewerPage), "ScrollViewer.png"},
#if (USE_INTERNAL_SDK)
                {"ButtonInteraction", typeof(ButtonInteractionPage), "Button.png"},
                {"SliderInteraction", typeof(SliderInteractionPage), "Slider.png"},
#endif
                {"AnimatedVisualPlayer", typeof(AnimatedVisualPlayerPage), "Animations.png"},
#endif
                {"NavigationView", typeof(NavigationViewCaseBundle), "NavigationView.png"},
                {"ParallaxView", typeof(ParallaxViewPage), "ParallaxView.png"},
                {"Acrylic", typeof(AcrylicPage), "AcrylicBrush.png"},
                {"Reveal", typeof(RevealPage), "Reveal.png"},
                {"ItemsRepeater", typeof(RepeaterTestUIPage), "ListView.png"},
                {"Scroller", typeof(ScrollerPage), "ScrollViewer.png"},
                {"CornerRadius", typeof(CornerRadiusPage)},
                {"AutoSuggestBox", typeof(AutoSuggestBoxPage), "AutoSuggestBox.png"},
                {"CheckBox", typeof(CheckBoxPage), "CheckBox.png"},
                {"CalendarDatePicker", typeof(CalendarDatePickerPage), "CalendarDatePicker.png"},
                {"DatePicker", typeof(DatePickerPage), "DatePicker.png"},
                {"Slider", typeof(SliderPage), "Slider.png"},
                {"TimePicker", typeof(TimePickerPage), "TimePicker.png"},
                {"ToolTip", typeof(ToolTipPage), "ToolTip.png"},
            };

            Tests.Sort((a, b) =>
            {
                return a.Name.CompareTo(b.Name);
            });
        }

        public static List<TestDeclaration> Tests { get; private set; }
    }
}

<|MERGE_RESOLUTION|>--- conflicted
+++ resolved
@@ -55,16 +55,10 @@
                 {"RadioButtons", typeof(RadioButtonsPage), "RadioButton.png"},
                 {"RadioMenuFlyoutItem", typeof(RadioMenuFlyoutItemPage)},
                 {"TabView", typeof(TabViewPage)},
-<<<<<<< HEAD
                 {"FlipView", typeof(FlipViewPage), "FlipView.png"},
                 {"ComboBox", typeof(ComboBoxPage), "ComboBox.png"},
                 {"Pivot", typeof(PivotPage), "Pivot.png"},
-=======
-                {"FlipView", typeof(FlipViewPage)},
-                {"ComboBox", typeof(ComboBoxPage)},
-                {"Pivot", typeof(PivotPage)},
                 {"ScrollBar", typeof(ScrollBarPage)},
->>>>>>> 7331aa28
 #endif
 
                 // These two depend on the type InteractionBase, which is behind the Velocity feature Feature_Xaml2018 in the OS repo.
