--- conflicted
+++ resolved
@@ -35,28 +35,6 @@
             Tests = new List<TestDeclaration>()
             {
 #if !BUILD_LEAN_MUX_FOR_THE_STORE_APP
-<<<<<<< HEAD
-            Tests.Add(new TestDeclaration("ColorPicker Tests", typeof(ColorPickerPage)));
-            Tests.Add(new TestDeclaration("Leak Tests", typeof(LeakTestPage)));
-            Tests.Add(new TestDeclaration("PersonPicture Tests", typeof(PersonPicturePage)));
-            Tests.Add(new TestDeclaration("RatingControl Tests", typeof(RatingControlPage)));
-            Tests.Add(new TestDeclaration("SwipeControl Tests", typeof(SwipePage)));
-            Tests.Add(new TestDeclaration("TreeView Tests", typeof(TreeViewPage)));
-            Tests.Add(new TestDeclaration("TeachingTip Tests", typeof(TeachingTipPage)));
-            Tests.Add(new TestDeclaration("TwoPaneView Tests", typeof(TwoPaneViewPage)));
-            Tests.Add(new TestDeclaration("PTR Tests", typeof(PTRPage)));
-            Tests.Add(new TestDeclaration("MenuBar Tests", typeof(MenuBarPage)));
-            Tests.Add(new TestDeclaration("MenuFlyout Tests", typeof(MenuFlyoutPage)));
-            Tests.Add(new TestDeclaration("ScrollViewerAdapter Tests", typeof(ScrollViewerAdapterPage)));
-            Tests.Add(new TestDeclaration("SplitButton Tests", typeof(SplitButtonPage)));
-            Tests.Add(new TestDeclaration("DropDownButton Tests", typeof(DropDownButtonPage)));
-            Tests.Add(new TestDeclaration("CommandBarFlyout Tests", typeof(CommandBarFlyoutMainPage)));
-            Tests.Add(new TestDeclaration("CommonStyles Tests", typeof(CommonStylesPage)));
-            Tests.Add(new TestDeclaration("Compact Tests", typeof(CompactPage)));
-            Tests.Add(new TestDeclaration("RadioButtons Tests", typeof(RadioButtonsPage)));
-            Tests.Add(new TestDeclaration("RadioMenuFlyoutItem Tests", typeof(RadioMenuFlyoutItemPage)));
-            Tests.Add(new TestDeclaration("TabView Tests", typeof(TabViewPage)));
-=======
                 {"ColorPicker", typeof(ColorPickerPage), "ColorPicker.png"},
                 {"Leak", typeof(LeakTestPage)},
                 {"PersonPicture", typeof(PersonPicturePage), "PersonPicture.png"},
@@ -76,7 +54,7 @@
                 {"Compact", typeof(CompactPage), "CompactSizing.png"},
                 {"RadioButtons", typeof(RadioButtonsPage), "RadioButton.png"},
                 {"RadioMenuFlyoutItem", typeof(RadioMenuFlyoutItemPage)},
->>>>>>> a0d53dca
+                {"TabView", typeof(TabViewPage)},
 #endif
 
                 // These two depend on the type InteractionBase, which is behind the Velocity feature Feature_Xaml2018 in the OS repo.
