--- conflicted
+++ resolved
@@ -190,7 +190,6 @@
                                     </Button>
                                 </Grid>
                                 <Popup x:Name="OverflowPopup" contract8Present:ShouldConstrainToRootBounds="False">
-<<<<<<< HEAD
                                     <!-- The name OuterOverflowContentRoot is treated specially by the system and causes a shadow placed on this
                                          an element with this name to fade in. We don't want this for this style, so we need a different template part name -->
                                     <contract7Present:Grid
@@ -198,11 +197,6 @@
                                         RequestedTheme="{TemplateBinding ActualTheme}"
                                         Width="{Binding RelativeSource={RelativeSource TemplatedParent}, Path=FlyoutTemplateSettings.ExpandedWidth}"
                                         contract14NotPresent:Translation="0,0,32">
-=======
-                                    <Grid
-                                        x:Name="OuterOverflowContentRootV2"
-                                        Width="{Binding RelativeSource={RelativeSource TemplatedParent}, Path=FlyoutTemplateSettings.ExpandedWidth}">
->>>>>>> 1098e3bc
                                         <Grid.RenderTransform>
                                             <TranslateTransform
                                                 x:Name="OverflowContentRootTransform"
@@ -237,187 +231,10 @@
                                                 IsTabStop="False">
                                             </CommandBarOverflowPresenter>
                                         </Grid>
-<<<<<<< HEAD
                                     </contract7Present:Grid>
                                     <contract7NotPresent:Grid
                                         x:Name="OuterOverflowContentRootV2"
                                         RequestedTheme="{TemplateBinding ActualTheme}"
-=======
-                                    </Grid>
-                                </Popup>
-                            </Grid>
-                        </Grid>
-                    </Grid>
-                </ControlTemplate>
-            </Setter.Value>
-        </Setter>
-    </Style>
-    
-    <!-- This is the same as the template in CommandBarFlyoutOS_themeresources.xaml, except its animations have been removed.
-         Any changes to the style in the above file should also be made here. -->
-    <contract13Present:Style TargetType="CommandBarFlyoutCommandBar" BasedOn="{StaticResource DefaultCommandBarFlyoutCommandBarOSStyle}">
-        <Setter Property="Template">
-            <Setter.Value>
-                <ControlTemplate TargetType="CommandBarFlyoutCommandBar">
-                    <Grid x:Name="LayoutRoot"
-                         CornerRadius="{TemplateBinding CornerRadius}">
-                        <Grid.Resources>
-                            <Style TargetType="AppBarButton" BasedOn="{StaticResource CommandBarFlyoutAppBarButtonStyle}" />
-                            <Style TargetType="AppBarToggleButton" BasedOn="{StaticResource CommandBarFlyoutAppBarToggleButtonStyle}" />
-                        </Grid.Resources>
-                        <VisualStateManager.VisualStateGroups>
-                            <VisualStateGroup x:Name="CommonStates">
-                                <VisualState x:Name="Normal" />
-                                <VisualState x:Name="Disabled">
-                                    <VisualState.Setters>
-                                        <Setter Target="EllipsisIcon.Foreground" Value="{ThemeResource CommandBarEllipsisIconForegroundDisabled}" />
-                                    </VisualState.Setters>
-                                </VisualState>
-                            </VisualStateGroup>
-                            <VisualStateGroup x:Name="DisplayModeStates">
-                                <VisualState x:Name="CompactClosed" />
-                                <VisualState x:Name="CompactOpenUp" />
-                                <VisualState x:Name="CompactOpenDown" />
-                            </VisualStateGroup>
-                            <VisualStateGroup x:Name="ExpansionStates">
-                                <VisualState x:Name="Collapsed" />
-                                <VisualState x:Name="ExpandedUp">
-                                    <VisualState.Setters>
-                                        <Setter Target="MoreButtonTransform.X" Value="0" />
-                                        <Setter Target="ContentRootClipTransform.X" Value="{Binding RelativeSource={RelativeSource TemplatedParent}, Path=FlyoutTemplateSettings.WidthExpansionAnimationEndPosition}" />
-                                        <Setter Target="OverflowContentRootTransform.Y" Value="{Binding RelativeSource={RelativeSource TemplatedParent}, Path=FlyoutTemplateSettings.ExpandUpOverflowVerticalPosition}" />
-                                        <Setter Target="OverflowContentRootClipTransform.X" Value="{Binding RelativeSource={RelativeSource TemplatedParent}, Path=FlyoutTemplateSettings.WidthExpansionAnimationEndPosition}" />
-                                        <Setter Target="OverflowContentRootClipTransform.Y" Value="{Binding RelativeSource={RelativeSource TemplatedParent}, Path=FlyoutTemplateSettings.ExpandUpAnimationEndPosition}" />
-                                    </VisualState.Setters>
-                                </VisualState>
-                                <VisualState x:Name="ExpandedDown">
-                                    <VisualState.Setters>
-                                        <Setter Target="MoreButtonTransform.X" Value="0" />
-                                        <Setter Target="ContentRootClipTransform.X" Value="{Binding RelativeSource={RelativeSource TemplatedParent}, Path=FlyoutTemplateSettings.WidthExpansionAnimationEndPosition}" />
-                                        <Setter Target="OverflowContentRootClipTransform.X" Value="{Binding RelativeSource={RelativeSource TemplatedParent}, Path=FlyoutTemplateSettings.WidthExpansionAnimationEndPosition}" />
-                                        <Setter Target="OverflowContentRootClipTransform.Y" Value="{Binding RelativeSource={RelativeSource TemplatedParent}, Path=FlyoutTemplateSettings.ExpandDownAnimationEndPosition}" />
-                                    </VisualState.Setters>
-                                </VisualState>
-                            </VisualStateGroup>
-                            <VisualStateGroup x:Name="AvailableCommandsStates">
-                                <VisualState x:Name="BothCommands" />
-                                <VisualState x:Name="PrimaryCommandsOnly">
-                                    <VisualState.Setters>
-                                        <Setter Target="OverflowContentRoot.Visibility" Value="Collapsed" />
-                                    </VisualState.Setters>
-                                </VisualState>
-                                <VisualState x:Name="SecondaryCommandsOnly">
-                                    <VisualState.Setters>
-                                        <Setter Target="PrimaryItemsRoot.Visibility" Value="Collapsed" />
-                                    </VisualState.Setters>
-                                </VisualState>
-                            </VisualStateGroup>
-                            <VisualStateGroup>
-                                <VisualState x:Name="Default" />
-                                <VisualState x:Name="ExpandedUpWithPrimaryCommands">
-                                    <VisualState.Setters>
-                                        <Setter Target="SecondaryItemsControl.BorderThickness" Value="{ThemeResource CommandBarFlyoutBorderUpThemeThickness}" />
-                                        <Setter Target="LayoutRoot.CornerRadius" Value="{Binding CornerRadius, RelativeSource={RelativeSource TemplatedParent}, Converter={StaticResource BottomCornerRadiusFilterConverter}}" />
-                                        <Setter Target="PrimaryItemsRoot.CornerRadius" Value="{Binding CornerRadius, RelativeSource={RelativeSource TemplatedParent}, Converter={StaticResource BottomCornerRadiusFilterConverter}}" />
-                                        <Setter Target="OuterOverflowContentRoot.CornerRadius" Value="{Binding CornerRadius, RelativeSource={RelativeSource TemplatedParent}, Converter={StaticResource TopCornerRadiusFilterConverter}}" />
-                                        <Setter Target="SecondaryItemsControl.CornerRadius" Value="{Binding CornerRadius, RelativeSource={RelativeSource TemplatedParent}, Converter={StaticResource TopCornerRadiusFilterConverter}}" />
-                                    </VisualState.Setters>
-                                </VisualState>
-                                <VisualState x:Name="ExpandedDownWithPrimaryCommands">
-                                    <VisualState.Setters>
-                                        <Setter Target="SecondaryItemsControl.BorderThickness" Value="{ThemeResource CommandBarFlyoutBorderDownThemeThickness}" />
-                                        <Setter Target="LayoutRoot.CornerRadius" Value="{Binding CornerRadius, RelativeSource={RelativeSource TemplatedParent}, Converter={StaticResource TopCornerRadiusFilterConverter}}" />
-                                        <Setter Target="PrimaryItemsRoot.CornerRadius" Value="{Binding CornerRadius, RelativeSource={RelativeSource TemplatedParent}, Converter={StaticResource TopCornerRadiusFilterConverter}}" />
-                                        <Setter Target="OuterOverflowContentRoot.CornerRadius" Value="{Binding CornerRadius, RelativeSource={RelativeSource TemplatedParent}, Converter={StaticResource BottomCornerRadiusFilterConverter}}" />
-                                        <Setter Target="SecondaryItemsControl.CornerRadius" Value="{Binding CornerRadius, RelativeSource={RelativeSource TemplatedParent}, Converter={StaticResource BottomCornerRadiusFilterConverter}}" />
-                                    </VisualState.Setters>
-                                </VisualState>
-                                <VisualState x:Name="ExpandedUpWithoutPrimaryCommands">
-                                    <VisualState.Setters>
-                                        <Setter Target="SecondaryItemsControl.BorderThickness" Value="{ThemeResource CommandBarFlyoutBorderThemeThickness}" />
-                                        <Setter Target="LayoutRoot.CornerRadius" Value="{Binding CornerRadius, RelativeSource={RelativeSource TemplatedParent}}" />
-                                        <Setter Target="PrimaryItemsRoot.CornerRadius" Value="{Binding CornerRadius, RelativeSource={RelativeSource TemplatedParent}}" />
-                                        <Setter Target="OuterOverflowContentRoot.CornerRadius" Value="{Binding CornerRadius, RelativeSource={RelativeSource TemplatedParent}}" />
-                                        <Setter Target="SecondaryItemsControl.CornerRadius" Value="{Binding CornerRadius, RelativeSource={RelativeSource TemplatedParent}}" />
-                                    </VisualState.Setters>
-                                </VisualState>
-                                <VisualState x:Name="ExpandedDownWithoutPrimaryCommands">
-                                    <VisualState.Setters>
-                                        <Setter Target="SecondaryItemsControl.BorderThickness" Value="{ThemeResource CommandBarFlyoutBorderThemeThickness}" />
-                                        <Setter Target="LayoutRoot.CornerRadius" Value="{Binding CornerRadius, RelativeSource={RelativeSource TemplatedParent}}" />
-                                        <Setter Target="PrimaryItemsRoot.CornerRadius" Value="{Binding CornerRadius, RelativeSource={RelativeSource TemplatedParent}}" />
-                                        <Setter Target="OuterOverflowContentRoot.CornerRadius" Value="{Binding CornerRadius, RelativeSource={RelativeSource TemplatedParent}}" />
-                                        <Setter Target="SecondaryItemsControl.CornerRadius" Value="{Binding CornerRadius, RelativeSource={RelativeSource TemplatedParent}}" />
-                                    </VisualState.Setters>
-                                </VisualState>
-                            </VisualStateGroup>
-                        </VisualStateManager.VisualStateGroups>
-                        <Grid x:Name="OuterContentRoot"
-                            VerticalAlignment="Top"
-                            Margin="{TemplateBinding Padding}"
-                            MinWidth="{Binding RelativeSource={RelativeSource TemplatedParent}, Path=FlyoutTemplateSettings.CurrentWidth}"
-                            Height="{TemplateBinding Height}"
-                            XYFocusKeyboardNavigation="Enabled">
-                            <Grid x:Name="ContentRoot"
-                                    Background="{TemplateBinding Background}">
-                                <Grid.Clip>
-                                    <RectangleGeometry x:Name="ContentRootClip" Rect="{Binding RelativeSource={RelativeSource TemplatedParent}, Path=FlyoutTemplateSettings.ContentClipRect}">
-                                        <RectangleGeometry.Transform>
-                                            <!-- If you have a value set by a binding and then animate that value,
-                                                 the animation will clear the binding.  Because of that, we need to have
-                                                 two translate transforms - one that we bind to a property,
-                                                 and another that we can animate. -->
-                                            <TransformGroup>
-                                                <TranslateTransform X="{Binding RelativeSource={RelativeSource TemplatedParent}, Path=FlyoutTemplateSettings.WidthExpansionDelta}" />
-                                                <TranslateTransform x:Name="ContentRootClipTransform" />
-                                            </TransformGroup>
-                                        </RectangleGeometry.Transform>
-                                    </RectangleGeometry>
-                                </Grid.Clip>
-                                <Grid x:Name="PrimaryItemsRoot"
-                                    BorderBrush="{TemplateBinding BorderBrush}"
-                                    BorderThickness="{TemplateBinding BorderThickness}"
-                                    CornerRadius="{TemplateBinding CornerRadius}">
-                                    <Grid.ColumnDefinitions>
-                                        <ColumnDefinition Width="*" />
-                                        <ColumnDefinition Width="Auto" />
-                                    </Grid.ColumnDefinitions>
-                                    <ItemsControl x:Name="PrimaryItemsControl"
-                                        Height="40"
-                                        Margin="3,3,0,3"
-                                        Grid.Column="0"
-                                        IsTabStop="False"
-                                        HorizontalAlignment="Left">
-                                        <ItemsControl.ItemsPanel>
-                                            <ItemsPanelTemplate>
-                                                <StackPanel Orientation="Horizontal" />
-                                            </ItemsPanelTemplate>
-                                        </ItemsControl.ItemsPanel>
-                                    </ItemsControl>
-                                    <Button x:Name="MoreButton"
-                                        Foreground="{TemplateBinding Foreground}"
-                                        Style="{StaticResource CommandBarFlyoutEllipsisButtonStyle}"
-                                        Grid.Column="1"
-                                        Control.IsTemplateKeyTipTarget="True"
-                                        IsAccessKeyScope="True"
-                                        IsTabStop="False"
-                                        CornerRadius="{TemplateBinding CornerRadius}"
-                                        Visibility="{Binding RelativeSource={RelativeSource TemplatedParent}, Path=CommandBarTemplateSettings.EffectiveOverflowButtonVisibility}">
-                                        <Button.RenderTransform>
-                                            <TranslateTransform x:Name="MoreButtonTransform" />
-                                        </Button.RenderTransform>
-                                        <FontIcon x:Name="EllipsisIcon"
-                                            HorizontalAlignment="Center"
-                                            VerticalAlignment="Center"
-                                            FontFamily="{ThemeResource SymbolThemeFontFamily}"
-                                            FontSize="16"
-                                            Glyph="&#xE10C;" />
-                                    </Button>
-                                </Grid>
-                                <Popup x:Name="OverflowPopup">
-                                    <Grid
-                                        x:Name="OuterOverflowContentRoot"
->>>>>>> 1098e3bc
                                         Width="{Binding RelativeSource={RelativeSource TemplatedParent}, Path=FlyoutTemplateSettings.ExpandedWidth}">
                                         <Grid.RenderTransform>
                                             <TranslateTransform
