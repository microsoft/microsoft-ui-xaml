--- conflicted
+++ resolved
@@ -106,9 +106,6 @@
                 AutomationProperties.AutomationId="AppHighContrastAdjustmentChooser"
                 Header="ApplicationHighContrastAdjustment"
                 SelectionChanged="AppHighContrastAdjustmentChooser_SelectionChanged" />
-<<<<<<< HEAD
-=======
-
             <ScrollViewer MaxHeight="100">
                 <ItemsControl x:Name="AxeTestCaseSelection">
                     <ItemsControl.ItemTemplate>
@@ -120,7 +117,6 @@
                     </ItemsControl.ItemTemplate>
                 </ItemsControl>
             </ScrollViewer>
->>>>>>> fa28e62c
         </StackPanel>
     </Grid>
 </Page>