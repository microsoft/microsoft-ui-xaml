﻿<?xml version="1.0" encoding="utf-8"?>
<!-- Copyright (c) Microsoft Corporation. All rights reserved. Licensed under the MIT License. See LICENSE in the project root for license information. -->
<Project ToolsVersion="15.0" DefaultTargets="Build" xmlns="http://schemas.microsoft.com/developer/msbuild/2003">
  <PropertyGroup>
    <DefineConstants>$(DefineConstants);USING_TAEF</DefineConstants>
    <ProjectGuid>{DEDC1E4F-CFA5-4443-83EB-E79D425DF7E7}</ProjectGuid>
    <IsTaefTestProject Condition="'$(IsTDPConfiguration)' == 'true'">true</IsTaefTestProject>
    <TreatWarningsAsErrors>true</TreatWarningsAsErrors>
    <GenerateAppInstallerFile>False</GenerateAppInstallerFile>
    <AppxAutoIncrementPackageRevision>False</AppxAutoIncrementPackageRevision>
    <AppxSymbolPackageEnabled>False</AppxSymbolPackageEnabled>
    <AppxBundle>Never</AppxBundle>
    <AppInstallerUpdateFrequency>1</AppInstallerUpdateFrequency>
    <AppInstallerCheckForUpdateFrequency>OnApplicationRun</AppInstallerCheckForUpdateFrequency>
    <IsTestApp>true</IsTestApp>
  </PropertyGroup>
  <ItemGroup>
    <AppxManifest Include="Package.VS.appxmanifest">
      <SubType>Designer</SubType>
    </AppxManifest>
  </ItemGroup>
<<<<<<< HEAD
  <ItemGroup>
    <PackageReference Include="DiffPlex" Version="1.2.1" />
    <PackageReference Include="Microsoft.Net.Native.Compiler" Version="2.2.3" />
    <PackageReference Include="Microsoft.NETCore.UniversalWindowsPlatform" Version="6.2.8" />
    <PackageReference Include="Microsoft.NET.Test.Sdk" Version="16.7.1" />
    <PackageReference Include="MUXCustomBuildTasks" Version="1.0.71" />
    <PackageReference Include="Microsoft.Taef" Version="10.58.210305002" />
    <PackageReference Include="Win2D.uwp" Version="1.22.0" />
  </ItemGroup>
  <!-- If we include the razzle includes in the csproj, VS raises warnings about referenced components not being found even if
       it's gated with the condition that we're building with build.exe.  To avoid that, we'll add the razzle includes
       in a props file that is only included when we're building with build.exe, which makes VS never see them. -->
  <Import Project="RazzleIncludes.props" Condition="$(BuildingWithBuildExe) == 'true'" />
=======
>>>>>>> f9041316
  <Import Project="..\MUXControlsTestApp.Shared.projitems" />
  <Import Project="..\MUXControlsTestApp.Shared.targets" />
</Project><|MERGE_RESOLUTION|>--- conflicted
+++ resolved
@@ -19,22 +19,16 @@
       <SubType>Designer</SubType>
     </AppxManifest>
   </ItemGroup>
-<<<<<<< HEAD
   <ItemGroup>
     <PackageReference Include="DiffPlex" Version="1.2.1" />
     <PackageReference Include="Microsoft.Net.Native.Compiler" Version="2.2.3" />
     <PackageReference Include="Microsoft.NETCore.UniversalWindowsPlatform" Version="6.2.8" />
     <PackageReference Include="Microsoft.NET.Test.Sdk" Version="16.7.1" />
+    <PackageReference Include="Microsoft.Web.WebView2" Version="1.0.1018-prerelease" />
     <PackageReference Include="MUXCustomBuildTasks" Version="1.0.71" />
     <PackageReference Include="Microsoft.Taef" Version="10.58.210305002" />
     <PackageReference Include="Win2D.uwp" Version="1.22.0" />
   </ItemGroup>
-  <!-- If we include the razzle includes in the csproj, VS raises warnings about referenced components not being found even if
-       it's gated with the condition that we're building with build.exe.  To avoid that, we'll add the razzle includes
-       in a props file that is only included when we're building with build.exe, which makes VS never see them. -->
-  <Import Project="RazzleIncludes.props" Condition="$(BuildingWithBuildExe) == 'true'" />
-=======
->>>>>>> f9041316
   <Import Project="..\MUXControlsTestApp.Shared.projitems" />
   <Import Project="..\MUXControlsTestApp.Shared.targets" />
 </Project>