--- conflicted
+++ resolved
@@ -211,13 +211,10 @@
             AppendResourceToMergedDictionaries("InfoBarStyles.xaml");
 #endif
 
-<<<<<<< HEAD
-=======
 #if FEATURE_PAGER_ENABLED
             AppendResourceToMergedDictionaries("PrototypePager.xaml");
 #endif
 
->>>>>>> c91b3932
             // For test purposes, add styles that disable long animations.
             DisableLongAnimations = true;
 
