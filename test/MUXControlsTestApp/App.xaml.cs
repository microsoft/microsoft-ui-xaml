--- conflicted
+++ resolved
@@ -207,13 +207,12 @@
             AppendResourceToMergedDictionaries("AdditionalStyles.xaml");
 #endif
 
-<<<<<<< HEAD
+#if FEATURE_INFOBAR_ENABLED 
+            AppendResourceToMergedDictionaries("InfoBarStyles.xaml");
+#endif
+
 #if FEATURE_PAGER_ENABLED
             AppendResourceToMergedDictionaries("PrototypePager.xaml");
-=======
-#if FEATURE_INFOBAR_ENABLED 
-            AppendResourceToMergedDictionaries("InfoBarStyles.xaml");
->>>>>>> 607b6de4
 #endif
 
             // For test purposes, add styles that disable long animations.
