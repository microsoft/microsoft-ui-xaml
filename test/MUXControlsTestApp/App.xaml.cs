﻿// Copyright (c) Microsoft Corporation. All rights reserved.
// Licensed under the MIT License. See LICENSE in the project root for license information.


#define FEATURE_PAGER_ENABLED // Need to invistigate further on how to remove this line.

using System;
using System.Collections.Generic;
using System.Diagnostics;
using Windows.ApplicationModel;
using Windows.ApplicationModel.Activation;
using Windows.Globalization;
using Windows.System.Profile;
using Windows.UI.Xaml;
using Windows.UI.Xaml.Controls;
using Windows.UI.Xaml.Controls.Primitives;
using Windows.UI.Xaml.Markup;
using Windows.UI.Xaml.Media;
using Windows.UI.Xaml.Navigation;
using Common;


#if USING_TAEF
using WEX.TestExecution;
using WEX.TestExecution.Markup;
using WEX.Logging.Interop;
#else
using Microsoft.VisualStudio.TestTools.UnitTesting;
using Microsoft.VisualStudio.TestTools.UnitTesting.Logging;
#endif

using MaterialHelperTestApi = Microsoft.UI.Private.Media.MaterialHelperTestApi;

namespace MUXControlsTestApp
{
    /// <summary>
    /// Provides application-specific behavior to supplement the default Application class.
    /// This is defined globally to be able to remove it later.
    /// </summary>
    sealed partial class App : Application
    {
        /// <summary>
        /// AdditionalStyles.xaml file for ScrollViewer tests
        /// </summary>
        public static ResourceDictionary AdditionStylesXaml = new ResourceDictionary();
        
        /// <summary>
        /// Initializes the singleton application object.  This is the first line of authored code
        /// executed, and as such is the logical equivalent of main() or WinMain().
        /// </summary>
        public App()
        {
            this.InitializeComponent();
            this.Suspending += OnSuspending;

            if (AnalyticsInfo.VersionInfo.DeviceFamily == "Windows.Xbox")
            {
                RequiresPointerMode = ApplicationRequiresPointerMode.WhenRequested;
                this.FocusVisualKind = FocusVisualKind.Reveal;
            }

            // Instantiate this very early to exercise MaterialHelper's ability to be instantiated before XAML has a dispatcher.
            MaterialHelperTestApi.IgnoreAreEffectsFast = true;

            // OneCore has no splash screen, so we'll ignore the splash-screen requirement there.
            _isSplashScreenDismissed = PlatformConfiguration.IsDevice(DeviceType.OneCore);
        }

        public Frame RootFrame
        {
            get;
            set;
        }

        private string _currentLanguage = "en-US";

        public static string LanguageOverride
        {
            get
            {
                return ((App)Application.Current)._currentLanguage;
            }
            set
            {
                ApplicationLanguages.PrimaryLanguageOverride = ((App)Application.Current)._currentLanguage = value;
            }
        }

        // Home for arbitrary test content so people don't muck with Window.Current.Content
        public static UIElement TestContentRoot
        {
            get
            {
                var rootFrame = Window.Current.Content as TestFrame;
                return rootFrame.Content as UIElement;
            }
            set
            {
                var rootFrame = Window.Current.Content as TestFrame;
                if (value != null)
                {
                    rootFrame.Content = value;
                }
                else
                {
                    rootFrame.NavigateWithoutAnimation(typeof(MainPage));
                }
            }
        }

        private static ResourceDictionary StyleOverridesPlaceholder
        {
            get
            {
                foreach (ResourceDictionary rd in ((App)Application.Current).Resources.MergedDictionaries)
                {
                    // NOTE: This is just a loose contract with the structure of app.xaml.
                    if (rd.Source == null)
                    {
                        return rd;
                    }
                }

                throw new Exception("App.xaml needs a placeholder ResourceDictionary for test to dynamically add entries to");
            }
        }

        public static bool DisableLongAnimations
        {
            get
            {
                return StyleOverridesPlaceholder.MergedDictionaries.Count != 0;
            }
            set
            {
#if !INNERLOOP_BUILD // The xaml files below need to be factored better into appropriate feature area projects - Tracked by Issue: 1044 
                if (value != DisableLongAnimations)
                {
                    if (value)
                    {
                        AppendResourceToMergedDictionaries("DisableAnimationsStyles.xaml", StyleOverridesPlaceholder);

                        if (PlatformConfiguration.IsOsVersionGreaterThanOrEqual(OSVersion.Redstone2))
                        {
                            AppendResourceToMergedDictionaries("DisableAnimationsStylesOutsideStore_rs2.xaml", StyleOverridesPlaceholder);
                        }
                    }
                    else
                    {
                        StyleOverridesPlaceholder.MergedDictionaries.Clear();
                    }
                }
#endif
            }
        }

        private bool _isSplashScreenDismissed;
        private bool _isRootCreated = false;
        private List<Action> _actionsToRunAfterSplashScreenDismissedAndRootIsCreated = new List<Action>();


        public static void RunAfterSplashScreenDismissed(Action action)
        {
            var app = Application.Current as App;
            lock (app._actionsToRunAfterSplashScreenDismissedAndRootIsCreated)
            {
                if (app._isSplashScreenDismissed && app._isRootCreated)
                {
                    action();
                }
                else
                {
                    app._actionsToRunAfterSplashScreenDismissedAndRootIsCreated.Add(action);
                }
            }
        }

        private void SplashScreen_Dismissed(SplashScreen sender, object args)
        {
            _isSplashScreenDismissed = true;
            if (_isRootCreated)
            {
                SplashScreenDismissedAndRootCreated();
            }
        }

        private void SplashScreenDismissedAndRootCreated()
        {
            lock (_actionsToRunAfterSplashScreenDismissedAndRootIsCreated)
            {
                foreach (var action in _actionsToRunAfterSplashScreenDismissedAndRootIsCreated)
                {
                    action();
                }
                _actionsToRunAfterSplashScreenDismissedAndRootIsCreated.Clear();
            }
        }

        /// <summary>
        /// Invoked when the application is launched normally by the end user.  Other entry points
        /// will be used such as when the application is launched to open a specific file.
        /// </summary>
        /// <param name="e">Details about the launch request and process.</param>
        protected override void OnLaunched(LaunchActivatedEventArgs e)
        {
            _isRootCreated = false;
            // Load the resource dictionary now
            // Since the resource is only available with ScrollView feature enabled, try this but expect it to fail sometimes
#if FEATURE_SCROLLPRESENTER_ENABLED // Tracked by Issue 1043
            AppendResourceToMergedDictionaries("AdditionalStyles.xaml");
#endif

<<<<<<< HEAD
#if FEATURE_PAGER_ENABLED
            AppendResourceToMergedDictionaries("PrototypePager.xaml");
=======
#if FEATURE_INFOBAR_ENABLED 
            AppendResourceToMergedDictionaries("InfoBarStyles.xaml");
>>>>>>> 86a7d62b
#endif

            // For test purposes, add styles that disable long animations.
            DisableLongAnimations = true;

#if DEBUG
            if (System.Diagnostics.Debugger.IsAttached)
            {
                this.DebugSettings.EnableFrameRateCounter = false;
                this.DebugSettings.BindingFailed += (object sender, BindingFailedEventArgs args) =>
                {
                    Debug.WriteLine(args.Message);
                };
            }
#endif

            MaterialHelperTestApi.IgnoreAreEffectsFast = false;
            GC.Collect();

            e.SplashScreen.Dismissed += SplashScreen_Dismissed;

            Action createRoot = () =>
            {
                var rootFrame = Window.Current.Content as TestFrame;

                // Do not repeat app initialization when the Window already has content,
                // just ensure that the window is active
                if (rootFrame == null)
                {
                    // Create a Frame to act as the navigation context and navigate to the first page
                    rootFrame = new TestFrame(typeof(MainPage));

                    rootFrame.NavigationFailed += OnNavigationFailed;

                    if (e.PreviousExecutionState == ApplicationExecutionState.Terminated)
                    {
                        //TODO: Load state from previously suspended application
                    }

                    Window.Current.Content = rootFrame;
                    rootFrame.NavigateWithoutAnimation(typeof(MainPage));
                }
                _isRootCreated = true;
                if (_isSplashScreenDismissed)
                {
                    SplashScreenDismissedAndRootCreated();
                }
            };

            // To exercise a couple different ways of setting up the tree, when run in APPX test mode then delay-attach the root.
            if (e.Arguments.Length == 0)
            {
                createRoot();
            }
            else
            {
                var uiDispatcher = Window.Current.Dispatcher;
                System.Threading.Tasks.Task.Delay(2000).ContinueWith(
                    (t) => {
                        var ignored = uiDispatcher.RunAsync(Windows.UI.Core.CoreDispatcherPriority.Normal, () =>
                        {
                            createRoot();
                        });
                    });
            }

            Window.Current.Activated += OnWindowActivated;

            // Ensure the current window is active
            Window.Current.Activate();

            // If there are multiple arguments we assume we're being launched as a TAEF AppX test, so start up the TAEF dispatcher.
            if (e.Arguments.Length > 0)
            {
                // By default Verify throws exception on errors and exceptions cause TAEF AppX tests to fail in non-graceful ways
                // (we get the test failure and then TE keeps trying to talk to the crashing process so we get "TE session timed out" errors too).
                // Just disable exceptions in this scenario.
                Verify.DisableVerifyFailureExceptions = true;
                Microsoft.VisualStudio.TestPlatform.TestExecutor.UnitTestClient.Run(e.Arguments);
            }
        }

        /// <summary>
        /// Invoked when Navigation to a certain page fails
        /// </summary>
        /// <param name="sender">The Frame which failed navigation</param>
        /// <param name="e">Details about the navigation failure</param>
        void OnNavigationFailed(object sender, NavigationFailedEventArgs e)
        {
            throw new Exception("Failed to load Page " + e.SourcePageType.FullName);
        }

        /// <summary>
        /// Invoked when application execution is being suspended.  Application state is saved
        /// without knowing whether the application will be terminated or resumed with the contents
        /// of memory still intact.
        /// </summary>
        /// <param name="sender">The source of the suspend request.</param>
        /// <param name="e">Details about the suspend request.</param>
        private void OnSuspending(object sender, SuspendingEventArgs e)
        {
            var deferral = e.SuspendingOperation.GetDeferral();
            //TODO: Save application state and stop any background activity
            deferral.Complete();
        }

        private void OnWindowActivated(object sender, Windows.UI.Core.WindowActivatedEventArgs e)
        {

            if (e.WindowActivationState == Windows.UI.Core.CoreWindowActivationState.Deactivated)
            {
                Log.Warning("Test window lost focus.");
            }
            else
            {
                Log.Comment("Test window got focus.");
            }
        }
        
        private static void AppendResourceToMergedDictionaries(string resource, ResourceDictionary targetDictionary = null)
        {
            ResourceDictionary resourceDictionary = new ResourceDictionary();
            Application.LoadComponent(resourceDictionary, new Uri(
                "ms-appx:///Themes/"
                + resource), ComponentResourceLocation.Nested);
            (targetDictionary ?? Application.Current.Resources).MergedDictionaries.Add(resourceDictionary);
        }

        public static void AppendResourceDictionaryToMergedDictionaries(ResourceDictionary dictionary)
        {
            // Check for null and dictionary not present
            if (!(dictionary is null) && 
                !Application.Current.Resources.MergedDictionaries.Contains(dictionary))
            {
                Application.Current.Resources.MergedDictionaries.Add(dictionary);
            }
        }

        public static void RemoveResourceDictionaryFromMergedDictionaries(ResourceDictionary dictionary)
        {
            // Check for null and dictionary is in list
            if(!(dictionary is null) &&
                Application.Current.Resources.MergedDictionaries.Contains(dictionary))
            { 
                Application.Current.Resources.MergedDictionaries.Remove(dictionary);
            }
        }
    }
}<|MERGE_RESOLUTION|>--- conflicted
+++ resolved
@@ -210,13 +210,12 @@
             AppendResourceToMergedDictionaries("AdditionalStyles.xaml");
 #endif
 
-<<<<<<< HEAD
+#if FEATURE_INFOBAR_ENABLED 
+            AppendResourceToMergedDictionaries("InfoBarStyles.xaml");
+#endif
+
 #if FEATURE_PAGER_ENABLED
             AppendResourceToMergedDictionaries("PrototypePager.xaml");
-=======
-#if FEATURE_INFOBAR_ENABLED 
-            AppendResourceToMergedDictionaries("InfoBarStyles.xaml");
->>>>>>> 86a7d62b
 #endif
 
             // For test purposes, add styles that disable long animations.
