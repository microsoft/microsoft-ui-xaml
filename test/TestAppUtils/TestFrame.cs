--- conflicted
+++ resolved
@@ -23,15 +23,7 @@
         private Button _goBackInvokerButton = null;
         private Button _goFullScreenInvokerButton = null;
         private Button _toggleThemeButton = null;
-<<<<<<< HEAD
-=======
         private ToggleButton _innerFrameInLabDimensions = null;
-        private Button _closeAppInvokerButton = null;
-        private Button _waitForIdleInvokerButton = null;
-        private CheckBox _idleStateEnteredCheckBox = null;
-        private TextBox _errorReportingTextBox = null;
-        private TextBox _logReportingTextBox = null;
->>>>>>> 6aca5a5f
         private TextBlock _currentPageTextBlock = null;
         private Type _mainPageType = null;
         private ContentPresenter _pagePresenter = null;
@@ -41,9 +33,6 @@
         {
             _mainPageType = mainPageType;
             this.DefaultStyleKey = typeof(TestFrame);
-<<<<<<< HEAD
-=======
-            Application.Current.UnhandledException += OnUnhandledException;
 
             AddHandler(FrameworkElement.KeyDownEvent, new KeyEventHandler(TestFrame_KeyDown) , true);
         }
@@ -54,7 +43,6 @@
             {
                 _keyInputReceived.IsChecked = true;
             }
->>>>>>> 6aca5a5f
         }
 
         public void ChangeBarVisibility(Visibility visibility)
@@ -122,10 +110,6 @@
 
             _goFullScreenInvokerButton = (Button)GetTemplateChild("FullScreenInvokerButton");
             _goFullScreenInvokerButton.Click += GoFullScreenInvokeButton_Click;
-<<<<<<< HEAD
-=======
-
-            _unhandledExceptionReportingTextBox = (TextBox)GetTemplateChild("UnhandledExceptionReportingTextBox");
             _keyInputReceived = (CheckBox)GetTemplateChild("KeyInputReceived");
         }
 
@@ -143,7 +127,6 @@
                 _pagePresenter.ClearValue(MaxWidthProperty);
                 _pagePresenter.ClearValue(MaxHeightProperty);
             }
->>>>>>> 6aca5a5f
         }
 
         private void ToggleThemeButton_Click(object sender,RoutedEventArgs e)
