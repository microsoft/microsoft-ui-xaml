--- conflicted
+++ resolved
@@ -22,23 +22,16 @@
             <Setter.Value>
                 <ControlTemplate TargetType="utils:TestFrame">
                     <Viewbox x:Name="RootViewbox" Stretch="None">
-<<<<<<< HEAD
-                        <Grid x:Name="RootGrid" Background="{ThemeResource SystemControlPageBackgroundListLowBrush}">
-=======
                         <Grid x:Name="RootGrid" Background="{TemplateBinding Background}">
->>>>>>> 15302d75
                             <Grid.RowDefinitions>
                                 <RowDefinition Height="Auto"/>
                                 <RowDefinition Height="0"/>
                                 <RowDefinition />
                             </Grid.RowDefinitions>
 
-<<<<<<< HEAD
-=======
                             <!-- Element to track the "correct" theme to restore after the BackdropMaterial test runs -->
                             <Grid x:Name="BackupThemeBackground"  Background="{ThemeResource ApplicationPageBackgroundThemeBrush}" Visibility="Collapsed"/>
 
->>>>>>> 15302d75
                             <Grid x:Name="TestFrameBar" VerticalAlignment="Top" HorizontalAlignment="Stretch">
                                 <Grid.ColumnDefinitions>
                                     <ColumnDefinition Width="Auto" />
