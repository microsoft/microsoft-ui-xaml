﻿<?xml version="1.0" encoding="utf-8"?>
<!-- Copyright (c) Microsoft Corporation. All rights reserved. Licensed under the MIT License. See LICENSE in the project root for license information. -->
<Project ToolsVersion="15.0" DefaultTargets="Build" xmlns="http://schemas.microsoft.com/developer/msbuild/2003">
  <PropertyGroup>
    <DefineConstants>$(DefineConstants);USING_TAEF</DefineConstants>
    <ProjectGuid>{02800516-6BE8-42A9-9665-5446896BB5C5}</ProjectGuid>
    <TreatWarningsAsErrors>true</TreatWarningsAsErrors>
  </PropertyGroup>
  <PropertyGroup>
    <ProjectGuid>{74F24BC4-794D-4CB2-8420-80FF7FDACFE9}</ProjectGuid>
  </PropertyGroup>
<<<<<<< HEAD
  <ItemGroup>
    <ProjectReference Include="..\..\testinfra\AppTestAutomationHelpers\AppTestAutomationHelpers.vcxproj">
      <Project>{128e6f7a-578c-48dc-bd3f-750ec662c268}</Project>
      <Name>AppTestAutomationHelpers</Name>
    </ProjectReference>
  </ItemGroup>
  <!-- If we include the razzle includes in the csproj, VS raises warnings about referenced components not being found even if
       it's gated with the condition that we're building with build.exe.  To avoid that, we'll add the razzle includes
       in a props file that is only included when we're building with build.exe, which makes VS never see them. -->
  <Import Project="RazzleIncludes.props" Condition="$(BuildingWithBuildExe) == 'true'" />
=======
>>>>>>> 8d594493
  <Import Project="..\IXMPTestApp.Shared.projitems" />
</Project><|MERGE_RESOLUTION|>--- conflicted
+++ resolved
@@ -9,18 +9,11 @@
   <PropertyGroup>
     <ProjectGuid>{74F24BC4-794D-4CB2-8420-80FF7FDACFE9}</ProjectGuid>
   </PropertyGroup>
-<<<<<<< HEAD
   <ItemGroup>
     <ProjectReference Include="..\..\testinfra\AppTestAutomationHelpers\AppTestAutomationHelpers.vcxproj">
       <Project>{128e6f7a-578c-48dc-bd3f-750ec662c268}</Project>
       <Name>AppTestAutomationHelpers</Name>
     </ProjectReference>
   </ItemGroup>
-  <!-- If we include the razzle includes in the csproj, VS raises warnings about referenced components not being found even if
-       it's gated with the condition that we're building with build.exe.  To avoid that, we'll add the razzle includes
-       in a props file that is only included when we're building with build.exe, which makes VS never see them. -->
-  <Import Project="RazzleIncludes.props" Condition="$(BuildingWithBuildExe) == 'true'" />
-=======
->>>>>>> 8d594493
   <Import Project="..\IXMPTestApp.Shared.projitems" />
 </Project>