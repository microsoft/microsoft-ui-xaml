--- conflicted
+++ resolved
@@ -2,14 +2,11 @@
 <!-- Copyright (c) Microsoft Corporation. All rights reserved. Licensed under the MIT License. See LICENSE in the project root for license information. -->
 <Project ToolsVersion="14.0" xmlns="http://schemas.microsoft.com/developer/msbuild/2003">
   <PropertyGroup Condition="$(SolutionName) == 'MUXControlsInnerLoop'">
-<<<<<<< HEAD
-    <FeatureExpanderEnabled>true</FeatureExpanderEnabled>
-=======
     <!-- Features to include for inner loop build for example:-->
     <!-- <FeatureRepeaterEnabled>true</FeatureRepeaterEnabled> -->
     
     <!-- Note that after modifying the file, you will need to close and reopen the solution -->
     <!-- for changes to be picked up correctly by Visual Studio and MSBUILD -->
->>>>>>> da3964ea
+    <FeatureExpanderEnabled>true</FeatureExpanderEnabled>
   </PropertyGroup>
 </Project>