--- conflicted
+++ resolved
@@ -221,14 +221,12 @@
   <!-- Dependencies for ImageIcon -->
   <PropertyGroup Condition="Exists('InnerLoopAreas.props') And $(SolutionName) == 'MUXControlsInnerLoop' And $(FeatureImageIconEnabled) == 'true'">
   </PropertyGroup>
-<<<<<<< HEAD
   <!-- Dependencies for ColorFilterOverlayControl -->
   <PropertyGroup Condition="Exists('InnerLoopAreas.props') And $(SolutionName) == 'MUXControlsInnerLoop' And $(FeatureColorFilterOverlayControlEnabled) == 'true'">
-=======
-    <!-- Dependencies for AnimatedIcon -->
+  </PropertyGroup>
+  <!-- Dependencies for AnimatedIcon -->
   <PropertyGroup Condition="Exists('InnerLoopAreas.props') And $(SolutionName) == 'MUXControlsInnerLoop' And $(FeatureAnimatedIconEnabled) == 'true'">
     <FeatureAnimatedVisualPlayerEnabled>productOnly</FeatureAnimatedVisualPlayerEnabled>
->>>>>>> 6d680bc9
   </PropertyGroup>
   <!-- Features to include for official build (should be all features) -->
   <PropertyGroup Condition="$(SolutionName) != 'MUXControlsInnerLoop'">
