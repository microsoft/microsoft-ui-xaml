--- conflicted
+++ resolved
@@ -51,11 +51,7 @@
                     <a role="button" href="about.html" class="btn btn-custom mt-2" id="learn-more">Learn more</a>
                   </div><br/>
                   <div id="download-div">
-<<<<<<< HEAD
-                    <a role="button" href="#" class="btn btn-custom mt-2" id="download">Get WinUI 3 Preview 1</a>
-=======
                     <a role="button" href="http://aka.ms/winui3/preview1" target="_blank" class="btn btn-custom mt-2" id="download">Try WinUI 3 Preview 1</a>
->>>>>>> 6fb7703a
                   </div>
                 </div>
               </div>
@@ -254,11 +250,7 @@
         </div>
         <div class="row justify-content-center mb-5">
           <div class="col-6 justify-content-center text-center">
-<<<<<<< HEAD
-            <a id="action-btn-1" type="button" href="https://www.research.net/r/WinUI3AlphaInsiders" target="blank" class="btn btn-lg btn-custom">Try out WinUI 3 Preview 1.</a>
-=======
             <a id="action-btn-1" type="button" href="http://aka.ms/winui3/preview1" target="blank" class="btn btn-lg btn-custom">Try out WinUI 3 Preview 1.</a>
->>>>>>> 6fb7703a
             <a id="action-btn-2" type="button" href="https://docs.microsoft.com/en-us/uwp/toolkits/winui/getting-started" target="blank" class="btn btn-lg btn-custom">Try out WinUI 2 in a UWP app.</a>
           </div>
         </div>
