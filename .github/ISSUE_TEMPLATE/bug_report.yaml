name: Bug report
description: File a bug report
title: "Bug title"
labels: [bug]
body:
  - type: markdown
    attributes:
      value: |
        For bugs related to UWP or the app models, please open a bug on the [Project Reunion repository](https://github.com/microsoft/ProjectReunion)
  - type: textarea
    validations:
      required: true
    attributes:
      label: Describe the bug
      description: Please enter a short, clear description of the bug.
  - type: textarea
    validations:
      required: true
    attributes:
      label: Steps to reproduce the bug
      description: Please provide any required setup and steps to reproduce the behavior.
      placeholder: |
        1. Go to '...'
        2. Click on '....'
  - type: textarea
    attributes:
      label: Expected behavior
      description: Please provide a description of what you expected to happen
  - type: textarea
    attributes:
      label: Screenshots
      description: If applicable, add screenshots here to help explain your problem
  - type: dropdown
    attributes:
      label: NuGet package version
      description: If you are seeing your issue on older versions please try the latest release
      options:
<<<<<<< HEAD
        - "WinUI 3 - Windows App SDK 1.1.0"
        - "WinUI 3 - Windows App SDK 1.1 Preview 3: 1.1.0-preview3"
        - "WinUI 3 - Windows App SDK 1.1 Preview 2: 1.1.0-preview2"
        - "WinUI 3 - Windows App SDK 1.1 Preview 1: 1.1.0-preview1"
        - "WinUI 3 - Windows App SDK 1.0.3"
        - "WinUI 3 - Windows App SDK 1.0.2"
        - "WinUI 3 - Windows App SDK 1.0.1"
        - "WinUI 3 - Windows App SDK 1.0"
        - "WinUI 3 - Windows App SDK 1.0 Experimental: 1.0.0-experimental1"
        - "WinUI 3 - Project Reunion 0.8: 0.8.10"
        - "WinUI 3 - Project Reunion 0.8: 0.8.8"
        - "WinUI 3 - Project Reunion 0.8: 0.8.7"
        - "WinUI 3 - Project Reunion 0.8 Preview 1: 0.8.7-preview1"
        - "WinUI 3 - Project Reunion 0.8: 0.8.6"
        - "WinUI 3 - Project Reunion 0.8 Preview 1: 0.8.6-preview1"
        - "WinUI 3 - Project Reunion 0.8: 0.8.5"
        - "WinUI 3 - Project Reunion 0.5: 0.5.7"
        - "WinUI 3 - Project Reunion 0.5: 0.5.0"
        - "WinUI 3 - Project Reunion 0.5 Preview: 0.5.0-prerelease"
        - "Microsoft.WinUI 3.0.0-preview4.210210.4"
        - "Microsoft.UI.Xaml 2.7.1"
        - "Microsoft.UI.Xaml 2.7.0"
        - "Microsoft.UI.Xaml 2.6.2"
        - "Microsoft.UI.Xaml 2.6.1"
        - "Microsoft.UI.Xaml 2.6.0"
        - "Microsoft.UI.Xaml.2.6.0-prerelease.210430001"
        - "Microsoft.UI.Xaml 2.5.0"
        - "Microsoft.UI.Xaml 2.4.0"
=======
        - "WinUI 3 - Windows App SDK 1.2 Preview 1: 1.2.0-preview1"
        - "WinUI 3 - Windows App SDK 1.2 Experimental 2: 1.2.220909.2-experimental2"
        - "WinUI 3 - Windows App SDK 1.1.5"
        - "WinUI 3 - Windows App SDK 1.0.4"
        - "WinUI 3 - Windows App SDK 1.0 Experimental: 1.0.0-experimental1"
        - "WinUI 3 - Project Reunion 0.8.12"
        - "Microsoft.UI.Xaml 2.8.0-prerelease.220712001"
        - "Microsoft.UI.Xaml 2.8.0"
>>>>>>> cb398934
  - type: checkboxes
    attributes:
      label: Windows app type
      description: If you are using WinUI 3, please specify for which Windows app type you have encountered the issue.
      options:
        - label: "UWP"
        - label: "Win32"
  - type: dropdown
    attributes:
      label: Device form factor
      description: Which device form factors did you see the issue on?
      multiple: true
      options:
        - "Desktop"
        - "Xbox"
        - "Surface Hub"
        - "IoT"
  - type: dropdown
    attributes:
      label: Windows version
      description: Which Windows versions did you see the issue on?
      multiple: true
      options:
        - "Windows Insider Build (xxxxx)"
        - "Windows 11 (22H2): Build 22621"
        - "Windows 11 (21H2): Build 22000"
        - "Windows 10 (21H2): Build 19044"
        - "Windows 10 (21H1): Build 19043"
        - "Windows 10 (20H2): Build 19042"
        - "Windows 10 (1809): Build 17763"
  - type: textarea
    attributes:
      label: Additional context
      description: Enter any other applicable info here<|MERGE_RESOLUTION|>--- conflicted
+++ resolved
@@ -35,36 +35,6 @@
       label: NuGet package version
       description: If you are seeing your issue on older versions please try the latest release
       options:
-<<<<<<< HEAD
-        - "WinUI 3 - Windows App SDK 1.1.0"
-        - "WinUI 3 - Windows App SDK 1.1 Preview 3: 1.1.0-preview3"
-        - "WinUI 3 - Windows App SDK 1.1 Preview 2: 1.1.0-preview2"
-        - "WinUI 3 - Windows App SDK 1.1 Preview 1: 1.1.0-preview1"
-        - "WinUI 3 - Windows App SDK 1.0.3"
-        - "WinUI 3 - Windows App SDK 1.0.2"
-        - "WinUI 3 - Windows App SDK 1.0.1"
-        - "WinUI 3 - Windows App SDK 1.0"
-        - "WinUI 3 - Windows App SDK 1.0 Experimental: 1.0.0-experimental1"
-        - "WinUI 3 - Project Reunion 0.8: 0.8.10"
-        - "WinUI 3 - Project Reunion 0.8: 0.8.8"
-        - "WinUI 3 - Project Reunion 0.8: 0.8.7"
-        - "WinUI 3 - Project Reunion 0.8 Preview 1: 0.8.7-preview1"
-        - "WinUI 3 - Project Reunion 0.8: 0.8.6"
-        - "WinUI 3 - Project Reunion 0.8 Preview 1: 0.8.6-preview1"
-        - "WinUI 3 - Project Reunion 0.8: 0.8.5"
-        - "WinUI 3 - Project Reunion 0.5: 0.5.7"
-        - "WinUI 3 - Project Reunion 0.5: 0.5.0"
-        - "WinUI 3 - Project Reunion 0.5 Preview: 0.5.0-prerelease"
-        - "Microsoft.WinUI 3.0.0-preview4.210210.4"
-        - "Microsoft.UI.Xaml 2.7.1"
-        - "Microsoft.UI.Xaml 2.7.0"
-        - "Microsoft.UI.Xaml 2.6.2"
-        - "Microsoft.UI.Xaml 2.6.1"
-        - "Microsoft.UI.Xaml 2.6.0"
-        - "Microsoft.UI.Xaml.2.6.0-prerelease.210430001"
-        - "Microsoft.UI.Xaml 2.5.0"
-        - "Microsoft.UI.Xaml 2.4.0"
-=======
         - "WinUI 3 - Windows App SDK 1.2 Preview 1: 1.2.0-preview1"
         - "WinUI 3 - Windows App SDK 1.2 Experimental 2: 1.2.220909.2-experimental2"
         - "WinUI 3 - Windows App SDK 1.1.5"
@@ -73,7 +43,6 @@
         - "WinUI 3 - Project Reunion 0.8.12"
         - "Microsoft.UI.Xaml 2.8.0-prerelease.220712001"
         - "Microsoft.UI.Xaml 2.8.0"
->>>>>>> cb398934
   - type: checkboxes
     attributes:
       label: Windows app type
