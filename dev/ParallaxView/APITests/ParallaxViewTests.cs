--- conflicted
+++ resolved
@@ -30,21 +30,12 @@
 using ParallaxSourceOffsetKind = Microsoft.UI.Xaml.Controls.ParallaxSourceOffsetKind;
 using ParallaxView = Microsoft.UI.Xaml.Controls.ParallaxView;
 using ScrollingPresenter = Microsoft.UI.Xaml.Controls.Primitives.ScrollingPresenter;
-<<<<<<< HEAD
 using ScrollingAnimationMode = Microsoft.UI.Xaml.Controls.ScrollingAnimationMode;
 using ScrollingSnapPointsMode = Microsoft.UI.Xaml.Controls.ScrollingSnapPointsMode;
-using ScrollOptions = Microsoft.UI.Xaml.Controls.ScrollOptions;
-using ZoomOptions = Microsoft.UI.Xaml.Controls.ZoomOptions;
+using ScrollingScrollOptions = Microsoft.UI.Xaml.Controls.ScrollingScrollOptions;
+using ScrollingZoomOptions = Microsoft.UI.Xaml.Controls.ScrollingZoomOptions;
 using ScrollingInteractionState = Microsoft.UI.Xaml.Controls.ScrollingInteractionState;
 using ScrollingZoomMode = Microsoft.UI.Xaml.Controls.ScrollingZoomMode;
-=======
-using AnimationMode = Microsoft.UI.Xaml.Controls.AnimationMode;
-using SnapPointsMode = Microsoft.UI.Xaml.Controls.SnapPointsMode;
-using ScrollingScrollOptions = Microsoft.UI.Xaml.Controls.ScrollingScrollOptions;
-using ScrollingZoomOptions = Microsoft.UI.Xaml.Controls.ScrollingZoomOptions;
-using InteractionState = Microsoft.UI.Xaml.Controls.InteractionState;
-using ZoomMode = Microsoft.UI.Xaml.Controls.ZoomMode;
->>>>>>> c6c5aafb
 using MUXControlsTestHooks = Microsoft.UI.Private.Controls.MUXControlsTestHooks;
 using MUXControlsTestHooksLoggingMessageEventArgs = Microsoft.UI.Private.Controls.MUXControlsTestHooksLoggingMessageEventArgs;
 
@@ -1965,15 +1956,9 @@
                     int viewChangeId = scrollingPresenter.ZoomTo(
                         (float)zoomFactor,
                         Vector2.Zero,
-<<<<<<< HEAD
-                        new ZoomOptions(
+                        new ScrollingZoomOptions(
                             disableAnimation ? ScrollingAnimationMode.Disabled : ScrollingAnimationMode.Enabled,
                             ScrollingSnapPointsMode.Ignore)).ZoomFactorChangeId;
-=======
-                        new ScrollingZoomOptions(
-                            disableAnimation ? AnimationMode.Disabled : AnimationMode.Enabled,
-                            SnapPointsMode.Ignore)).ZoomFactorChangeId;
->>>>>>> c6c5aafb
                     Verify.IsGreaterThan(viewChangeId, 0);
                 }
 
@@ -1983,15 +1968,9 @@
                     int viewChangeId = scrollingPresenter.ScrollTo(
                         horizontalOffset == null ? scrollingPresenter.HorizontalOffset : (double)horizontalOffset,
                         verticalOffset == null ? scrollingPresenter.VerticalOffset : (double)verticalOffset,
-<<<<<<< HEAD
-                        new ScrollOptions(
+                        new ScrollingScrollOptions(
                             disableAnimation ? ScrollingAnimationMode.Disabled : ScrollingAnimationMode.Enabled,
                             ScrollingSnapPointsMode.Ignore)).OffsetsChangeId;
-=======
-                        new ScrollingScrollOptions(
-                            disableAnimation ? AnimationMode.Disabled : AnimationMode.Enabled, 
-                            SnapPointsMode.Ignore)).OffsetsChangeId;
->>>>>>> c6c5aafb
                     Verify.IsGreaterThan(viewChangeId, 0);
                 }
             });
