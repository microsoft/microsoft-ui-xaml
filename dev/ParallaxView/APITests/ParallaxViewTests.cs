﻿// Copyright (c) Microsoft Corporation. All rights reserved.
// Licensed under the MIT License. See LICENSE in the project root for license information.

using Common;
using MUXControlsTestApp.Utilities;

using System;
using System.Numerics;
using System.Threading;

using Windows.Foundation;
using Windows.UI;
using Windows.UI.Composition;
using Windows.UI.Xaml;
using Windows.UI.Xaml.Controls;
using Windows.UI.Xaml.Controls.Primitives;
using Windows.UI.Xaml.Hosting;
using Windows.UI.Xaml.Media;
using Windows.UI.Xaml.Shapes;

#if USING_TAEF
using WEX.TestExecution;
using WEX.TestExecution.Markup;
using WEX.Logging.Interop;
#else
using Microsoft.VisualStudio.TestTools.UnitTesting;
using Microsoft.VisualStudio.TestTools.UnitTesting.Logging;
#endif

#if !BUILD_WINDOWS
using ParallaxSourceOffsetKind = Microsoft.UI.Xaml.Controls.ParallaxSourceOffsetKind;
using ParallaxView = Microsoft.UI.Xaml.Controls.ParallaxView;
using Scroller = Microsoft.UI.Xaml.Controls.Primitives.Scroller;
using ScrollerChangeOffsetsOptions = Microsoft.UI.Xaml.Controls.ScrollerChangeOffsetsOptions;
using ScrollerChangeZoomFactorOptions = Microsoft.UI.Xaml.Controls.ScrollerChangeZoomFactorOptions;
using InteractionState = Microsoft.UI.Xaml.Controls.InteractionState;
using ScrollerViewChangeKind = Microsoft.UI.Xaml.Controls.ScrollerViewChangeKind;
using ScrollerViewChangeSnapPointRespect = Microsoft.UI.Xaml.Controls.ScrollerViewChangeSnapPointRespect;
using ScrollerViewKind = Microsoft.UI.Xaml.Controls.ScrollerViewKind;
using ZoomMode = Microsoft.UI.Xaml.Controls.ZoomMode;
using MUXControlsTestHooks = Microsoft.UI.Private.Controls.MUXControlsTestHooks;
using MUXControlsTestHooksLoggingMessageEventArgs = Microsoft.UI.Private.Controls.MUXControlsTestHooksLoggingMessageEventArgs;
#endif

namespace Windows.UI.Xaml.Tests.MUXControls.ApiTests
{
    [TestClass]
    public class ParallaxViewTests
    {
        private const float c_shiftTolerance = 0.0001f;
        private const int c_MaxWaitDuration = 5000;

        private const ParallaxSourceOffsetKind c_defaultHorizontalSourceOffsetKind = ParallaxSourceOffsetKind.Relative;
        private const double c_defaultHorizontalSourceStartOffset = 0.0;
        private const double c_defaultHorizontalSourceEndOffset = 0.0;
        private const double c_defaultMaxHorizontalShiftRatio = 1.0;
        private const double c_defaultHorizontalShift = 0.0;
        private const bool c_defaultIsHorizontalShiftClamped = true;
        private const ParallaxSourceOffsetKind c_defaultVerticalSourceOffsetKind = ParallaxSourceOffsetKind.Relative;
        private const double c_defaultVerticalSourceStartOffset = 0.0;
        private const double c_defaultVerticalSourceEndOffset = 0.0;
        private const double c_defaultMaxVerticalShiftRatio = 1.0;
        private const double c_defaultVerticalShift = 0.0;
        private const bool c_defaultIsVerticalShiftClamped = true;

        private const double c_scrollViewerMaxOverpanRatio = 0.1;  // ScrollViewer's maximum underpan/viewport and overpan/viewport ratio
        private const double c_scrollViewerMaxOverpanRatioWithZoom = 1.0;  // ScrollViewer's maximum underpan/viewport and overpan/viewport ratio when ZoomMode is Enabled
        private const double c_scrollerMaxOverpanRatio = 1.0;  // Scroller's maximum underpan/viewport and overpan/viewport ratio
        private const double c_defaultUIScrollerWidth = 200.0;
        private const double c_defaultUIScrollerHeight = 100.0;
        private const double c_defaultUIScrollerContentWidth = 1200.0;
        private const double c_defaultUIScrollerContentHeight = 600.0;
        private const double c_defaultUIFinalScrollerHorizontalOffset = 100.0;
        private const double c_defaultUIFinalScrollerVerticalOffset = 50.0;
        private const double c_defaultUIScrollViewerWidth = 200.0;
        private const double c_defaultUIScrollViewerHeight = 100.0;
        private const double c_defaultUIScrollViewerContentWidth = 1200.0;
        private const double c_defaultUIScrollViewerContentHeight = 600.0;
        private const double c_defaultUIFinalScrollViewerHorizontalOffset = 100.0;
        private const double c_defaultUIFinalScrollViewerVerticalOffset = 50.0;
        private const double c_defaultUIHorizontalShift = 100.0;
        private const double c_defaultUIVerticalShift = 50.0;

        // Enum used in tests that use ChangePropertyAfterParallaxViewDisposal
        private enum PropertyId
        {
            ParallaxViewChildVerticalAlignment,
            ScrollViewerContentHeight,
        }

        private enum SourceType
        {
            ScrollViewer,
            Scroller,
        }

        [TestCleanup]
        public void TestCleanup()
        {
            RunOnUIThread.Execute(() => {
                Log.Comment("TestCleanup: Restore TestContentRoot to null");
                // Put things back the way we found them.
                MUXControlsTestApp.App.TestContentRoot = null;
            });
        }

        [TestMethod]
        [Description("Verifies the ParallaxView default properties.")]
        public void VerifyDefaultPropertyValues()
        {
            RunOnUIThread.Execute(() =>
            {
                ParallaxView parallaxView = new ParallaxView();
                Verify.IsNotNull(parallaxView);

                Log.Comment("Verifying ParallaxView default property values");
                Verify.IsNull(parallaxView.Child);
                Verify.IsNull(parallaxView.Source);
                Verify.AreEqual(parallaxView.HorizontalSourceOffsetKind, c_defaultHorizontalSourceOffsetKind);
                Verify.AreEqual(parallaxView.HorizontalSourceStartOffset, c_defaultHorizontalSourceStartOffset);
                Verify.AreEqual(parallaxView.HorizontalSourceEndOffset, c_defaultHorizontalSourceEndOffset);
                Verify.AreEqual(parallaxView.MaxHorizontalShiftRatio, c_defaultMaxHorizontalShiftRatio);
                Verify.AreEqual(parallaxView.HorizontalShift, c_defaultHorizontalShift);
                Verify.AreEqual(parallaxView.IsHorizontalShiftClamped, c_defaultIsHorizontalShiftClamped);
                Verify.AreEqual(parallaxView.VerticalSourceOffsetKind, c_defaultVerticalSourceOffsetKind);
                Verify.AreEqual(parallaxView.VerticalSourceStartOffset, c_defaultVerticalSourceStartOffset);
                Verify.AreEqual(parallaxView.VerticalSourceEndOffset, c_defaultVerticalSourceEndOffset);
                Verify.AreEqual(parallaxView.MaxVerticalShiftRatio, c_defaultMaxVerticalShiftRatio);
                Verify.AreEqual(parallaxView.VerticalShift, c_defaultVerticalShift);
                Verify.AreEqual(parallaxView.IsVerticalShiftClamped, c_defaultIsVerticalShiftClamped);
            });
        }

        [TestMethod]
        [Description("Exercises the ParallaxView property setters and getters for non-default values.")]
        public void VerifyPropertyGettersAndSetters()
        {
            ParallaxView parallaxView = null;
            Rectangle rectangle = null;
            ScrollViewer scrollViewer = null;

            RunOnUIThread.Execute(() =>
            {
                parallaxView = new ParallaxView();
                Verify.IsNotNull(parallaxView);

                rectangle = new Rectangle();
                Verify.IsNotNull(rectangle);

                scrollViewer = new ScrollViewer();
                Verify.IsNotNull(scrollViewer);

                Log.Comment("Setting ParallaxView properties to non-default values");
                parallaxView.Child = rectangle;
                parallaxView.Source = scrollViewer;
                parallaxView.HorizontalSourceOffsetKind = ParallaxSourceOffsetKind.Absolute;
                parallaxView.HorizontalSourceStartOffset = 11.0;
                parallaxView.HorizontalSourceEndOffset = 22.0;
                parallaxView.MaxHorizontalShiftRatio = 0.123;
                parallaxView.HorizontalShift = 321.0;
                parallaxView.IsHorizontalShiftClamped = false;
                parallaxView.VerticalSourceOffsetKind = ParallaxSourceOffsetKind.Absolute;
                parallaxView.VerticalSourceStartOffset = 4.5;
                parallaxView.VerticalSourceEndOffset = 5.4;
                parallaxView.MaxVerticalShiftRatio = 0.321;
                parallaxView.VerticalShift = 45.6;
                parallaxView.IsVerticalShiftClamped = false;
            });

            IdleSynchronizer.Wait();

            RunOnUIThread.Execute(() =>
            {
                Log.Comment("Verifying ParallaxView non-default property values");
                Verify.AreEqual(parallaxView.Child, rectangle);
                Verify.AreEqual(parallaxView.Source, scrollViewer);
                Verify.AreEqual(parallaxView.HorizontalSourceOffsetKind, ParallaxSourceOffsetKind.Absolute);
                Verify.AreEqual(parallaxView.HorizontalSourceStartOffset, 11.0);
                Verify.AreEqual(parallaxView.HorizontalSourceEndOffset, 22.0);
                Verify.AreEqual(parallaxView.MaxHorizontalShiftRatio, 0.123);
                Verify.AreEqual(parallaxView.HorizontalShift, 321.0);
                Verify.IsFalse(parallaxView.IsHorizontalShiftClamped);
                Verify.AreEqual(parallaxView.VerticalSourceOffsetKind, ParallaxSourceOffsetKind.Absolute);
                Verify.AreEqual(parallaxView.VerticalSourceStartOffset, 4.5);
                Verify.AreEqual(parallaxView.VerticalSourceEndOffset, 5.4);
                Verify.AreEqual(parallaxView.MaxVerticalShiftRatio, 0.321);
                Verify.AreEqual(parallaxView.VerticalShift, 45.6);
                Verify.IsFalse(parallaxView.IsVerticalShiftClamped);
            });
        }

        [TestMethod]
        [Description("Parallaxes a Rectangle based on a ListView's ScrollViewer.")]
        public void VerifyBasicParallaxingWithListView()
        {
            ParallaxView parallaxView = null;
            Rectangle rectanglePVChild = null;
            ListView listView = null;
            ScrollViewer scrollViewer = null;
            Visual visualPPChild = null;
            AutoResetEvent parallaxViewLoadedEvent = null;
            AutoResetEvent sourceLoadedEvent = null;
            float? finalHorizontalShift = 0f;
            float? finalVerticalShift = 0f;
            double expectedVerticalShift = 0.0;

            RunOnUIThread.Execute(() =>
            {
                parallaxViewLoadedEvent = new AutoResetEvent(false);
                sourceLoadedEvent = new AutoResetEvent(false);
                listView = new ListView();
                rectanglePVChild = new Rectangle();
                parallaxView = new ParallaxView();

                SetupDefaultUIWithListView(
                    parallaxView, rectanglePVChild, listView,
                    parallaxViewLoadedEvent, sourceLoadedEvent);

                parallaxView.VerticalSourceOffsetKind = c_defaultVerticalSourceOffsetKind;
                parallaxView.VerticalSourceStartOffset = c_defaultVerticalSourceStartOffset;
                parallaxView.VerticalSourceEndOffset = c_defaultVerticalSourceEndOffset;
                parallaxView.MaxVerticalShiftRatio = c_defaultMaxVerticalShiftRatio;
                parallaxView.IsVerticalShiftClamped = c_defaultIsVerticalShiftClamped;
            });

            Log.Comment("Waiting for Loaded events");
            parallaxViewLoadedEvent.WaitOne(TimeSpan.FromMilliseconds(c_MaxWaitDuration));
            sourceLoadedEvent.WaitOne(TimeSpan.FromMilliseconds(c_MaxWaitDuration));
            Log.Comment("Default UI set up");

            RunOnUIThread.Execute(() =>
            {
                // Locate ListView's inner ScrollViewer
                scrollViewer = FindInnerScrollViewer(listView);

                expectedVerticalShift =
                    (c_defaultUIScrollViewerHeight * c_scrollViewerMaxOverpanRatio + c_defaultUIFinalScrollViewerVerticalOffset) * c_defaultUIVerticalShift /
                    (c_defaultUIScrollViewerHeight * c_scrollViewerMaxOverpanRatio * 2.0 + ((scrollViewer.Content as FrameworkElement).ActualHeight - c_defaultUIScrollViewerHeight));

                Log.Comment("Setting up spy property set");
                visualPPChild = ElementCompositionPreview.GetElementVisual(rectanglePVChild);

                CompositionPropertySpy.StartSpyingScalarProperty(visualPPChild, GetVisualHorizontalTargetedPropertyName());
                CompositionPropertySpy.StartSpyingScalarProperty(visualPPChild, GetVisualVerticalTargetedPropertyName());
            });

            ChangeScrollViewerView(
                scrollViewer: scrollViewer,
                horizontalOffset: 0.0,
                verticalOffset: c_defaultUIFinalScrollViewerVerticalOffset,
                zoomFactor: 1.0f,
                disableAnimation: false,
                visualPPChild: visualPPChild,
                finalHorizontalShift: ref finalHorizontalShift,
                finalVerticalShift: ref finalVerticalShift);

            RunOnUIThread.Execute(() =>
            {
                Log.Comment("Validating the final parallax amount of the target Rectangle.");
                Log.Comment("expectedHorizontalShift=0, finalHorizontalShift={0}", finalHorizontalShift);
                Log.Comment("expectedVerticalShift={0}, finalVerticalShift={1}", -expectedVerticalShift, finalVerticalShift);
                Verify.AreEqual(finalHorizontalShift, 0);
                Verify.IsTrue(Math.Abs((double)finalVerticalShift + expectedVerticalShift) < 0.00001);
            });
        }

        [TestMethod]
        [Description("Parallaxes a Rectangle based on another Rectangle in a ScrollViewer.")]
        public void VerifyBasicParallaxingWithScrollViewer()
        {
            const double expectedHorizontalShift =
                (c_defaultUIScrollViewerWidth * c_scrollViewerMaxOverpanRatio + c_defaultUIFinalScrollViewerHorizontalOffset) * c_defaultUIHorizontalShift /
                (c_defaultUIScrollViewerWidth * c_scrollViewerMaxOverpanRatio * 2.0 + (c_defaultUIScrollViewerContentWidth - c_defaultUIScrollViewerWidth));
            const double expectedVerticalShift =
                (c_defaultUIScrollViewerHeight * c_scrollViewerMaxOverpanRatio + c_defaultUIFinalScrollViewerVerticalOffset) * c_defaultUIVerticalShift /
                (c_defaultUIScrollViewerHeight * c_scrollViewerMaxOverpanRatio * 2.0 + (c_defaultUIScrollViewerContentHeight - c_defaultUIScrollViewerHeight));

            VerifyParallaxingWithDefaultSourceUI(
                sourceType: SourceType.ScrollViewer,
                horizontalSourceOffsetKind: c_defaultHorizontalSourceOffsetKind,
                horizontalSourceStartOffset: c_defaultHorizontalSourceStartOffset,
                horizontalSourceEndOffset: c_defaultHorizontalSourceEndOffset,
                maxHorizontalShiftRatio: c_defaultMaxHorizontalShiftRatio,
                isHorizontalShiftClamped: c_defaultIsHorizontalShiftClamped,
                expectedHorizontalShift: expectedHorizontalShift,
                verticalSourceOffsetKind: c_defaultVerticalSourceOffsetKind,
                verticalSourceStartOffset: c_defaultVerticalSourceStartOffset,
                verticalSourceEndOffset: c_defaultVerticalSourceEndOffset,
                maxVerticalShiftRatio: c_defaultMaxVerticalShiftRatio,
                isVerticalShiftClamped: c_defaultIsVerticalShiftClamped,
                expectedVerticalShift: expectedVerticalShift);
        }

        [TestMethod]
        [Description("Parallaxes a Rectangle based on another Rectangle in a Scroller.")]
        public void VerifyBasicParallaxingWithScroller()
        {
            const double expectedHorizontalShift =
                (c_defaultUIScrollerWidth * c_scrollerMaxOverpanRatio + c_defaultUIFinalScrollerHorizontalOffset) * c_defaultUIHorizontalShift /
                (c_defaultUIScrollerWidth * c_scrollerMaxOverpanRatio * 2.0 + (c_defaultUIScrollerContentWidth - c_defaultUIScrollerWidth));
            const double expectedVerticalShift =
                (c_defaultUIScrollerHeight * c_scrollerMaxOverpanRatio + c_defaultUIFinalScrollerVerticalOffset) * c_defaultUIVerticalShift /
                (c_defaultUIScrollerHeight * c_scrollerMaxOverpanRatio * 2.0 + (c_defaultUIScrollerContentHeight - c_defaultUIScrollerHeight));

            VerifyParallaxingWithDefaultSourceUI(
                sourceType: SourceType.Scroller,
                horizontalSourceOffsetKind: c_defaultHorizontalSourceOffsetKind,
                horizontalSourceStartOffset: c_defaultHorizontalSourceStartOffset,
                horizontalSourceEndOffset: c_defaultHorizontalSourceEndOffset,
                maxHorizontalShiftRatio: c_defaultMaxHorizontalShiftRatio,
                isHorizontalShiftClamped: c_defaultIsHorizontalShiftClamped,
                expectedHorizontalShift: expectedHorizontalShift,
                verticalSourceOffsetKind: c_defaultVerticalSourceOffsetKind,
                verticalSourceStartOffset: c_defaultVerticalSourceStartOffset,
                verticalSourceEndOffset: c_defaultVerticalSourceEndOffset,
                maxVerticalShiftRatio: c_defaultMaxVerticalShiftRatio,
                isVerticalShiftClamped: c_defaultIsVerticalShiftClamped,
                expectedVerticalShift: expectedVerticalShift);
        }

        [TestMethod]
        [Description("Parallaxes a Rectangle based on another Rectangle in a ScrollViewer, using the Absolute HorizontalSourceOffsetKind/VerticalSourceOffsetKind value.")]
        public void VerifyParallaxingWithAbsoluteExtremes()
        {
            ParallaxView parallaxView = null;
            Rectangle rectanglePVChild = null;
            ScrollViewer scrollViewer = null;
            Rectangle rectangleSVContent = null;
            Visual visualPPChild = null;
            AutoResetEvent parallaxViewLoadedEvent = null;
            AutoResetEvent scrollViewerLoadedEvent = null;
            float? finalHorizontalShift = null;
            float? finalVerticalShift = null;

            RunOnUIThread.Execute(() =>
            {
                parallaxViewLoadedEvent = new AutoResetEvent(false);
                scrollViewerLoadedEvent = new AutoResetEvent(false);
                rectangleSVContent = new Rectangle();
                scrollViewer = new ScrollViewer();
                rectanglePVChild = new Rectangle();
                parallaxView = new ParallaxView();

                SetupDefaultUIWithScrollViewer(
                    parallaxView, rectanglePVChild, scrollViewer, rectangleSVContent,
                    parallaxViewLoadedEvent, scrollViewerLoadedEvent);

                parallaxView.HorizontalSourceOffsetKind = ParallaxSourceOffsetKind.Absolute;
                parallaxView.HorizontalSourceStartOffset = 40.0;
                parallaxView.HorizontalSourceEndOffset = 920.0;
                parallaxView.VerticalSourceOffsetKind = ParallaxSourceOffsetKind.Absolute;
                parallaxView.VerticalSourceStartOffset = -30.0;
                parallaxView.VerticalSourceEndOffset = 560.0;
            });

            Log.Comment("Waiting for Loaded events");
            parallaxViewLoadedEvent.WaitOne(TimeSpan.FromMilliseconds(c_MaxWaitDuration));
            scrollViewerLoadedEvent.WaitOne(TimeSpan.FromMilliseconds(c_MaxWaitDuration));
            Log.Comment("Default UI set up");

            ChangeScrollViewerView(
                scrollViewer: scrollViewer,
                horizontalOffset: c_defaultUIFinalScrollViewerHorizontalOffset,
                verticalOffset: c_defaultUIFinalScrollViewerVerticalOffset,
                zoomFactor: 1.0f,
                disableAnimation: false,
                visualPPChild: null,
                finalHorizontalShift: ref finalHorizontalShift,
                finalVerticalShift: ref finalVerticalShift);

            RunOnUIThread.Execute(() =>
            {
                Log.Comment("Setting up spy property set");
                visualPPChild = ElementCompositionPreview.GetElementVisual(rectanglePVChild);

                CompositionPropertySpy.StartSpyingScalarProperty(visualPPChild, GetVisualHorizontalTargetedPropertyName());
                CompositionPropertySpy.StartSpyingScalarProperty(visualPPChild, GetVisualVerticalTargetedPropertyName());
            });

            Log.Comment("Waiting for spied properties to be captured");
            CompositionPropertySpy.SynchronouslyTickUIThread(10);

            RunOnUIThread.Execute(() =>
            {
                Log.Comment("Cancelling spying");
                CompositionPropertySpy.StopSpyingProperty(visualPPChild, GetVisualHorizontalTargetedPropertyName());
                CompositionPropertySpy.StopSpyingProperty(visualPPChild, GetVisualVerticalTargetedPropertyName());
            });

            Log.Comment("Waiting for captured properties to be updated");
            CompositionPropertySpy.SynchronouslyTickUIThread(10);

            RunOnUIThread.Execute(() =>
            {
                // Validate the final parallax amount of the target Rectangle.
                double expectedHorizontalShift =
                    (scrollViewer.HorizontalOffset - parallaxView.HorizontalSourceStartOffset) * parallaxView.HorizontalShift / (parallaxView.HorizontalSourceEndOffset - parallaxView.HorizontalSourceStartOffset);
                double expectedVerticalShift =
                    (scrollViewer.VerticalOffset - parallaxView.VerticalSourceStartOffset) * parallaxView.VerticalShift / (parallaxView.VerticalSourceEndOffset - parallaxView.VerticalSourceStartOffset);

                float offset;
                CompositionGetValueStatus status;

                status = CompositionPropertySpy.TryGetScalar(visualPPChild, GetVisualHorizontalTargetedPropertyName(), out offset);
                Log.Comment("Target transform after view change: status={0}, horizontal offset={1}", status, offset);
                Log.Comment("expectedHorizontalShift={0}", -expectedHorizontalShift);
                Verify.IsTrue(CompositionPropertyLogger.AreFloatsEqualWithTolerance(offset, (float)-expectedHorizontalShift, c_shiftTolerance));

                status = CompositionPropertySpy.TryGetScalar(visualPPChild, GetVisualVerticalTargetedPropertyName(), out offset);
                Log.Comment("Target transform after view change: status={0}, vertical offset={1}", status, offset);
                Log.Comment("expectedVerticalShift={0}", -expectedVerticalShift);
                Verify.IsTrue(CompositionPropertyLogger.AreFloatsEqualWithTolerance(offset, (float)-expectedVerticalShift, c_shiftTolerance));
            });
        }

        [TestMethod]
        [Description("Parallaxes a Rectangle based on another Rectangle in a ScrollViewer, while ScrollViewer.ZoomMode is Enabled.")]
        public void VerifyParallaxingWithZooming()
        {
            ParallaxView parallaxView = null;
            Rectangle rectanglePVChild = null;
            ScrollViewer scrollViewer = null;
            Rectangle rectangleSVContent = null;
            Visual visualPPChild = null;
            AutoResetEvent parallaxViewLoadedEvent = null;
            AutoResetEvent scrollViewerLoadedEvent = null;
            float? finalHorizontalShift = null;
            float? finalVerticalShift = null;

            RunOnUIThread.Execute(() =>
            {
                parallaxViewLoadedEvent = new AutoResetEvent(false);
                scrollViewerLoadedEvent = new AutoResetEvent(false);
                rectangleSVContent = new Rectangle();
                scrollViewer = new ScrollViewer();
                rectanglePVChild = new Rectangle();
                parallaxView = new ParallaxView();

                SetupDefaultUIWithScrollViewer(
                    parallaxView, rectanglePVChild, scrollViewer, rectangleSVContent,
                    parallaxViewLoadedEvent, scrollViewerLoadedEvent);

                scrollViewer.ZoomMode = Windows.UI.Xaml.Controls.ZoomMode.Enabled;
            });

            Log.Comment("Waiting for Loaded events");
            parallaxViewLoadedEvent.WaitOne(TimeSpan.FromMilliseconds(c_MaxWaitDuration));
            scrollViewerLoadedEvent.WaitOne(TimeSpan.FromMilliseconds(c_MaxWaitDuration));
            Log.Comment("Default UI set up");

            RunOnUIThread.Execute(() =>
            {
                Log.Comment("Setting up spy property set");
                visualPPChild = ElementCompositionPreview.GetElementVisual(rectanglePVChild);

                CompositionPropertySpy.StartSpyingScalarProperty(visualPPChild, GetVisualHorizontalTargetedPropertyName());
                CompositionPropertySpy.StartSpyingScalarProperty(visualPPChild, GetVisualVerticalTargetedPropertyName());
            });

            Log.Comment("Waiting for spied properties to be captured");
            CompositionPropertySpy.SynchronouslyTickUIThread(10);

            RunOnUIThread.Execute(() =>
            {
                Log.Comment("Cancelling spying");
                CompositionPropertySpy.StopSpyingProperty(visualPPChild, GetVisualHorizontalTargetedPropertyName());
                CompositionPropertySpy.StopSpyingProperty(visualPPChild, GetVisualVerticalTargetedPropertyName());
            });

            Log.Comment("Waiting for captured properties to be updated");
            CompositionPropertySpy.SynchronouslyTickUIThread(10);

            RunOnUIThread.Execute(() =>
            {
                // Validate the initial parallax amount of the target Rectangle.
                const double expectedHorizontalShift =
                    c_defaultUIScrollViewerWidth * c_scrollViewerMaxOverpanRatioWithZoom * c_defaultUIHorizontalShift /
                    (c_defaultUIScrollViewerWidth * c_scrollViewerMaxOverpanRatioWithZoom * 2.0 + (c_defaultUIScrollViewerContentWidth - c_defaultUIScrollViewerWidth));
                const double expectedVerticalShift =
                    c_defaultUIScrollViewerHeight * c_scrollViewerMaxOverpanRatioWithZoom * c_defaultUIVerticalShift /
                    (c_defaultUIScrollViewerHeight * c_scrollViewerMaxOverpanRatioWithZoom * 2.0 + (c_defaultUIScrollViewerContentHeight - c_defaultUIScrollViewerHeight));

                float offset;
                CompositionGetValueStatus status;

                status = CompositionPropertySpy.TryGetScalar(visualPPChild, GetVisualHorizontalTargetedPropertyName(), out offset);
                Log.Comment("Target transform before view change: status={0}, horizontal offset={1}", status, offset);
                Log.Comment("expectedHorizontalShift={0}", -expectedHorizontalShift);
                Verify.IsTrue(CompositionPropertyLogger.AreFloatsEqualWithTolerance(offset, (float)-expectedHorizontalShift, c_shiftTolerance));

                status = CompositionPropertySpy.TryGetScalar(visualPPChild, GetVisualVerticalTargetedPropertyName(), out offset);
                Log.Comment("Target transform before view change: status={0}, vertical offset={1}", status, offset);
                Log.Comment("expectedVerticalShift={0}", -expectedVerticalShift);
                Verify.IsTrue(CompositionPropertyLogger.AreFloatsEqualWithTolerance(offset, (float)-expectedVerticalShift, c_shiftTolerance));

                Log.Comment("Start spying again");
                CompositionPropertySpy.StartSpyingScalarProperty(visualPPChild, GetVisualHorizontalTargetedPropertyName());
                CompositionPropertySpy.StartSpyingScalarProperty(visualPPChild, GetVisualVerticalTargetedPropertyName());
            });

            ChangeScrollViewerView(
                scrollViewer: scrollViewer,
                horizontalOffset: c_defaultUIFinalScrollViewerHorizontalOffset,
                verticalOffset: c_defaultUIFinalScrollViewerVerticalOffset,
                zoomFactor: 2.0f,
                disableAnimation: false,
                visualPPChild: null,
                finalHorizontalShift: ref finalHorizontalShift,
                finalVerticalShift: ref finalVerticalShift);

            Log.Comment("Waiting for spied properties to be captured");
            CompositionPropertySpy.SynchronouslyTickUIThread(10);

            RunOnUIThread.Execute(() =>
            {
                Log.Comment("Cancelling spying");
                CompositionPropertySpy.StopSpyingProperty(visualPPChild, GetVisualHorizontalTargetedPropertyName());
                CompositionPropertySpy.StopSpyingProperty(visualPPChild, GetVisualVerticalTargetedPropertyName());
            });

            Log.Comment("Waiting for captured properties to be updated");
            CompositionPropertySpy.SynchronouslyTickUIThread(10);

            RunOnUIThread.Execute(() =>
            {
                // Validate the final parallax amount of the target Rectangle.
                const double expectedHorizontalShift =
                    (c_defaultUIScrollViewerWidth * c_scrollViewerMaxOverpanRatioWithZoom + c_defaultUIFinalScrollViewerHorizontalOffset) * c_defaultUIHorizontalShift /
                    (c_defaultUIScrollViewerWidth * c_scrollViewerMaxOverpanRatioWithZoom * 2.0 + (c_defaultUIScrollViewerContentWidth * 2.0 - c_defaultUIScrollViewerWidth));
                const double expectedVerticalShift =
                    (c_defaultUIScrollViewerHeight * c_scrollViewerMaxOverpanRatioWithZoom + c_defaultUIFinalScrollViewerVerticalOffset) * c_defaultUIVerticalShift /
                    (c_defaultUIScrollViewerHeight * c_scrollViewerMaxOverpanRatioWithZoom * 2.0 + (c_defaultUIScrollViewerContentHeight * 2.0 - c_defaultUIScrollViewerHeight));

                float offset;
                CompositionGetValueStatus status;

                status = CompositionPropertySpy.TryGetScalar(visualPPChild, GetVisualHorizontalTargetedPropertyName(), out offset);
                Log.Comment("Target transform after view change: status={0}, horizontal offset={1}", status, offset);
                Log.Comment("expectedHorizontalShift={0}", -expectedHorizontalShift);
                Verify.IsTrue(CompositionPropertyLogger.AreFloatsEqualWithTolerance(offset, (float)-expectedHorizontalShift, c_shiftTolerance));

                status = CompositionPropertySpy.TryGetScalar(visualPPChild, GetVisualVerticalTargetedPropertyName(), out offset);
                Log.Comment("Target transform after view change: status={0}, vertical offset={1}", status, offset);
                Log.Comment("expectedVerticalShift={0}", -expectedVerticalShift);
                Verify.IsTrue(CompositionPropertyLogger.AreFloatsEqualWithTolerance(offset, (float)-expectedVerticalShift, c_shiftTolerance));
            });
        }

        [TestMethod]
        [Description("Parallaxes a Rectangle based on another Rectangle in a ScrollViewer, using the MaxHorizontalShiftRatio/MaxVerticalShiftRatio properties.")]
        public void VerifyParallaxingWithMaxRatios()
        {
            const double maxHorizontalShiftRatio = 0.01;
            const double maxVerticalShiftRatio = 0.02;

            const double expectedHorizontalShift =
                (c_defaultUIScrollViewerWidth * c_scrollViewerMaxOverpanRatio + c_defaultUIFinalScrollViewerHorizontalOffset) * maxHorizontalShiftRatio;
            const double expectedVerticalShift =
                (c_defaultUIScrollViewerHeight * c_scrollViewerMaxOverpanRatio + c_defaultUIFinalScrollViewerVerticalOffset) * maxVerticalShiftRatio;

            VerifyParallaxingWithDefaultSourceUI(
                sourceType: SourceType.ScrollViewer,
                horizontalSourceOffsetKind: c_defaultHorizontalSourceOffsetKind,
                horizontalSourceStartOffset: c_defaultHorizontalSourceStartOffset,
                horizontalSourceEndOffset: c_defaultHorizontalSourceEndOffset,
                maxHorizontalShiftRatio: maxHorizontalShiftRatio,
                isHorizontalShiftClamped: c_defaultIsHorizontalShiftClamped,
                expectedHorizontalShift: expectedHorizontalShift,
                verticalSourceOffsetKind: c_defaultVerticalSourceOffsetKind,
                verticalSourceStartOffset: c_defaultVerticalSourceStartOffset,
                verticalSourceEndOffset: c_defaultVerticalSourceEndOffset,
                maxVerticalShiftRatio: maxVerticalShiftRatio,
                isVerticalShiftClamped: c_defaultIsVerticalShiftClamped,
                expectedVerticalShift: expectedVerticalShift);
        }

        [TestMethod]
        [Description("Parallaxes a Rectangle based on another Rectangle in a ScrollViewer, without clamping, using the IsHorizontalShiftClamped/IsVerticalShiftClamped properties.")]
        public void VerifyParallaxingWithoutClamping()
        {
            const double horizontalSourceStartOffset = 40.0;
            const double horizontalSourceEndOffset = 60.0;
            const double maxHorizontalShiftRatio = 5.0;
            const double verticalSourceStartOffset = 10.0;
            const double verticalSourceEndOffset = 30.0;
            const double maxVerticalShiftRatio = 2.5;

            const double expectedHorizontalShift =
                (c_defaultUIFinalScrollViewerHorizontalOffset - horizontalSourceStartOffset) * c_defaultUIHorizontalShift / (horizontalSourceEndOffset - horizontalSourceStartOffset);
            const double expectedVerticalShift =
                (c_defaultUIFinalScrollViewerVerticalOffset - verticalSourceStartOffset) * c_defaultUIVerticalShift / (verticalSourceEndOffset - verticalSourceStartOffset);

            VerifyParallaxingWithDefaultSourceUI(
                sourceType: SourceType.ScrollViewer,
                horizontalSourceOffsetKind: ParallaxSourceOffsetKind.Absolute,
                horizontalSourceStartOffset: horizontalSourceStartOffset,
                horizontalSourceEndOffset: horizontalSourceEndOffset,
                maxHorizontalShiftRatio: maxHorizontalShiftRatio,
                isHorizontalShiftClamped: false,
                expectedHorizontalShift: expectedHorizontalShift,
                verticalSourceOffsetKind: ParallaxSourceOffsetKind.Absolute,
                verticalSourceStartOffset: verticalSourceStartOffset,
                verticalSourceEndOffset: verticalSourceEndOffset,
                maxVerticalShiftRatio: maxVerticalShiftRatio,
                isVerticalShiftClamped: false,
                expectedVerticalShift: expectedVerticalShift);
        }

        [TestMethod]
        [Description("Parallaxes a Rectangle based on another Rectangle in a ScrollViewer, with clamping, using the IsHorizontalShiftClamped/IsVerticalShiftClamped properties.")]
        public void VerifyParallaxingWithClamping()
        {
            VerifyParallaxingWithDefaultSourceUI(
                sourceType: SourceType.ScrollViewer,
                horizontalSourceOffsetKind: ParallaxSourceOffsetKind.Absolute,
                horizontalSourceStartOffset: 40.0,
                horizontalSourceEndOffset: 60.0,
                maxHorizontalShiftRatio: 5.0 ,
                isHorizontalShiftClamped: true,
                expectedHorizontalShift: c_defaultUIHorizontalShift,
                verticalSourceOffsetKind: ParallaxSourceOffsetKind.Absolute,
                verticalSourceStartOffset: 10.0,
                verticalSourceEndOffset: 30.0,
                maxVerticalShiftRatio: 2.5,
                isVerticalShiftClamped: true,
                expectedVerticalShift: c_defaultUIVerticalShift);
        }

        [TestMethod]
        [Description("Parallaxes a Rectangle based on another Rectangle in a ScrollViewer, and changes the sizes of the ScrollViewer & its content.")]
        public void VerifyParallaxingWithSizeChanges()
        {
            ParallaxView parallaxView = null;
            Rectangle rectanglePVChild = null;
            ScrollViewer scrollViewer = null;
            Rectangle rectangleSVContent = null;
            Visual visualPPChild = null;
            AutoResetEvent parallaxViewLoadedEvent = null;
            AutoResetEvent scrollViewerLoadedEvent = null;
            float? finalHorizontalShift = null;
            float? finalVerticalShift = null;

            RunOnUIThread.Execute(() =>
            {
                parallaxViewLoadedEvent = new AutoResetEvent(false);
                scrollViewerLoadedEvent = new AutoResetEvent(false);
                rectangleSVContent = new Rectangle();
                scrollViewer = new ScrollViewer();
                rectanglePVChild = new Rectangle();
                parallaxView = new ParallaxView();

                SetupDefaultUIWithScrollViewer(
                    parallaxView, rectanglePVChild, scrollViewer, rectangleSVContent,
                    parallaxViewLoadedEvent, scrollViewerLoadedEvent);
            });

            Log.Comment("Waiting for Loaded events");
            parallaxViewLoadedEvent.WaitOne(TimeSpan.FromMilliseconds(c_MaxWaitDuration));
            scrollViewerLoadedEvent.WaitOne(TimeSpan.FromMilliseconds(c_MaxWaitDuration));
            Log.Comment("Default UI set up");

            ChangeScrollViewerView(
                scrollViewer: scrollViewer,
                horizontalOffset: c_defaultUIFinalScrollViewerHorizontalOffset,
                verticalOffset: c_defaultUIFinalScrollViewerVerticalOffset,
                zoomFactor: 1.0f,
                disableAnimation: false,
                visualPPChild: null,
                finalHorizontalShift: ref finalHorizontalShift,
                finalVerticalShift: ref finalVerticalShift);

            RunOnUIThread.Execute(() =>
            {
                Log.Comment("Setting up spy property set");
                visualPPChild = ElementCompositionPreview.GetElementVisual(rectanglePVChild);

                CompositionPropertySpy.StartSpyingScalarProperty(visualPPChild, GetVisualHorizontalTargetedPropertyName());
                CompositionPropertySpy.StartSpyingScalarProperty(visualPPChild, GetVisualVerticalTargetedPropertyName());
            });

            Log.Comment("Waiting for spied properties to be captured");
            CompositionPropertySpy.SynchronouslyTickUIThread(10);

            RunOnUIThread.Execute(() =>
            {
                Log.Comment("Cancelling spying");
                CompositionPropertySpy.StopSpyingProperty(visualPPChild, GetVisualHorizontalTargetedPropertyName());
                CompositionPropertySpy.StopSpyingProperty(visualPPChild, GetVisualVerticalTargetedPropertyName());
            });

            Log.Comment("Waiting for captured properties to be updated");
            CompositionPropertySpy.SynchronouslyTickUIThread(10);

            RunOnUIThread.Execute(() =>
            {
                // Validate the parallax amount of the target Rectangle.
                const double expectedHorizontalShift =
                    (c_defaultUIScrollViewerWidth * c_scrollViewerMaxOverpanRatio + c_defaultUIFinalScrollViewerHorizontalOffset) * c_defaultUIHorizontalShift /
                    (c_defaultUIScrollViewerWidth * c_scrollViewerMaxOverpanRatio * 2.0 + (c_defaultUIScrollViewerContentWidth - c_defaultUIScrollViewerWidth));
                const double expectedVerticalShift =
                    (c_defaultUIScrollViewerHeight * c_scrollViewerMaxOverpanRatio + c_defaultUIFinalScrollViewerVerticalOffset) * c_defaultUIVerticalShift /
                    (c_defaultUIScrollViewerHeight * c_scrollViewerMaxOverpanRatio * 2.0 + (c_defaultUIScrollViewerContentHeight - c_defaultUIScrollViewerHeight));

                float offset;
                CompositionGetValueStatus status;

                status = CompositionPropertySpy.TryGetScalar(visualPPChild, GetVisualHorizontalTargetedPropertyName(), out offset);
                Log.Comment("Target transform after view change: status={0}, horizontal offset={1}", status, offset);
                Log.Comment("expectedHorizontalShift={0}", -expectedHorizontalShift);
                Verify.IsTrue(CompositionPropertyLogger.AreFloatsEqualWithTolerance(offset, (float)-expectedHorizontalShift, c_shiftTolerance));

                status = CompositionPropertySpy.TryGetScalar(visualPPChild, GetVisualVerticalTargetedPropertyName(), out offset);
                Log.Comment("Target transform after view change: status={0}, vertical offset={1}", status, offset);
                Log.Comment("expectedVerticalShift={0}", -expectedVerticalShift);
                Verify.IsTrue(CompositionPropertyLogger.AreFloatsEqualWithTolerance(offset, (float)-expectedVerticalShift, c_shiftTolerance));

                Log.Comment("Decreasing the ScrollViewer's Width and increasing its Height");
                scrollViewer.Width -= 20.0;
                scrollViewer.Height += 20.0;

                Log.Comment("Setting up spy property set");
                CompositionPropertySpy.StartSpyingScalarProperty(visualPPChild, GetVisualHorizontalTargetedPropertyName());
                CompositionPropertySpy.StartSpyingScalarProperty(visualPPChild, GetVisualVerticalTargetedPropertyName());
            });

            Log.Comment("Waiting for spied properties to be captured");
            CompositionPropertySpy.SynchronouslyTickUIThread(10);

            RunOnUIThread.Execute(() =>
            {
                Log.Comment("Cancelling spying");
                CompositionPropertySpy.StopSpyingProperty(visualPPChild, GetVisualHorizontalTargetedPropertyName());
                CompositionPropertySpy.StopSpyingProperty(visualPPChild, GetVisualVerticalTargetedPropertyName());
            });

            Log.Comment("Waiting for captured properties to be updated");
            CompositionPropertySpy.SynchronouslyTickUIThread(10);

            RunOnUIThread.Execute(() =>
            {
                const double expectedHorizontalShift =
                    ((c_defaultUIScrollViewerWidth - 20.0) * c_scrollViewerMaxOverpanRatio + c_defaultUIFinalScrollViewerHorizontalOffset) * c_defaultUIHorizontalShift /
                    ((c_defaultUIScrollViewerWidth - 20.0) * c_scrollViewerMaxOverpanRatio * 2.0 + (c_defaultUIScrollViewerContentWidth - (c_defaultUIScrollViewerWidth - 20.0)));
                const double expectedVerticalShift =
                    ((c_defaultUIScrollViewerHeight + 20.0) * c_scrollViewerMaxOverpanRatio + c_defaultUIFinalScrollViewerVerticalOffset) * c_defaultUIVerticalShift /
                    ((c_defaultUIScrollViewerHeight + 20.0) * c_scrollViewerMaxOverpanRatio * 2.0 + (c_defaultUIScrollViewerContentHeight - (c_defaultUIScrollViewerHeight + 20.0)));

                // Validate the parallax amount of the target Rectangle.
                float offset;
                CompositionGetValueStatus status;

                status = CompositionPropertySpy.TryGetScalar(visualPPChild, GetVisualHorizontalTargetedPropertyName(), out offset);
                Log.Comment("Target transform after view change: status={0}, horizontal offset={1}", status, offset);
                Log.Comment("expectedHorizontalShift={0}", -expectedHorizontalShift);
                Verify.IsTrue(CompositionPropertyLogger.AreFloatsEqualWithTolerance(offset, (float)-expectedHorizontalShift, c_shiftTolerance));

                status = CompositionPropertySpy.TryGetScalar(visualPPChild, GetVisualVerticalTargetedPropertyName(), out offset);
                Log.Comment("Target transform after view change: status={0}, vertical offset={1}", status, offset);
                Log.Comment("expectedVerticalShift={0}", -expectedVerticalShift);
                Verify.IsTrue(CompositionPropertyLogger.AreFloatsEqualWithTolerance(offset, (float)-expectedVerticalShift, c_shiftTolerance));

                Log.Comment("Decreasing the ScrollViewer.Content's Width and increasing its Height");
                rectangleSVContent.Width -= 20.0;
                rectangleSVContent.Height += 20.0;

                Log.Comment("Setting up spy property set");
                CompositionPropertySpy.StartSpyingScalarProperty(visualPPChild, GetVisualHorizontalTargetedPropertyName());
                CompositionPropertySpy.StartSpyingScalarProperty(visualPPChild, GetVisualVerticalTargetedPropertyName());
            });

            Log.Comment("Waiting for spied properties to be captured");
            CompositionPropertySpy.SynchronouslyTickUIThread(10);

            RunOnUIThread.Execute(() =>
            {
                Log.Comment("Cancelling spying");
                CompositionPropertySpy.StopSpyingProperty(visualPPChild, GetVisualHorizontalTargetedPropertyName());
                CompositionPropertySpy.StopSpyingProperty(visualPPChild, GetVisualVerticalTargetedPropertyName());
            });

            Log.Comment("Waiting for captured properties to be updated");
            CompositionPropertySpy.SynchronouslyTickUIThread(10);

            RunOnUIThread.Execute(() =>
            {
                const double expectedHorizontalShift =
                    ((c_defaultUIScrollViewerWidth - 20.0) * c_scrollViewerMaxOverpanRatio + c_defaultUIFinalScrollViewerHorizontalOffset) * c_defaultUIHorizontalShift /
                    ((c_defaultUIScrollViewerWidth - 20.0) * c_scrollViewerMaxOverpanRatio * 2.0 + ((c_defaultUIScrollViewerContentWidth - 20.0) - (c_defaultUIScrollViewerWidth - 20.0)));
                const double expectedVerticalShift =
                    ((c_defaultUIScrollViewerHeight + 20.0) * c_scrollViewerMaxOverpanRatio + c_defaultUIFinalScrollViewerVerticalOffset) * c_defaultUIVerticalShift /
                    ((c_defaultUIScrollViewerHeight + 20.0) * c_scrollViewerMaxOverpanRatio * 2.0 + ((c_defaultUIScrollViewerContentHeight + 20.0) - (c_defaultUIScrollViewerHeight + 20.0)));

                // Validate the parallax amount of the target Rectangle.
                float offset;
                CompositionGetValueStatus status;

                status = CompositionPropertySpy.TryGetScalar(visualPPChild, GetVisualHorizontalTargetedPropertyName(), out offset);
                Log.Comment("Target transform after view change: status={0}, horizontal offset={1}", status, offset);
                Log.Comment("expectedHorizontalShift={0}", -expectedHorizontalShift);
                Verify.IsTrue(CompositionPropertyLogger.AreFloatsEqualWithTolerance(offset, (float)-expectedHorizontalShift, c_shiftTolerance));

                status = CompositionPropertySpy.TryGetScalar(visualPPChild, GetVisualVerticalTargetedPropertyName(), out offset);
                Log.Comment("Target transform after view change: status={0}, vertical offset={1}", status, offset);
                Log.Comment("expectedVerticalShift={0}", -expectedVerticalShift);
                Verify.IsTrue(CompositionPropertyLogger.AreFloatsEqualWithTolerance(offset, (float)-expectedVerticalShift, c_shiftTolerance));
            });
        }

        [TestMethod]
        [Description("Regression test for MSFT:11812935 - Validates that event handlers in ScrollInputHelper are unhooked when the ParallaxView element is disposed. Changes the ScrollViewer.Content size after the ParallaxView's garbage-collection.")]
        public void ChangeSizeOfDisconnectedScrollViewerContent()
        {
            ChangePropertyAfterParallaxViewDisposal(PropertyId.ScrollViewerContentHeight);
        }

        [TestMethod]
        [Description("Validates that event handlers in ParallaxView element are unhooked when it is disposed. Changes the old ParallaxView.Child's VerticalAlignment after the ParallaxView's garbage-collection.")]
        public void ChangeAlignmentOfDisconnectedParallaxViewChild()
        {
            ChangePropertyAfterParallaxViewDisposal(PropertyId.ParallaxViewChildVerticalAlignment);
        }

        [TestMethod]
        [Description("Basic parallaxing of a ParallaxView inside a ScrollViewer.")]
        public void VerifyBasicParallaxingInsideScrollViewer()
        {
            double expectedVerticalShift =
                c_defaultUIVerticalShift * (1.0 - (c_defaultUIScrollViewerHeight * c_scrollViewerMaxOverpanRatio / ((2.0 * c_scrollViewerMaxOverpanRatio + 1.5) * c_defaultUIScrollViewerHeight)));

            VerifyParallaxingWithParallaxViewInsideScrollViewer(
                verticalSourceOffsetKind: ParallaxSourceOffsetKind.Relative,
                verticalSourceStartOffset: 0.0,
                verticalSourceEndOffset: 0.0,
                maxVerticalShiftRatio: 1.0,
                verticalParallaxViewOffset: 0.0,
                isVerticalShiftClamped: true,
                expectedVerticalShift: expectedVerticalShift);

            const double verticalParallaxViewOffset = 75.0;
            expectedVerticalShift =
                c_defaultUIVerticalShift * (1.0 - ((c_defaultUIScrollViewerHeight * c_scrollViewerMaxOverpanRatio + verticalParallaxViewOffset) / ((2.0 * c_scrollViewerMaxOverpanRatio + 1.5) * c_defaultUIScrollViewerHeight)));

            VerifyParallaxingWithParallaxViewInsideScrollViewer(
                verticalSourceOffsetKind: ParallaxSourceOffsetKind.Relative,
                verticalSourceStartOffset: 0.0,
                verticalSourceEndOffset: 0.0,
                maxVerticalShiftRatio: 1.0,
                verticalParallaxViewOffset: verticalParallaxViewOffset,
                isVerticalShiftClamped: true,
                expectedVerticalShift: expectedVerticalShift);
        }

        [TestMethod]
        [Description("Basic parallaxing of a ParallaxView inside a Scroller.")]
        public void VerifyBasicParallaxingInsideScroller()
        {
            VerifyParallaxingWithParallaxViewInsideScroller(
                scrollerHorizontalOffset: 0.0,
                scrollerVerticalOffset: 0.0,
                expectedHorizontalShift: c_defaultUIHorizontalShift / 4.5,
                expectedVerticalShift: c_defaultUIVerticalShift / 4.5);

            VerifyParallaxingWithParallaxViewInsideScroller(
                scrollerHorizontalOffset: c_defaultUIFinalScrollerHorizontalOffset,
                scrollerVerticalOffset: c_defaultUIFinalScrollerVerticalOffset,
                expectedHorizontalShift: (c_defaultUIHorizontalShift + c_defaultUIFinalScrollerHorizontalOffset / 4.0) / 4.5,
                expectedVerticalShift: (c_defaultUIVerticalShift + c_defaultUIFinalScrollerVerticalOffset / 4.0) / 4.5);
        }

        [TestMethod]
        [Description("Basic parallaxing of a ParallaxView used as a header inside a ScrollViewer.")]
        public void VerifyHeaderParallaxingInsideScrollViewer()
        {
            VerifyParallaxingWithParallaxViewInsideScrollViewer(
                verticalSourceOffsetKind: ParallaxSourceOffsetKind.Absolute,
                verticalSourceStartOffset: 0.0,
                verticalSourceEndOffset: c_defaultUIScrollViewerHeight / 2.0,
                maxVerticalShiftRatio: 1.0,
                verticalParallaxViewOffset: 0.0,
                isVerticalShiftClamped: true,
                expectedVerticalShift: c_defaultUIVerticalShift);
        }

        [TestMethod]
        [Description("Changing ParallaxView offset inside a ScrollViewer.")]
        public void VerifyParallaxViewOffsetChangeInsideScrollViewer()
        {
            const double verticalParallaxViewOffset1 = 15.0;
            const double verticalParallaxViewOffset2 = 75.0;
            const double expectedVerticalShift1 =
                c_defaultUIVerticalShift * (1.0 - ((c_defaultUIScrollViewerHeight * c_scrollViewerMaxOverpanRatio + verticalParallaxViewOffset1) / ((2.0 * c_scrollViewerMaxOverpanRatio + 1.5) * c_defaultUIScrollViewerHeight)));
            const double expectedVerticalShift2 =
                c_defaultUIVerticalShift * (1.0 - ((c_defaultUIScrollViewerHeight * c_scrollViewerMaxOverpanRatio + verticalParallaxViewOffset2) / ((2.0 * c_scrollViewerMaxOverpanRatio + 1.5) * c_defaultUIScrollViewerHeight)));

            ParallaxView parallaxView = null;
            Rectangle rectanglePVChild = null;
            ScrollViewer scrollViewer = null;
            StackPanel stackPanelSVContent = null;
            Visual visualPPChild = null;
            AutoResetEvent parallaxViewLoadedEvent = null;
            AutoResetEvent scrollViewerLoadedEvent = null;
            float? finalHorizontalShift = null;
            float? finalVerticalShift = 0f;

            RunOnUIThread.Execute(() =>
            {
                parallaxViewLoadedEvent = new AutoResetEvent(false);
                scrollViewerLoadedEvent = new AutoResetEvent(false);
                stackPanelSVContent = new StackPanel();
                scrollViewer = new ScrollViewer();
                rectanglePVChild = new Rectangle();
                parallaxView = new ParallaxView();

                SetupUIWithParallaxViewInsideScrollViewer(
                    verticalParallaxViewOffset1,
                    parallaxView, rectanglePVChild, scrollViewer, stackPanelSVContent,
                    parallaxViewLoadedEvent, scrollViewerLoadedEvent);
            });

            Log.Comment("Waiting for Loaded events");
            parallaxViewLoadedEvent.WaitOne(TimeSpan.FromMilliseconds(c_MaxWaitDuration));
            scrollViewerLoadedEvent.WaitOne(TimeSpan.FromMilliseconds(c_MaxWaitDuration));
            Log.Comment("Default UI set up");

            RunOnUIThread.Execute(() =>
            {
                Verify.AreEqual(scrollViewer.ActualWidth, c_defaultUIScrollViewerWidth);
                Verify.AreEqual(scrollViewer.ActualHeight, c_defaultUIScrollViewerHeight);
                Verify.AreEqual(stackPanelSVContent.ActualWidth, c_defaultUIScrollViewerWidth);
                Verify.AreEqual(stackPanelSVContent.ActualHeight, c_defaultUIScrollViewerHeight * 3.5 + verticalParallaxViewOffset1);
                Verify.AreEqual(parallaxView.ActualWidth, c_defaultUIScrollViewerWidth);
                Verify.AreEqual(parallaxView.ActualHeight, c_defaultUIScrollViewerHeight / 2.0);
                Verify.AreEqual(rectanglePVChild.ActualWidth, c_defaultUIScrollViewerWidth);
                Verify.AreEqual(rectanglePVChild.ActualHeight, c_defaultUIScrollViewerHeight / 2.0 + c_defaultUIVerticalShift);

                Log.Comment("Setting up spy property set");
                visualPPChild = ElementCompositionPreview.GetElementVisual(rectanglePVChild);

                CompositionPropertySpy.StartSpyingScalarProperty(visualPPChild, GetVisualVerticalTargetedPropertyName());
            });

            ChangeScrollViewerView(
                scrollViewer: scrollViewer,
                horizontalOffset: null,
                verticalOffset: c_defaultUIFinalScrollViewerVerticalOffset,
                zoomFactor: null,
                disableAnimation: false,
                visualPPChild: visualPPChild,
                finalHorizontalShift: ref finalHorizontalShift,
                finalVerticalShift: ref finalVerticalShift);

            RunOnUIThread.Execute(() =>
            {
                Log.Comment("Validating the parallax amount of the target Rectangle.");
                Log.Comment("expectedVerticalShift1={0}, finalVerticalShift={1}", -expectedVerticalShift1, finalVerticalShift);
                Verify.IsTrue(CompositionPropertyLogger.AreFloatsEqualWithTolerance((float)finalVerticalShift, (float)-expectedVerticalShift1, c_shiftTolerance));

                Log.Comment("Changing the vertical offset of the ParallaxView within the ScrollViewer.Content");
                Rectangle rectangle = stackPanelSVContent.Children[0] as Rectangle;
                rectangle.Height = verticalParallaxViewOffset2;

                Log.Comment("Invoking ParallaxView.RefreshAutomaticVerticalOffsets() to update the vertical shift.");
                parallaxView.RefreshAutomaticVerticalOffsets();

                Log.Comment("Start spying again");
                CompositionPropertySpy.StartSpyingScalarProperty(visualPPChild, GetVisualVerticalTargetedPropertyName());
            });

            Log.Comment("Waiting for captured properties to be updated");
            CompositionPropertySpy.SynchronouslyTickUIThread(10);

            RunOnUIThread.Execute(() =>
            {
                Verify.AreEqual(stackPanelSVContent.ActualHeight, c_defaultUIScrollViewerHeight * 3.5 + verticalParallaxViewOffset2);

                Log.Comment("Cancelling spying");
                CompositionPropertySpy.StopSpyingProperty(visualPPChild, GetVisualVerticalTargetedPropertyName());
            });

            Log.Comment("Waiting for captured properties to be updated");
            CompositionPropertySpy.SynchronouslyTickUIThread(10);

            RunOnUIThread.Execute(() =>
            {
                // Validate the final parallax amount of the target Rectangle.
                float offset;
                CompositionGetValueStatus status = CompositionPropertySpy.TryGetScalar(visualPPChild, GetVisualVerticalTargetedPropertyName(), out offset);
                Log.Comment("Target transform after offset change: status={0}, vertical offset={1}", status, offset);
                Log.Comment("expectedVerticalShift2={0}", -expectedVerticalShift2);
                Verify.IsTrue(CompositionPropertyLogger.AreFloatsEqualWithTolerance(offset, (float)-expectedVerticalShift2, c_shiftTolerance));
            });
        }

        private void VerifyParallaxingWithDefaultSourceUI(
            SourceType sourceType,
            ParallaxSourceOffsetKind horizontalSourceOffsetKind,
            double horizontalSourceStartOffset,
            double horizontalSourceEndOffset,
            double maxHorizontalShiftRatio,
            bool isHorizontalShiftClamped,
            double expectedHorizontalShift,
            ParallaxSourceOffsetKind verticalSourceOffsetKind,
            double verticalSourceStartOffset,
            double verticalSourceEndOffset,
            double maxVerticalShiftRatio,
            bool isVerticalShiftClamped,
            double expectedVerticalShift)
        {
            ParallaxView parallaxView = null;
            Rectangle rectanglePVChild = null;
            ScrollViewer scrollViewer = null;
            Scroller scroller = null;
            Rectangle rectangleSVContent = null;
            Visual visualPPChild = null;
            AutoResetEvent parallaxViewLoadedEvent = null;
            AutoResetEvent sourceLoadedEvent = null;
            float? finalHorizontalShift = 0f;
            float? finalVerticalShift = 0f;

            RunOnUIThread.Execute(() =>
            {
                parallaxViewLoadedEvent = new AutoResetEvent(false);
                sourceLoadedEvent = new AutoResetEvent(false);
                rectangleSVContent = new Rectangle();
                rectanglePVChild = new Rectangle();
                parallaxView = new ParallaxView();

                if (sourceType == SourceType.ScrollViewer)
                {
                    scrollViewer = new ScrollViewer();
                    SetupDefaultUIWithScrollViewer(
                        parallaxView, rectanglePVChild, scrollViewer, rectangleSVContent,
                        parallaxViewLoadedEvent, sourceLoadedEvent);
                }
                else
                {
                    scroller = new Scroller();
                    SetupDefaultUIWithScroller(
                        parallaxView, rectanglePVChild, scroller, rectangleSVContent,
                        parallaxViewLoadedEvent, sourceLoadedEvent);
                }

                parallaxView.HorizontalSourceOffsetKind = horizontalSourceOffsetKind;
                parallaxView.HorizontalSourceStartOffset = horizontalSourceStartOffset;
                parallaxView.HorizontalSourceEndOffset = horizontalSourceEndOffset;
                parallaxView.MaxHorizontalShiftRatio = maxHorizontalShiftRatio;
                parallaxView.IsHorizontalShiftClamped = isHorizontalShiftClamped;
                parallaxView.VerticalSourceOffsetKind = verticalSourceOffsetKind;
                parallaxView.VerticalSourceStartOffset = verticalSourceStartOffset;
                parallaxView.VerticalSourceEndOffset = verticalSourceEndOffset;
                parallaxView.MaxVerticalShiftRatio = maxVerticalShiftRatio;
                parallaxView.IsVerticalShiftClamped = isVerticalShiftClamped;
            });

            Log.Comment("Waiting for Loaded events");
            parallaxViewLoadedEvent.WaitOne(TimeSpan.FromMilliseconds(c_MaxWaitDuration));
            sourceLoadedEvent.WaitOne(TimeSpan.FromMilliseconds(c_MaxWaitDuration));
            Log.Comment("Default UI set up");

            RunOnUIThread.Execute(() =>
            {
                Log.Comment("Setting up spy property set");
                visualPPChild = ElementCompositionPreview.GetElementVisual(rectanglePVChild);

                CompositionPropertySpy.StartSpyingScalarProperty(visualPPChild, GetVisualHorizontalTargetedPropertyName());
                CompositionPropertySpy.StartSpyingScalarProperty(visualPPChild, GetVisualVerticalTargetedPropertyName());

                if (PlatformConfiguration.IsOsVersion(OSVersion.Redstone1))
                {
                    // visualPPChild.TransformMatrix.M41 & M42 are expected to be 0.
                    Matrix4x4 m = visualPPChild.TransformMatrix;
                    Log.Comment("Target TransformMatrix prior to view change: {0}, {1}", m.M41, m.M42);
                    Verify.AreEqual(m.M41, 0.0f);
                    Verify.AreEqual(m.M42, 0.0f);
                }
            });

            if (sourceType == SourceType.ScrollViewer)
            {
                ChangeScrollViewerView(
                    scrollViewer: scrollViewer,
                    horizontalOffset: c_defaultUIFinalScrollViewerHorizontalOffset,
                    verticalOffset: c_defaultUIFinalScrollViewerVerticalOffset,
                    zoomFactor: 1.0f,
                    disableAnimation: false,
                    visualPPChild: visualPPChild,
                    finalHorizontalShift: ref finalHorizontalShift,
                    finalVerticalShift: ref finalVerticalShift);
            }
            else
            {
                ChangeScrollerView(
                    scroller: scroller,
                    horizontalOffset: c_defaultUIFinalScrollerHorizontalOffset,
                    verticalOffset: c_defaultUIFinalScrollerVerticalOffset,
                    zoomFactor: 1.0f,
                    disableAnimation: false,
                    visualPPChild: visualPPChild,
                    finalHorizontalShift: ref finalHorizontalShift,
                    finalVerticalShift: ref finalVerticalShift);
            }

            RunOnUIThread.Execute(() =>
            {
                if (PlatformConfiguration.IsOsVersion(OSVersion.Redstone1))
                {
                    // visualPPChild.TransformMatrix.M41 & M42 are still being animated, so their reported values are expected to be 0.
                    Matrix4x4 m = visualPPChild.TransformMatrix;
                    Log.Comment("Target TransformMatrix after view change: {0}, {1}", m.M41, m.M42);
                    Verify.AreEqual(m.M41, 0.0f);
                    Verify.AreEqual(m.M42, 0.0f);
                }

                Log.Comment("Validating the final parallax amount of the target Rectangle.");
                Log.Comment("expectedHorizontalShift={0}, finalHorizontalShift={1}", -expectedHorizontalShift, finalHorizontalShift);
                Log.Comment("expectedVerticalShift={0}, finalVerticalShift={1}", -expectedVerticalShift, finalVerticalShift);
                Verify.IsTrue(CompositionPropertyLogger.AreFloatsEqualWithTolerance((float)finalHorizontalShift, (float)-expectedHorizontalShift, c_shiftTolerance));
                Verify.IsTrue(CompositionPropertyLogger.AreFloatsEqualWithTolerance((float)finalVerticalShift, (float)-expectedVerticalShift, c_shiftTolerance));
            });
        }

        private void VerifyParallaxingWithParallaxViewInsideScrollViewer(
            ParallaxSourceOffsetKind verticalSourceOffsetKind,
            double verticalSourceStartOffset,
            double verticalSourceEndOffset,
            double maxVerticalShiftRatio,
            double verticalParallaxViewOffset,
            bool isVerticalShiftClamped,
            double expectedVerticalShift)
        {
            ParallaxView parallaxView = null;
            Rectangle rectanglePVChild = null;
            ScrollViewer scrollViewer = null;
            StackPanel stackPanelSVContent = null;
            Visual visualPPChild = null;
            AutoResetEvent parallaxViewLoadedEvent = null;
            AutoResetEvent scrollViewerLoadedEvent = null;
            float? finalHorizontalShift = null;
            float? finalVerticalShift = 0f;

            RunOnUIThread.Execute(() =>
            {
                parallaxViewLoadedEvent = new AutoResetEvent(false);
                scrollViewerLoadedEvent = new AutoResetEvent(false);
                stackPanelSVContent = new StackPanel();
                scrollViewer = new ScrollViewer();
                rectanglePVChild = new Rectangle();
                parallaxView = new ParallaxView();

                SetupUIWithParallaxViewInsideScrollViewer(
                    verticalParallaxViewOffset,
                    parallaxView, rectanglePVChild, scrollViewer, stackPanelSVContent,
                    parallaxViewLoadedEvent, scrollViewerLoadedEvent);

                parallaxView.VerticalSourceOffsetKind = verticalSourceOffsetKind;
                parallaxView.VerticalSourceStartOffset = verticalSourceStartOffset;
                parallaxView.VerticalSourceEndOffset = verticalSourceEndOffset;
                parallaxView.MaxVerticalShiftRatio = maxVerticalShiftRatio;
                parallaxView.IsVerticalShiftClamped = isVerticalShiftClamped;
            });

            Log.Comment("Waiting for Loaded events");
            parallaxViewLoadedEvent.WaitOne(TimeSpan.FromMilliseconds(c_MaxWaitDuration));
            scrollViewerLoadedEvent.WaitOne(TimeSpan.FromMilliseconds(c_MaxWaitDuration));
            Log.Comment("Default UI set up");

            RunOnUIThread.Execute(() =>
            {
                Verify.AreEqual(scrollViewer.ActualWidth, c_defaultUIScrollViewerWidth);
                Verify.AreEqual(scrollViewer.ActualHeight, c_defaultUIScrollViewerHeight);
                Verify.AreEqual(stackPanelSVContent.ActualWidth, c_defaultUIScrollViewerWidth);
                Verify.AreEqual(stackPanelSVContent.ActualHeight, c_defaultUIScrollViewerHeight * 3.5 + verticalParallaxViewOffset);
                Verify.AreEqual(parallaxView.ActualWidth, c_defaultUIScrollViewerWidth);
                Verify.AreEqual(parallaxView.ActualHeight, c_defaultUIScrollViewerHeight / 2.0);
                Verify.AreEqual(rectanglePVChild.ActualWidth, c_defaultUIScrollViewerWidth);
                Verify.AreEqual(rectanglePVChild.ActualHeight, c_defaultUIScrollViewerHeight / 2.0 + c_defaultUIVerticalShift);

                Log.Comment("Setting up spy property set");
                visualPPChild = ElementCompositionPreview.GetElementVisual(rectanglePVChild);

                CompositionPropertySpy.StartSpyingScalarProperty(visualPPChild, GetVisualVerticalTargetedPropertyName());

                if (PlatformConfiguration.IsOsVersion(OSVersion.Redstone1))
                {
                    // visualPPChild.TransformMatrix.M41 & M42 are expected to be 0.
                    Matrix4x4 m = visualPPChild.TransformMatrix;
                    Log.Comment("Target TransformMatrix prior to view change: {0}, {1}", m.M41, m.M42);
                    Verify.AreEqual(m.M41, 0.0f);
                    Verify.AreEqual(m.M42, 0.0f);
                }
            });

            ChangeScrollViewerView(
                scrollViewer: scrollViewer,
                horizontalOffset: null,
                verticalOffset: c_defaultUIFinalScrollViewerVerticalOffset,
                zoomFactor: null,
                disableAnimation: false,
                visualPPChild: visualPPChild,
                finalHorizontalShift: ref finalHorizontalShift,
                finalVerticalShift: ref finalVerticalShift);

            RunOnUIThread.Execute(() =>
            {
                if (PlatformConfiguration.IsOsVersion(OSVersion.Redstone1))
                {
                    // visualPPChild.TransformMatrix.M42 is still being animated, so its reported value is expected to be 0.
                    Matrix4x4 m = visualPPChild.TransformMatrix;
                    Log.Comment("Target TransformMatrix after view change: {0}, {1}", m.M41, m.M42);
                    Verify.AreEqual(m.M41, 0.0f);
                    Verify.AreEqual(m.M42, 0.0f);
                }

                Log.Comment("Validating the final parallax amount of the target Rectangle.");
                Log.Comment("expectedVerticalShift={0}, finalVerticalShift={1}", -expectedVerticalShift, finalVerticalShift);
                Verify.IsTrue(CompositionPropertyLogger.AreFloatsEqualWithTolerance((float)finalVerticalShift, (float)-expectedVerticalShift, c_shiftTolerance));
            });
        }

        private void VerifyParallaxingWithParallaxViewInsideScroller(
            double scrollerHorizontalOffset,
            double scrollerVerticalOffset,
            double expectedHorizontalShift,
            double expectedVerticalShift)
        {
            ParallaxView parallaxView = null;
            Rectangle rectanglePVChild = null;
            Scroller scroller = null;
            Visual visualPPChild = null;
            AutoResetEvent parallaxViewLoadedEvent = null;
            AutoResetEvent scrollerLoadedEvent = null;
            float? finalHorizontalShift = 0f;
            float? finalVerticalShift = 0f;

            RunOnUIThread.Execute(() =>
            {
                parallaxViewLoadedEvent = new AutoResetEvent(false);
                scrollerLoadedEvent = new AutoResetEvent(false);
                scroller = new Scroller();
                rectanglePVChild = new Rectangle();
                parallaxView = new ParallaxView();

                SetupUIWithParallaxViewInsideScroller(
                    parallaxView,
                    rectanglePVChild,
                    scroller,
                    parallaxViewLoadedEvent,
                    scrollerLoadedEvent);
            });

            Log.Comment("Waiting for Loaded events");
            parallaxViewLoadedEvent.WaitOne(TimeSpan.FromMilliseconds(c_MaxWaitDuration));
            scrollerLoadedEvent.WaitOne(TimeSpan.FromMilliseconds(c_MaxWaitDuration));
            Log.Comment("Default UI set up");

            RunOnUIThread.Execute(() =>
            {
                Log.Comment("scroller Actual Size={0}, {1}", scroller.ActualWidth, scroller.ActualHeight);
                Log.Comment("parallaxView Actual Size={0}, {1}", parallaxView.ActualWidth, parallaxView.ActualHeight);
                Log.Comment("rectanglePVChild Actual Size={0}, {1}", rectanglePVChild.ActualWidth, rectanglePVChild.ActualHeight);

                Verify.AreEqual(scroller.ActualWidth, c_defaultUIScrollerWidth);
                Verify.AreEqual(scroller.ActualHeight, c_defaultUIScrollerHeight);

                Verify.AreEqual(parallaxView.ActualWidth, c_defaultUIScrollerContentWidth);
                Verify.AreEqual(parallaxView.ActualHeight, c_defaultUIScrollerContentHeight);
                
                Verify.AreEqual(rectanglePVChild.ActualWidth, c_defaultUIScrollerContentWidth + c_defaultUIHorizontalShift);
                Verify.AreEqual(rectanglePVChild.ActualHeight, c_defaultUIScrollerContentHeight + c_defaultUIVerticalShift);

                Log.Comment("Setting up spy property set");
                visualPPChild = ElementCompositionPreview.GetElementVisual(rectanglePVChild);

                CompositionPropertySpy.StartSpyingScalarProperty(visualPPChild, GetVisualHorizontalTargetedPropertyName());
                CompositionPropertySpy.StartSpyingScalarProperty(visualPPChild, GetVisualVerticalTargetedPropertyName());
            });

            if (scrollerHorizontalOffset != 0.0 || scrollerVerticalOffset != 0.0)
            {
                ChangeScrollerView(
                    scroller: scroller,
                    horizontalOffset: scrollerHorizontalOffset,
                    verticalOffset: scrollerVerticalOffset,
                    zoomFactor: null,
                    disableAnimation: false,
                    visualPPChild: visualPPChild,
                    finalHorizontalShift: ref finalHorizontalShift,
                    finalVerticalShift: ref finalVerticalShift);
            }
            else
            {
                Log.Comment("Waiting for captured properties to be updated");
                CompositionPropertySpy.SynchronouslyTickUIThread(10);

                RunOnUIThread.Execute(() =>
                {
                    Log.Comment("Cancelling spying");
                    CompositionPropertySpy.StopSpyingProperty(visualPPChild, GetVisualHorizontalTargetedPropertyName());
                    CompositionPropertySpy.StopSpyingProperty(visualPPChild, GetVisualVerticalTargetedPropertyName());
                });

                Log.Comment("Waiting for captured properties to be updated");
                CompositionPropertySpy.SynchronouslyTickUIThread(10);

                float horizontalShift = 0f;
                float verticalShift = 0f;

                RunOnUIThread.Execute(() =>
                {
                    CompositionGetValueStatus status;

                    Log.Comment("Accessing final shift values");

                        status = CompositionPropertySpy.TryGetScalar(visualPPChild, GetVisualHorizontalTargetedPropertyName(), out horizontalShift);
                        Log.Comment("Target transform after view change: status={0}, horizontal offset={1}", status, horizontalShift);
                        status = CompositionPropertySpy.TryGetScalar(visualPPChild, GetVisualVerticalTargetedPropertyName(), out verticalShift);
                        Log.Comment("Target transform after view change: status={0}, vertical offset={1}", status, verticalShift);
                });

                finalHorizontalShift = horizontalShift;
                finalVerticalShift = verticalShift;
            }

            RunOnUIThread.Execute(() =>
            {
                Log.Comment("Validating the final parallax amount of the target Rectangle.");
                Log.Comment("expectedHorizontalShift={0}, finalHorizontalShift={1}", -expectedHorizontalShift, finalHorizontalShift);
                Log.Comment("expectedVerticalShift={0}, finalVerticalShift={1}", -expectedVerticalShift, finalVerticalShift);

                Verify.IsTrue(CompositionPropertyLogger.AreFloatsEqualWithTolerance((float)finalHorizontalShift, (float)-expectedHorizontalShift, c_shiftTolerance));
                Verify.IsTrue(CompositionPropertyLogger.AreFloatsEqualWithTolerance((float)finalVerticalShift, (float)-expectedVerticalShift, c_shiftTolerance));
            });
        }        

        private void SetupDefaultUIWithListView(
            ParallaxView parallaxView,
            Rectangle rectanglePVChild,
            ListView listView,
            AutoResetEvent parallaxViewLoadedEvent,
            AutoResetEvent listViewLoadedEvent)
        {
            Log.Comment("Setting up default UI with ParallaxView and ListView");

            LinearGradientBrush twoColorLGB = new LinearGradientBrush() { StartPoint = new Point(0, 0), EndPoint = new Point(1, 1) };

            GradientStop brownGS = new GradientStop() { Color = Colors.Brown, Offset = 0.0 };
            twoColorLGB.GradientStops.Add(brownGS);

            GradientStop orangeGS = new GradientStop() { Color = Colors.Orange, Offset = 1.0 };
            twoColorLGB.GradientStops.Add(orangeGS);

            Verify.IsNotNull(listView);
            if (string.IsNullOrEmpty(listView.Name))
            {
                listView.Name = "listView";
            }
            listView.Width = c_defaultUIScrollViewerWidth;
            listView.Height = c_defaultUIScrollViewerHeight;

            for (int listViewItemIndex = 0; listViewItemIndex < 32; listViewItemIndex++)
            {
                listView.Items.Add("Item #" + listViewItemIndex);
            }

            Verify.IsNotNull(rectanglePVChild);
            rectanglePVChild.Width = c_defaultUIScrollViewerWidth + c_defaultHorizontalShift;
            rectanglePVChild.Height = c_defaultUIScrollViewerHeight + c_defaultVerticalShift;
            rectanglePVChild.Fill = twoColorLGB;

            Verify.IsNotNull(parallaxView);
            parallaxView.Width = c_defaultUIScrollViewerWidth;
            parallaxView.Height = c_defaultUIScrollViewerHeight;
            parallaxView.Child = rectanglePVChild;
            parallaxView.VerticalShift = c_defaultUIVerticalShift;

            StackPanel stackPanel = new StackPanel();
            Verify.IsNotNull(stackPanel);
            stackPanel.Children.Add(parallaxView);
            stackPanel.Children.Add(listView);

            if (parallaxViewLoadedEvent != null)
            {
                parallaxView.Loaded += (object sender, RoutedEventArgs e) =>
                {
                    Log.Comment("ParallaxView.Loaded event handler");
                    parallaxViewLoadedEvent.Set();
                };
            }

            if (listViewLoadedEvent != null)
            {
                listView.Loaded += (object sender, RoutedEventArgs e) =>
                {
                    Log.Comment("ListView.Loaded event handler");
                    parallaxView.Source = listView;
                    listViewLoadedEvent.Set();
                };
            }

            Log.Comment("Setting window content");
            MUXControlsTestApp.App.TestContentRoot = stackPanel;
        }

        private void SetupDefaultUIWithScrollViewer(
            ParallaxView parallaxView,
            Rectangle rectanglePVChild,
            ScrollViewer scrollViewer,
            Rectangle rectangleSVContent,
            AutoResetEvent parallaxViewLoadedEvent,
            AutoResetEvent scrollViewerLoadedEvent)
        {
            Log.Comment("Setting up default UI with ParallaxView, ScrollViewer and Rectangles");

            LinearGradientBrush twoColorLGB = new LinearGradientBrush() { StartPoint = new Point(0, 0), EndPoint = new Point(1, 1) };

            GradientStop brownGS = new GradientStop() { Color = Colors.Brown, Offset = 0.0 };
            twoColorLGB.GradientStops.Add(brownGS);

            GradientStop orangeGS = new GradientStop() { Color = Colors.Orange, Offset = 1.0 };
            twoColorLGB.GradientStops.Add(orangeGS);

            Verify.IsNotNull(rectangleSVContent);
            rectangleSVContent.Width = c_defaultUIScrollViewerContentWidth;
            rectangleSVContent.Height = c_defaultUIScrollViewerContentHeight;
            rectangleSVContent.Fill = twoColorLGB;

            Verify.IsNotNull(scrollViewer);
            if (string.IsNullOrEmpty(scrollViewer.Name))
            {
                scrollViewer.Name = "scrollViewer";
            }
            scrollViewer.Width = c_defaultUIScrollViewerWidth;
            scrollViewer.Height = c_defaultUIScrollViewerHeight;
            scrollViewer.HorizontalScrollBarVisibility = ScrollBarVisibility.Hidden;
            scrollViewer.VerticalScrollBarVisibility = ScrollBarVisibility.Hidden;
<<<<<<< HEAD
            scrollViewer.ZoomMode = ZoomMode.Disabled;
            scrollViewer.Content = rectangleSVContent;
=======
            scrollViewer.ZoomMode = Windows.UI.Xaml.Controls.ZoomMode.Disabled;
            scrollViewer.Content = rectangleSVChild;
>>>>>>> 5060a298

            Verify.IsNotNull(rectanglePVChild);
            rectanglePVChild.Width = c_defaultUIScrollViewerWidth + c_defaultHorizontalShift;
            rectanglePVChild.Height = c_defaultUIScrollViewerHeight + c_defaultVerticalShift;
            rectanglePVChild.Fill = twoColorLGB;

            Verify.IsNotNull(parallaxView);
            parallaxView.Width = c_defaultUIScrollViewerWidth;
            parallaxView.Height = c_defaultUIScrollViewerHeight;
            parallaxView.Child = rectanglePVChild;
            parallaxView.HorizontalShift = c_defaultUIHorizontalShift;
            parallaxView.VerticalShift = c_defaultUIVerticalShift;

            StackPanel stackPanel = new StackPanel();
            Verify.IsNotNull(stackPanel);
            stackPanel.Children.Add(parallaxView);
            stackPanel.Children.Add(scrollViewer);

            if (parallaxViewLoadedEvent != null)
            {
                parallaxView.Loaded += (object sender, RoutedEventArgs e) =>
                {
                    Log.Comment("ParallaxView.Loaded event handler");
                    parallaxViewLoadedEvent.Set();
                };
            }

            if (scrollViewerLoadedEvent != null)
            {
                scrollViewer.Loaded += (object sender, RoutedEventArgs e) =>
                {
                    Log.Comment("ScrollViewer.Loaded event handler");
                    parallaxView.Source = scrollViewer;
                    scrollViewerLoadedEvent.Set();
                };
            }

            Log.Comment("Setting window content");
            MUXControlsTestApp.App.TestContentRoot = stackPanel;
        }

        private void SetupDefaultUIWithScroller(
            ParallaxView parallaxView,
            Rectangle rectanglePVChild,
            Scroller scroller,
            Rectangle rectangleScrollerContent,
            AutoResetEvent parallaxViewLoadedEvent,
            AutoResetEvent scrollerLoadedEvent)
        {
            Log.Comment("Setting up default UI with ParallaxView, Scroller and Rectangles");

            LinearGradientBrush twoColorLGB = new LinearGradientBrush() { StartPoint = new Point(0, 0), EndPoint = new Point(1, 1) };

            GradientStop brownGS = new GradientStop() { Color = Colors.Brown, Offset = 0.0 };
            twoColorLGB.GradientStops.Add(brownGS);

            GradientStop orangeGS = new GradientStop() { Color = Colors.Orange, Offset = 1.0 };
            twoColorLGB.GradientStops.Add(orangeGS);

            Verify.IsNotNull(rectangleScrollerContent);
            rectangleScrollerContent.Width = c_defaultUIScrollerContentWidth;
            rectangleScrollerContent.Height = c_defaultUIScrollerContentHeight;
            rectangleScrollerContent.Fill = twoColorLGB;

            Verify.IsNotNull(scroller);
            if (string.IsNullOrEmpty(scroller.Name))
            {
                scroller.Name = "scroller";
            }
            scroller.Width = c_defaultUIScrollerWidth;
            scroller.Height = c_defaultUIScrollerHeight;
<<<<<<< HEAD
            scroller.ZoomMode = ScrollerZoomMode.Disabled;
            scroller.Content = rectangleScrollerContent;
=======
            scroller.ZoomMode = ZoomMode.Disabled;
            scroller.Child = rectangleScrollerChild;
>>>>>>> 5060a298

            Verify.IsNotNull(rectanglePVChild);
            rectanglePVChild.Width = c_defaultUIScrollerWidth + c_defaultHorizontalShift;
            rectanglePVChild.Height = c_defaultUIScrollerHeight + c_defaultVerticalShift;
            rectanglePVChild.Fill = twoColorLGB;

            Verify.IsNotNull(parallaxView);
            parallaxView.Width = c_defaultUIScrollerWidth;
            parallaxView.Height = c_defaultUIScrollerHeight;
            parallaxView.Child = rectanglePVChild;
            parallaxView.HorizontalShift = c_defaultUIHorizontalShift;
            parallaxView.VerticalShift = c_defaultUIVerticalShift;

            StackPanel stackPanel = new StackPanel();
            Verify.IsNotNull(stackPanel);
            stackPanel.Children.Add(parallaxView);
            stackPanel.Children.Add(scroller);

            if (parallaxViewLoadedEvent != null)
            {
                parallaxView.Loaded += (object sender, RoutedEventArgs e) =>
                {
                    Log.Comment("ParallaxView.Loaded event handler");
                    parallaxViewLoadedEvent.Set();
                };
            }

            if (scrollerLoadedEvent != null)
            {
                scroller.Loaded += (object sender, RoutedEventArgs e) =>
                {
                    Log.Comment("Scroller.Loaded event handler");
                    parallaxView.Source = scroller;
                    scrollerLoadedEvent.Set();
                };
            }

            Log.Comment("Setting window content");
            MUXControlsTestApp.App.TestContentRoot = stackPanel;
        }

        private void SetupUIWithParallaxViewInsideScroller(
            ParallaxView parallaxView,
            Rectangle rectanglePVChild,
            Scroller scroller,
            AutoResetEvent parallaxViewLoadedEvent,
            AutoResetEvent scrollerLoadedEvent)
        {
            Log.Comment("Setting up UI with ParallaxView inside Scroller");

            LinearGradientBrush twoColorLGB = new LinearGradientBrush() { StartPoint = new Point(0, 0), EndPoint = new Point(1, 1) };

            GradientStop brownGS = new GradientStop() { Color = Colors.Brown, Offset = 0.0 };
            twoColorLGB.GradientStops.Add(brownGS);

            GradientStop orangeGS = new GradientStop() { Color = Colors.Orange, Offset = 1.0 };
            twoColorLGB.GradientStops.Add(orangeGS);

            Verify.IsNotNull(scroller);
            if (string.IsNullOrEmpty(scroller.Name))
            {
                scroller.Name = "scroller";
            }
            scroller.Width = c_defaultUIScrollerWidth;
            scroller.Height = c_defaultUIScrollerHeight;
            scroller.ZoomMode = ZoomMode.Disabled;

            Grid gridScrollerContent = new Grid();
            scroller.Content = gridScrollerContent;

            Verify.IsNotNull(rectanglePVChild);
            rectanglePVChild.Width = c_defaultUIScrollerContentWidth + c_defaultUIHorizontalShift;
            rectanglePVChild.Height = c_defaultUIScrollerContentHeight + c_defaultUIVerticalShift;
            rectanglePVChild.Fill = twoColorLGB;

            Verify.IsNotNull(parallaxView);
            parallaxView.Width = c_defaultUIScrollerContentWidth;
            parallaxView.Height = c_defaultUIScrollerContentHeight;
            parallaxView.Child = rectanglePVChild;
            parallaxView.HorizontalShift = c_defaultUIHorizontalShift;
            parallaxView.VerticalShift = c_defaultUIVerticalShift;

            gridScrollerContent.Children.Add(parallaxView);

            if (parallaxViewLoadedEvent != null)
            {
                parallaxView.Loaded += (object sender, RoutedEventArgs e) =>
                {
                    Log.Comment("ParallaxView.Loaded event handler");
                    parallaxViewLoadedEvent.Set();
                };
            }

            if (scrollerLoadedEvent != null)
            {
                scroller.Loaded += (object sender, RoutedEventArgs e) =>
                {
                    Log.Comment("Scroller.Loaded event handler");
                    parallaxView.Source = scroller;
                    scrollerLoadedEvent.Set();
                };
            }

            Log.Comment("Setting window content");
            MUXControlsTestApp.App.TestContentRoot = scroller;
        }

        private void SetupUIWithParallaxViewInsideScrollViewer(
            double verticalParallaxViewOffset,
            ParallaxView parallaxView,
            Rectangle rectanglePVChild,
            ScrollViewer scrollViewer,
            StackPanel stackPanelSVContent,
            AutoResetEvent parallaxViewLoadedEvent,
            AutoResetEvent scrollViewerLoadedEvent)
        {
            Log.Comment("Setting up UI with ParallaxView inside ScrollViewer");

            LinearGradientBrush twoColorLGB = new LinearGradientBrush() { StartPoint = new Point(0, 0), EndPoint = new Point(1, 1) };

            GradientStop brownGS = new GradientStop() { Color = Colors.Brown, Offset = 0.0 };
            twoColorLGB.GradientStops.Add(brownGS);

            GradientStop orangeGS = new GradientStop() { Color = Colors.Orange, Offset = 1.0 };
            twoColorLGB.GradientStops.Add(orangeGS);

            Verify.IsNotNull(stackPanelSVContent);
            stackPanelSVContent.Width = c_defaultUIScrollViewerWidth;

            if (verticalParallaxViewOffset > 0.0)
            {
                Rectangle rectangleChild = new Rectangle() { Width = c_defaultUIScrollViewerWidth, Height = verticalParallaxViewOffset, Fill = twoColorLGB };
                stackPanelSVContent.Children.Add(rectangleChild);
            }

            Verify.IsNotNull(rectanglePVChild);
            rectanglePVChild.Width = c_defaultUIScrollViewerWidth;
            rectanglePVChild.Height = c_defaultUIScrollViewerHeight / 2.0 + c_defaultUIVerticalShift;
            rectanglePVChild.Fill = twoColorLGB;

            Verify.IsNotNull(parallaxView);
            parallaxView.Width = c_defaultUIScrollViewerWidth;
            parallaxView.Height = c_defaultUIScrollViewerHeight / 2.0;
            parallaxView.Child = rectanglePVChild;
            parallaxView.VerticalShift = c_defaultUIVerticalShift;
            parallaxView.MaxVerticalShiftRatio = c_defaultMaxVerticalShiftRatio;

            stackPanelSVContent.Children.Add(parallaxView);

            for (int childRect = 0; childRect < 3; childRect++)
            {
                Rectangle rectangleChild = new Rectangle() { Width = c_defaultUIScrollViewerWidth, Height = c_defaultUIScrollViewerHeight, Fill = twoColorLGB };
                stackPanelSVContent.Children.Add(rectangleChild);
            }

            Verify.IsNotNull(scrollViewer);
            scrollViewer.Width = c_defaultUIScrollViewerWidth;
            scrollViewer.Height = c_defaultUIScrollViewerHeight;
            scrollViewer.HorizontalScrollBarVisibility = ScrollBarVisibility.Hidden;
            scrollViewer.VerticalScrollBarVisibility = ScrollBarVisibility.Hidden;
<<<<<<< HEAD
            scrollViewer.ZoomMode = ZoomMode.Disabled;
            scrollViewer.Content = stackPanelSVContent;
=======
            scrollViewer.ZoomMode = Windows.UI.Xaml.Controls.ZoomMode.Disabled;
            scrollViewer.Content = stackPanelSVChild;
>>>>>>> 5060a298

            if (parallaxViewLoadedEvent != null)
            {
                parallaxView.Loaded += (object sender, RoutedEventArgs e) =>
                {
                    Log.Comment("ParallaxView.Loaded event handler");
                    parallaxViewLoadedEvent.Set();
                };
            }

            if (scrollViewerLoadedEvent != null)
            {
                scrollViewer.Loaded += (object sender, RoutedEventArgs e) =>
                {
                    Log.Comment("ScrollViewer.Loaded event handler");
                    parallaxView.Source = scrollViewer;
                    scrollViewerLoadedEvent.Set();
                };
            }

            Log.Comment("Setting window content");
            MUXControlsTestApp.App.TestContentRoot = scrollViewer;
        }

        private void ChangePropertyAfterParallaxViewDisposal(PropertyId propertyToChange)
        {
            if (!PlatformConfiguration.IsOsVersionGreaterThanOrEqual(OSVersion.Redstone2))
            {
                Log.Comment("Bug 12582949 - Skipping failing test on RS1.");
                return;
            }

            ParallaxView parallaxView = null;
            Rectangle rectanglePVChild = null;
            ScrollViewer scrollViewer = null;
            Rectangle rectangleSVContent = null;
            AutoResetEvent parallaxViewLoadedEvent = null;
            AutoResetEvent scrollViewerLoadedEvent = null;

            RunOnUIThread.Execute(() =>
            {
                parallaxViewLoadedEvent = new AutoResetEvent(false);
                scrollViewerLoadedEvent = new AutoResetEvent(false);
                rectangleSVContent = new Rectangle();
                scrollViewer = new ScrollViewer();
                rectanglePVChild = new Rectangle();
                parallaxView = new ParallaxView();

                scrollViewer.Loaded += (object sender, RoutedEventArgs e) =>
                {
                    Log.Comment("ScrollViewer.Loaded event handler");
                    scrollViewerLoadedEvent.Set();
                };

                SetupDefaultUIWithScrollViewer(
                    parallaxView, rectanglePVChild, scrollViewer, rectangleSVContent,
                    parallaxViewLoadedEvent, scrollViewerLoadedEvent: null);

                parallaxView.Source = scrollViewer;
            });

            Log.Comment("Waiting for Loaded events");
            parallaxViewLoadedEvent.WaitOne(TimeSpan.FromMilliseconds(c_MaxWaitDuration));
            scrollViewerLoadedEvent.WaitOne(TimeSpan.FromMilliseconds(c_MaxWaitDuration));
            Log.Comment("Default UI set up");

            RunOnUIThread.Execute(() =>
            {
                Log.Comment("Disposing the ParallaxView");
                (MUXControlsTestApp.App.TestContentRoot as StackPanel).Children.Remove(parallaxView);
                WeakReference parallaxViewWeakReference = new WeakReference(parallaxView);
                parallaxView = null;
                Log.Comment("Garbage-collecting the ParallaxView");
                GC.Collect();
                GC.WaitForPendingFinalizers();
                GC.Collect();
                Verify.IsNull(parallaxViewWeakReference.Target);

                switch (propertyToChange)
                {
                    case PropertyId.ParallaxViewChildVerticalAlignment:
                        Log.Comment("Changing prior ParallaxView.Child's VerticalAlignment");
                        rectanglePVChild.VerticalAlignment = VerticalAlignment.Bottom;
                        break;
                    case PropertyId.ScrollViewerContentHeight:
                        Log.Comment("Changing ScrollViewer.Content.Height");
                        rectangleSVContent.Height += 10;
                        break;
                }
            });
        }

        private static void ChangeScrollViewerView(
            ScrollViewer scrollViewer,
            double? horizontalOffset,
            double? verticalOffset,
            float? zoomFactor,
            bool disableAnimation,
            Visual visualPPChild,
            ref float? finalHorizontalShift,
            ref float? finalVerticalShift)
        {
            AutoResetEvent scrollViewerViewChangedEvent = null;
            double? targetHorizontalOffset = horizontalOffset;
            double? targetVerticalOffset = verticalOffset;
            float? targetZoomFactor = zoomFactor;
            bool spyOnHorizontalShift = visualPPChild != null && finalHorizontalShift != null;
            bool spyOnVerticalShift = visualPPChild != null && finalVerticalShift != null;
            float horizontalShift = 0f;
            float verticalShift = 0f;

            RunOnUIThread.Execute(() =>
            {
                scrollViewerViewChangedEvent = new AutoResetEvent(false);

                scrollViewer.ViewChanged += (object sender, ScrollViewerViewChangedEventArgs e) =>
                {
                    try
                    {
                        Log.Comment("ScrollViewer.ViewChanged - IsIntermediate={0}, View=({1}, {2}, {3})",
                            e.IsIntermediate, scrollViewer.HorizontalOffset, scrollViewer.VerticalOffset, scrollViewer.ZoomFactor);

                        CompositionGetValueStatus status;

                        if (spyOnHorizontalShift)
                        {
                            status = CompositionPropertySpy.TryGetScalar(visualPPChild, GetVisualHorizontalTargetedPropertyName(), out horizontalShift);
                            Log.Comment("Target transform during view change: status={0}, horizontal offset={1}", status, horizontalShift);
                        }

                        if (spyOnVerticalShift)
                        {
                            status = CompositionPropertySpy.TryGetScalar(visualPPChild, GetVisualVerticalTargetedPropertyName(), out verticalShift);
                            Log.Comment("Target transform during view change: status={0}, vertical offset={1}", status, verticalShift);
                        }

                        if (!e.IsIntermediate)
                        {
                            Log.Comment("ScrollViewer - final notification. Final view: {0}, {1}, {2}", scrollViewer.HorizontalOffset, scrollViewer.VerticalOffset, scrollViewer.ZoomFactor);
                            scrollViewerViewChangedEvent.Set();
                        }
                    }
                    catch (Exception ex)
                    {
                        Log.Error("Exception in ScrollViewer.ViewChanged: " + ex.ToString());
                    }
                };

                Log.Comment("Changing ScrollViewer view to ({0}, {1}, {2}) with disableAnimation={3}", targetHorizontalOffset, targetVerticalOffset, targetZoomFactor, disableAnimation);
                bool result = scrollViewer.ChangeView(targetHorizontalOffset, targetVerticalOffset, targetZoomFactor, disableAnimation);
                Log.Comment("View change result: {0}", result);
                Verify.IsTrue(result);
            });

            Log.Comment("Waiting for scrollViewerViewChangedEvent event");
            scrollViewerViewChangedEvent.WaitOne(TimeSpan.FromMilliseconds(c_MaxWaitDuration));
            Log.Comment("First view change completed");

            Log.Comment("Waiting for captured properties to be updated");
            CompositionPropertySpy.SynchronouslyTickUIThread(10);

            if (spyOnHorizontalShift || spyOnVerticalShift)
            {
                RunOnUIThread.Execute(() =>
                {
                    Log.Comment("Cancelling spying");

                    if (spyOnHorizontalShift)
                    {
                        CompositionPropertySpy.StopSpyingProperty(visualPPChild, GetVisualHorizontalTargetedPropertyName());
                    }
                    if (spyOnVerticalShift)
                    {
                        CompositionPropertySpy.StopSpyingProperty(visualPPChild, GetVisualVerticalTargetedPropertyName());
                    }
                });

                Log.Comment("Waiting for captured properties to be updated");
                CompositionPropertySpy.SynchronouslyTickUIThread(10);

                RunOnUIThread.Execute(() =>
                {
                    CompositionGetValueStatus status;

                    Log.Comment("Accessing final shift values");

                    if (spyOnHorizontalShift)
                    {
                        status = CompositionPropertySpy.TryGetScalar(visualPPChild, GetVisualHorizontalTargetedPropertyName(), out horizontalShift);
                        Log.Comment("Target transform after view change: status={0}, horizontal offset={1}", status, horizontalShift);
                    }

                    if (spyOnVerticalShift)
                    {
                        status = CompositionPropertySpy.TryGetScalar(visualPPChild, GetVisualVerticalTargetedPropertyName(), out verticalShift);
                        Log.Comment("Target transform after view change: status={0}, vertical offset={1}", status, verticalShift);
                    }
                });

                if (spyOnHorizontalShift)
                {
                    finalHorizontalShift = horizontalShift;
                }

                if (spyOnVerticalShift)
                {
                    finalVerticalShift = verticalShift;
                }
            }
        }

        private static void ChangeScrollerView(
            Scroller scroller,
            double? horizontalOffset,
            double? verticalOffset,
            float? zoomFactor,
            bool disableAnimation,
            Visual visualPPChild,
            ref float? finalHorizontalShift,
            ref float? finalVerticalShift)
        {
            bool isPrivateLoggingEnabled = false;
            AutoResetEvent scrollerStateChangedEvent = null;
            bool spyOnHorizontalShift = visualPPChild != null && finalHorizontalShift != null;
            bool spyOnVerticalShift = visualPPChild != null && finalVerticalShift != null;
            float horizontalShift = 0f;
            float verticalShift = 0f;

            RunOnUIThread.Execute(() =>
            {
                if (isPrivateLoggingEnabled)
                {
                    // Turn on private tracing for Scroller control
                    MUXControlsTestHooks.SetOutputDebugStringLevelForType("Scroller", isLoggingInfoLevel: true, isLoggingVerboseLevel: true);
                    MUXControlsTestHooks.SetLoggingLevelForType("Scroller", isLoggingInfoLevel: true, isLoggingVerboseLevel: true);
                    MUXControlsTestHooks.LoggingMessage += MUXControlsTestHooks_LoggingMessage;
                }

                scrollerStateChangedEvent = new AutoResetEvent(false);

                scroller.ViewChanged += (Scroller sender, object e) =>
                {
                    try
                    { 
                        Log.Comment("Scroller.ViewChanged - View=({0}, {1}, {2})", scroller.HorizontalOffset, scroller.VerticalOffset, scroller.ZoomFactor);

                        CompositionGetValueStatus status;

                        if (spyOnHorizontalShift)
                        {
                            status = CompositionPropertySpy.TryGetScalar(visualPPChild, GetVisualHorizontalTargetedPropertyName(), out horizontalShift);
                            Log.Comment("Target transform during view change: status={0}, horizontal offset={1}", status, horizontalShift);
                        }

                        if (spyOnVerticalShift)
                        {
                            status = CompositionPropertySpy.TryGetScalar(visualPPChild, GetVisualVerticalTargetedPropertyName(), out verticalShift);
                            Log.Comment("Target transform during view change: status={0}, vertical offset={1}", status, verticalShift);
                        }
                    }
                    catch (Exception ex)
                    {
                        Log.Error("Exception in Scroller.ViewChanged: " + ex.ToString());
                    }
                };

                scroller.StateChanged += (Scroller sender, object e) =>
                {
                    try
                    { 
                        Log.Comment("Scroller.StateChanged - State={0}", scroller.State);
                        if (scroller.State == InteractionState.Idle)
                        {
                            Log.Comment("Scroller - idling notification. Final view: {0}, {1}, {2}", scroller.HorizontalOffset, scroller.VerticalOffset, scroller.ZoomFactor);
                            scrollerStateChangedEvent.Set();
                        }
                    }
                    catch (Exception ex)
                    {
                        Log.Error("Exception in Scroller.StateChanged: " + ex.ToString());
                    }
                };

                Log.Comment("Changing Scroller view to ({0}, {1}, {2}) with disableAnimation={3}", horizontalOffset, verticalOffset, zoomFactor, disableAnimation);
                if (zoomFactor != null && (float)zoomFactor != scroller.ZoomFactor)
                {
                    int viewChangeId = scroller.ChangeZoomFactor(new ScrollerChangeZoomFactorOptions(
                        (float)zoomFactor,
                        ScrollerViewKind.Absolute,
                        Vector2.Zero,
                        disableAnimation ? ScrollerViewChangeKind.DisableAnimation : ScrollerViewChangeKind.AllowAnimation,
                        ScrollerViewChangeSnapPointRespect.IgnoreSnapPoints));
                    Verify.IsGreaterThan(viewChangeId, 0);
                }

                if ((horizontalOffset != null && (double)horizontalOffset != scroller.HorizontalOffset) || (verticalOffset != null && (double)verticalOffset != scroller.VerticalOffset))
                {
                    Log.Comment("Invoking Scroller.ChangeOffsets");
                    int viewChangeId = scroller.ChangeOffsets(new ScrollerChangeOffsetsOptions(
                        horizontalOffset == null ? scroller.HorizontalOffset : (double)horizontalOffset,
                        verticalOffset == null ? scroller.VerticalOffset : (double)verticalOffset,
                        ScrollerViewKind.Absolute,
                        disableAnimation ? ScrollerViewChangeKind.DisableAnimation : ScrollerViewChangeKind.AllowAnimation,
                        ScrollerViewChangeSnapPointRespect.IgnoreSnapPoints));
                    Verify.IsGreaterThan(viewChangeId, 0);
                }
            });

            Log.Comment("Waiting for scrollerStateChangedEvent event");
            scrollerStateChangedEvent.WaitOne(TimeSpan.FromMilliseconds(c_MaxWaitDuration));
            Log.Comment("First view change completed");

            Log.Comment("Waiting for captured properties to be updated");
            CompositionPropertySpy.SynchronouslyTickUIThread(10);

            if (spyOnHorizontalShift || spyOnVerticalShift)
            {
                RunOnUIThread.Execute(() =>
                {
                    Log.Comment("Cancelling spying");

                    if (spyOnHorizontalShift)
                    {
                        CompositionPropertySpy.StopSpyingProperty(visualPPChild, GetVisualHorizontalTargetedPropertyName());
                    }
                    if (spyOnVerticalShift)
                    {
                        CompositionPropertySpy.StopSpyingProperty(visualPPChild, GetVisualVerticalTargetedPropertyName());
                    }
                });

                Log.Comment("Waiting for captured properties to be updated");
                CompositionPropertySpy.SynchronouslyTickUIThread(10);

                RunOnUIThread.Execute(() =>
                {
                    CompositionGetValueStatus status;

                    Log.Comment("Accessing final shift values");

                    if (spyOnHorizontalShift)
                    {
                        status = CompositionPropertySpy.TryGetScalar(visualPPChild, GetVisualHorizontalTargetedPropertyName(), out horizontalShift);
                        Log.Comment("Target transform after view change: status={0}, horizontal offset={1}", status, horizontalShift);
                    }

                    if (spyOnVerticalShift)
                    {
                        status = CompositionPropertySpy.TryGetScalar(visualPPChild, GetVisualVerticalTargetedPropertyName(), out verticalShift);
                        Log.Comment("Target transform after view change: status={0}, vertical offset={1}", status, verticalShift);
                    }

                    if (isPrivateLoggingEnabled)
                    {
                        // Turn off private tracing for Scroller control
                        MUXControlsTestHooks.SetOutputDebugStringLevelForType("Scroller", isLoggingInfoLevel: false, isLoggingVerboseLevel: false);
                        MUXControlsTestHooks.SetLoggingLevelForType("Scroller", isLoggingInfoLevel: false, isLoggingVerboseLevel: false);
                        MUXControlsTestHooks.LoggingMessage -= MUXControlsTestHooks_LoggingMessage;
                    }
                });

                if (spyOnHorizontalShift)
                {
                    finalHorizontalShift = horizontalShift;
                }

                if (spyOnVerticalShift)
                {
                    finalVerticalShift = verticalShift;
                }
            }
        }

        private static string GetVisualHorizontalTargetedPropertyName()
        {
            return PlatformConfiguration.IsOsVersionGreaterThanOrEqual(OSVersion.Redstone2) ? "Translation.X" : "TransformMatrix._41";
        }

        private static string GetVisualVerticalTargetedPropertyName()
        {
            return PlatformConfiguration.IsOsVersionGreaterThanOrEqual(OSVersion.Redstone2) ? "Translation.Y" : "TransformMatrix._42";
        }

        private static void MUXControlsTestHooks_LoggingMessage(object sender, MUXControlsTestHooksLoggingMessageEventArgs args)
        {
            string msg = args.Message.Substring(0, args.Message.Length - 1);
            string senderName = string.Empty;
            Scroller scr = sender as Scroller;

            if (scr != null)
            {
                senderName = "s:" + scr.Name + ", ";
            }

            if (args.IsVerboseLevel)
            {
                Log.Comment("  Verbose: " + senderName + "m:" + msg);
            }
            else
            {
                Log.Comment("  Info:    " + senderName + "m:" + msg);
            }
        }

        private static ScrollViewer FindInnerScrollViewer(ItemsControl ic)
        {
            Panel p = ic.ItemsPanelRoot;

            UIElement parent = VisualTreeHelper.GetParent(p) as UIElement;
            while (parent != null && !(parent is ScrollViewer))
                parent = VisualTreeHelper.GetParent(parent) as UIElement;

            return parent as ScrollViewer;
        }
    }
}<|MERGE_RESOLUTION|>--- conflicted
+++ resolved
@@ -1433,13 +1433,8 @@
             scrollViewer.Height = c_defaultUIScrollViewerHeight;
             scrollViewer.HorizontalScrollBarVisibility = ScrollBarVisibility.Hidden;
             scrollViewer.VerticalScrollBarVisibility = ScrollBarVisibility.Hidden;
-<<<<<<< HEAD
-            scrollViewer.ZoomMode = ZoomMode.Disabled;
+            scrollViewer.ZoomMode = Windows.UI.Xaml.Controls.ZoomMode.Disabled;
             scrollViewer.Content = rectangleSVContent;
-=======
-            scrollViewer.ZoomMode = Windows.UI.Xaml.Controls.ZoomMode.Disabled;
-            scrollViewer.Content = rectangleSVChild;
->>>>>>> 5060a298
 
             Verify.IsNotNull(rectanglePVChild);
             rectanglePVChild.Width = c_defaultUIScrollViewerWidth + c_defaultHorizontalShift;
@@ -1511,13 +1506,8 @@
             }
             scroller.Width = c_defaultUIScrollerWidth;
             scroller.Height = c_defaultUIScrollerHeight;
-<<<<<<< HEAD
-            scroller.ZoomMode = ScrollerZoomMode.Disabled;
+            scroller.ZoomMode = ZoomMode.Disabled;
             scroller.Content = rectangleScrollerContent;
-=======
-            scroller.ZoomMode = ZoomMode.Disabled;
-            scroller.Child = rectangleScrollerChild;
->>>>>>> 5060a298
 
             Verify.IsNotNull(rectanglePVChild);
             rectanglePVChild.Width = c_defaultUIScrollerWidth + c_defaultHorizontalShift;
@@ -1678,13 +1668,8 @@
             scrollViewer.Height = c_defaultUIScrollViewerHeight;
             scrollViewer.HorizontalScrollBarVisibility = ScrollBarVisibility.Hidden;
             scrollViewer.VerticalScrollBarVisibility = ScrollBarVisibility.Hidden;
-<<<<<<< HEAD
-            scrollViewer.ZoomMode = ZoomMode.Disabled;
+            scrollViewer.ZoomMode = Windows.UI.Xaml.Controls.ZoomMode.Disabled;
             scrollViewer.Content = stackPanelSVContent;
-=======
-            scrollViewer.ZoomMode = Windows.UI.Xaml.Controls.ZoomMode.Disabled;
-            scrollViewer.Content = stackPanelSVChild;
->>>>>>> 5060a298
 
             if (parallaxViewLoadedEvent != null)
             {
