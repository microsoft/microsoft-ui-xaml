﻿// Copyright (c) Microsoft Corporation. All rights reserved.
// Licensed under the MIT License. See LICENSE in the project root for license information.

using System;
using Common;
using Windows.Foundation;
using Windows.UI;
using Windows.UI.Xaml.Automation;
using Windows.UI.Xaml.Media;
using Windows.UI.Xaml.Shapes;
using Windows.UI.Composition;
using Windows.UI.Xaml;
using Windows.UI.Xaml.Controls;
using Windows.UI.Xaml.Controls.Primitives;
using Windows.UI.Xaml.Hosting;

#if !BUILD_WINDOWS
using ParallaxSourceOffsetKind = Microsoft.UI.Xaml.Controls.ParallaxSourceOffsetKind;
using ParallaxView = Microsoft.UI.Xaml.Controls.ParallaxView;
using Scroller = Microsoft.UI.Xaml.Controls.Primitives.Scroller;
using ScrollerChangeOffsetsOptions = Microsoft.UI.Xaml.Controls.ScrollerChangeOffsetsOptions;
using ScrollerChangeZoomFactorOptions = Microsoft.UI.Xaml.Controls.ScrollerChangeZoomFactorOptions;
using ScrollMode = Microsoft.UI.Xaml.Controls.ScrollMode;
using ScrollerViewChangeKind = Microsoft.UI.Xaml.Controls.ScrollerViewChangeKind;
using ScrollerViewChangeSnapPointRespect = Microsoft.UI.Xaml.Controls.ScrollerViewChangeSnapPointRespect;
using ScrollerViewKind = Microsoft.UI.Xaml.Controls.ScrollerViewKind;
using ZoomMode = Microsoft.UI.Xaml.Controls.ZoomMode;
#endif

namespace MUXControlsTestApp
{
    public sealed partial class DynamicPage : TestPage
    {
        Scroller scroller = null;
        Rectangle rectSC = null;

        public DynamicPage()
        {
            this.InitializeComponent();

            this.ParallaxView = this.parallaxView;
            this.ScrollViewer = null;
            this.Scroller = null;
            SetupScroller();
            this.TargetElement = null;
            this.DynamicParallaxView = null;
            this.AnimatedValuesSpy = null;
            this.HorizontalOffsetAnimation = null;
            this.VerticalOffsetAnimation = null;
            this.HasDirectManipulation = false;
            this.UIThreadTicksForValuesSpy = 0;
            this.IsRenderingHooked = false;

            this.chkIsRTL.IsChecked = (this.spInner.FlowDirection == FlowDirection.RightToLeft);

            this.chkAreHorizontalSourceOffsetsRelative.IsChecked = this.parallaxView.HorizontalSourceOffsetKind == ParallaxSourceOffsetKind.Relative;
            this.chkAreVerticalSourceOffsetsRelative.IsChecked = this.parallaxView.VerticalSourceOffsetKind == ParallaxSourceOffsetKind.Relative;
            this.chkIsHorizontalShiftClamped.IsChecked = this.parallaxView.IsHorizontalShiftClamped;
            this.chkIsVerticalShiftClamped.IsChecked = this.parallaxView.IsVerticalShiftClamped;

            btnGetHorizontalShift_Click(null, null);
            btnGetMaxHorizontalShiftRatio_Click(null, null);
            btnGetHorizontalSourceStartOffset_Click(null, null);
            btnGetHorizontalSourceEndOffset_Click(null, null);

            btnGetVerticalShift_Click(null, null);
            btnGetMaxVerticalShiftRatio_Click(null, null);
            btnGetVerticalSourceStartOffset_Click(null, null);
            btnGetVerticalSourceEndOffset_Click(null, null);
        }

        private ParallaxView ParallaxView
        {
            get;
            set;
        }

        private ParallaxView DynamicParallaxView
        {
            get;
            set;
        }

        private ScrollViewer ScrollViewer
        {
            get;
            set;
        }

        private Scroller Scroller
        {
            get;
            set;
        }

        private FrameworkElement TargetElement
        {
            get;
            set;
        }

        private CompositionPropertySet AnimatedValuesSpy
        {
            get;
            set;
        }

        private ExpressionAnimation HorizontalOffsetAnimation
        {
            get;
            set;
        }

        private ExpressionAnimation VerticalOffsetAnimation
        {
            get;
            set;
        }

        private bool HasDirectManipulation
        {
            get;
            set;
        }

        private bool IsRenderingHooked
        {
            get;
            set;
        }

        private uint UIThreadTicksForValuesSpy
        {
            get;
            set;
        }

        private void SetupAnimatedValuesSpy()
        {
            StopAnimatedValuesSpy();

            this.AnimatedValuesSpy = null;
            this.HorizontalOffsetAnimation = null;
            this.VerticalOffsetAnimation = null;

            if (this.ParallaxView != null && this.ParallaxView.Child is UIElement &&
                (this.ParallaxView.HorizontalShift != 0 || this.ParallaxView.VerticalShift != 0))
            {
                string visualHorizontalTargetedPropertyName =
                    PlatformConfiguration.IsOsVersionGreaterThan(OSVersion.Redstone2) ? "visual.Translation.X" : "visual.TransformMatrix._41";
                string visualVerticalTargetedPropertyName =
                    PlatformConfiguration.IsOsVersionGreaterThan(OSVersion.Redstone2) ? "visual.Translation.Y" : "visual.TransformMatrix._42";

                UIElement ppChild = this.ParallaxView.Child as UIElement;
                Visual visualPPChild = ElementCompositionPreview.GetElementVisual(ppChild);

                Compositor compositor = visualPPChild.Compositor;

                this.AnimatedValuesSpy = compositor.CreatePropertySet();
                this.AnimatedValuesSpy.InsertScalar("HorizontalOffset", 0.0f);
                this.AnimatedValuesSpy.InsertScalar("VerticalOffset", 0.0f);

                this.HorizontalOffsetAnimation = compositor.CreateExpressionAnimation(visualHorizontalTargetedPropertyName);
                this.VerticalOffsetAnimation = compositor.CreateExpressionAnimation(visualVerticalTargetedPropertyName);

                this.HorizontalOffsetAnimation.SetReferenceParameter("visual", visualPPChild);
                this.VerticalOffsetAnimation.SetReferenceParameter("visual", visualPPChild);

                CheckSpyingTicksRequirement();

                TickForValuesSpy();
            }
            else
            {
                ResetSpyOutput();
            }
        }

        private void StartAnimatedValuesSpy()
        {
            if (this.AnimatedValuesSpy != null)
            {
                this.AnimatedValuesSpy.StartAnimation("HorizontalOffset", this.HorizontalOffsetAnimation);
                this.AnimatedValuesSpy.StartAnimation("VerticalOffset", this.VerticalOffsetAnimation);
            }
        }

        private void StopAnimatedValuesSpy()
        {
            if (this.AnimatedValuesSpy != null)
            {
                this.AnimatedValuesSpy.StopAnimation("HorizontalOffset");
                this.AnimatedValuesSpy.StopAnimation("VerticalOffset");
            }
        }

        private void SpyAnimatedValues()
        {
            if (this.AnimatedValuesSpy != null)
            {
                StopAnimatedValuesSpy();

                float offset = 0.0f;
                CompositionGetValueStatus status = this.AnimatedValuesSpy.TryGetScalar("HorizontalOffset", out offset);
                if (CompositionGetValueStatus.Succeeded == status)
                {
                    this.tbHorizontalOutput.Text = offset.ToString();
                }
                else
                {
                    this.tbHorizontalOutput.Text = "status=" + status.ToString();
                }

                status = this.AnimatedValuesSpy.TryGetScalar("VerticalOffset", out offset);
                if (CompositionGetValueStatus.Succeeded == status)
                {
                    this.tbVerticalOutput.Text = offset.ToString();
                }
                else
                {
                    this.tbVerticalOutput.Text = "status=" + status.ToString();
                }

                StartAnimatedValuesSpy();

                System.Diagnostics.Debug.WriteLine("Spied values: " + this.tbHorizontalOutput.Text + ", " + this.tbVerticalOutput.Text);
            }
        }

        private void ResetSpyOutput()
        {
            this.tbHorizontalOutput.Text = "0";
            this.tbVerticalOutput.Text = "0";
        }

        private void RefreshContentAlignments()
        {
            if (this.ScrollViewer != null)
            {
                this.cmbHorizontalContentAlignment.SelectedIndex = (int)this.ScrollViewer.HorizontalContentAlignment;
                this.cmbVerticalContentAlignment.SelectedIndex = (int)this.ScrollViewer.VerticalContentAlignment;
            }
        }

        private void cmbHorizontalContentAlignment_SelectionChanged(object sender, SelectionChangedEventArgs e)
        {
            if (this.ScrollViewer != null)
            {
                this.ScrollViewer.HorizontalContentAlignment = (HorizontalAlignment)this.cmbHorizontalContentAlignment.SelectedIndex;
            }
        }

        private void cmbVerticalContentAlignment_SelectionChanged(object sender, SelectionChangedEventArgs e)
        {
            if (this.ScrollViewer != null)
            {
                this.ScrollViewer.VerticalContentAlignment = (VerticalAlignment)this.cmbVerticalContentAlignment.SelectedIndex;
            }
        }

        private void RefreshSourceContent()
        {
            if (
                (this.Scroller != null && this.Scroller.Content != null) ||
                (this.ScrollViewer != null && this.ScrollViewer.Content != null))
            {
                this.cmbSourceContent.SelectedIndex = 1;
            }
            else
            {
                this.cmbSourceContent.SelectedIndex = 0;
            }
        }

        private void cmbSourceContent_SelectionChanged(object sender, SelectionChangedEventArgs e)
        {
            if (this.ScrollViewer != null)
            {
                switch (this.cmbSourceContent.SelectedIndex)
                {
                    case 0:
                        this.ScrollViewer.Content = null;
                        break;
                    case 1:
                        if (this.ScrollViewer == this.scrollViewer)
                            this.ScrollViewer.Content = this.spSV;
                        break;
                }
            }

            if (this.Scroller != null)
            {
                switch (this.cmbSourceContent.SelectedIndex)
                {
                    case 0:
                        this.Scroller.Content = null;
                        break;
                    case 1:
                        if (this.Scroller == this.scroller)
                            this.Scroller.Content = this.rectSC;
                        break;
                }
            }
        }

        private void RefreshSVCAlignments()
        {
            FrameworkElement feSourceContent = null;

            if (this.ScrollViewer != null && this.ScrollViewer.Content is FrameworkElement)
            {
                feSourceContent = this.ScrollViewer.Content as FrameworkElement;
            }
            else if (this.Scroller != null && this.Scroller.Content is FrameworkElement)
            {
                feSourceContent = this.Scroller.Content as FrameworkElement;
            }

            if (feSourceContent != null)
            {
                this.cmbSCHorizontalAlignment.SelectedIndex = (int)feSourceContent.HorizontalAlignment;
                this.cmbSCVerticalAlignment.SelectedIndex = (int)feSourceContent.VerticalAlignment;
            }
        }

        private void cmbSCHorizontalAlignment_SelectionChanged(object sender, SelectionChangedEventArgs e)
        {
            FrameworkElement feSourceContent = null;

            if (this.ScrollViewer != null && this.ScrollViewer.Content is FrameworkElement)
            {
                feSourceContent = this.ScrollViewer.Content as FrameworkElement;
            }
            else if (this.Scroller != null && this.Scroller.Content is FrameworkElement)
            {
                feSourceContent = this.Scroller.Content as FrameworkElement;
            }

            if (feSourceContent != null)
            {
                feSourceContent.HorizontalAlignment = (HorizontalAlignment)this.cmbSCHorizontalAlignment.SelectedIndex;
            }
        }

        private void cmbSCVerticalAlignment_SelectionChanged(object sender, SelectionChangedEventArgs e)
        {
            FrameworkElement feSourceContent = null;

            if (this.ScrollViewer != null && this.ScrollViewer.Content is FrameworkElement)
            {
                feSourceContent = this.ScrollViewer.Content as FrameworkElement;
            }
            else if (this.Scroller != null && this.Scroller.Content is FrameworkElement)
            {
                feSourceContent = this.Scroller.Content as FrameworkElement;
            }

            if (feSourceContent != null)
            {
                feSourceContent.VerticalAlignment = (VerticalAlignment)this.cmbSCVerticalAlignment.SelectedIndex;
            }
        }

        private void RefreshSourceContentSizes()
        {
            btnGetSCWidth_Click(null, null);
            btnGetSCHeight_Click(null, null);
        }

        private void btnGetSCWidth_Click(object sender, RoutedEventArgs e)
        {
            FrameworkElement feSourceContent = null;

            if (this.ScrollViewer != null && this.ScrollViewer.Content is FrameworkElement)
            {
                feSourceContent = this.ScrollViewer.Content as FrameworkElement;
            }
            else if (this.Scroller != null && this.Scroller.Content is FrameworkElement)
            {
                feSourceContent = this.Scroller.Content as FrameworkElement;
            }

            if (feSourceContent != null)
            {
                this.txtSCWidth.Text = feSourceContent.Width.ToString();
            }
        }

        private void btnSetSCWidth_Click(object sender, RoutedEventArgs e)
        {
            try
            {
                FrameworkElement feSourceContent = null;

                if (this.ScrollViewer != null && this.ScrollViewer.Content is FrameworkElement)
                {
                    feSourceContent = this.ScrollViewer.Content as FrameworkElement;
                }
                else if (this.Scroller != null && this.Scroller.Content is FrameworkElement)
                {
                    feSourceContent = this.Scroller.Content as FrameworkElement;
                }

                if (feSourceContent != null)
                {
                    feSourceContent.Width = Convert.ToDouble(this.txtSCWidth.Text);
                }
            }
            catch (FormatException)
            {
            }
        }

        private void btnGetSCHeight_Click(object sender, RoutedEventArgs e)
        {
            FrameworkElement feSourceContent = null;

            if (this.ScrollViewer != null && this.ScrollViewer.Content is FrameworkElement)
            {
                feSourceContent = this.ScrollViewer.Content as FrameworkElement;
            }
            else if (this.Scroller != null && this.Scroller.Content is FrameworkElement)
            {
                feSourceContent = this.Scroller.Content as FrameworkElement;
            }

            if (feSourceContent != null)
            {
                this.txtSCHeight.Text = feSourceContent.Height.ToString();
            }
        }

        private void btnSetSCHeight_Click(object sender, RoutedEventArgs e)
        {
            try
            {
                FrameworkElement feSourceContent = null;

                if (this.ScrollViewer != null && this.ScrollViewer.Content is FrameworkElement)
                {
                    feSourceContent = this.ScrollViewer.Content as FrameworkElement;
                }
                else if (this.Scroller != null && this.Scroller.Content is FrameworkElement)
                {
                    feSourceContent = this.Scroller.Content as FrameworkElement;
                }

                if (feSourceContent != null)
                {
                    feSourceContent.Height = Convert.ToDouble(this.txtSCHeight.Text);
                }
            }
            catch (FormatException)
            {
            }
        }

        private void RefreshTEAlignments()
        {
            this.cmbTEHorizontalAlignment.SelectedIndex = (int)this.TargetElement.HorizontalAlignment;
            this.cmbTEVerticalAlignment.SelectedIndex = (int)this.TargetElement.VerticalAlignment;
        }

        private void RefreshTESizes()
        {
            btnGetTEWidth_Click(null, null);
            btnGetTEHeight_Click(null, null);
            btnGetTEMaxWidth_Click(null, null);
            btnGetTEMaxHeight_Click(null, null);
            btnGetTEActualWidth_Click(null, null);
            btnGetTEActualHeight_Click(null, null);
            btnGetTEMargin_Click(null, null);
        }

        private void cmbTEHorizontalAlignment_SelectionChanged(object sender, SelectionChangedEventArgs e)
        {
            if (this.TargetElement != null)
            {
                this.TargetElement.HorizontalAlignment = (HorizontalAlignment)this.cmbTEHorizontalAlignment.SelectedIndex;
            }

            this.refImg.HorizontalAlignment = (HorizontalAlignment)this.cmbTEHorizontalAlignment.SelectedIndex;
        }

        private void cmbTEVerticalAlignment_SelectionChanged(object sender, SelectionChangedEventArgs e)
        {
            if (this.TargetElement != null)
            {
                this.TargetElement.VerticalAlignment = (VerticalAlignment)this.cmbTEVerticalAlignment.SelectedIndex;
            }

            this.refImg.VerticalAlignment = (VerticalAlignment)this.cmbTEVerticalAlignment.SelectedIndex;
        }

        private void btnGetTEWidth_Click(object sender, RoutedEventArgs e)
        {
            if (this.TargetElement is FrameworkElement)
            {
                this.txtTEWidth.Text = (this.TargetElement as FrameworkElement).Width.ToString();
            }
        }

        private void btnSetTEWidth_Click(object sender, RoutedEventArgs e)
        {
            try
            {
                if (this.TargetElement is FrameworkElement)
                {
                    (this.TargetElement as FrameworkElement).Width = Convert.ToDouble(this.txtTEWidth.Text);
                }

                this.refImg.Width = Convert.ToDouble(this.txtTEWidth.Text);
            }
            catch (FormatException)
            {
            }
        }

        private void btnGetTEHeight_Click(object sender, RoutedEventArgs e)
        {
            if (this.TargetElement is FrameworkElement)
            {
                this.txtTEHeight.Text = (this.TargetElement as FrameworkElement).Height.ToString();
            }
        }

        private void btnSetTEHeight_Click(object sender, RoutedEventArgs e)
        {
            try
            {
                if (this.TargetElement is FrameworkElement)
                {
                    (this.TargetElement as FrameworkElement).Height = Convert.ToDouble(this.txtTEHeight.Text);
                }

                this.refImg.Height = Convert.ToDouble(this.txtTEHeight.Text);
            }
            catch (FormatException)
            {
            }
        }

        private void btnGetTEMaxWidth_Click(object sender, RoutedEventArgs e)
        {
            if (this.TargetElement is FrameworkElement)
            {
                this.txtTEMaxWidth.Text = (this.TargetElement as FrameworkElement).MaxWidth.ToString();
            }
        }

        private void btnSetTEMaxWidth_Click(object sender, RoutedEventArgs e)
        {
            try
            {
                if (this.TargetElement is FrameworkElement)
                {
                    (this.TargetElement as FrameworkElement).MaxWidth = Convert.ToDouble(this.txtTEMaxWidth.Text);
                }

                this.refImg.MaxWidth = Convert.ToDouble(this.txtTEMaxWidth.Text);
            }
            catch (FormatException)
            {
            }
        }

        private void btnGetTEMaxHeight_Click(object sender, RoutedEventArgs e)
        {
            if (this.TargetElement is FrameworkElement)
            {
                this.txtTEMaxHeight.Text = (this.TargetElement as FrameworkElement).MaxHeight.ToString();
            }
        }

        private void btnSetTEMaxHeight_Click(object sender, RoutedEventArgs e)
        {
            try
            {
                if (this.TargetElement is FrameworkElement)
                {
                    (this.TargetElement as FrameworkElement).MaxHeight = Convert.ToDouble(this.txtTEMaxHeight.Text);
                }

                this.refImg.MaxHeight = Convert.ToDouble(this.txtTEMaxHeight.Text);
            }
            catch (FormatException)
            {
            }
        }

        private void btnGetTEActualWidth_Click(object sender, RoutedEventArgs e)
        {
            if (this.TargetElement is FrameworkElement)
            {
                this.txtTEActualWidth.Text = (this.TargetElement as FrameworkElement).ActualWidth.ToString();
            }
        }

        private void btnGetTEActualHeight_Click(object sender, RoutedEventArgs e)
        {
            if (this.TargetElement is FrameworkElement)
            {
                this.txtTEActualHeight.Text = (this.TargetElement as FrameworkElement).ActualHeight.ToString();
            }
        }

        private void btnGetTEMargin_Click(object sender, RoutedEventArgs e)
        {
            if (this.TargetElement != null)
            {
                this.txtTEMarginLeft.Text = this.TargetElement.Margin.Left.ToString();
                this.txtTEMarginTop.Text = this.TargetElement.Margin.Top.ToString();
                this.txtTEMarginRight.Text = this.TargetElement.Margin.Right.ToString();
                this.txtTEMarginBottom.Text = this.TargetElement.Margin.Bottom.ToString();
            }
        }

        private void btnSetTEMargin_Click(object sender, RoutedEventArgs e)
        {
            if (this.TargetElement != null)
            {
                try
                {
                    this.TargetElement.Margin = new Thickness(
                        Convert.ToDouble(this.txtTEMarginLeft.Text),
                        Convert.ToDouble(this.txtTEMarginTop.Text),
                        Convert.ToDouble(this.txtTEMarginRight.Text),
                        Convert.ToDouble(this.txtTEMarginBottom.Text));
                }
                catch (FormatException)
                {
                }
            }
        }

        private void RefreshHorizontalScrollMode()
        {
            if (this.ScrollViewer != null)
            {
                this.cmbHorizontalScrollMode.SelectedIndex = (int)this.ScrollViewer.HorizontalScrollMode;
            }
            else if (this.Scroller != null)
            {
                switch (this.Scroller.HorizontalScrollMode)
                {
                    case ScrollMode.Disabled:
                        this.cmbHorizontalScrollMode.SelectedIndex = 0;
                        break;
                    case ScrollMode.Enabled:
                        this.cmbHorizontalScrollMode.SelectedIndex = 1;
                        break;
#if USE_SCROLLMODE_AUTO
                    case ScrollMode.Auto:
                        this.cmbHorizontalScrollMode.SelectedIndex = 2;
                        break;
#endif
                }
            }
            else
            {
                this.cmbHorizontalScrollMode.SelectedIndex = 0;
            }
        }

        private void cmbHorizontalScrollMode_SelectionChanged(object sender, SelectionChangedEventArgs e)
        {
            if (this.ScrollViewer != null)
            {
                this.ScrollViewer.HorizontalScrollMode = (Windows.UI.Xaml.Controls.ScrollMode)this.cmbHorizontalScrollMode.SelectedIndex;
            }
            else if (this.Scroller != null)
            {
                switch (this.cmbHorizontalScrollMode.SelectedIndex)
                {
                    case 0:
                        this.Scroller.HorizontalScrollMode = ScrollMode.Disabled;
                        break;
                    case 1:
                        this.Scroller.HorizontalScrollMode = ScrollMode.Enabled;
                        break;
                    case 2:
#if USE_SCROLLMODE_AUTO
                        this.Scroller.HorizontalScrollMode = ScrollMode.Auto;
#else
                        this.cmbHorizontalScrollMode.SelectedIndex = this.Scroller.HorizontalScrollMode == ScrollMode.Disabled ? 0 : 1;
#endif
                        break;
                }
            }
        }

        private void RefreshVerticalScrollMode()
        {
            if (this.ScrollViewer != null)
            {
                this.cmbVerticalScrollMode.SelectedIndex = (int)this.ScrollViewer.VerticalScrollMode;
            }
            else if (this.Scroller != null)
            {
                switch (this.Scroller.VerticalScrollMode)
                {
                    case ScrollMode.Disabled:
                        this.cmbVerticalScrollMode.SelectedIndex = 0;
                        break;
                    case ScrollMode.Enabled:
                        this.cmbVerticalScrollMode.SelectedIndex = 1;
                        break;
#if USE_SCROLLMODE_AUTO
                    case ScrollMode.Auto:
                        this.cmbVerticalScrollMode.SelectedIndex = 2;
                        break;
#endif
                }
            }
            else
            {
                this.cmbVerticalScrollMode.SelectedIndex = 0;
            }
        }

        private void cmbVerticalScrollMode_SelectionChanged(object sender, SelectionChangedEventArgs e)
        {
            if (this.ScrollViewer != null)
            {
                this.ScrollViewer.VerticalScrollMode = (Windows.UI.Xaml.Controls.ScrollMode)this.cmbVerticalScrollMode.SelectedIndex;
            }
            else if (this.Scroller != null)
            {
                switch (this.cmbVerticalScrollMode.SelectedIndex)
                {
                    case 0:
                        this.Scroller.VerticalScrollMode = ScrollMode.Disabled;
                        break;
                    case 1:
                        this.Scroller.VerticalScrollMode = ScrollMode.Enabled;
                        break;
                    case 2:
#if USE_SCROLLMODE_AUTO
                        this.Scroller.VerticalScrollMode = ScrollMode.Auto;
#else
                        this.cmbVerticalScrollMode.SelectedIndex = this.Scroller.VerticalScrollMode == ScrollMode.Disabled ? 0 : 1;
#endif
                        break;
                }
            }
        }

        private void RefreshZoomMode()
        {
            if (this.ScrollViewer != null)
            {
                this.cmbZoomMode.SelectedIndex = (int)this.ScrollViewer.ZoomMode;
            }
            else if (this.Scroller != null)
            {
                switch (this.Scroller.ZoomMode)
                {
                    case ZoomMode.Disabled:
                        this.cmbZoomMode.SelectedIndex = 0;
                        break;
                    case ZoomMode.Enabled:
                        this.cmbZoomMode.SelectedIndex = 1;
                        break;
                }
            }
            else
            {
                this.cmbZoomMode.SelectedIndex = 0;
            }
        }

        private void cmbZoomMode_SelectionChanged(object sender, SelectionChangedEventArgs e)
        {
            if (this.ScrollViewer != null)
            {
                this.ScrollViewer.ZoomMode = (Windows.UI.Xaml.Controls.ZoomMode)this.cmbZoomMode.SelectedIndex;
            }
            else if (this.Scroller != null)
            {
                switch (this.cmbZoomMode.SelectedIndex)
                {
                    case 0:
                        this.Scroller.ZoomMode = ZoomMode.Disabled;
                        break;
                    case 1:
                        this.Scroller.ZoomMode = ZoomMode.Enabled;
                        break;
                }
            }
        }

        private void cmbSource_SelectionChanged(object sender, SelectionChangedEventArgs e)
        {
            if (this.ParallaxView != null)
            {
                if (this.ScrollViewer != null)
                {
                    this.ScrollViewer.ViewChanged -= ScrollViewer_ViewChanged;
                    this.ScrollViewer.DirectManipulationStarted -= ScrollViewer_DirectManipulationStarted;
                    this.ScrollViewer.DirectManipulationCompleted -= ScrollViewer_DirectManipulationCompleted;
                }
                else if (this.Scroller != null)
                {
                    this.Scroller.ViewChanged -= Scroller_ViewChanged;
                }
                switch (this.cmbSource.SelectedIndex)
                {
                    case 0:
                        this.ParallaxView.Source = null;
                        this.ScrollViewer = null;
                        this.Scroller = null;
                        break;
                    case 1:
                        this.ParallaxView.Source = this.scrollViewer;
                        this.ScrollViewer = this.scrollViewer;
                        this.Scroller = null;
                        if (this.cmbSourceContent.Items.Count > 1)
                            this.cmbSourceContent.Items.RemoveAt(1);
                        this.cmbSourceContent.Items.Add("stackPanel");
                        RefreshSourceContent();
                        RefreshSourceContentSizes();
                        RefreshSVCAlignments();
                        RefreshContentAlignments();
                        RefreshHorizontalScrollMode();
                        RefreshVerticalScrollMode();
                        RefreshZoomMode();
                        btnGetHorizontalOffset_Click(null, null);
                        btnGetVerticalOffset_Click(null, null);
                        btnGetZoomFactor_Click(null, null);
                        break;
                    case 2:
                        this.ParallaxView.Source = this.scroller;
                        this.Scroller = this.scroller;
                        this.ScrollViewer = null;
                        if (this.cmbSourceContent.Items.Count > 1)
                            this.cmbSourceContent.Items.RemoveAt(1);
                        this.cmbSourceContent.Items.Add("rectangle");
                        RefreshSourceContent();
                        RefreshSourceContentSizes();
                        RefreshSVCAlignments();
                        RefreshContentAlignments();
                        RefreshHorizontalScrollMode();
                        RefreshVerticalScrollMode();
                        RefreshZoomMode();
                        btnGetHorizontalOffset_Click(null, null);
                        btnGetVerticalOffset_Click(null, null);
                        btnGetZoomFactor_Click(null, null);
                        break;
                }

                SetupAnimatedValuesSpy();

                if (this.ScrollViewer != null)
                {
                    this.ScrollViewer.ViewChanged += ScrollViewer_ViewChanged;
                    this.ScrollViewer.DirectManipulationStarted += ScrollViewer_DirectManipulationStarted;
                    this.ScrollViewer.DirectManipulationCompleted += ScrollViewer_DirectManipulationCompleted;
                }
                else if (this.Scroller != null)
                {
                    this.Scroller.ViewChanged += Scroller_ViewChanged;
                }
            }
        }

        private void ScrollViewer_DirectManipulationCompleted(object sender, object e)
        {
            TickForValuesSpy();
            this.HasDirectManipulation = false;
        }

        private void ScrollViewer_DirectManipulationStarted(object sender, object e)
        {
            this.HasDirectManipulation = true;
            CheckSpyingTicksRequirement();
        }

        private void ScrollViewer_ViewChanged(object sender, ScrollViewerViewChangedEventArgs e)
        {
            CheckSpyingTicksRequirement();
            SpyAnimatedValues();
        }

        private void Scroller_ViewChanged(Scroller sender, object args)
        {
            SpyAnimatedValues();
        }

        private void TickForValuesSpy()
        {
            this.UIThreadTicksForValuesSpy = 6;
            CheckSpyingTicksRequirement();
        }

        private void CheckSpyingTicksRequirement()
        {
            if (this.ScrollViewer != null &&
                (this.HasDirectManipulation || this.UIThreadTicksForValuesSpy > 0) &&
                this.AnimatedValuesSpy != null &&
                (this.ScrollViewer.HorizontalOffset == 0 || this.ScrollViewer.VerticalOffset == 0 ||
                 this.ScrollViewer.HorizontalOffset == this.ScrollViewer.ScrollableWidth || this.ScrollViewer.VerticalOffset == this.ScrollViewer.ScrollableHeight))
            {
                if (!this.IsRenderingHooked)
                {
                    this.IsRenderingHooked = true;
                    Windows.UI.Xaml.Media.CompositionTarget.Rendering += CompositionTarget_Rendering;
                }
            }
            else
            {
                if (this.IsRenderingHooked)
                {
                    Windows.UI.Xaml.Media.CompositionTarget.Rendering -= CompositionTarget_Rendering;
                    this.IsRenderingHooked = false;
                }
            }
        }

        private void CompositionTarget_Rendering(object sender, object e)
        {
            if (this.UIThreadTicksForValuesSpy > 0)
            {
                this.UIThreadTicksForValuesSpy--;
            }
            CheckSpyingTicksRequirement();
            SpyAnimatedValues();
        }

        private void cmbTargetElement_SelectionChanged(object sender, SelectionChangedEventArgs e)
        {
            if (this.ParallaxView != null)
            {
                switch (this.cmbTargetElement.SelectedIndex)
                {
                    case 0:
                        this.ParallaxView.Child = null;
                        this.TargetElement = null;
                        break;
                    case 1:
                    case 2:
                    case 3:
                        FrameworkElement targetFE = null;

                        if (this.cmbTargetElement.SelectedIndex == 1)
                            targetFE = this.border;
                        else if (this.cmbTargetElement.SelectedIndex == 2)
                            targetFE = this.img;
                        else
                            targetFE = this.rect;

                        if (targetFE.Parent != null)
                            (targetFE.Parent as Panel).Children.Remove(targetFE);
                        targetFE.Visibility = Visibility.Visible;
                        this.ParallaxView.Child = targetFE;
                        this.TargetElement = targetFE;
                        RefreshTEAlignments();
                        RefreshTESizes();
                        break;
                }

                SetupAnimatedValuesSpy();
            }
        }

        private void btnGetWidth_Click(object sender, RoutedEventArgs e)
        {
            this.txtWidth.Text = this.ParallaxView.Width.ToString();
        }

        private void btnSetWidth_Click(object sender, RoutedEventArgs e)
        {
            try
            {
                this.ParallaxView.Width = Convert.ToDouble(this.txtWidth.Text);
            }
            catch (FormatException)
            {
            }
        }

        private void btnGetHorizontalShift_Click(object sender, RoutedEventArgs e)
        {
            this.txtHorizontalShift.Text = this.ParallaxView.HorizontalShift.ToString();
        }

        private void btnSetHorizontalShift_Click(object sender, RoutedEventArgs e)
        {
            try
            {
                this.ParallaxView.HorizontalShift = Convert.ToDouble(this.txtHorizontalShift.Text);
                SetupAnimatedValuesSpy();
            }
            catch (FormatException)
            {
            }
        }

        private void btnGetMaxHorizontalShiftRatio_Click(object sender, RoutedEventArgs e)
        {
            this.txtMaxHorizontalShiftRatio.Text = this.ParallaxView.MaxHorizontalShiftRatio.ToString();
        }

        private void btnSetMaxHorizontalShiftRatio_Click(object sender, RoutedEventArgs e)
        {
            try
            {
                this.ParallaxView.MaxHorizontalShiftRatio = Convert.ToDouble(this.txtMaxHorizontalShiftRatio.Text);
                TickForValuesSpy();
            }
            catch (FormatException)
            {
            }
        }

        private void btnGetHorizontalSourceStartOffset_Click(object sender, RoutedEventArgs e)
        {
            this.txtHorizontalSourceStartOffset.Text = this.ParallaxView.HorizontalSourceStartOffset.ToString();
        }

        private void btnSetHorizontalSourceStartOffset_Click(object sender, RoutedEventArgs e)
        {
            try
            {
                this.ParallaxView.HorizontalSourceStartOffset = Convert.ToDouble(this.txtHorizontalSourceStartOffset.Text);
                TickForValuesSpy();
            }
            catch (FormatException)
            {
            }
        }

        private void btnGetHorizontalSourceEndOffset_Click(object sender, RoutedEventArgs e)
        {
            this.txtHorizontalSourceEndOffset.Text = this.ParallaxView.HorizontalSourceEndOffset.ToString();
        }

        private void btnSetHorizontalSourceEndOffset_Click(object sender, RoutedEventArgs e)
        {
            try
            {
                this.ParallaxView.HorizontalSourceEndOffset = Convert.ToDouble(this.txtHorizontalSourceEndOffset.Text);
                TickForValuesSpy();
            }
            catch (FormatException)
            {
            }
        }

        private void chkIsRTL_Unchecked(object sender, RoutedEventArgs e)
        {
            this.spInner.FlowDirection = FlowDirection.LeftToRight;
        }

        private void chkIsRTL_Checked(object sender, RoutedEventArgs e)
        {
            this.spInner.FlowDirection = FlowDirection.RightToLeft;
        }

        private void cmbParallaxView_SelectionChanged(object sender, SelectionChangedEventArgs e)
        {
            switch (this.cmbParallaxView.SelectedIndex)
            {
                case 0:
                    this.ParallaxView = this.parallaxView;
                    break;
                case 1:
                    if (this.DynamicParallaxView != null)
                        this.ParallaxView = this.DynamicParallaxView;
                    else
                        this.cmbParallaxView.SelectedIndex = 0;
                    break;
            }

            this.chkAreHorizontalSourceOffsetsRelative.IsChecked = this.ParallaxView.HorizontalSourceOffsetKind == ParallaxSourceOffsetKind.Relative;
            this.chkAreVerticalSourceOffsetsRelative.IsChecked = this.ParallaxView.VerticalSourceOffsetKind == ParallaxSourceOffsetKind.Relative;
            this.chkIsHorizontalShiftClamped.IsChecked = this.ParallaxView.IsHorizontalShiftClamped;
            this.chkIsVerticalShiftClamped.IsChecked = this.ParallaxView.IsVerticalShiftClamped;
        }

        private void chkAreHorizontalSourceOffsetsRelative_Unchecked(object sender, RoutedEventArgs e)
        {
            this.ParallaxView.HorizontalSourceOffsetKind = ParallaxSourceOffsetKind.Absolute;
            TickForValuesSpy();
        }

        private void chkAreHorizontalSourceOffsetsRelative_Checked(object sender, RoutedEventArgs e)
        {
            this.ParallaxView.HorizontalSourceOffsetKind = ParallaxSourceOffsetKind.Relative;
            TickForValuesSpy();
        }

        private void chkIsHorizontalShiftClamped_Unchecked(object sender, RoutedEventArgs e)
        {
            this.ParallaxView.IsHorizontalShiftClamped = false;
            TickForValuesSpy();
        }

        private void chkIsHorizontalShiftClamped_Checked(object sender, RoutedEventArgs e)
        {
            this.ParallaxView.IsHorizontalShiftClamped = true;
            TickForValuesSpy();
        }

        private void btnGetHeight_Click(object sender, RoutedEventArgs e)
        {
            this.txtHeight.Text = this.ParallaxView.Height.ToString();
        }

        private void btnSetHeight_Click(object sender, RoutedEventArgs e)
        {
            try
            { 
                this.ParallaxView.Height = Convert.ToDouble(this.txtHeight.Text);
            }
            catch (FormatException)
            {
            }
        }

        private void btnGetVerticalShift_Click(object sender, RoutedEventArgs e)
        {
            this.txtVerticalShift.Text = this.ParallaxView.VerticalShift.ToString();
        }

        private void btnSetVerticalShift_Click(object sender, RoutedEventArgs e)
        {
            try
            {
                this.ParallaxView.VerticalShift = Convert.ToDouble(this.txtVerticalShift.Text);
                SetupAnimatedValuesSpy();
            }
            catch (FormatException)
            {
            }
        }

        private void btnGetMaxVerticalShiftRatio_Click(object sender, RoutedEventArgs e)
        {
            this.txtMaxVerticalShiftRatio.Text = this.ParallaxView.MaxVerticalShiftRatio.ToString();
        }

        private void btnSetMaxVerticalShiftRatio_Click(object sender, RoutedEventArgs e)
        {
            try
            {
                this.ParallaxView.MaxVerticalShiftRatio = Convert.ToDouble(this.txtMaxVerticalShiftRatio.Text);
                TickForValuesSpy();
            }
            catch (FormatException)
            {
            }
        }

        private void btnGetVerticalSourceStartOffset_Click(object sender, RoutedEventArgs e)
        {
            this.txtVerticalSourceStartOffset.Text = this.ParallaxView.VerticalSourceStartOffset.ToString();
            TickForValuesSpy();
        }

        private void btnSetVerticalSourceStartOffset_Click(object sender, RoutedEventArgs e)
        {
            try
            {
                this.ParallaxView.VerticalSourceStartOffset = Convert.ToDouble(this.txtVerticalSourceStartOffset.Text);
                TickForValuesSpy();
            }
            catch (FormatException)
            {
            }
        }

        private void btnGetVerticalSourceEndOffset_Click(object sender, RoutedEventArgs e)
        {
            this.txtVerticalSourceEndOffset.Text = this.ParallaxView.VerticalSourceEndOffset.ToString();
        }

        private void btnSetVerticalSourceEndOffset_Click(object sender, RoutedEventArgs e)
        {
            try
            {
                this.ParallaxView.VerticalSourceEndOffset = Convert.ToDouble(this.txtVerticalSourceEndOffset.Text);
                TickForValuesSpy();
            }
            catch (FormatException)
            {
            }
        }

        private void chkAreVerticalSourceOffsetsRelative_Unchecked(object sender, RoutedEventArgs e)
        {
            this.ParallaxView.VerticalSourceOffsetKind = ParallaxSourceOffsetKind.Absolute;
            TickForValuesSpy();
        }

        private void chkAreVerticalSourceOffsetsRelative_Checked(object sender, RoutedEventArgs e)
        {
            this.ParallaxView.VerticalSourceOffsetKind = ParallaxSourceOffsetKind.Relative;
            TickForValuesSpy();
        }

        private void chkIsVerticalShiftClamped_Unchecked(object sender, RoutedEventArgs e)
        {
            this.ParallaxView.IsVerticalShiftClamped = false;
            TickForValuesSpy();
        }

        private void chkIsVerticalShiftClamped_Checked(object sender, RoutedEventArgs e)
        {
            this.ParallaxView.IsVerticalShiftClamped = true;
            TickForValuesSpy();
        }

        private void btnGetHorizontalOffset_Click(object sender, RoutedEventArgs e)
        {
            if (this.ScrollViewer != null)
            {
                this.txtHorizontalOffset.Text = this.ScrollViewer.HorizontalOffset.ToString();
            }
            else if (this.Scroller != null)
            {
                this.txtHorizontalOffset.Text = this.Scroller.HorizontalOffset.ToString();
            }
        }

        private void btnSetHorizontalOffset_Click(object sender, RoutedEventArgs e)
        {
            try
            {
                if (this.ScrollViewer != null)
                {
                    this.ScrollViewer.ChangeView(Convert.ToSingle(this.txtHorizontalOffset.Text), null, null, true);
                }
                else if (this.Scroller != null)
                {
                    this.Scroller.ChangeOffsets(
                        new ScrollerChangeOffsetsOptions(
                            Convert.ToSingle(this.txtHorizontalOffset.Text), this.Scroller.VerticalOffset, ScrollerViewKind.Absolute, ScrollerViewChangeKind.DisableAnimation, ScrollerViewChangeSnapPointRespect.IgnoreSnapPoints));
                }
            }
            catch (FormatException)
            {
            }
        }

        private void btnGetVerticalOffset_Click(object sender, RoutedEventArgs e)
        {
            if (this.ScrollViewer != null)
            {
                this.txtVerticalOffset.Text = this.ScrollViewer.VerticalOffset.ToString();
            }
            else if (this.Scroller != null)
            {
                this.txtVerticalOffset.Text = this.Scroller.VerticalOffset.ToString();
            }
        }

        private void btnSetVerticalOffset_Click(object sender, RoutedEventArgs e)
        {
            try
            {
                if (this.ScrollViewer != null)
                {
                    this.ScrollViewer.ChangeView(null, Convert.ToSingle(this.txtVerticalOffset.Text), null, true);
                }
                else if (this.Scroller != null)
                {
                    this.Scroller.ChangeOffsets(
                        new ScrollerChangeOffsetsOptions(
                            this.Scroller.HorizontalOffset, Convert.ToSingle(this.txtVerticalOffset.Text), ScrollerViewKind.Absolute, ScrollerViewChangeKind.DisableAnimation, ScrollerViewChangeSnapPointRespect.IgnoreSnapPoints));
                }
            }
            catch (FormatException)
            {
            }
        }

        private void btnGetZoomFactor_Click(object sender, RoutedEventArgs e)
        {
            if (this.ScrollViewer != null)
            {
                this.txtZoomFactor.Text = this.ScrollViewer.ZoomFactor.ToString();
            }
            else if (this.Scroller != null)
            {
                this.txtZoomFactor.Text = this.Scroller.ZoomFactor.ToString();
            }
        }

        private void btnSetZoomFactor_Click(object sender, RoutedEventArgs e)
        {
            try
            {
                if (this.ScrollViewer != null)
                {
                    this.ScrollViewer.ChangeView(null, null, Convert.ToSingle(this.txtZoomFactor.Text), true);
                }
                else if (this.Scroller != null)
                {
                    this.Scroller.ChangeZoomFactor(
                        new ScrollerChangeZoomFactorOptions(
                            Convert.ToSingle(this.txtZoomFactor.Text), ScrollerViewKind.Absolute, System.Numerics.Vector2.Zero, ScrollerViewChangeKind.DisableAnimation, ScrollerViewChangeSnapPointRespect.IgnoreSnapPoints));
                }
            }
            catch (FormatException)
            {
            }
        }

        private void btnUnparentSource_Click(object sender, RoutedEventArgs e)
        {
            try
            {
                FrameworkElement source = this.ScrollViewer == null ?
                    this.Scroller as FrameworkElement : 
                    this.ScrollViewer as FrameworkElement;

                if (source != null && source.Parent != null)
                {
                    this.spInner.Children.Remove(source);
                }
            }
            catch
            {
            }
        }

        private void btnReparentSource_Click(object sender, RoutedEventArgs e)
        {
            try
            {
                FrameworkElement source = this.ScrollViewer == null ?
                    this.Scroller as FrameworkElement : 
                    this.ScrollViewer as FrameworkElement;

                if (source != null && source.Parent == null)
                {
                    this.spInner.Children.Add(source);
                }
            }
            catch
            {
            }
        }

        private void btnCreateParallaxView_Click(object sender, RoutedEventArgs e)
        {
            try
            {
                if (this.DynamicParallaxView == null)
                {
                    this.DynamicParallaxView = new ParallaxView();
                    this.spInner.Children.Add(this.DynamicParallaxView);
                }
            }
            catch
            {
            }
        }
        private void btnReleaseParallaxView_Click(object sender, RoutedEventArgs e)
        {
            try
            {
                if (this.DynamicParallaxView != null)
                {
                    this.spInner.Children.Remove(this.DynamicParallaxView);
                    this.DynamicParallaxView = null;

                    this.ParallaxView = this.parallaxView;
                    this.cmbParallaxView.SelectedIndex = 0;
                    this.chkAreHorizontalSourceOffsetsRelative.IsChecked = this.ParallaxView.HorizontalSourceOffsetKind == ParallaxSourceOffsetKind.Relative;
                    this.chkAreVerticalSourceOffsetsRelative.IsChecked = this.ParallaxView.VerticalSourceOffsetKind == ParallaxSourceOffsetKind.Relative;
                    this.chkIsHorizontalShiftClamped.IsChecked = this.ParallaxView.IsHorizontalShiftClamped;
                    this.chkIsVerticalShiftClamped.IsChecked = this.ParallaxView.IsVerticalShiftClamped;

                    System.GC.Collect();
                    System.GC.WaitForPendingFinalizers();
                }
            }
            catch
            {
            }
        }

        private void btnRefreshAutomaticHorizontalOffsets_Click(object sender, RoutedEventArgs e)
        {
            try
            {
                if (this.DynamicParallaxView != null)
                {
                    this.DynamicParallaxView.RefreshAutomaticHorizontalOffsets();
                }
            }
            catch
            {
            }
        }

        private void btnRefreshAutomaticVerticalOffsets_Click(object sender, RoutedEventArgs e)
        {
            try
            {
                if (this.DynamicParallaxView != null)
                {
                    this.DynamicParallaxView.RefreshAutomaticVerticalOffsets();
                }
            }
            catch
            {
            }
        }

        private void SetupScroller()
        {
            LinearGradientBrush threeColorsLGB = new LinearGradientBrush() { StartPoint = new Point(0, 0), EndPoint = new Point(1, 1) };

            GradientStop blueGS = new GradientStop() { Color = Colors.Blue, Offset = 0.0 };
            threeColorsLGB.GradientStops.Add(blueGS);

            GradientStop yellowGS = new GradientStop() { Color = Colors.Yellow, Offset = 0.5 };
            threeColorsLGB.GradientStops.Add(yellowGS);

            GradientStop redGS = new GradientStop() { Color = Colors.Red, Offset = 1.0 };
            threeColorsLGB.GradientStops.Add(redGS);

            this.rectSC = new Rectangle();
            this.rectSC.Width = 400;
            this.rectSC.Height = 900;
            this.rectSC.Fill = threeColorsLGB;

            this.scroller = new Scroller();
            this.scroller.Name = "scroller";
            this.scroller.Width = 400;
            this.scroller.Height = 300;
            this.scroller.Background = new SolidColorBrush(Windows.UI.Colors.Magenta);
            this.scroller.Margin = new Thickness(6);
<<<<<<< HEAD
            this.scroller.HorizontalScrollMode = ScrollerScrollMode.Disabled;
            this.scroller.VerticalScrollMode = ScrollerScrollMode.Enabled;
            this.scroller.ZoomMode = ScrollerZoomMode.Enabled;
            this.scroller.Content = this.rectSC;
=======
            this.scroller.HorizontalScrollMode = ScrollMode.Disabled;
            this.scroller.VerticalScrollMode = ScrollMode.Enabled;
            this.scroller.ZoomMode = ZoomMode.Enabled;
            this.scroller.Child = this.rectSC;
>>>>>>> 5060a298
            this.scroller.ViewChanged += Scroller_ViewChanged;
            this.scroller.SetValue(AutomationProperties.NameProperty, "scroller");

            this.spInner.Children.Add(this.scroller);

            ComboBoxItem cmbItem = new ComboBoxItem();
            cmbItem.Content = "scroller";
            cmbItem.SetValue(AutomationProperties.NameProperty, "scroller");
            cmbSource.Items.Add(cmbItem);
        }
    }
}<|MERGE_RESOLUTION|>--- conflicted
+++ resolved
@@ -1433,17 +1433,10 @@
             this.scroller.Height = 300;
             this.scroller.Background = new SolidColorBrush(Windows.UI.Colors.Magenta);
             this.scroller.Margin = new Thickness(6);
-<<<<<<< HEAD
-            this.scroller.HorizontalScrollMode = ScrollerScrollMode.Disabled;
-            this.scroller.VerticalScrollMode = ScrollerScrollMode.Enabled;
-            this.scroller.ZoomMode = ScrollerZoomMode.Enabled;
-            this.scroller.Content = this.rectSC;
-=======
             this.scroller.HorizontalScrollMode = ScrollMode.Disabled;
             this.scroller.VerticalScrollMode = ScrollMode.Enabled;
             this.scroller.ZoomMode = ZoomMode.Enabled;
-            this.scroller.Child = this.rectSC;
->>>>>>> 5060a298
+            this.scroller.Content = this.rectSC;
             this.scroller.ViewChanged += Scroller_ViewChanged;
             this.scroller.SetValue(AutomationProperties.NameProperty, "scroller");
 
