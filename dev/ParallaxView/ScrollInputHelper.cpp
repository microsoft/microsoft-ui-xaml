﻿// Copyright (c) Microsoft Corporation. All rights reserved.
// Licensed under the MIT License. See LICENSE in the project root for license information.

#include "pch.h"
#include "common.h"
#include "ScrollInputHelper.h"
#include "ScrollPresenter.h"

PCWSTR ScrollInputHelper::s_horizontalOffsetPropertyName = L"TranslationX";
PCWSTR ScrollInputHelper::s_verticalOffsetPropertyName = L"TranslationY";
PCWSTR ScrollInputHelper::s_scalePropertyName = L"Scale";

ScrollInputHelper::ScrollInputHelper(
    const ITrackerHandleManager* owner,
    std::function<void(bool, bool)> infoChangedFunction)
    :m_owner(owner)
{
    m_infoChangedFunction = infoChangedFunction;
}

ScrollInputHelper::~ScrollInputHelper()
{
    UnhookScrollPresenterPropertyChanged();
    UnhookScrollPresenterContentPropertyChanged();
    UnhookScrollViewerPropertyChanged();
    UnhookScrollViewerContentPropertyChanged();
    UnhookScrollViewerDirectManipulationStarted();
    UnhookScrollViewerDirectManipulationCompleted();
    UnhookRichEditBoxTextChanged();
    UnhookSourceControlTemplateChanged();
    UnhookSourceElementLoaded();
    UnhookTargetElementLoaded();
    UnhookCompositionTargetRendering();
}

winrt::UIElement ScrollInputHelper::TargetElement() const
{
    return m_targetElement.get();
}

winrt::CompositionPropertySet ScrollInputHelper::SourcePropertySet() const
{
    return m_sourcePropertySet;
}

bool ScrollInputHelper::IsTargetElementInSource() const
{
    return m_isTargetElementInSource;
}

winrt::hstring ScrollInputHelper::GetSourceOffsetPropertyName(winrt::Orientation orientation) const
{
    return (orientation == winrt::Orientation::Horizontal) ? s_horizontalOffsetPropertyName : s_verticalOffsetPropertyName;
}

winrt::hstring ScrollInputHelper::GetSourceScalePropertyName() const
{
    return s_scalePropertyName;
}

// Returns the offset of the scrolled element in relation to its owning source.
double ScrollInputHelper::GetOffsetFromScrollContentElement(const winrt::UIElement& element, winrt::Orientation orientation) const
{
    const winrt::UIElement scrollContentElement = GetScrollContentElement();

    if (!scrollContentElement)
    {
        return 0.0;
    }

    const winrt::GeneralTransform gt = element.TransformToVisual(scrollContentElement);
    const winrt::Windows::Foundation::Point elementOffset = gt.TransformPoint(winrt::Windows::Foundation::Point(0, 0));

    return orientation == winrt::Orientation::Horizontal ? elementOffset.X : elementOffset.Y;
}

double ScrollInputHelper::GetMaxUnderpanOffset(winrt::Orientation orientation) const
{
    return (orientation == winrt::Orientation::Horizontal) ? m_outOfBoundsPanSize.Width : m_outOfBoundsPanSize.Height;
}

double ScrollInputHelper::GetMaxOverpanOffset(winrt::Orientation orientation) const
{
    return (orientation == winrt::Orientation::Horizontal) ? m_outOfBoundsPanSize.Width : m_outOfBoundsPanSize.Height;
}

double ScrollInputHelper::GetContentSize(winrt::Orientation orientation) const
{
    return (orientation == winrt::Orientation::Horizontal) ? m_contentSize.Width : m_contentSize.Height;
}

double ScrollInputHelper::GetViewportSize(winrt::Orientation orientation) const
{
    return (orientation == winrt::Orientation::Horizontal) ? m_viewportSize.Width : m_viewportSize.Height;
}

void ScrollInputHelper::SetSourceElement(const winrt::UIElement& sourceElement)
{
    if (m_sourceElement.get() != sourceElement)
    {
        UnhookSourceControlTemplateChanged();

        m_sourceElement.set(sourceElement);
        OnSourceElementChanged(true /*allowSourceElementLoadedHookup*/);
    }
}

void ScrollInputHelper::SetTargetElement(const winrt::UIElement& targetElement)
{
    if (m_targetElement.get() != targetElement)
    {
        UnhookTargetElementLoaded();
        m_targetElement.set(targetElement);
        OnTargetElementChanged();
    }
}

void ScrollInputHelper::SetScrollViewer(const winrt::FxScrollViewer& scrollViewer)
{
    if (scrollViewer != m_scrollViewer.get())
    {
        if (m_scrollViewer)
        {
            UnhookScrollViewerPropertyChanged();
            UnhookScrollViewerDirectManipulationStarted();
            UnhookScrollViewerDirectManipulationCompleted();
            UnhookRichEditBoxTextChanged();

            m_richEditBox.set(nullptr);
            m_scrollViewerPropertySet = nullptr;
            m_isScrollViewerInDirectManipulation = false;
        }

        m_scrollViewer.set(scrollViewer);

        if (scrollViewer)
        {
            // Check if the ScrollViewer belongs to a RichEditBox so content size changes can be detected 
            // via its TextChanged event.
            m_richEditBox.set(ScrollInputHelper::GetRichEditBoxParent(scrollViewer));

            HookScrollViewerPropertyChanged();
            HookScrollViewerDirectManipulationStarted();
            HookScrollViewerDirectManipulationCompleted();
            HookRichEditBoxTextChanged();

            m_scrollViewerPropertySet = winrt::ElementCompositionPreview::GetScrollViewerManipulationPropertySet(scrollViewer);
        }

        ProcessScrollViewerContentChange();
    }
}

void ScrollInputHelper::SetScrollPresenter(const winrt::ScrollPresenter& scrollPresenter)
{
    if (scrollPresenter != m_scrollPresenter.get())
    {
        if (m_scrollPresenter)
        {
            UnhookScrollPresenterPropertyChanged();
        }

        m_scrollPresenter.set(scrollPresenter);

        if (scrollPresenter)
        {
            HookScrollPresenterPropertyChanged();
        }

        ProcessScrollPresenterContentChange();
    }
}

// Returns the parent RichEditBox if any.
winrt::RichEditBox ScrollInputHelper::GetRichEditBoxParent(const winrt::DependencyObject& childElement)
{
    if (childElement)
    {
        winrt::DependencyObject parent = winrt::VisualTreeHelper::GetParent(childElement);
        if (parent)
        {
            winrt::RichEditBox richEditBoxParent = parent.try_as<winrt::RichEditBox>();
            if (richEditBoxParent)
            {
                return richEditBoxParent;
            }
            return ScrollInputHelper::GetRichEditBoxParent(parent);
        }
    }

    return nullptr;
}

// Returns the inner ScrollViewer or ScrollPresenter if any.
void ScrollInputHelper::GetChildScrollPresenterOrScrollViewer(
    const winrt::DependencyObject& rootElement,
    _Out_ winrt::ScrollPresenter* scrollPresenter,
    _Out_ winrt::FxScrollViewer* scrollViewer)
{
    *scrollPresenter = nullptr;
    *scrollViewer = nullptr;

    if (rootElement)
    {
        const int childCount = winrt::VisualTreeHelper::GetChildrenCount(rootElement);
        for (int i = 0; i < childCount; i++)
        {
            winrt::DependencyObject current = winrt::VisualTreeHelper::GetChild(rootElement, i);
            *scrollViewer = current.try_as<winrt::FxScrollViewer>();
            if (*scrollViewer)
            {
                return;
            }
            *scrollPresenter = current.try_as<winrt::ScrollPresenter>();
            if (*scrollPresenter)
            {
                return;
            }
        }

        for (int i = 0; i < childCount; i++)
        {
            winrt::DependencyObject current = winrt::VisualTreeHelper::GetChild(rootElement, i);
            ScrollInputHelper::GetChildScrollPresenterOrScrollViewer(
                current,
                scrollPresenter,
                scrollViewer);
            if (*scrollPresenter)
            {
                return;
            }
            if (*scrollViewer)
            {
                return;
            }
        }
    }
}

// Returns the ScrollViewer content as a UIElement, if any. Or ScrollPresenter.Content, if any.
winrt::UIElement ScrollInputHelper::GetScrollContentElement() const
{
    if (m_scrollViewer)
    {
        winrt::ContentControl scrollViewerAsContentControl = m_scrollViewer.as<winrt::ContentControl>();

        winrt::IInspectable content = scrollViewerAsContentControl.Content();
        if (content)
        {
            return content.try_as<winrt::UIElement>();
        }
    }
    else if (auto scrollPresenter = m_scrollPresenter.get())
    {
        return scrollPresenter.Content();
    }
    return nullptr;
}

// Returns the effective horizontal alignment of the ScrollViewer content.
winrt::HorizontalAlignment ScrollInputHelper::GetEffectiveHorizontalAlignment() const
{
    if (m_isScrollViewerInDirectManipulation)
    {
        return m_manipulationHorizontalAlignment;
    }
    else
    {
        return ComputeHorizontalContentAlignment();
    }
}

// Returns the effective vertical alignment of the ScrollViewer content.
winrt::VerticalAlignment ScrollInputHelper::GetEffectiveVerticalAlignment() const
{
    if (m_isScrollViewerInDirectManipulation)
    {
        return m_manipulationVerticalAlignment;
    }
    else
    {
        return ComputeVerticalContentAlignment();
    }
}

// Returns the effective zoom mode of the ScrollViewer.
winrt::FxZoomMode ScrollInputHelper::GetEffectiveZoomMode() const
{
    if (m_isScrollViewerInDirectManipulation)
    {
        return m_manipulationZoomMode;
    }
    else
    {
        return ComputeZoomMode();
    }
}

// Updates the m_outOfBoundsPanSize field based on the viewport size and zoom mode.
void ScrollInputHelper::UpdateOutOfBoundsPanSize()
{
    if (m_scrollPresenter || m_scrollViewer)
    {
        const double viewportWith = GetViewportSize(winrt::Orientation::Horizontal);
        const double viewportHeight = GetViewportSize(winrt::Orientation::Vertical);

        if (m_scrollViewer && GetEffectiveZoomMode() == winrt::FxZoomMode::Disabled)
        {
            // A ScrollViewer can under/overpan up to 10% of its viewport size
            m_outOfBoundsPanSize.Width = static_cast<float>(0.1 * viewportWith);
            m_outOfBoundsPanSize.Height = static_cast<float>(0.1 * viewportHeight);
        }
        else
        {
            // When zooming is allowed for a ScrollViewer, or in general for the ScrollPresenter,
            // the content can be pushed all the way to the edge of the screen with two fingers,
            // but we limit the offset to one viewport size.
            // Note that if in the future, the ScrollPresenter's underpan & overpan limits become customizable,
            // its ExpressionAnimationSources property set will have to expose those custom limits.
            // The values would then be consumed here for a more accurate ParallaxView behavior.
            m_outOfBoundsPanSize.Width = static_cast<float>(viewportWith);
            m_outOfBoundsPanSize.Height = static_cast<float>(viewportHeight);
        }
    }
    else
    {
        m_outOfBoundsPanSize.Width = m_outOfBoundsPanSize.Height = 0.0f;
    }
}

// Updates the m_contentSize field.
void ScrollInputHelper::UpdateContentSize()
{
    m_contentSize.Width = m_contentSize.Height = 0.0f;
    auto scrollPresenter = m_scrollPresenter.get();

    if (!scrollPresenter && !m_scrollViewer)
    {
        return;
    }

    if (scrollPresenter)
    {
        winrt::CompositionPropertySet scrollPresenterPropertySet = scrollPresenter.ExpressionAnimationSources();
        winrt::float2 extent{};

<<<<<<< HEAD
        const winrt::CompositionGetValueStatus status = scrollerPropertySet.TryGetVector2(Scroller::s_extentSourcePropertyName, extent);
=======
        winrt::CompositionGetValueStatus status = scrollPresenterPropertySet.TryGetVector2(ScrollPresenter::s_extentSourcePropertyName, extent);
>>>>>>> 865e4fcc
        if (status == winrt::CompositionGetValueStatus::Succeeded)
        {
            m_contentSize.Width = extent.x;
            m_contentSize.Height = extent.y;
        }
        return;
    }
    auto scrollViewer = m_scrollViewer.get();
    const float extentWidth = static_cast<float>(scrollViewer.ExtentWidth());
    const float extentHeight = static_cast<float>(scrollViewer.ExtentHeight());

    winrt::UIElement scrollContentElement = GetScrollContentElement();
    winrt::ItemsPresenter itemsPresenter = scrollContentElement ? (scrollContentElement.try_as<winrt::ItemsPresenter>()) : nullptr;

    if (!scrollContentElement || !itemsPresenter)
    {
        m_contentSize.Width = extentWidth;
        m_contentSize.Height = extentHeight;
        return;
    }

    int childrenCount = winrt::VisualTreeHelper::GetChildrenCount(itemsPresenter);

    if (childrenCount > 0)
    {
        winrt::DependencyObject child = winrt::VisualTreeHelper::GetChild(itemsPresenter, childrenCount == 1 ? 0 : 1);

        if (child)
        {
            winrt::VirtualizingStackPanel virtualizingStackPanel = child.try_as<winrt::VirtualizingStackPanel>();

            if (virtualizingStackPanel)
            {
                // VirtualizingStackPanel are handled specially because the ScrollViewer.ExtentWidth/ExtentHeight is unit-based instead
                // of pixel-based in the virtualized dimension. The computed size accounts for the potential margins, header and footer.
                double virtualizingSize = 0.0;
                const winrt::Thickness vspMargin = virtualizingStackPanel.Margin();
                const winrt::Thickness itMargin = itemsPresenter.Margin();

                if (virtualizingStackPanel.Orientation() == winrt::Orientation::Horizontal)
                {
                    virtualizingSize = virtualizingStackPanel.ExtentWidth() * virtualizingStackPanel.ActualWidth() / virtualizingStackPanel.ViewportWidth() +
                        vspMargin.Left + vspMargin.Right + itMargin.Left + itMargin.Right;
                }
                else
                {
                    virtualizingSize = virtualizingStackPanel.ExtentHeight() * virtualizingStackPanel.ActualHeight() / virtualizingStackPanel.ViewportHeight() +
                        vspMargin.Top + vspMargin.Bottom + itMargin.Top + itMargin.Bottom;
                }

                if (childrenCount > 1)
                {
                    child = winrt::VisualTreeHelper::GetChild(itemsPresenter, 0);

                    if (child)
                    {
                        winrt::FrameworkElement headerChild = child.try_as<winrt::FrameworkElement>();

                        if (headerChild)
                        {
                            virtualizingSize += virtualizingStackPanel.Orientation() == winrt::Orientation::Horizontal ? headerChild.ActualWidth() : headerChild.ActualHeight();
                        }
                    }
                }

                if (childrenCount > 2)
                {
                    child = winrt::VisualTreeHelper::GetChild(itemsPresenter, 2);

                    if (child)
                    {
                        winrt::FrameworkElement footerChild = child.try_as<winrt::FrameworkElement>();

                        if (footerChild)
                        {
                            virtualizingSize += virtualizingStackPanel.Orientation() == winrt::Orientation::Horizontal ? footerChild.ActualWidth() : footerChild.ActualHeight();
                        }
                    }
                }

                if (virtualizingStackPanel.Orientation() == winrt::Orientation::Horizontal)
                {
                    m_contentSize.Width = static_cast<float>(virtualizingSize);
                    m_contentSize.Height = extentHeight;
                }
                else
                {
                    m_contentSize.Width = extentWidth;
                    m_contentSize.Height = static_cast<float>(virtualizingSize);
                }

                return;
            }
        }
    }

    m_contentSize.Width = extentWidth;
    m_contentSize.Height = extentHeight;
}

// Updates the m_viewportSize field.
void ScrollInputHelper::UpdateViewportSize()
{
    auto scrollPresenter = m_scrollPresenter.get();
    if (scrollPresenter)
    {
        winrt::CompositionPropertySet scrollPresenterPropertySet = scrollPresenter.ExpressionAnimationSources();
        winrt::float2 viewport{};

<<<<<<< HEAD
        const winrt::CompositionGetValueStatus status = scrollerPropertySet.TryGetVector2(Scroller::s_viewportSourcePropertyName, viewport);
=======
        winrt::CompositionGetValueStatus status = scrollPresenterPropertySet.TryGetVector2(ScrollPresenter::s_viewportSourcePropertyName, viewport);
>>>>>>> 865e4fcc
        if (status == winrt::CompositionGetValueStatus::Succeeded)
        {
            m_viewportSize.Width = viewport.x;
            m_viewportSize.Height = viewport.y;
        }
        return;
    }

    if (m_scrollViewer)
    {
        auto scrollViewer = m_scrollViewer.get();
        winrt::UIElement scrollContentElement = GetScrollContentElement();

        if (scrollContentElement)
        {
            winrt::ItemsPresenter itemsPresenter = scrollContentElement.try_as<winrt::ItemsPresenter>();

            if (itemsPresenter)
            {
                int childrenCount = winrt::VisualTreeHelper::GetChildrenCount(itemsPresenter);

                if (childrenCount > 0)
                {
                    winrt::DependencyObject child = winrt::VisualTreeHelper::GetChild(itemsPresenter, childrenCount == 1 ? 0 : 1);

                    if (child)
                    {
                        winrt::VirtualizingStackPanel virtualizingStackPanel = child.try_as<winrt::VirtualizingStackPanel>();

                        if (virtualizingStackPanel)
                        {
                            // VirtualizingStackPanel are handled specially because the ScrollViewer.ViewportWidth/ViewportHeight is unit-based instead
                            // of pixel-based in the virtualized dimension. The computed size accounts for the potential margins.
                            const winrt::Thickness itMargin = itemsPresenter.Margin();

                            if (virtualizingStackPanel.Orientation() == winrt::Orientation::Horizontal)
                            {
                                m_viewportSize.Width = static_cast<float>(itemsPresenter.ActualWidth() + itMargin.Left + itMargin.Right);
                                m_viewportSize.Height = static_cast<float>(scrollViewer.ViewportHeight());
                            }
                            else
                            {
                                m_viewportSize.Width = static_cast<float>(scrollViewer.ViewportWidth());
                                m_viewportSize.Height = static_cast<float>(itemsPresenter.ActualHeight() + itMargin.Top + itMargin.Bottom);
                            }
                            return;
                        }
                    }
                }
            }
        }
        m_viewportSize.Width = static_cast<float>(scrollViewer.ViewportWidth());
        m_viewportSize.Height = static_cast<float>(scrollViewer.ViewportHeight());
    }
    else
    {
        m_viewportSize.Width = m_viewportSize.Height = 0.0f;
    }
}

// Updates all the fields dependent on the ScrollViewer source. Stops/starts
// the internal composition animations.
void ScrollInputHelper::UpdateSource(bool allowSourceElementLoadedHookup)
{
    winrt::ScrollPresenter scrollPresenter = nullptr;
    winrt::FxScrollViewer scrollViewer = nullptr;
    auto sourceElement = m_sourceElement.get();
    if (sourceElement)
    {
        scrollPresenter = sourceElement.try_as<winrt::ScrollPresenter>();
        scrollViewer = sourceElement.try_as<winrt::FxScrollViewer>();
    }

    if (scrollPresenter || scrollViewer)
    {
        SetScrollPresenter(scrollPresenter);
        SetScrollViewer(scrollViewer);
    }
    else if (sourceElement)
    {
        ScrollInputHelper::GetChildScrollPresenterOrScrollViewer(
            sourceElement,
            &scrollPresenter,
            &scrollViewer);
        SetScrollPresenter(scrollPresenter);
        SetScrollViewer(scrollViewer);
    }
    else
    {
        SetScrollPresenter(nullptr);
        SetScrollViewer(nullptr);
    }

    if (allowSourceElementLoadedHookup &&
        !scrollPresenter &&
        !m_scrollViewer)
    {
        HookSourceElementLoaded();
    }

    if (!scrollPresenter && !m_scrollViewer)
    {
        StopInternalExpressionAnimations();
        m_sourcePropertySet = nullptr;
    }
    else if (m_targetElement)
    {
        EnsureInternalSourcePropertySetAndExpressionAnimations();
        m_sourcePropertySet = m_internalSourcePropertySet;
        StartInternalExpressionAnimations(m_scrollViewer ? m_scrollViewerPropertySet : scrollPresenter.ExpressionAnimationSources());
    }

    UpdateIsTargetElementInSource();
    UpdateContentSize();
    UpdateViewportSize();
    UpdateOutOfBoundsPanSize();
}

// Updates the m_isTargetElementInSource field.
void ScrollInputHelper::UpdateIsTargetElementInSource()
{
    auto targetElement = m_targetElement.get();

    if (targetElement)
    {
        bool sourceIsScrollViewer = m_scrollViewer != nullptr;
        bool sourceIsScrollPresenter = m_scrollPresenter != nullptr;

        if (sourceIsScrollViewer || sourceIsScrollPresenter)
        {
            winrt::DependencyObject parent = targetElement;
            do
            {
                parent = winrt::VisualTreeHelper::GetParent(parent);
                if (parent)
                {
                    if (sourceIsScrollViewer)
                    {
                        winrt::FxScrollViewer parentAsScrollViewer = parent.try_as<winrt::FxScrollViewer>();

                        if (parentAsScrollViewer == m_scrollViewer.get())
                        {
                            m_isTargetElementInSource = true;
                            return;
                        }
                    }
                    else
                    {
                        winrt::ScrollPresenter parentAsScrollPresenter = parent.try_as<winrt::ScrollPresenter>();

                        if (parentAsScrollPresenter == m_scrollPresenter.get())
                        {
                            m_isTargetElementInSource = true;
                            return;
                        }
                    }
                }
            } while (parent);
        }
    }

    m_isTargetElementInSource = false;
}

// Updates the m_manipulationZoomMode field.
void ScrollInputHelper::UpdateManipulationZoomMode()
{
    if (m_targetElement)
    {
        m_manipulationZoomMode = ComputeZoomMode();
    }
}

// Updates the m_manipulationHorizontalAlignment/m_manipulationVerticalAlignment fields.
void ScrollInputHelper::UpdateManipulationAlignments()
{
    if (m_targetElement)
    {
        m_manipulationHorizontalAlignment = ComputeHorizontalContentAlignment();
        m_manipulationVerticalAlignment = ComputeVerticalContentAlignment();
    }
}

// Updates the internal composition animations that account for the alignment portions in the ScrollViewer's manipulation property set (m_scrollViewerPropertySet).
// The offsets exposed by m_sourcePropertySet exclude those alignment portions.
void ScrollInputHelper::UpdateInternalExpressionAnimations(bool horizontalInfoChanged, bool verticalInfoChanged, bool zoomInfoChanged)
{
    bool restartAnimations = false;

    if (m_scrollViewer)
    {
        if (horizontalInfoChanged && m_internalTranslationXExpressionAnimation)
        {
            switch (GetEffectiveHorizontalAlignment())
            {
            case winrt::HorizontalAlignment::Left:
                m_internalTranslationXExpressionAnimation.Expression(L"source.Translation.X");
                break;

            case winrt::HorizontalAlignment::Stretch:
            case winrt::HorizontalAlignment::Center:
                m_internalTranslationXExpressionAnimation.Expression(
                    L"source.Translation.X + ((contentWidth * source.Scale.X - viewportWidth) < 0.0f ? (contentWidth * source.Scale.X - viewportWidth) / 2.0f : 0.0f)");
                m_internalTranslationXExpressionAnimation.SetScalarParameter(L"contentWidth", static_cast<float>(GetContentSize(winrt::Orientation::Horizontal)));
                m_internalTranslationXExpressionAnimation.SetScalarParameter(L"viewportWidth", static_cast<float>(GetViewportSize(winrt::Orientation::Horizontal)));
                break;

            case winrt::HorizontalAlignment::Right:
                m_internalTranslationXExpressionAnimation.Expression(L"source.Translation.X + ((contentWidth * source.Scale.X - viewportWidth) < 0.0f ? (contentWidth * source.Scale.X - viewportWidth) : 0.0f)");
                m_internalTranslationXExpressionAnimation.SetScalarParameter(L"contentWidth", static_cast<float>(GetContentSize(winrt::Orientation::Horizontal)));
                m_internalTranslationXExpressionAnimation.SetScalarParameter(L"viewportWidth", static_cast<float>(GetViewportSize(winrt::Orientation::Horizontal)));
                break;
            }
            restartAnimations = true;
        }

        if (verticalInfoChanged && m_internalTranslationYExpressionAnimation)
        {
            switch (GetEffectiveVerticalAlignment())
            {
            case winrt::VerticalAlignment::Top:
                m_internalTranslationYExpressionAnimation.Expression(L"source.Translation.Y");
                break;

            case winrt::VerticalAlignment::Stretch:
            case winrt::VerticalAlignment::Center:
                m_internalTranslationYExpressionAnimation.Expression(
                    L"source.Translation.Y + ((contentWidth * source.Scale.Y - viewportWidth) < 0.0f ? (contentWidth * source.Scale.Y - viewportWidth) / 2.0f : 0.0f)");
                m_internalTranslationYExpressionAnimation.SetScalarParameter(L"contentWidth", static_cast<float>(GetContentSize(winrt::Orientation::Vertical)));
                m_internalTranslationYExpressionAnimation.SetScalarParameter(L"viewportWidth", static_cast<float>(GetViewportSize(winrt::Orientation::Vertical)));
                break;

            case winrt::VerticalAlignment::Bottom:
                m_internalTranslationYExpressionAnimation.Expression(
                    L"source.Translation.Y + ((contentWidth * source.Scale.Y - viewportWidth) < 0.0f ? (contentWidth * source.Scale.Y - viewportWidth) : 0.0f)");
                m_internalTranslationYExpressionAnimation.SetScalarParameter(L"contentWidth", static_cast<float>(GetContentSize(winrt::Orientation::Vertical)));
                m_internalTranslationYExpressionAnimation.SetScalarParameter(L"viewportWidth", static_cast<float>(GetViewportSize(winrt::Orientation::Vertical)));
                break;
            }
            restartAnimations = true;
        }

        if (zoomInfoChanged && m_internalScaleExpressionAnimation)
        {
            m_internalScaleExpressionAnimation.Expression(L"source.Scale.X");
            restartAnimations = true;
        }

        if (restartAnimations && m_targetElement)
        {
            StartInternalExpressionAnimations(m_scrollViewerPropertySet);
        }
    }
    else if (auto scrollPresenter = m_scrollPresenter.get())
    {
        if (horizontalInfoChanged && m_internalTranslationXExpressionAnimation)
        {
            m_internalTranslationXExpressionAnimation.Expression(L"source.MinPosition.X - source.Position.X");
            restartAnimations = true;
        }
        if (verticalInfoChanged && m_internalTranslationYExpressionAnimation)
        {
            m_internalTranslationYExpressionAnimation.Expression(L"source.MinPosition.Y - source.Position.Y");
            restartAnimations = true;
        }

        if (zoomInfoChanged && m_internalScaleExpressionAnimation)
        {
            m_internalScaleExpressionAnimation.Expression(L"source.ZoomFactor");
            restartAnimations = true;
        }

        if (restartAnimations && m_targetElement)
        {
            StartInternalExpressionAnimations(scrollPresenter.ExpressionAnimationSources());
        }
    }
}

// Returns the ScrollViewer's content horizontal alignment.
winrt::HorizontalAlignment ScrollInputHelper::ComputeHorizontalContentAlignment() const
{
    // Panels that implement XAML's internal IScrollInfo interface: OrientedVirtualizingPanel, CarouselPanel, TextBoxView for TextBox, RichTextBox and PasswordBox.

    winrt::HorizontalAlignment horizontalAlignment = winrt::HorizontalAlignment::Stretch;

    // First access the ScrollViewer's HorizontalContentAlignment
    if (m_scrollViewer)
    {
        horizontalAlignment = m_scrollViewer.get().HorizontalContentAlignment();

        // Determine whether the ScrollContentPresenter is the IScrollInfo implementer or not
        if (IsScrollContentPresenterIScrollInfoProvider())
        {
            // When the ScrollContentPresenter is the IScrollInfo implementer,
            // use the horizontal alignment of the manipulated element by default.
            winrt::UIElement scrollContentElement = GetScrollContentElement();

            if (scrollContentElement)
            {
                winrt::FrameworkElement contentAsFrameworkElement = scrollContentElement.try_as<winrt::FrameworkElement>();

                if (contentAsFrameworkElement)
                {
                    horizontalAlignment = contentAsFrameworkElement.HorizontalAlignment();
                }
            }
        }
    }

    return horizontalAlignment;
}

// Returns the ScrollViewer's content vertical alignment.
winrt::VerticalAlignment ScrollInputHelper::ComputeVerticalContentAlignment() const
{
    // Panels that implement XAML's internal IScrollInfo interface: OrientedVirtualizingPanel, CarouselPanel, TextBoxView for TextBox, RichTextBox and PasswordBox.

    winrt::VerticalAlignment verticalAlignment = winrt::VerticalAlignment::Stretch;

    // First access the ScrollViewer's VerticalContentAlignment
    if (m_scrollViewer)
    {
        verticalAlignment = m_scrollViewer.get().VerticalContentAlignment();

        // Determine whether the ScrollContentPresenter is the IScrollInfo implementer or not
        if (IsScrollContentPresenterIScrollInfoProvider())
        {
            // When the ScrollContentPresenter is the IScrollInfo implementer,
            // use the vertical alignment of the manipulated element by default.
            winrt::UIElement scrollContentElement = GetScrollContentElement();

            if (scrollContentElement)
            {
                winrt::FrameworkElement contentAsFrameworkElement = scrollContentElement.try_as<winrt::FrameworkElement>();

                if (contentAsFrameworkElement)
                {
                    verticalAlignment = contentAsFrameworkElement.VerticalAlignment();
                }
            }
        }
    }

    return verticalAlignment;
}

winrt::FxZoomMode ScrollInputHelper::ComputeZoomMode() const
{
    return m_scrollViewer ? m_scrollViewer.get().ZoomMode() : winrt::FxZoomMode::Disabled;
}

// Determines whether the ScrollViewer's ScrollContentPresenter is the IScrollInfo implementer used by the ScrollViewer.
bool ScrollInputHelper::IsScrollContentPresenterIScrollInfoProvider() const
{
    if (m_scrollViewer)
    {
        winrt::UIElement scrollContentElement = GetScrollContentElement();

        if (scrollContentElement)
        {
            winrt::ItemsPresenter itemsPresenter = scrollContentElement.try_as<winrt::ItemsPresenter>();

            if (itemsPresenter)
            {
                int childrenCount = winrt::VisualTreeHelper::GetChildrenCount(itemsPresenter);

                if (childrenCount > 0)
                {
                    winrt::DependencyObject child = winrt::VisualTreeHelper::GetChild(itemsPresenter, childrenCount == 1 ? 0 : 1);

                    if (child)
                    {
                        winrt::OrientedVirtualizingPanel itemsPanelAsOrientedVirtualizingPanel = child.try_as<winrt::OrientedVirtualizingPanel>();
                        winrt::CarouselPanel itemsPanelAsCarouselPanel = child.try_as<winrt::CarouselPanel>();

                        if (itemsPanelAsOrientedVirtualizingPanel || itemsPanelAsCarouselPanel)
                        {
                            return false;
                        }
                    }
                }
            }
        }
        return true;
    }
    return false;
}

// Creates the internal composition property set, m_internalSourcePropertySet, that filters out the alignment portions of the ScrollViewer manipulation property set.
void ScrollInputHelper::EnsureInternalSourcePropertySetAndExpressionAnimations()
{
    auto targetElement = m_targetElement.get();
    if (!m_internalSourcePropertySet && targetElement)
    {
        winrt::Visual visual = winrt::ElementCompositionPreview::GetElementVisual(targetElement);
        winrt::Compositor compositor = visual.Compositor();

        m_internalSourcePropertySet = compositor.CreatePropertySet();
        m_internalSourcePropertySet.InsertScalar(s_horizontalOffsetPropertyName, 0.0f);
        m_internalSourcePropertySet.InsertScalar(s_verticalOffsetPropertyName, 0.0f);
        m_internalSourcePropertySet.InsertScalar(s_scalePropertyName, 1.0f);

        auto scrollViewer = m_scrollViewer.get();
        m_internalTranslationXExpressionAnimation = compositor.CreateExpressionAnimation(scrollViewer ? L"source.Translation.X" : L"source.MinPosition.X - source.Position.X");
        m_internalTranslationYExpressionAnimation = compositor.CreateExpressionAnimation(scrollViewer ? L"source.Translation.Y" : L"source.MinPosition.Y - source.Position.Y");
        m_internalScaleExpressionAnimation = compositor.CreateExpressionAnimation(scrollViewer ? L"source.Scale.X" : L"source.ZoomFactor");
    }
}

// Starts the animations targeting the properties inside m_internalSourcePropertySet.
void ScrollInputHelper::StartInternalExpressionAnimations(const winrt::CompositionPropertySet& source)
{
    if (m_internalSourcePropertySet && source)
    {
        m_internalTranslationXExpressionAnimation.SetReferenceParameter(L"source", source);
        m_internalTranslationYExpressionAnimation.SetReferenceParameter(L"source", source);
        m_internalScaleExpressionAnimation.SetReferenceParameter(L"source", source);

        m_internalSourcePropertySet.StopAnimation(s_horizontalOffsetPropertyName);
        m_internalSourcePropertySet.StopAnimation(s_verticalOffsetPropertyName);
        m_internalSourcePropertySet.StopAnimation(s_scalePropertyName);

        m_internalSourcePropertySet.StartAnimation(s_horizontalOffsetPropertyName, m_internalTranslationXExpressionAnimation);
        m_internalSourcePropertySet.StartAnimation(s_verticalOffsetPropertyName, m_internalTranslationYExpressionAnimation);
        m_internalSourcePropertySet.StartAnimation(s_scalePropertyName, m_internalScaleExpressionAnimation);
    }
}

// Stops the animations targeting the properties inside m_internalSourcePropertySet.
void ScrollInputHelper::StopInternalExpressionAnimations()
{
    if (m_internalSourcePropertySet)
    {
        m_internalSourcePropertySet.StopAnimation(s_horizontalOffsetPropertyName);
        m_internalSourcePropertySet.StopAnimation(s_verticalOffsetPropertyName);
        m_internalSourcePropertySet.StopAnimation(s_scalePropertyName);

        m_internalSourcePropertySet.InsertScalar(s_horizontalOffsetPropertyName, 0.0f);
        m_internalSourcePropertySet.InsertScalar(s_verticalOffsetPropertyName, 0.0f);
        m_internalSourcePropertySet.InsertScalar(s_scalePropertyName, 1.0f);
    }
}

void ScrollInputHelper::ProcessSourceElementChange(bool allowSourceElementLoadedHookup)
{
    winrt::CompositionPropertySet oldSourcePropertySet = m_sourcePropertySet;
    const bool oldIsTargetElementInSource = m_isTargetElementInSource;
    const double oldViewportWidth = GetViewportSize(winrt::Orientation::Horizontal);
    const double oldViewportHeight = GetViewportSize(winrt::Orientation::Vertical);
    const double oldContentWidth = GetContentSize(winrt::Orientation::Horizontal);
    const double oldContentHeight = GetContentSize(winrt::Orientation::Vertical);
    const double oldUnderpanWidth = GetMaxUnderpanOffset(winrt::Orientation::Horizontal);
    const double oldUnderpanHeight = GetMaxUnderpanOffset(winrt::Orientation::Vertical);
    const double oldOverpanWidth = GetMaxOverpanOffset(winrt::Orientation::Horizontal);
    const double oldOverpanHeight = GetMaxOverpanOffset(winrt::Orientation::Vertical);

    UnhookSourceElementLoaded();

    UpdateSource(allowSourceElementLoadedHookup);

    if (m_sourcePropertySet != oldSourcePropertySet ||
        m_isTargetElementInSource != oldIsTargetElementInSource)
    {
        OnSourceInfoChanged(true /*horizontalInfoChanged*/, true /*verticalInfoChanged*/, true /*zoomInfoChanged*/);
    }
    else
    {
        const bool horizontalInfoChanged =
            oldViewportWidth != GetViewportSize(winrt::Orientation::Horizontal) ||
            oldContentWidth != GetContentSize(winrt::Orientation::Horizontal) ||
            oldUnderpanWidth != GetMaxUnderpanOffset(winrt::Orientation::Horizontal) ||
            oldOverpanWidth != GetMaxOverpanOffset(winrt::Orientation::Horizontal);

        const bool verticalInfoChanged =
            oldViewportHeight != GetViewportSize(winrt::Orientation::Vertical) ||
            oldContentHeight != GetContentSize(winrt::Orientation::Vertical) ||
            oldUnderpanHeight != GetMaxUnderpanOffset(winrt::Orientation::Vertical) ||
            oldOverpanHeight != GetMaxOverpanOffset(winrt::Orientation::Vertical);

        if (horizontalInfoChanged || verticalInfoChanged)
        {
            OnSourceInfoChanged(horizontalInfoChanged, verticalInfoChanged, true /*zoomInfoChanged*/);
        }
    }
}

void ScrollInputHelper::ProcessTargetElementChange()
{
    const bool oldIsTargetElementInSource = m_isTargetElementInSource;

    UpdateIsTargetElementInSource();

    if (m_isTargetElementInSource != oldIsTargetElementInSource)
    {
        OnSourceInfoChanged(true /*horizontalInfoChanged*/, true /*verticalInfoChanged*/, false /*zoomInfoChanged*/);
    }
    else if (m_targetElement)
    {
        UpdateInternalExpressionAnimations(true /*horizontalInfoChanged*/, true /*verticalInfoChanged*/, false /*zoomInfoChanged*/);
    }
}

// Invoked when the ScrollViewer.Content or ScrollPresenter.Content size changed.
void ScrollInputHelper::ProcessContentSizeChange()
{
    const double oldContentWidth = GetContentSize(winrt::Orientation::Horizontal);
    const double oldContentHeight = GetContentSize(winrt::Orientation::Vertical);

    UpdateContentSize();

    const double newContentWidth = GetContentSize(winrt::Orientation::Horizontal);
    const double newContentHeight = GetContentSize(winrt::Orientation::Vertical);

    if (oldContentWidth != newContentWidth || oldContentHeight != newContentHeight)
    {
        OnSourceInfoChanged(oldContentWidth != newContentWidth, oldContentHeight != newContentHeight, false /*zoomInfoChanged*/);
    }
}

// Invoked when the source element has changed.
void ScrollInputHelper::OnSourceElementChanged(bool allowSourceElementLoadedHookup)
{
    auto sourceElement = m_sourceElement.get();
    if (sourceElement)
    {
        winrt::Control sourceAsControl = sourceElement.try_as<winrt::Control>();
        winrt::FxScrollViewer sourceAsScrollViewer = sourceElement.try_as<winrt::FxScrollViewer>();

        if (sourceAsControl && !sourceAsScrollViewer)
        {
            HookSourceControlTemplateChanged();
        }
    }
    else
    {
        // No need to find the inner ScrollViewer at the next UI thread tick.
        UnhookCompositionTargetRendering();
    }

    ProcessSourceElementChange(allowSourceElementLoadedHookup);
}

// Invoked when the target element has changed.
void ScrollInputHelper::OnTargetElementChanged()
{
    auto scrollViewer = m_scrollViewer.get();
    auto targetElement = m_targetElement.get();
    auto scrollPresenter = m_scrollPresenter.get();
    if (targetElement)
    {
        winrt::DependencyObject parent = winrt::VisualTreeHelper::GetParent(targetElement);
        if (!parent)
        {
            HookTargetElementLoaded();
        }
    }

    if (scrollPresenter || scrollViewer)
    {
        EnsureInternalSourcePropertySetAndExpressionAnimations();
        m_sourcePropertySet = m_internalSourcePropertySet;
        if (targetElement)
        {
            StartInternalExpressionAnimations(scrollViewer ? m_scrollViewerPropertySet : scrollPresenter.ExpressionAnimationSources());
            if (m_isScrollViewerInDirectManipulation)
            {
                UpdateManipulationAlignments();
                UpdateManipulationZoomMode();
            }
        }

        ProcessTargetElementChange();
    }
}

// Invoked when the source is a Control other than a ScrollViewer, and its Template property changed.
void ScrollInputHelper::ProcessSourceControlTemplateChange()
{
    // Wait for one UI thread tick so the new control template gets applied and the potential inner ScrollViewer can be set.
    HookCompositionTargetRendering();
}

// Invoked when a source characteristic influencing the composition animations changed.
void ScrollInputHelper::OnSourceInfoChanged(bool horizontalInfoChanged, bool verticalInfoChanged, bool zoomInfoChanged)
{
    MUX_ASSERT(horizontalInfoChanged || verticalInfoChanged);

    if ((m_scrollPresenter || m_scrollViewer) && m_targetElement)
    {
        UpdateInternalExpressionAnimations(horizontalInfoChanged, verticalInfoChanged, zoomInfoChanged);
    }

    if (m_infoChangedFunction)
    {
        // Let the ScrollInputHelper consumer know about the characteristic change too.
        m_infoChangedFunction(horizontalInfoChanged, verticalInfoChanged);
    }
}

void ScrollInputHelper::OnTargetElementLoaded(const winrt::IInspectable& /*sender*/, const winrt::RoutedEventArgs& /*args*/)
{
    UnhookTargetElementLoaded();
    ProcessTargetElementChange();
}

void ScrollInputHelper::OnSourceElementLoaded(const winrt::IInspectable& /*sender*/, const winrt::RoutedEventArgs& /*args*/)
{
    UnhookSourceElementLoaded();
    ProcessSourceElementChange(false /*allowSourceElementLoadedHookup*/);
}

void ScrollInputHelper::OnSourceElementPropertyChanged(const winrt::DependencyObject& /*sender*/, const winrt::DependencyProperty& args)
{
    if (args == winrt::Control::TemplateProperty())
    {
        ProcessSourceControlTemplateChange();
    }
}

void ScrollInputHelper::ProcessScrollViewerContentChange()
{
    UnhookScrollViewerContentPropertyChanged();

    m_sourceContent.set(nullptr);

    auto scrollViewer = m_scrollViewer.get();
    if (scrollViewer)
    {
        winrt::IInspectable newContent = scrollViewer.Content();

        if (newContent)
        {
            m_sourceContent.set(newContent.try_as<winrt::FrameworkElement>());

            HookScrollViewerContentPropertyChanged();
        }
    }

    OnSourceInfoChanged(true /*horizontalInfoChanged*/, true /*verticalInfoChanged*/, true /*zoomInfoChanged*/);
}

void ScrollInputHelper::ProcessScrollPresenterContentChange()
{
    auto scrollPresenter = m_scrollPresenter.get();
    UnhookScrollPresenterContentPropertyChanged();

    m_sourceContent.set(nullptr);

    if (scrollPresenter)
    {
        winrt::UIElement newContent = scrollPresenter.Content();

        if (newContent)
        {
            m_sourceContent.set(newContent.try_as<winrt::FrameworkElement>());

            HookScrollPresenterContentPropertyChanged();
        }
    }

    OnSourceInfoChanged(true /*horizontalInfoChanged*/, true /*verticalInfoChanged*/, true /*zoomInfoChanged*/);
}

void ScrollInputHelper::ProcessScrollViewerZoomModeChange()
{
    UpdateOutOfBoundsPanSize();
    OnSourceInfoChanged(true /*horizontalInfoChanged*/, true /*verticalInfoChanged*/, false /*zoomInfoChanged*/);
}

void ScrollInputHelper::OnSourceSizeChanged(const winrt::IInspectable& /*sender*/, const winrt::SizeChangedEventArgs& /*args*/)
{
    const double oldViewportWidth = GetViewportSize(winrt::Orientation::Horizontal);
    const double oldViewportHeight = GetViewportSize(winrt::Orientation::Vertical);
    const double oldUnderpanWidth = GetMaxUnderpanOffset(winrt::Orientation::Horizontal);
    const double oldUnderpanHeight = GetMaxUnderpanOffset(winrt::Orientation::Vertical);
    const double oldOverpanWidth = GetMaxOverpanOffset(winrt::Orientation::Horizontal);
    const double oldOverpanHeight = GetMaxOverpanOffset(winrt::Orientation::Vertical);

    UpdateViewportSize();
    UpdateOutOfBoundsPanSize();

    const bool horizontalInfoChanged =
        oldViewportWidth != GetViewportSize(winrt::Orientation::Horizontal) ||
        oldUnderpanWidth != GetMaxUnderpanOffset(winrt::Orientation::Horizontal) ||
        oldOverpanWidth != GetMaxOverpanOffset(winrt::Orientation::Horizontal);

    const bool verticalInfoChanged =
        oldViewportHeight != GetViewportSize(winrt::Orientation::Vertical) ||
        oldUnderpanHeight != GetMaxUnderpanOffset(winrt::Orientation::Vertical) ||
        oldOverpanHeight != GetMaxOverpanOffset(winrt::Orientation::Vertical);

    if (horizontalInfoChanged || verticalInfoChanged)
    {
        OnSourceInfoChanged(horizontalInfoChanged, verticalInfoChanged, false /*zoomInfoChanged*/);
    }
}

void ScrollInputHelper::OnScrollViewerDirectManipulationStarted(const winrt::IInspectable& /*sender*/, const winrt::IInspectable& /*args*/)
{
    // Alignment and zoom mode changes during a manipulation are ignored until the end of that manipulation.

    m_isScrollViewerInDirectManipulation = true;

    UpdateManipulationAlignments();
    UpdateManipulationZoomMode();
}

void ScrollInputHelper::OnScrollViewerDirectManipulationCompleted(const winrt::IInspectable& /*sender*/, const winrt::IInspectable& /*args*/)
{
    // Alignment and zoom mode changes that occurred during this completed manipulation are now taken into account.

    winrt::HorizontalAlignment oldEffectiveHorizontalAlignment = winrt::HorizontalAlignment::Left;
    winrt::VerticalAlignment oldEffectiveVerticalAlignment = winrt::VerticalAlignment::Top;
    winrt::FxZoomMode oldZoomMode = winrt::FxZoomMode::Disabled;

    if (m_targetElement)
    {
        oldEffectiveHorizontalAlignment = GetEffectiveHorizontalAlignment();
        oldEffectiveVerticalAlignment = GetEffectiveVerticalAlignment();
        oldZoomMode = GetEffectiveZoomMode();
    }

    m_isScrollViewerInDirectManipulation = false;

    if (m_targetElement)
    {
        const winrt::FxZoomMode newZoomMode = GetEffectiveZoomMode();

        if (oldZoomMode != newZoomMode)
        {
            ProcessScrollViewerZoomModeChange();
        }

        const winrt::HorizontalAlignment newEffectiveHorizontalAlignment = GetEffectiveHorizontalAlignment();
        const winrt::VerticalAlignment newEffectiveVerticalAlignment = GetEffectiveVerticalAlignment();

        if (oldEffectiveHorizontalAlignment != newEffectiveHorizontalAlignment || oldEffectiveVerticalAlignment != newEffectiveVerticalAlignment)
        {
            UpdateInternalExpressionAnimations(
                oldEffectiveHorizontalAlignment != newEffectiveHorizontalAlignment,
                oldEffectiveVerticalAlignment != newEffectiveVerticalAlignment,
                false /*zoomInfoChanged*/);
        }
    }
}

void ScrollInputHelper::OnRichEditBoxTextChanged(const winrt::IInspectable& /*sender*/, const winrt::RoutedEventArgs& /*args*/)
{
    ProcessContentSizeChange();
}

void ScrollInputHelper::OnCompositionTargetRendering(const winrt::IInspectable& /*sender*/, const winrt::IInspectable& /*args*/)
{
    // Unhook the Rendering event handler and attempt to find the potential new inner ScrollViewer.
    UnhookCompositionTargetRendering();
    ProcessSourceElementChange(false /*allowSourceElementLoadedHookup*/);
}

void ScrollInputHelper::OnSourceContentSizeChanged(const winrt::IInspectable& /*sender*/, const winrt::SizeChangedEventArgs& /*args*/)
{
    ProcessContentSizeChange();
}

// Invoked when a tracked dependency property changes for the ScrollViewer dependency object.
void ScrollInputHelper::OnScrollViewerPropertyChanged(const winrt::DependencyObject& /*sender*/, const winrt::DependencyProperty& args)
{
    if (args == winrt::ContentControl::ContentProperty())
    {
        ProcessScrollViewerContentChange();
    }
    else if (args == winrt::FxScrollViewer::ZoomModeProperty())
    {
        if (!m_isScrollViewerInDirectManipulation)
        {
            ProcessScrollViewerZoomModeChange();
        }
    }
    else if (args == winrt::Control::HorizontalContentAlignmentProperty())
    {
        if (!m_isScrollViewerInDirectManipulation)
        {
            UpdateInternalExpressionAnimations(true /*horizontalInfoChanged*/, false /*verticalInfoChanged*/, false /*zoomInfoChanged*/);
        }
    }
    else if (args == winrt::Control::VerticalContentAlignmentProperty())
    {
        if (!m_isScrollViewerInDirectManipulation)
        {
            UpdateInternalExpressionAnimations(false /*horizontalInfoChanged*/, true /*verticalInfoChanged*/, false /*zoomInfoChanged*/);
        }
    }
}

// Invoked when a tracked dependency property changes for the ScrollPresenter dependency object.
void ScrollInputHelper::OnScrollPresenterPropertyChanged(const winrt::DependencyObject& /*sender*/, const winrt::DependencyProperty& args)
{
    if (args == winrt::ScrollPresenter::ContentProperty())
    {
        ProcessScrollPresenterContentChange();
    }
}

// Invoked when a tracked dependency property changes for the ScrollViewer.Content dependency object.
void ScrollInputHelper::OnScrollViewerContentPropertyChanged(const winrt::DependencyObject& /*sender*/, const winrt::DependencyProperty& args)
{
    if (args == winrt::FrameworkElement::HorizontalAlignmentProperty())
    {
        if (!m_isScrollViewerInDirectManipulation)
        {
            UpdateInternalExpressionAnimations(true /*horizontalInfoChanged*/, false /*verticalInfoChanged*/, false /*zoomInfoChanged*/);
        }
    }
    else if (args == winrt::FrameworkElement::VerticalAlignmentProperty())
    {
        if (!m_isScrollViewerInDirectManipulation)
        {
            UpdateInternalExpressionAnimations(false /*horizontalInfoChanged*/, true /*verticalInfoChanged*/, false /*zoomInfoChanged*/);
        }
    }
}

void ScrollInputHelper::HookSourceElementLoaded()
{
    auto sourceElement = m_sourceElement.get();
    if (sourceElement && m_sourceElementLoadedToken.value == 0)
    {
        winrt::FrameworkElement sourceElementAsFrameworkElement = sourceElement.try_as<winrt::FrameworkElement>();

        if (sourceElementAsFrameworkElement)
        {
            m_sourceElementLoadedToken = sourceElementAsFrameworkElement.Loaded({ this, &ScrollInputHelper::OnSourceElementLoaded });
        }
    }
}

void ScrollInputHelper::UnhookSourceElementLoaded()
{
    auto sourceElement = m_sourceElement.safe_get();
    if (sourceElement && m_sourceElementLoadedToken.value != 0)
    {
        winrt::FrameworkElement sourceElementAsFrameworkElement = sourceElement.try_as<winrt::FrameworkElement>();

        if (sourceElementAsFrameworkElement)
        {
            sourceElementAsFrameworkElement.Loaded(m_sourceElementLoadedToken);
            m_sourceElementLoadedToken.value = 0;
        }
    }
}

void ScrollInputHelper::HookSourceControlTemplateChanged()
{
    auto sourceElement = m_sourceElement.get();
    if (sourceElement && m_sourceControlTemplateChangedToken.value == 0)
    {
        m_sourceControlTemplateChangedToken.value = sourceElement.RegisterPropertyChangedCallback(
            winrt::Control::TemplateProperty(), { this, &ScrollInputHelper::OnSourceElementPropertyChanged });
    }
}

void ScrollInputHelper::UnhookSourceControlTemplateChanged()
{
    auto sourceElement = m_sourceElement.safe_get();
    if (sourceElement && m_sourceControlTemplateChangedToken.value != 0)
    {
        sourceElement.UnregisterPropertyChangedCallback(winrt::Control::TemplateProperty(), m_sourceControlTemplateChangedToken.value);
        m_sourceControlTemplateChangedToken.value = 0;
    }
}

void ScrollInputHelper::HookTargetElementLoaded()
{
    auto targetElement = m_targetElement.get();

    if (targetElement && m_targetElementLoadedToken.value == 0)
    {
        winrt::FrameworkElement targetElementAsFrameworkElement = targetElement.try_as<winrt::FrameworkElement>();

        if (targetElementAsFrameworkElement)
        {
            m_targetElementLoadedToken = targetElementAsFrameworkElement.Loaded({ this, &ScrollInputHelper::OnTargetElementLoaded });
        }
    }
}

void ScrollInputHelper::UnhookTargetElementLoaded()
{
    auto targetElement = m_targetElement.safe_get();
    if (targetElement && m_targetElementLoadedToken.value != 0)
    {
        winrt::FrameworkElement targetElementAsFrameworkElement = targetElement.try_as<winrt::FrameworkElement>();

        if (targetElementAsFrameworkElement)
        {
            targetElementAsFrameworkElement.Loaded(m_targetElementLoadedToken);
            m_targetElementLoadedToken.value = 0;
        }
    }
}

void ScrollInputHelper::HookScrollViewerPropertyChanged()
{
    auto scrollViewer = m_scrollViewer.get();
    if (scrollViewer)
    {
        MUX_ASSERT(m_scrollViewerContentChangedToken.value == 0);
        MUX_ASSERT(m_scrollViewerHorizontalContentAlignmentChangedToken.value == 0);
        MUX_ASSERT(m_scrollViewerVerticalContentAlignmentChangedToken.value == 0);
        MUX_ASSERT(m_scrollViewerZoomModeChangedToken.value == 0);
        MUX_ASSERT(m_sourceSizeChangedToken.value == 0);

        m_scrollViewerContentChangedToken.value = scrollViewer.RegisterPropertyChangedCallback(
            winrt::ContentControl::ContentProperty(), { this, &ScrollInputHelper::OnScrollViewerPropertyChanged });
        m_scrollViewerHorizontalContentAlignmentChangedToken.value = scrollViewer.RegisterPropertyChangedCallback(
            winrt::Control::HorizontalContentAlignmentProperty(), { this, &ScrollInputHelper::OnScrollViewerPropertyChanged });
        m_scrollViewerVerticalContentAlignmentChangedToken.value = scrollViewer.RegisterPropertyChangedCallback(
            winrt::Control::VerticalContentAlignmentProperty(), { this, &ScrollInputHelper::OnScrollViewerPropertyChanged });
        m_scrollViewerZoomModeChangedToken.value = scrollViewer.RegisterPropertyChangedCallback(
            winrt::FxScrollViewer::ZoomModeProperty(), { this, &ScrollInputHelper::OnScrollViewerPropertyChanged });
        m_sourceSizeChangedToken = scrollViewer.SizeChanged({ this, &ScrollInputHelper::OnSourceSizeChanged });
    }
}

void ScrollInputHelper::HookScrollPresenterPropertyChanged()
{
    auto scrollPresenter = m_scrollPresenter.get();

    if (scrollPresenter)
    {
        MUX_ASSERT(m_scrollPresenterContentChangedToken.value == 0);
        MUX_ASSERT(m_sourceSizeChangedToken.value == 0);

        m_scrollPresenterContentChangedToken.value = scrollPresenter.RegisterPropertyChangedCallback(
            winrt::ScrollPresenter::ContentProperty(), { this, &ScrollInputHelper::OnScrollPresenterPropertyChanged });
        m_sourceSizeChangedToken = scrollPresenter.SizeChanged({ this, &ScrollInputHelper::OnSourceSizeChanged });
    }
}

void ScrollInputHelper::UnhookScrollViewerPropertyChanged()
{
    auto scrollViewer = m_scrollViewer.safe_get();
    if (scrollViewer)
    {
        if (m_scrollViewerContentChangedToken.value != 0)
        {
            scrollViewer.UnregisterPropertyChangedCallback(winrt::ContentControl::ContentProperty(), m_scrollViewerContentChangedToken.value);
            m_scrollViewerContentChangedToken.value = 0;
        }
        if (m_scrollViewerHorizontalContentAlignmentChangedToken.value != 0)
        {
            scrollViewer.UnregisterPropertyChangedCallback(winrt::Control::HorizontalContentAlignmentProperty(), m_scrollViewerHorizontalContentAlignmentChangedToken.value);
            m_scrollViewerHorizontalContentAlignmentChangedToken.value = 0;
        }
        if (m_scrollViewerVerticalContentAlignmentChangedToken.value != 0)
        {
            scrollViewer.UnregisterPropertyChangedCallback(winrt::Control::VerticalContentAlignmentProperty(), m_scrollViewerVerticalContentAlignmentChangedToken.value);
            m_scrollViewerVerticalContentAlignmentChangedToken.value = 0;
        }
        if (m_scrollViewerZoomModeChangedToken.value != 0)
        {
            scrollViewer.UnregisterPropertyChangedCallback(winrt::FxScrollViewer::ZoomModeProperty(), m_scrollViewerZoomModeChangedToken.value);
            m_scrollViewerZoomModeChangedToken.value = 0;
        }
        if (m_sourceSizeChangedToken.value != 0)
        {
            scrollViewer.SizeChanged(m_sourceSizeChangedToken);
            m_sourceSizeChangedToken.value = 0;
        }
    }
}

void ScrollInputHelper::UnhookScrollPresenterPropertyChanged()
{
    auto scrollPresenter = m_scrollPresenter.safe_get();

    if (scrollPresenter)
    {
        if (m_scrollPresenterContentChangedToken.value != 0)
        {
            scrollPresenter.UnregisterPropertyChangedCallback(winrt::ScrollPresenter::ContentProperty(), m_scrollPresenterContentChangedToken.value);
            m_scrollPresenterContentChangedToken.value = 0;
        }
        if (m_sourceSizeChangedToken.value != 0)
        {
            scrollPresenter.SizeChanged(m_sourceSizeChangedToken);
            m_sourceSizeChangedToken.value = 0;
        }
    }
}

void ScrollInputHelper::HookScrollViewerContentPropertyChanged()
{
    auto sourceContent = m_sourceContent.get();
    if (sourceContent)
    {
        if (m_scrollViewerContentHorizontalAlignmentChangedToken.value == 0)
        {
            m_scrollViewerContentHorizontalAlignmentChangedToken.value = sourceContent.RegisterPropertyChangedCallback(
                winrt::FrameworkElement::HorizontalAlignmentProperty(), { this, &ScrollInputHelper::OnScrollViewerContentPropertyChanged });
        }
        if (m_scrollViewerContentVerticalAlignmentChangedToken.value == 0)
        {
            m_scrollViewerContentVerticalAlignmentChangedToken.value = sourceContent.RegisterPropertyChangedCallback(
                winrt::FrameworkElement::VerticalAlignmentProperty(), { this, &ScrollInputHelper::OnScrollViewerContentPropertyChanged });
        }
        if (m_sourceContentSizeChangedToken.value == 0)
        {
            m_sourceContentSizeChangedToken = sourceContent.SizeChanged({ this, &ScrollInputHelper::OnSourceContentSizeChanged });
        }
    }
}

void ScrollInputHelper::HookScrollPresenterContentPropertyChanged()
{
    auto sourceContent = m_sourceContent.get();

    if (sourceContent)
    {
        if (m_sourceContentSizeChangedToken.value == 0)
        {
            m_sourceContentSizeChangedToken = sourceContent.SizeChanged({ this, &ScrollInputHelper::OnSourceContentSizeChanged });
        }
    }
}

void ScrollInputHelper::UnhookScrollViewerContentPropertyChanged()
{
    auto sourceContent = m_sourceContent.safe_get();

    if (sourceContent)
    {
        if (m_scrollViewerContentHorizontalAlignmentChangedToken.value != 0)
        {
            sourceContent.UnregisterPropertyChangedCallback(winrt::FrameworkElement::HorizontalAlignmentProperty(), m_scrollViewerContentHorizontalAlignmentChangedToken.value);
            m_scrollViewerContentHorizontalAlignmentChangedToken.value = 0;
        }
        if (m_scrollViewerContentVerticalAlignmentChangedToken.value != 0)
        {
            sourceContent.UnregisterPropertyChangedCallback(winrt::FrameworkElement::VerticalAlignmentProperty(), m_scrollViewerContentVerticalAlignmentChangedToken.value);
            m_scrollViewerContentVerticalAlignmentChangedToken.value = 0;
        }
        if (m_sourceContentSizeChangedToken.value != 0)
        {
            sourceContent.SizeChanged(m_sourceContentSizeChangedToken);
            m_sourceContentSizeChangedToken.value = 0;
        }
    }
}

// Note that if in the future the ScrollPresenter supports a virtual mode where the extent does not
// correspond to its Content size, the ScrollPresenter will need to raise an event when its virtual extent
// changes so that the ScrollPresenter.ExpressionAnimationSources's Extent composition property can
// be read. This should replace hooking up the SizeChanged event on the ScrollPresenter.Content altogether.
void ScrollInputHelper::UnhookScrollPresenterContentPropertyChanged()
{
    auto sourceContent = m_sourceContent.safe_get();

    if (sourceContent)
    {
        if (m_sourceContentSizeChangedToken.value != 0)
        {
            sourceContent.SizeChanged(m_sourceContentSizeChangedToken);
            m_sourceContentSizeChangedToken.value = 0;
        }
    }
}

void ScrollInputHelper::HookScrollViewerDirectManipulationStarted()
{
    auto scrollViewer = m_scrollViewer.get();
    if (scrollViewer)
    {
        MUX_ASSERT(m_scrollViewerDirectManipulationStartedToken.value == 0);

        m_scrollViewerDirectManipulationStartedToken = scrollViewer.DirectManipulationStarted({ this, &ScrollInputHelper::OnScrollViewerDirectManipulationStarted });
    }
}

void ScrollInputHelper::UnhookScrollViewerDirectManipulationStarted()
{
    auto scrollViewer = m_scrollViewer.safe_get();
    if (scrollViewer && m_scrollViewerDirectManipulationStartedToken.value != 0)
    {
        scrollViewer.DirectManipulationStarted(m_scrollViewerDirectManipulationStartedToken);
        m_scrollViewerDirectManipulationStartedToken.value = 0;
    }
}

void ScrollInputHelper::HookScrollViewerDirectManipulationCompleted()
{
    auto scrollViewer = m_scrollViewer.get();
    if (scrollViewer)
    {
        MUX_ASSERT(m_scrollViewerDirectManipulationCompletedToken.value == 0);

        m_scrollViewerDirectManipulationCompletedToken = scrollViewer.DirectManipulationCompleted({ this, &ScrollInputHelper::OnScrollViewerDirectManipulationCompleted });
    }
}

void ScrollInputHelper::UnhookScrollViewerDirectManipulationCompleted()
{
    auto scrollViewer = m_scrollViewer.safe_get();
    if (scrollViewer && m_scrollViewerDirectManipulationCompletedToken.value != 0)
    {
        scrollViewer.DirectManipulationCompleted(m_scrollViewerDirectManipulationCompletedToken);
        m_scrollViewerDirectManipulationCompletedToken.value = 0;
    }
}

void ScrollInputHelper::HookRichEditBoxTextChanged()
{
    auto richEditBox = m_richEditBox.get();
    if (richEditBox)
    {
        MUX_ASSERT(m_richEditBoxTextChangedToken.value == 0);

        m_richEditBoxTextChangedToken = richEditBox.TextChanged({ this, &ScrollInputHelper::OnRichEditBoxTextChanged });
    }
}

void ScrollInputHelper::UnhookRichEditBoxTextChanged()
{
    auto richEditBox = m_richEditBox.safe_get();
    if (richEditBox && m_richEditBoxTextChangedToken.value != 0)
    {
        richEditBox.TextChanged(m_richEditBoxTextChangedToken);
        m_richEditBoxTextChangedToken.value = 0;
    }
}

void ScrollInputHelper::HookCompositionTargetRendering()
{
    if (m_renderingToken.value == 0)
    {
        winrt::Windows::UI::Xaml::Media::CompositionTarget compositionTarget{ nullptr };

        m_renderingToken = compositionTarget.Rendering({ this, &ScrollInputHelper::OnCompositionTargetRendering });
    }
}

void ScrollInputHelper::UnhookCompositionTargetRendering()
{
    if (m_renderingToken.value != 0)
    {
        winrt::Windows::UI::Xaml::Media::CompositionTarget compositionTarget{ nullptr };

        compositionTarget.Rendering(m_renderingToken);
        m_renderingToken.value = 0;
    }
}<|MERGE_RESOLUTION|>--- conflicted
+++ resolved
@@ -344,11 +344,7 @@
         winrt::CompositionPropertySet scrollPresenterPropertySet = scrollPresenter.ExpressionAnimationSources();
         winrt::float2 extent{};
 
-<<<<<<< HEAD
-        const winrt::CompositionGetValueStatus status = scrollerPropertySet.TryGetVector2(Scroller::s_extentSourcePropertyName, extent);
-=======
-        winrt::CompositionGetValueStatus status = scrollPresenterPropertySet.TryGetVector2(ScrollPresenter::s_extentSourcePropertyName, extent);
->>>>>>> 865e4fcc
+        const winrt::CompositionGetValueStatus status = scrollPresenterPropertySet.TryGetVector2(ScrollPresenter::s_extentSourcePropertyName, extent);
         if (status == winrt::CompositionGetValueStatus::Succeeded)
         {
             m_contentSize.Width = extent.x;
@@ -458,11 +454,7 @@
         winrt::CompositionPropertySet scrollPresenterPropertySet = scrollPresenter.ExpressionAnimationSources();
         winrt::float2 viewport{};
 
-<<<<<<< HEAD
-        const winrt::CompositionGetValueStatus status = scrollerPropertySet.TryGetVector2(Scroller::s_viewportSourcePropertyName, viewport);
-=======
-        winrt::CompositionGetValueStatus status = scrollPresenterPropertySet.TryGetVector2(ScrollPresenter::s_viewportSourcePropertyName, viewport);
->>>>>>> 865e4fcc
+        const winrt::CompositionGetValueStatus status = scrollPresenterPropertySet.TryGetVector2(ScrollPresenter::s_viewportSourcePropertyName, viewport);
         if (status == winrt::CompositionGetValueStatus::Succeeded)
         {
             m_viewportSize.Width = viewport.x;
