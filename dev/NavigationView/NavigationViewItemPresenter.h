﻿// Copyright (c) Microsoft Corporation. All rights reserved.
// Licensed under the MIT License. See LICENSE in the project root for license information.

#pragma once
#include "NavigationViewItemPresenter.g.h"
#include "NavigationViewHelper.h"
#include "NavigationViewItemPresenter.properties.h"

class NavigationViewItem;

class NavigationViewItemPresenter:
    public ReferenceTracker<NavigationViewItemPresenter, winrt::implementation::NavigationViewItemPresenterT>,
    public NavigationViewItemPresenterProperties
{
public:
    NavigationViewItemPresenter();

    // IFrameworkElementOverrides
    void OnApplyTemplate();

    // IFrameworkElementOverrides
    bool GoToElementStateCore(winrt::hstring const& stateName, bool useTransitions);

    winrt::UIElement GetSelectionIndicator();

<<<<<<< HEAD
    void UpdateCompactPaneLength(double compactPaneLength,bool shouldUpdate);
=======
    void UpdateContentLeftIndentation(double leftIndentation);

    void RotateExpandCollapseChevron(bool isExpanded);
>>>>>>> c0fb694d

private:
    NavigationViewItem * GetNavigationViewItem();
    void UpdateMargin();

    double m_compactPaneLengthValue { 40 };

    NavigationViewItemHelper<NavigationViewItemPresenter> m_helper{ this };
    tracker_ref<winrt::Grid> m_contentGrid{ this };
    tracker_ref<winrt::Grid> m_expandCollapseChevron{ this };

    winrt::event_token m_expandCollapseChevronTappedToken{};

    double m_leftIndentation{ 0 };

    tracker_ref<winrt::Storyboard> m_chevronExpandedStoryboard{ this };
    tracker_ref<winrt::Storyboard> m_chevronCollapsedStoryboard{ this };
};<|MERGE_RESOLUTION|>--- conflicted
+++ resolved
@@ -23,13 +23,11 @@
 
     winrt::UIElement GetSelectionIndicator();
 
-<<<<<<< HEAD
-    void UpdateCompactPaneLength(double compactPaneLength,bool shouldUpdate);
-=======
     void UpdateContentLeftIndentation(double leftIndentation);
 
     void RotateExpandCollapseChevron(bool isExpanded);
->>>>>>> c0fb694d
+
+    void UpdateCompactPaneLength(double compactPaneLength,bool shouldUpdate);
 
 private:
     NavigationViewItem * GetNavigationViewItem();
