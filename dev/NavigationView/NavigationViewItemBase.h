﻿// Copyright (c) Microsoft Corporation. All rights reserved.
// Licensed under the MIT License. See LICENSE in the project root for license information.

#pragma once

#include "NavigationViewItemBase.g.h"
#include "NavigationViewHelper.h"
#include "NavigationViewItemBase.properties.h"
#include "NavigationViewItemBaseTemplateSettings.h"

class NavigationViewItemBase :
    public ReferenceTracker<NavigationViewItemBase, winrt::implementation::NavigationViewItemBaseT, winrt::composable>,
    public NavigationViewItemBaseProperties
{
public:
    // Promote all overrides that our derived classes want into virtual so that our shim will call them.
    // IFrameworkElementOverrides
    virtual void OnApplyTemplate()
    {
        __super::OnApplyTemplate();
    }

    // IUIElementOverrides
    virtual winrt::AutomationPeer OnCreateAutomationPeer()
    {
        return __super::OnCreateAutomationPeer();
    }

    // IContentControlOverrides
    virtual void OnContentChanged(winrt::IInspectable const& oldContent, winrt::IInspectable const& newContent)
    {
        __super::OnContentChanged(oldContent, newContent);
    }

    // IControlOverrides overrides
    virtual void OnGotFocus(winrt::RoutedEventArgs const& e)
    {
        __super::OnGotFocus(e);
    }

    virtual void OnLostFocus(winrt::RoutedEventArgs const& e)
    {
        __super::OnLostFocus(e);
    }

    virtual void OnNavigationViewListPositionChanged() {}

    NavigationViewListPosition Position();
    void Position(NavigationViewListPosition value);
    
    winrt::NavigationView GetNavigationView();
    winrt::SplitView GetSplitView();
    winrt::NavigationViewList GetNavigationViewList();

    void SetDepth(int depth);
    int GetDepth();

private:
    NavigationViewListPosition m_position{ NavigationViewListPosition::LeftNav };
<<<<<<< HEAD
=======

    int m_depth{ 0 };

public:
    NavigationViewItemBase();
>>>>>>> 548276e2
};<|MERGE_RESOLUTION|>--- conflicted
+++ resolved
@@ -57,12 +57,8 @@
 
 private:
     NavigationViewListPosition m_position{ NavigationViewListPosition::LeftNav };
-<<<<<<< HEAD
-=======
-
     int m_depth{ 0 };
 
 public:
     NavigationViewItemBase();
->>>>>>> 548276e2
 };