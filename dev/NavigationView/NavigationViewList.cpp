﻿// Copyright (c) Microsoft Corporation. All rights reserved.
// Licensed under the MIT License. See LICENSE in the project root for license information.

#include "pch.h"
#include "common.h"
#include "ResourceAccessor.h"
#include "Utils.h"
#include "NavigationViewList.h"
#include "NavigationViewItem.h"

CppWinRTActivatableClassWithBasicFactory(NavigationViewList);

// IItemsControlOverrides

winrt::DependencyObject NavigationViewList::GetContainerForItemOverride()
{
    return winrt::make<NavigationViewItem>();
}

bool NavigationViewList::IsItemItsOwnContainerOverride(winrt::IInspectable const& args)
{
    bool isItemItsOwnContainerOverride = false;
    if (args)
    {
        // This validation is only relevant outside of the Windows build where WUXC and MUXC have distinct types.
<<<<<<< HEAD
#if !BUILD_WINDOWS
=======
>>>>>>> 71afcf2f
        // Certain items are disallowed in a NavigationView's items list. Check for them.
        if (args.try_as<winrt::Windows::UI::Xaml::Controls::NavigationViewItemBase>())
        {
            throw winrt::hresult_invalid_argument(L"MenuItems contains a Windows.UI.Xaml.Controls.NavigationViewItem. This control requires that the NavigationViewItems be of type Microsoft.UI.Xaml.Controls.NavigationViewItem.");
        }
<<<<<<< HEAD
#endif
=======
>>>>>>> 71afcf2f

        auto nvib = args.try_as<winrt::NavigationViewItemBase>();
        if (nvib && nvib != m_lastItemCalledInIsItemItsOwnContainerOverride.get())
        {
            m_lastItemCalledInIsItemItsOwnContainerOverride.set(nvib);
        }
        isItemItsOwnContainerOverride = static_cast<bool>(nvib);
    }
    return isItemItsOwnContainerOverride;
}

void NavigationViewList::ClearContainerForItemOverride(winrt::DependencyObject const& element, winrt::IInspectable const& item)
{
    if (auto itemContainer = element.try_as<winrt::NavigationViewItem>())
    {
        winrt::get_self<NavigationViewItem>(itemContainer)->ClearIsContentChangeHandlingDelayedForTopNavFlag();
    }
    __super::PrepareContainerForItemOverride(element, item);
}

void NavigationViewList::PrepareContainerForItemOverride(winrt::DependencyObject const& element, winrt::IInspectable const& item)
{
    if (auto itemContainer = element.try_as<winrt::NavigationViewItemBase>())
    {
        winrt::get_self<NavigationViewItemBase>(itemContainer)->Position(m_navigationViewListPosition);
    }
    if (auto itemContainer = element.try_as<winrt::NavigationViewItem>())
    {
        itemContainer.UseSystemFocusVisuals(m_showFocusVisual);
        winrt::get_self<NavigationViewItem>(itemContainer)->ClearIsContentChangeHandlingDelayedForTopNavFlag();
    }

    __super::PrepareContainerForItemOverride(element, item);
}

void NavigationViewList::SetNavigationViewListPosition(NavigationViewListPosition navigationViewListPosition)
{
    m_navigationViewListPosition = navigationViewListPosition;
    PropagateChangeToAllContainers<winrt::NavigationViewItemBase>(
        [&navigationViewListPosition](const winrt::NavigationViewItemBase& container)
            {
                winrt::get_self<NavigationViewItemBase>(container)->Position(navigationViewListPosition);
            });
}

void NavigationViewList::SetShowFocusVisual(bool showFocus)
{
    m_showFocusVisual = showFocus;
    PropagateChangeToAllContainers<winrt::NavigationViewItem>(
        [showFocus](const winrt::NavigationViewItem& container)
    {
        container.UseSystemFocusVisuals(showFocus);
    });
}

void NavigationViewList::SetNavigationViewParent(winrt::NavigationView const& navigationView)
{
    m_navigationView = winrt::make_weak(navigationView);
}

// IControlOverrides
void NavigationViewList::OnKeyDown(winrt::KeyRoutedEventArgs const& eventArgs)
{
    auto key = eventArgs.Key();

    if (key == winrt::VirtualKey::GamepadLeftShoulder
        || key == winrt::VirtualKey::GamepadRightShoulder
        || key == winrt::VirtualKey::GamepadLeftTrigger
        || key == winrt::VirtualKey::GamepadRightTrigger)
    {
        // We need to return at this point to prevent ListView from handling page up / page down
        // when any of these four keys get triggered. The reason is that it would navigate to the
        // first or last item in the list and handle the event, preventing NavigationView
        // to do its KeyDown handling afterwards.
        return;
    }

    __super::OnKeyDown(eventArgs);
}

winrt::NavigationView NavigationViewList::GetNavigationViewParent()
{
    return m_navigationView.get();
}

winrt::NavigationViewItemBase NavigationViewList::GetLastItemCalledInIsItemItsOwnContainerOverride()
{
    return m_lastItemCalledInIsItemItsOwnContainerOverride.get();
}

template<typename T> 
void NavigationViewList::PropagateChangeToAllContainers(std::function<void(T& container)> function)
{
    if (auto items = Items())
    {
        auto size = static_cast<int>(items.Size());
        for (int i = 0; i < size; i++)
        {
            auto container = ContainerFromIndex(i);
            if (container)
            {
                auto itemContainer = container.try_as<T>();
                if (itemContainer)
                {
                    function(itemContainer);
                }
            }
        }
    }
}<|MERGE_RESOLUTION|>--- conflicted
+++ resolved
@@ -23,19 +23,11 @@
     if (args)
     {
         // This validation is only relevant outside of the Windows build where WUXC and MUXC have distinct types.
-<<<<<<< HEAD
-#if !BUILD_WINDOWS
-=======
->>>>>>> 71afcf2f
         // Certain items are disallowed in a NavigationView's items list. Check for them.
         if (args.try_as<winrt::Windows::UI::Xaml::Controls::NavigationViewItemBase>())
         {
             throw winrt::hresult_invalid_argument(L"MenuItems contains a Windows.UI.Xaml.Controls.NavigationViewItem. This control requires that the NavigationViewItems be of type Microsoft.UI.Xaml.Controls.NavigationViewItem.");
         }
-<<<<<<< HEAD
-#endif
-=======
->>>>>>> 71afcf2f
 
         auto nvib = args.try_as<winrt::NavigationViewItemBase>();
         if (nvib && nvib != m_lastItemCalledInIsItemItsOwnContainerOverride.get())
