--- conflicted
+++ resolved
@@ -7,14 +7,12 @@
 #include "NavigationViewItem.h"
 #include "SharedHelpers.h"
 
-<<<<<<< HEAD
-static constexpr auto c_iconBoxColumnDefinitionName = L"IconColumn"sv;
-=======
 static constexpr auto c_contentGrid = L"PresenterContentRootGrid"sv;
 static constexpr auto c_expandCollapseChevron = L"ExpandCollapseChevron"sv;
 static constexpr auto c_expandCollapseRotateExpandedStoryboard = L"ExpandCollapseRotateExpandedStoryboard"sv;
 static constexpr auto c_expandCollapseRotateCollapsedStoryboard = L"ExpandCollapseRotateCollapsedStoryboard"sv;
->>>>>>> c0fb694d
+
+static constexpr auto c_iconBoxColumnDefinitionName = L"IconColumn"sv;
 
 NavigationViewItemPresenter::NavigationViewItemPresenter()
 {
@@ -109,19 +107,6 @@
     return navigationViewItem;
 }
 
-<<<<<<< HEAD
-void NavigationViewItemPresenter::UpdateCompactPaneLength(double compactPaneLength, bool shouldUpdate)
-{
-    m_compactPaneLengthValue = compactPaneLength;
-    if (shouldUpdate)
-    {
-        if (auto iconGridColumn = GetTemplateChildT<winrt::ColumnDefinition>(c_iconBoxColumnDefinitionName, *this))
-        {
-            auto gridLength = iconGridColumn.Width();
-            gridLength.Value = compactPaneLength;
-            iconGridColumn.Width(gridLength);
-        }
-=======
 void NavigationViewItemPresenter::UpdateContentLeftIndentation(double leftIndentation)
 {
     m_leftIndentation = leftIndentation;
@@ -134,6 +119,20 @@
     {
         auto const oldGridMargin = grid.Margin();
         grid.Margin({ m_leftIndentation, oldGridMargin.Top, oldGridMargin.Right, oldGridMargin.Bottom });
->>>>>>> c0fb694d
+    }
+}
+
+
+void NavigationViewItemPresenter::UpdateCompactPaneLength(double compactPaneLength, bool shouldUpdate)
+{
+    m_compactPaneLengthValue = compactPaneLength;
+    if (shouldUpdate)
+    {
+        if (auto iconGridColumn = GetTemplateChildT<winrt::ColumnDefinition>(c_iconBoxColumnDefinitionName, *this))
+        {
+            auto gridLength = iconGridColumn.Width();
+            gridLength.Value = compactPaneLength;
+            iconGridColumn.Width(gridLength);
+        }
     }
 }