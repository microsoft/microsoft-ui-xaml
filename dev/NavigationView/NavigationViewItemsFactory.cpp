--- conflicted
+++ resolved
@@ -28,17 +28,14 @@
     navigationViewItemPool = std::vector<winrt::NavigationViewItem>();
 }
 
-<<<<<<< HEAD
 void NavigationViewItemsFactory::SettingsItem(winrt::NavigationViewItemBase const& settingsItem)
 {
     m_settingsItem = settingsItem;
 }
 
 
-=======
 // Retrieve the element that will be displayed for a specific data item.
 // If the resolved element is not derived from NavigationViewItemBase, wrap in a NavigationViewItem before returning.
->>>>>>> 5e15250c
 winrt::UIElement NavigationViewItemsFactory::GetElementCore(winrt::ElementFactoryGetArgs const& args)
 {
     auto const newContent = [itemTemplateWrapper = m_itemTemplateWrapper, settingsItem = m_settingsItem, args]() {
@@ -74,17 +71,8 @@
     auto const nviImpl = winrt::get_self<NavigationViewItem>(nvi);
     nviImpl->CreatedByNavigationViewItemsFactory(true);
 
-<<<<<<< HEAD
-void NavigationViewItemsFactory::RecycleElementCore(winrt::ElementFactoryRecycleArgs const& args)
-{
-    // Do not recycle SettingsItem
-    bool isSettingsItem = m_settingsItem && m_settingsItem == args.Element();
-
-    if (m_itemTemplateWrapper && !isSettingsItem)
-=======
     // If a user provided item template exists, just pass the template and data down to the ContentPresenter of the NavigationViewItem
     if (m_itemTemplateWrapper)
->>>>>>> 5e15250c
     {
         if (auto itemTemplateWrapper = m_itemTemplateWrapper.try_as<ItemTemplateWrapper>())
         {
@@ -132,7 +120,10 @@
             }
         }
 
-        if (m_itemTemplateWrapper)
+        // Do not recycle SettingsItem
+        bool isSettingsItem = m_settingsItem && m_settingsItem == args.Element();
+
+        if (m_itemTemplateWrapper && !isSettingsItem)
         {
             m_itemTemplateWrapper.RecycleElement(args);
         }
