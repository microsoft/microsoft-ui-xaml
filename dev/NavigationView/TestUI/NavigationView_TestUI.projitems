--- conflicted
+++ resolved
@@ -74,15 +74,11 @@
       <SubType>Designer</SubType>
       <Generator>MSBuild:Compile</Generator>
     </Page>
-<<<<<<< HEAD
     <Page Include="$(MSBuildThisFileDirectory)NavigationViewTopNavOverflowButtonPage.xaml">
       <SubType>Designer</SubType>
       <Generator>MSBuild:Compile</Generator>
     </Page>
-    <Page Include="$(MSBuildThisFileDirectory)NavigationViewTopNavPage.xaml">
-=======
     <Page Include="$(MSBuildThisFileDirectory)TopMode\NavigationViewTopNavPage.xaml">
->>>>>>> abcbf167
       <SubType>Designer</SubType>
       <Generator>MSBuild:Compile</Generator>
     </Page>
@@ -152,14 +148,10 @@
     <Compile Include="$(MSBuildThisFileDirectory)Common\NavigationViewInitPage.xaml.cs">
       <DependentUpon>NavigationViewInitPage.xaml</DependentUpon>
     </Compile>
-<<<<<<< HEAD
     <Compile Include="$(MSBuildThisFileDirectory)NavigationViewTopNavOverflowButtonPage.xaml.cs">
       <DependentUpon>NavigationViewTopNavOverflowButtonPage.xaml</DependentUpon>
     </Compile>
-    <Compile Include="$(MSBuildThisFileDirectory)NavigationViewTopNavPage.xaml.cs">
-=======
     <Compile Include="$(MSBuildThisFileDirectory)TopMode\NavigationViewTopNavPage.xaml.cs">
->>>>>>> abcbf167
       <DependentUpon>NavigationViewTopNavPage.xaml</DependentUpon>
     </Compile>
     <Compile Include="$(MSBuildThisFileDirectory)Common\NavigationViewSelectedItemEdgeCasePage.xaml.cs">
