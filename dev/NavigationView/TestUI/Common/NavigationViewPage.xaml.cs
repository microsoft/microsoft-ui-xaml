﻿// Copyright (c) Microsoft Corporation. All rights reserved.
// Licensed under the MIT License. See LICENSE in the project root for license information.

using System;
using Windows.UI.Xaml;
using Windows.UI.Xaml.Controls;
using Windows.UI.Xaml.Controls.Primitives;
using Windows.UI.Xaml.Media;
using Windows.UI.Xaml.Navigation;
using Windows.UI.Xaml.Automation;
using Windows.ApplicationModel.Core;

using NavigationViewDisplayMode = Microsoft.UI.Xaml.Controls.NavigationViewDisplayMode;
using NavigationView = Microsoft.UI.Xaml.Controls.NavigationView;
using NavigationViewSelectionChangedEventArgs = Microsoft.UI.Xaml.Controls.NavigationViewSelectionChangedEventArgs;
using NavigationViewItemInvokedEventArgs = Microsoft.UI.Xaml.Controls.NavigationViewItemInvokedEventArgs;
using NavigationViewItem = Microsoft.UI.Xaml.Controls.NavigationViewItem;
using NavigationViewDisplayModeChangedEventArgs = Microsoft.UI.Xaml.Controls.NavigationViewDisplayModeChangedEventArgs;
using NavigationViewPaneClosingEventArgs = Microsoft.UI.Xaml.Controls.NavigationViewPaneClosingEventArgs;
using NavigationViewBackButtonVisible = Microsoft.UI.Xaml.Controls.NavigationViewBackButtonVisible;
using NavigationViewBackRequestedEventArgs = Microsoft.UI.Xaml.Controls.NavigationViewBackRequestedEventArgs;
using NavigationViewPaneDisplayMode = Microsoft.UI.Xaml.Controls.NavigationViewPaneDisplayMode;
using MaterialHelperTestApi = Microsoft.UI.Private.Media.MaterialHelperTestApi;
using NavigationViewSelectionFollowsFocus = Microsoft.UI.Xaml.Controls.NavigationViewSelectionFollowsFocus;
using Microsoft.UI.Xaml.Controls;
<<<<<<< HEAD
using System.Collections.Generic;
=======
using MUXControlsTestApp.Utilities;
>>>>>>> dc08d9b4

namespace MUXControlsTestApp
{
    public sealed partial class NavigationViewPage : TestPage
    {
        private int m_newItemIndex = 0;
        private int m_newFooterItemIndex = 0;
        private int m_closingEventsFired = 0;
        private int m_closedEventsFired = 0;
        private bool m_useFocusVisualKindReveal = false;
        // FocusVisualKind impacts other testing, recover to setting in unload page
        private FocusVisualKind m_focusVisualKind;

        private int _selectionChangedEventsFired = 0;
        public int m_selectionChangedEventsFired
        {
            get
            {
                return _selectionChangedEventsFired;
            }
            set
            {
                _selectionChangedEventsFired = value;
                NumberOfSelectionChangedEventsRaisedTextBlock.Text = _selectionChangedEventsFired.ToString();
            }
        }

        private int _itemInvokedEventsFired = 0;
        public int m_itemInvokedEventsFired
        {
            get
            {
                return _itemInvokedEventsFired;
            }
            set
            {
                _itemInvokedEventsFired = value;
                NumberOfItemInvokedEventsRaisedTextBlock.Text = _itemInvokedEventsFired.ToString();
            }
        }


        public NavigationViewPage()
        {
            this.InitializeComponent();

            this.Loaded += NavigationViewPage_Loaded;
            this.Unloaded += NavigationViewPage_Unloaded;

            MaterialHelperTestApi.IgnoreAreEffectsFast = true;
            MaterialHelperTestApi.SimulateDisabledByPolicy = false;

            IntegerItem.Content = 7; // Testing that boxed ints don't cause crashes in tooltips
        }

        protected override void OnNavigatedFrom(NavigationEventArgs e)
        {
            // Unset all override flags to avoid impacting subsequent tests
            MaterialHelperTestApi.IgnoreAreEffectsFast = false;
            MaterialHelperTestApi.SimulateDisabledByPolicy = false;

            base.OnNavigatedFrom(e);
        }

        private void NavigationViewPage_Loaded(object sender, RoutedEventArgs e)
        {
            m_focusVisualKind = Application.Current.FocusVisualKind;

            Grid rootGrid = VisualTreeHelper.GetChild(NavView, 0) as Grid;
            if (rootGrid != null)
            {
                Grid paneContentGrid = rootGrid.FindName("PaneContentGrid") as Grid;
                if (paneContentGrid != null)
                {
                    Button toggleButton = paneContentGrid.FindName("TogglePaneButton") as Button;
                    if (toggleButton != null)
                    {
                        toggleButton.RegisterPropertyChangedCallback(Button.BackgroundProperty, new DependencyPropertyChangedCallback(ToggleBackgroundChanged));
                        UpdateToggleBackgroundColor(toggleButton);
                    }
                }
            }

            SettingsItemVisibilityCheckbox.IsChecked = NavView.IsSettingsVisible;
            PaneToggleButtonVisiblityCheckbox.IsChecked = NavView.IsPaneToggleButtonVisible;
            HeaderVisiblityCheckbox.IsChecked = NavView.AlwaysShowHeader;

            NavView.SelectedItem = HomeItem;

            FindAndGiveAutomationNameToVisualChild("NavigationViewBackButton");
        }

        private void NavigationViewPage_Unloaded(object sender, RoutedEventArgs e)
        {
            Application.Current.FocusVisualKind = m_focusVisualKind;
        }

        private void ToggleBackgroundChanged(DependencyObject o, DependencyProperty p)
        {
            UpdateToggleBackgroundColor(o as Button);
        }

        private void UpdateToggleBackgroundColor(Button toggleButton)
        {
            if (toggleButton.Background != null && toggleButton.Background is SolidColorBrush)
            {
                ToggleButtonBackgroundColor.Text = (toggleButton.Background as SolidColorBrush).Color.ToString();
            }
            else
            {
                ToggleButtonBackgroundColor.Text = String.Empty;
            }
        }

        private void OpenPaneButton_Click(object sender, RoutedEventArgs e)
        {
            NavView.IsPaneOpen = true;
        }

        private void ChangeContent_Click(object sender, RoutedEventArgs e)
        {
            NavView.Content = new TextBox();
        }

        private void CompactModeCombobox_SelectionChanged(object sender, SelectionChangedEventArgs e)
        {
            var tag = Convert.ToDouble(((sender as ComboBox).SelectedItem as ComboBoxItem).Tag);
            NavView.CompactModeThresholdWidth = tag;
        }

        private void ExpandedModeCombobox_SelectionChanged(object sender, SelectionChangedEventArgs e)
        {
            var tag = Convert.ToDouble(((sender as ComboBox).SelectedItem as ComboBoxItem).Tag);
            NavView.ExpandedModeThresholdWidth = tag;
        }

        private void TestPage_Loaded(object sender, RoutedEventArgs e)
        {
        }

        private void PaneDisplayModeCombobox_SelectionChanged(object sender, SelectionChangedEventArgs e)
        {
            var tag = Convert.ToString(((sender as ComboBox).SelectedItem as ComboBoxItem).Tag);
            var mode = (NavigationViewPaneDisplayMode)Enum.Parse(typeof(NavigationViewPaneDisplayMode), tag);
            NavView.PaneDisplayMode = mode;
        }

        private void SelectedItemCombobox_SelectionChanged(object sender, SelectionChangedEventArgs e)
        {
            var tag = Convert.ToString(((sender as ComboBox).SelectedItem as ComboBoxItem).Tag);
            if (tag == "Home")
            {
                NavView.SelectedItem = HomeItem;
            }
            else if (tag == "Apps")
            {
                AppsItem.IsSelected = true;
            }
            else if (tag == "Games")
            {
                NavView.SelectedItem = GamesItem;
            }
            else if (tag == "Music")
            {
                NavView.SelectedItem = MusicItem;
            }
            else if (tag == "Movies")
            {
                NavView.SelectedItem = MoviesItem;
            }
            else if (tag == "TV")
            {
                NavView.SelectedItem = TVItem;
            }
            else if (tag == "Settings")
            {
                NavView.SelectedItem = NavView.SettingsItem;
            }
        }

        private void SelectedItemIsEnabledCheckbox_Checked(object sender, RoutedEventArgs e)
        {
            if (NavView.SelectedItem != null)
            {
                (NavView.SelectedItem as Control).IsEnabled = true;
            }
        }

        private void SelectedItemIsEnabledCheckbox_Unchecked(object sender, RoutedEventArgs e)
        {
            if (NavView.SelectedItem != null)
            {
                (NavView.SelectedItem as Control).IsEnabled = false;
            }
        }

        private void SettingsItemVisibilityCheckbox_Checked(object sender, RoutedEventArgs e)
        {
            NavView.IsSettingsVisible = true;
        }

        private void SettingsItemVisibilityCheckbox_Unchecked(object sender, RoutedEventArgs e)
        {
            NavView.IsSettingsVisible = false;
        }

        private void PaneToggleButtonVisiblityCheckbox_Checked(object sender, RoutedEventArgs e)
        {
            NavView.IsPaneToggleButtonVisible = true;
        }

        private void PaneToggleButtonVisiblityCheckbox_Unchecked(object sender, RoutedEventArgs e)
        {
            NavView.IsPaneToggleButtonVisible = false;
        }

        private void ToggleButtonStyleCheckbox_Checked(object sender, RoutedEventArgs e)
        {
            NavView.PaneToggleButtonStyle = this.Resources["AlternateToggleButtonStyle"] as Style;
        }

        private void ToggleButtonStyleCheckbox_Unchecked(object sender, RoutedEventArgs e)
        {
            NavView.PaneToggleButtonStyle = Application.Current.Resources["PaneToggleButtonStyle"] as Style;
        }

        private void CompactPaneLength_SelectionChanged(object sender, SelectionChangedEventArgs e)
        {
            var tag = Convert.ToDouble(((sender as ComboBox).SelectedItem as ComboBoxItem).Tag);
            NavView.CompactPaneLength = tag;
        }

        private void OpenPaneLength_SelectionChanged(object sender, SelectionChangedEventArgs e)
        {
            var tag = Convert.ToDouble(((sender as ComboBox).SelectedItem as ComboBoxItem).Tag);
            NavView.OpenPaneLength = tag;
        }

        private void NavView_DisplayModeChanged(NavigationView sender, NavigationViewDisplayModeChangedEventArgs args)
        {
            switch (args.DisplayMode)
            {
                case NavigationViewDisplayMode.Minimal:
                    DisplayModeTextBox.Text = "Minimal";
                    DisplayModeTextBox.Foreground = new Windows.UI.Xaml.Media.SolidColorBrush(Windows.UI.Colors.DodgerBlue);
                    break;
                case NavigationViewDisplayMode.Compact:
                    DisplayModeTextBox.Text = "Compact";
                    DisplayModeTextBox.Foreground = new Windows.UI.Xaml.Media.SolidColorBrush(Windows.UI.Colors.DarkMagenta);
                    break;
                case NavigationViewDisplayMode.Expanded:
                    DisplayModeTextBox.Text = "Expanded";
                    DisplayModeTextBox.Foreground = new Windows.UI.Xaml.Media.SolidColorBrush(Windows.UI.Colors.DarkRed);
                    break;
            }
        }

        private void HeaderVisiblityCheckbox_Checked(object sender, RoutedEventArgs e)
        {
            NavView.AlwaysShowHeader = true;
        }

        private void HeaderVisiblityCheckbox_Unchecked(object sender, RoutedEventArgs e)
        {
            NavView.AlwaysShowHeader = false;
        }

        private void FindAndGiveAutomationNameToVisualChild(string childName)
        {
            DependencyObject obj = FindVisualChildByName(this.NavView, childName);

            if (obj != null)
            {
                AutomationProperties.SetName(obj, childName);
            }
        }

        private void WidthCombobox_SelectionChanged(object sender, SelectionChangedEventArgs e)
        {
            var tag = Convert.ToDouble(((sender as ComboBox).SelectedItem as ComboBoxItem).Tag);
            NavView.Width = tag;
        }

        private void AddItemButton_Click(object sender, RoutedEventArgs e)
        {
            var menuItem = new NavigationViewItem();
            menuItem.Content = "New Menu Item " + m_newItemIndex.ToString();
            menuItem.Icon = new SymbolIcon(Symbol.AllApps);
            NavView.MenuItems.Add(menuItem);
            m_newItemIndex++;
        }

        private void RemoveItemButton_Click(object sender, RoutedEventArgs e)
        {
            if (NavView.MenuItems.Count > 0)
            {
                NavView.MenuItems.RemoveAt(NavView.MenuItems.Count - 1);
            }
        }

        private void AddFooterItemButton_Click(object sender, RoutedEventArgs e)
        {
            var menuItem = new NavigationViewItem();
            menuItem.Content = "New Footer Menu Item " + m_newFooterItemIndex.ToString();
            menuItem.Icon = new SymbolIcon(Symbol.AllApps);
            NavView.FooterMenuItems.Add(menuItem);
            m_newFooterItemIndex++;
        }

        private void RemoveFooterItemButton_Click(object sender, RoutedEventArgs e)
        {
            if (NavView.FooterMenuItems.Count > 0)
            {
                NavView.FooterMenuItems.RemoveAt(NavView.FooterMenuItems.Count - 1);
            }
        }

        private void ClearMenuButton_Click(object sender, RoutedEventArgs e)
        {
            NavView.MenuItems.Clear();
        }

        private void HeightCombobox_SelectionChanged(object sender, SelectionChangedEventArgs e)
        {
            var tag = Convert.ToString(((sender as ComboBox).SelectedItem as ComboBoxItem).Tag);
            if (tag == "Default")
            {
                MainGridRow.Height = new GridLength(1, GridUnitType.Star);
            }
            else if (tag == "300")
            {
                MainGridRow.Height = new GridLength(300, GridUnitType.Pixel);
            }
        }

        private void ResetEventCounters_Click(object sender, RoutedEventArgs e)
        {
            m_itemInvokedEventsFired = 0;
            m_selectionChangedEventsFired = 0;
        }

        private void NavView_ItemInvoked(NavigationView sender, NavigationViewItemInvokedEventArgs args)
        {
            m_itemInvokedEventsFired++;

            // Reset argument type indicatiors
            ItemInvokedItemType.Text = "null";
            ItemInvokedItemContainerType.Text = "null";

            if (args.InvokedItem != null)
            {
                ItemInvokedItemType.Text = args.InvokedItem.GetType().ToString();
            }

            if (args.InvokedItemContainer != null)
            {
                ItemInvokedItemContainerType.Text = args.InvokedItemContainer.GetType().ToString();
            }

            var curSelected = sender.SelectedItem as NavigationViewItem;
            var text = args.InvokedItem as string;
            if (curSelected != null && (string)curSelected.Content == text)
            {
                if(InvokedItemState.Text == "ItemWasSelectedInItemInvoked")
                {
                    InvokedItemState.Text = "ItemWasInvokedSecomdTimeWithCorrectSelection";
                }
                else
                {
                    InvokedItemState.Text = "ItemWasSelectedInItemInvoked";
                }
            } 
            else
            {
                InvokedItemState.Text = "Error:ItemUnselectedInItemInvoked";
            }
        }

        private void NavView_SelectionChanged(NavigationView sender, NavigationViewSelectionChangedEventArgs args)
        {
            SelectionChangedRaised.Text = "True";
            // Reset argument type indicatiors
            SelectionChangedItemType.Text = "null";
            SelectionChangedItemContainerType.Text = "null";

            m_selectionChangedEventsFired++;
            if (args.SelectedItem != null)
            {
                SelectionChangedItemType.Text = args.SelectedItem.GetType().ToString();

                var itemdata = args.SelectedItem as NavigationViewItem;
                if (itemdata != null)
                {
                    if (itemdata.Content != null)
                    {
                        NavView.Header = itemdata.Content + " as header";
                    }
                    else if(args.IsSettingsSelected) // to handle settings without content case in top nav
                    {
                        NavView.Header = "Settings as header";
                    }
                }
            }

            if (args.SelectedItemContainer != null)
            {
                SelectionChangedItemContainerType.Text = args.SelectedItemContainer.GetType().ToString();
            }

            if (NavView.SelectedItem == null)
            {
                SelectedItemIsEnabledCheckbox.IsChecked = null;
            }
            else
            {
                SelectedItemIsEnabledCheckbox.IsChecked = (NavView.SelectedItem as Control).IsEnabled;
            }
        }

        private void ClearSelectionChangeBlock(object sender,RoutedEventArgs e)
        {
            SelectionChangedRaised.Text = "False";
        }

        private void MoviesEnabledCheckbox_Checked(object sender, RoutedEventArgs e)
        {
            MoviesItem.IsEnabled = true;
            TVItem.IsEnabled = true;
        }

        private void MoviesEnabledCheckbox_Unchecked(object sender, RoutedEventArgs e)
        {
            MoviesItem.IsEnabled = false;
            TVItem.IsEnabled = false;
        }

        private void IsTitleBarAutoPaddingEnabledCheckbox_Checked(object sender, RoutedEventArgs e)
        {
            NavView.IsTitleBarAutoPaddingEnabled = true;
        }

        private void IsTitleBarAutoPaddingEnabledCheckbox_Unchecked(object sender, RoutedEventArgs e)
        {
            NavView.IsTitleBarAutoPaddingEnabled = false;
        }

        private void TitleBarCheckbox_Checked(object sender, RoutedEventArgs e)
        {
            CoreApplicationViewTitleBar titleBar = CoreApplication.GetCurrentView().TitleBar;
            titleBar.ExtendViewIntoTitleBar = false;
        }

        private void TitleBarCheckbox_Unchecked(object sender, RoutedEventArgs e)
        {
            CoreApplicationViewTitleBar titleBar = CoreApplication.GetCurrentView().TitleBar;
            titleBar.ExtendViewIntoTitleBar = true;
        }

        private void TestFrameCheckbox_Checked(object sender, RoutedEventArgs e)
        {
            var testFrame = Window.Current.Content as TestFrame;
            testFrame.ChangeBarVisibility(Visibility.Visible);
        }

        private void TestFrameCheckbox_Unchecked(object sender, RoutedEventArgs e)
        {
            var testFrame = Window.Current.Content as TestFrame;
            testFrame.ChangeBarVisibility(Visibility.Collapsed);
        }

        private void AutoSuggestCheckbox_Checked(object sender, RoutedEventArgs e)
        {
            // recreate AutoSuggestBox
            var autoSuggestBox = new AutoSuggestBox();
            AutomationProperties.SetName(autoSuggestBox, "PaneAutoSuggestBox");
            NavView.AutoSuggestBox = autoSuggestBox;
        }

        private void AutoSuggestCheckbox_Unchecked(object sender, RoutedEventArgs e)
        {
            NavView.AutoSuggestBox = null;
        }

        private void ScrambleButton_Click(object sender, RoutedEventArgs e)
        {
            foreach (var entry in NavView.MenuItems)
            {
                NavigationViewItem item = entry as NavigationViewItem;

                if (item != null)
                {
                    char[] newTitle = item.Content.ToString().ToCharArray();
                    Array.Reverse(newTitle);
                    item.Content = new string(newTitle);
                }
            }
        }

        private void CopyGamesLabelButton_Click(object sender, RoutedEventArgs e)
        {
            var popups = VisualTreeHelper.GetOpenPopups(Window.Current);
            if (popups != null && popups.Count > 0)
            {
                Popup popup = popups[0];
                ToolTip toolTip = popup.Child as ToolTip;
                ToolTipStatusTextBlock.Text = toolTip.Content.ToString();
            }
            else
            {
                ToolTipStatusTextBlock.Text = "There are no popups";
            }
        }

        private void ClosingEventCountResetButton_Click(object sender, RoutedEventArgs e)
        {
            LastIngEventText.Text = "";
            LastEdEventText.Text = "";
            m_closingEventsFired = 0;
            m_closedEventsFired = 0;
            ClosingEventCountTextBlock.Text = m_closingEventsFired + "-" + m_closedEventsFired;
        }

        private void NavView_PaneClosing(NavigationView sender, NavigationViewPaneClosingEventArgs args)
        {
            if (CancelClosingEvents != null && (bool)CancelClosingEvents.IsChecked)
            {
                args.Cancel = true;
            }

            LastIngEventText.Text = "PaneClosing event fired";

            m_closingEventsFired++;
            ClosingEventCountTextBlock.Text = m_closingEventsFired + "-" + m_closedEventsFired;

        }

        private void NavView_PaneClosed(NavigationView sender, object args)
        {
            LastEdEventText.Text = "PaneClosed event fired";

            m_closedEventsFired++;
            ClosingEventCountTextBlock.Text = m_closingEventsFired + "-" + m_closedEventsFired;
            PaneOpenedOrClosedEvent.Text = "Closed";
        }

        private void NavView_PaneOpening(NavigationView sender, object args)
        {
            LastIngEventText.Text = "PaneOpening event fired";
        }

        private void NavView_PaneOpened(NavigationView sender, object args)
        {
            LastEdEventText.Text = "PaneOpened event fired";
            PaneOpenedOrClosedEvent.Text = "Opened";
        }

        private void ChangePaneTitle_Click(object sender, RoutedEventArgs e)
        {
            NavView.PaneTitle = string.IsNullOrEmpty(NavView.PaneTitle) ? "NavView Test" : string.Empty;
        }

        private void CopyVolumeToolTipButton_Click(object sender, RoutedEventArgs e)
        {
            var contentGrid = FindVisualChildByName(VolumeItem, "ContentGrid") as Grid;
            ToolTip tooltip = ToolTipService.GetToolTip(contentGrid) as ToolTip;
            if (tooltip.Content == null)
            {
                ToolTipStatusTextBlock.Text = "The volume navigation view item tooltip content is null";
            }
            else
            {
                ToolTipStatusTextBlock.Text = "The volume navigation view item tooltip content is definitely not null";
            }
        }

        private void SetHeaderButton_Click(object sender, RoutedEventArgs args)
        {
            NavView.Header = new TextBlock() { Text = "Bananas" };
        }

        private void BackButtonVisibilityCheckbox_Checked(object sender, RoutedEventArgs e)
        {
            NavView.IsBackButtonVisible = NavigationViewBackButtonVisible.Visible;
        }

        private void BackButtonVisibilityCheckbox_Unchecked(object sender, RoutedEventArgs e)
        {
            NavView.IsBackButtonVisible = NavigationViewBackButtonVisible.Collapsed;
        }

        private void BackButtonEnabledCheckbox_Checked(object sender, RoutedEventArgs e)
        {
            NavView.IsBackEnabled = true;
        }

        private void BackButtonEnabledCheckbox_Unchecked(object sender, RoutedEventArgs e)
        {
            NavView.IsBackEnabled = false;
        }

        private void SelectionFollowFocus_Checked(object sender, RoutedEventArgs e)
        {
            NavView.SelectionFollowsFocus = NavigationViewSelectionFollowsFocus.Enabled;
        }

        private void SelectionFollowFocus_Unchecked(object sender, RoutedEventArgs e)
        {
            NavView.SelectionFollowsFocus = NavigationViewSelectionFollowsFocus.Disabled;
        }

        private void NavView_BackRequested(NavigationView nv, NavigationViewBackRequestedEventArgs args)
        {
            BackRequestedStateTextBlock.Text = "Back was requested";
        }

        private void BackRequestedStateResetButton_Click(object sender, RoutedEventArgs args)
        {
            BackRequestedStateTextBlock.Text = "Test reset";
        }

        private void FlipOrientation_Click(object sender, RoutedEventArgs e)
        {
            NavView.PaneDisplayMode = NavView.PaneDisplayMode == NavigationViewPaneDisplayMode.Top ? NavigationViewPaneDisplayMode.Auto : NavigationViewPaneDisplayMode.Top;
            FindAndGiveAutomationNameToVisualChild("SettingsItem");
        }

        private void ClearSelectedItem_Click(object sender, RoutedEventArgs e)
        {
            NavView.SelectedItem = null;
        }

        private void GetHomeItemRevealVisualState_Click(object sender, RoutedEventArgs e)
        {
            var found = Utilities.VisualStateHelper.ContainsVisualState(HomeItem, "OnLeftNavigationReveal");
            OnLeftNavigationRevealVisualState.Text = found ? "True" : "False";
        }

        private void ChangeFocusVisualKind_Click(object sender, RoutedEventArgs e)
        {
            m_useFocusVisualKindReveal = !m_useFocusVisualKindReveal;
            if (m_useFocusVisualKindReveal)
            {
                Application.Current.FocusVisualKind = FocusVisualKind.Reveal;
            }
            else
            {
                Application.Current.FocusVisualKind = m_focusVisualKind;
            }

            // Force HomeItem to update visualstate
            if (HomeItem.Content.Equals("Home"))
            {
                HomeItem.Content = "Home1";
            }
            else
            {
                HomeItem.Content = "Home";
            }
        }

        private void GetHeaderContentMargin_Click(object sender, RoutedEventArgs e)
        {
            string margin = "Can't find HeaderContent";
            Grid rootGrid = VisualTreeHelper.GetChild(NavView, 0) as Grid;
            if (rootGrid != null)
            {
                var control = rootGrid.FindName("HeaderContent") as FrameworkElement;
                if (control != null)
                {
                    margin = control.Margin.ToString();
                }                
            }
            HeaderContentMarginResult.Text = margin;
        }

        private void GetNavViewActiveVisualStates_Click(object sender, RoutedEventArgs e)
        {
            var visualstates = Utilities.VisualStateHelper.GetCurrentVisualStateName(NavView);           
            NavViewActiveVisualStatesResult.Text = string.Join(",", visualstates);
        }

        private void ChangePaneHeader_Click(object sender, RoutedEventArgs e)
        {
            if (NavView.PaneHeader == null)
            {
                TextBlock text = new TextBlock();
                text.Text = "Modified Pane Header";
                NavView.PaneHeader = text;
            }
            else if (NavView.PaneHeader is TextBlock)
            {
                TextBox text = new TextBox();
                text.Text = "Large Pane Header";
                text.IsReadOnly = true;
                text.FontSize = 26;
                NavView.PaneHeader = text;
            }
            else
            {
                NavView.PaneHeader = null;
            }

            FindAndGiveAutomationNameToVisualChild("PaneHeaderOnTopPane");
            FindAndGiveAutomationNameToVisualChild("PaneHeaderContentBorder");
        }

        private void ReadSettingsSelected_Click(object sender, RoutedEventArgs e)
        {
            DependencyObject settings = FindVisualChildByName(NavView, "SettingsItem");

            SettingsSelectedState.Text = (settings as NavigationViewItem).IsSelected.ToString();
        }

        private async void ContentDialogNavViewButton_Click(object sender, RoutedEventArgs e)
        {
            DialogWithNavView dialog = new DialogWithNavView();
            await dialog.ShowAsync();
        }

<<<<<<< HEAD
        private void AutoSuggestBox_TextChanged(AutoSuggestBox sender, AutoSuggestBoxTextChangedEventArgs args)
        {
            var suggestions = new List<string>();
            suggestions.Add(sender.Text);
            suggestions.Add(sender.Text + "1");
            PaneAutoSuggestBox.ItemsSource = suggestions;
        }

        private void PaneAutoSuggestBox_SuggestionChosen(AutoSuggestBox sender, AutoSuggestBoxSuggestionChosenEventArgs args)
        {
            SuggestionChosenCheckbox.IsChecked = true;
=======
        private void GetTopLevelNavViewItemContentPresenterMarginButton_Click(object sender, RoutedEventArgs e)
        {         
            if (FindVisualChildByName(HomeItem, "ContentPresenter") is ContentPresenter presenter)
            {
                NavViewItemContentPresenterMarginTextBlock.Text = presenter.Margin.ToString();
            }
        }

        private void GetChildNavViewItemContentPresenterMarginButton_Click(object sender, RoutedEventArgs e)
        {
            if (FindVisualChildByName(ChildItem, "ContentPresenter") is ContentPresenter presenter)
            {
                NavViewItemContentPresenterMarginTextBlock.Text = presenter.Margin.ToString();
            }
        }

        private void BringSettingsIntoViewButton_Click(object sender, RoutedEventArgs e)
        {
            if (NavView.SettingsItem is NavigationViewItem settingsItem)
            {
                settingsItem.StartBringIntoView();
            }
>>>>>>> dc08d9b4
        }
    }
}<|MERGE_RESOLUTION|>--- conflicted
+++ resolved
@@ -23,11 +23,8 @@
 using MaterialHelperTestApi = Microsoft.UI.Private.Media.MaterialHelperTestApi;
 using NavigationViewSelectionFollowsFocus = Microsoft.UI.Xaml.Controls.NavigationViewSelectionFollowsFocus;
 using Microsoft.UI.Xaml.Controls;
-<<<<<<< HEAD
+using MUXControlsTestApp.Utilities;
 using System.Collections.Generic;
-=======
-using MUXControlsTestApp.Utilities;
->>>>>>> dc08d9b4
 
 namespace MUXControlsTestApp
 {
@@ -747,7 +744,30 @@
             await dialog.ShowAsync();
         }
 
-<<<<<<< HEAD
+        private void GetTopLevelNavViewItemContentPresenterMarginButton_Click(object sender, RoutedEventArgs e)
+        {         
+            if (FindVisualChildByName(HomeItem, "ContentPresenter") is ContentPresenter presenter)
+            {
+                NavViewItemContentPresenterMarginTextBlock.Text = presenter.Margin.ToString();
+            }
+        }
+
+        private void GetChildNavViewItemContentPresenterMarginButton_Click(object sender, RoutedEventArgs e)
+        {
+            if (FindVisualChildByName(ChildItem, "ContentPresenter") is ContentPresenter presenter)
+            {
+                NavViewItemContentPresenterMarginTextBlock.Text = presenter.Margin.ToString();
+            }
+        }
+
+        private void BringSettingsIntoViewButton_Click(object sender, RoutedEventArgs e)
+        {
+            if (NavView.SettingsItem is NavigationViewItem settingsItem)
+            {
+                settingsItem.StartBringIntoView();
+            }
+        }
+
         private void AutoSuggestBox_TextChanged(AutoSuggestBox sender, AutoSuggestBoxTextChangedEventArgs args)
         {
             var suggestions = new List<string>();
@@ -759,30 +779,6 @@
         private void PaneAutoSuggestBox_SuggestionChosen(AutoSuggestBox sender, AutoSuggestBoxSuggestionChosenEventArgs args)
         {
             SuggestionChosenCheckbox.IsChecked = true;
-=======
-        private void GetTopLevelNavViewItemContentPresenterMarginButton_Click(object sender, RoutedEventArgs e)
-        {         
-            if (FindVisualChildByName(HomeItem, "ContentPresenter") is ContentPresenter presenter)
-            {
-                NavViewItemContentPresenterMarginTextBlock.Text = presenter.Margin.ToString();
-            }
-        }
-
-        private void GetChildNavViewItemContentPresenterMarginButton_Click(object sender, RoutedEventArgs e)
-        {
-            if (FindVisualChildByName(ChildItem, "ContentPresenter") is ContentPresenter presenter)
-            {
-                NavViewItemContentPresenterMarginTextBlock.Text = presenter.Margin.ToString();
-            }
-        }
-
-        private void BringSettingsIntoViewButton_Click(object sender, RoutedEventArgs e)
-        {
-            if (NavView.SettingsItem is NavigationViewItem settingsItem)
-            {
-                settingsItem.StartBringIntoView();
-            }
->>>>>>> dc08d9b4
         }
     }
 }