﻿<!-- Copyright (c) Microsoft Corporation. All rights reserved. Licensed under the MIT License. See LICENSE in the project root for license information. -->
<local:TestPage
    x:Class="MUXControlsTestApp.NavigationViewCaseBundle"
    xmlns="http://schemas.microsoft.com/winfx/2006/xaml/presentation"
    xmlns:x="http://schemas.microsoft.com/winfx/2006/xaml"
    xmlns:local="using:MUXControlsTestApp"
    xmlns:muxcontrols="using:Microsoft.UI.Xaml.Controls"
    xmlns:d="http://schemas.microsoft.com/expression/blend/2008"
    xmlns:mc="http://schemas.openxmlformats.org/markup-compatibility/2006"
    mc:Ignorable="d">

    <VariableSizedWrapGrid Background="{ThemeResource ApplicationPageBackgroundThemeBrush}"
            Orientation="Horizontal">
        <VariableSizedWrapGrid.Resources>
            <Style TargetType="StackPanel">
                <Setter Property="Margin" Value="4"/>
                <Setter Property="MaxWidth" Value="400" />
                <Setter Property="MinWidth" Value="200" />
            </Style>
        </VariableSizedWrapGrid.Resources>

        
        <StackPanel>
            <TextBlock Text="Common tests"/>
            <Button x:Name="NavigationViewPage" AutomationProperties.Name="NavigationView Test" Margin="2" HorizontalAlignment="Stretch">NavigationView Test</Button>
<<<<<<< HEAD
=======
            <Button x:Name="NavigationViewRS4Page" AutomationProperties.Name="NavigationView Regression Test" Margin="2" HorizontalAlignment="Stretch">NavigationView Regression Test</Button>
            <Button x:Name="NavigationViewPageDataContext" AutomationProperties.Name="NavigationViewPageDataContext" Margin="2" HorizontalAlignment="Stretch">NavigationView DataContext</Button>
            <Button x:Name="NavigationViewTopNavPage" AutomationProperties.Name="NavigationView TopNav Test" Margin="2" HorizontalAlignment="Stretch">NavigationView TopNav Test</Button>
            <Button x:Name="NavigationViewTopNavOnlyPage" AutomationProperties.Name="Top NavigationView Test" Margin="2" HorizontalAlignment="Stretch">Top NavigationView Test</Button>
            <Button x:Name="NavigationViewTopNavStorePage" AutomationProperties.Name="Top NavigationView Store Test" Margin="2" HorizontalAlignment="Stretch">Top NavigationView Store Test</Button>
>>>>>>> 63d39204
            <Button x:Name="NavigateToSelectedItemEdgeCasePage" AutomationProperties.Name="SelectedItem edge case test" Margin="2" HorizontalAlignment="Stretch">SelectedItem edge Case Test</Button>
            <Button x:Name="NavigateToInitPage" AutomationProperties.Name="NavigationView Init Test" Margin="2" HorizontalAlignment="Stretch">NavigationView Init Test</Button>
            <Button x:Name="NavigateToStretchPage" AutomationProperties.Name="NavigationView Stretch Test" Margin="2" HorizontalAlignment="Stretch">NavigationView Stretch Test</Button>
            <Button x:Name="NavigateToAnimationPage" AutomationProperties.Name="Navigation Animation Test" Margin="2" HorizontalAlignment="Stretch">Navigation Animation Test</Button>
            <Button x:Name="NavigateToIsPaneOpenPage" AutomationProperties.Name="Navigation IsPaneOpen Test" Margin="2" HorizontalAlignment="Stretch">Navigation IsPaneOpen Test</Button>
            <Button x:Name="NavigateToMinimalPage" AutomationProperties.Name="Navigation Minimal Test" Margin="2" HorizontalAlignment="Stretch">Navigation Minimal Test</Button>
            <Button x:Name="NavigationViewBlankPage1" AutomationProperties.Name="NavigationView Blank Test1" Margin="2" HorizontalAlignment="Stretch">NavigationView Blank Test1</Button>
            <Button x:Name="NavigationViewMenuItemStretchPageButton" AutomationProperties.Name="NavigationView Menuitem Stretch Test" Margin="2" HorizontalAlignment="Stretch">NavigationView Menuitem Stretch Test</Button>
        </StackPanel>

        <StackPanel>
            <TextBlock Text="Top mode tests"/>
            <Button x:Name="NavigationViewTopNavPage" AutomationProperties.Name="NavigationView TopNav Test" Margin="2" HorizontalAlignment="Stretch">NavigationView TopNav Test</Button>
            <Button x:Name="NavigationViewTopNavOnlyPage" AutomationProperties.Name="Top NavigationView Test" Margin="2" HorizontalAlignment="Stretch">Top NavigationView Test</Button>
            <Button x:Name="NavigationViewTopNavStorePage" AutomationProperties.Name="Top NavigationView Store Test" Margin="2" HorizontalAlignment="Stretch">Top NavigationView Store Test</Button>
            <Button x:Name="NavigateToTopNavPage" AutomationProperties.Name="Top Nav Test" Margin="2" HorizontalAlignment="Stretch">Top Nav Test</Button>
        </StackPanel>

        <StackPanel>
            <TextBlock Text="Regression tests"/>
            <Button x:Name="NavigationViewRS4Page" AutomationProperties.Name="NavigationView Regression Test" Margin="2" HorizontalAlignment="Stretch">NavigationView Regression Test</Button>
            <Button x:Name="NavigateToRS3Page" AutomationProperties.Name="NavigationView PreserveRS3 Test" Margin="2" HorizontalAlignment="Stretch">NavigationView PreserveRS3 Test</Button>
        </StackPanel>

        <StackPanel>
            <TextBlock Text="Custom resources"/>
            <Button x:Name="NavigateToItemTemplatePage" AutomationProperties.Name="NavigationView ItemTemplate Test" Margin="2" HorizontalAlignment="Stretch">NavigationView ItemTemplate Test</Button>
            <Button x:Name="NavigateToCustomThemeResourcesPage" AutomationProperties.Name="NavigationView custom ThemeResources Test" Margin="2" HorizontalAlignment="Stretch">NavigationView with custom ThemeResources Test</Button>

        </StackPanel>
        
    </VariableSizedWrapGrid>
</local:TestPage><|MERGE_RESOLUTION|>--- conflicted
+++ resolved
@@ -23,14 +23,7 @@
         <StackPanel>
             <TextBlock Text="Common tests"/>
             <Button x:Name="NavigationViewPage" AutomationProperties.Name="NavigationView Test" Margin="2" HorizontalAlignment="Stretch">NavigationView Test</Button>
-<<<<<<< HEAD
-=======
-            <Button x:Name="NavigationViewRS4Page" AutomationProperties.Name="NavigationView Regression Test" Margin="2" HorizontalAlignment="Stretch">NavigationView Regression Test</Button>
             <Button x:Name="NavigationViewPageDataContext" AutomationProperties.Name="NavigationViewPageDataContext" Margin="2" HorizontalAlignment="Stretch">NavigationView DataContext</Button>
-            <Button x:Name="NavigationViewTopNavPage" AutomationProperties.Name="NavigationView TopNav Test" Margin="2" HorizontalAlignment="Stretch">NavigationView TopNav Test</Button>
-            <Button x:Name="NavigationViewTopNavOnlyPage" AutomationProperties.Name="Top NavigationView Test" Margin="2" HorizontalAlignment="Stretch">Top NavigationView Test</Button>
-            <Button x:Name="NavigationViewTopNavStorePage" AutomationProperties.Name="Top NavigationView Store Test" Margin="2" HorizontalAlignment="Stretch">Top NavigationView Store Test</Button>
->>>>>>> 63d39204
             <Button x:Name="NavigateToSelectedItemEdgeCasePage" AutomationProperties.Name="SelectedItem edge case test" Margin="2" HorizontalAlignment="Stretch">SelectedItem edge Case Test</Button>
             <Button x:Name="NavigateToInitPage" AutomationProperties.Name="NavigationView Init Test" Margin="2" HorizontalAlignment="Stretch">NavigationView Init Test</Button>
             <Button x:Name="NavigateToStretchPage" AutomationProperties.Name="NavigationView Stretch Test" Margin="2" HorizontalAlignment="Stretch">NavigationView Stretch Test</Button>
