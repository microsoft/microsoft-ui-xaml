﻿<!-- Copyright (c) Microsoft Corporation. All rights reserved. Licensed under the MIT License. See LICENSE in the project root for license information. -->
<local:TestPage
    x:Class="MUXControlsTestApp.NavigationViewCaseBundle"
    xmlns="http://schemas.microsoft.com/winfx/2006/xaml/presentation"
    xmlns:x="http://schemas.microsoft.com/winfx/2006/xaml"
    xmlns:local="using:MUXControlsTestApp"
    xmlns:muxcontrols="using:Microsoft.UI.Xaml.Controls"
    xmlns:d="http://schemas.microsoft.com/expression/blend/2008"
    xmlns:mc="http://schemas.openxmlformats.org/markup-compatibility/2006"
    mc:Ignorable="d">

    <VariableSizedWrapGrid Background="{ThemeResource ApplicationPageBackgroundThemeBrush}"
            Orientation="Horizontal">
        <VariableSizedWrapGrid.Resources>
            <Style TargetType="StackPanel">
                <Setter Property="Margin" Value="4"/>
                <Setter Property="MaxWidth" Value="400" />
                <Setter Property="MinWidth" Value="200" />
            </Style>
        </VariableSizedWrapGrid.Resources>

        <StackPanel>
            <TextBlock Text="Common tests"/>
            <Button x:Name="NavigationViewPage" AutomationProperties.Name="NavigationView Test" Margin="2" HorizontalAlignment="Stretch">NavigationView Test</Button>
            <Button x:Name="NavigationViewCompactPaneLengthTestPage" AutomationProperties.Name="NavigationView compact pane length test" Margin="2" HorizontalAlignment="Stretch">NavigationView compact pane length test</Button>
            <Button x:Name="NavigationViewPageDataContext" AutomationProperties.Name="NavigationViewPageDataContext" Margin="2" HorizontalAlignment="Stretch">NavigationView DataContext</Button>
            <Button x:Name="NavigateToSelectedItemEdgeCasePage" AutomationProperties.Name="SelectedItem edge case test" Margin="2" HorizontalAlignment="Stretch">SelectedItem edge Case Test</Button>
            <Button x:Name="NavigateToInitPage" AutomationProperties.Name="NavigationView Init Test" Margin="2" HorizontalAlignment="Stretch">NavigationView Init Test</Button>
            <Button x:Name="NavigateToStretchPage" AutomationProperties.Name="NavigationView Stretch Test" Margin="2" HorizontalAlignment="Stretch">NavigationView Stretch Test</Button>
            <Button x:Name="NavigateToAnimationPage" AutomationProperties.Name="Navigation Animation Test" Margin="2" HorizontalAlignment="Stretch">Navigation Animation Test</Button>
            <Button x:Name="NavigateToIsPaneOpenPage" AutomationProperties.Name="Navigation IsPaneOpen Test" Margin="2" HorizontalAlignment="Stretch">Navigation IsPaneOpen Test</Button>
            <Button x:Name="NavigateToMinimalPage" AutomationProperties.Name="Navigation Minimal Test" Margin="2" HorizontalAlignment="Stretch">Navigation Minimal Test</Button>
            <Button x:Name="NavigationViewBlankPage1" AutomationProperties.Name="NavigationView Blank Test1" Margin="2" HorizontalAlignment="Stretch">NavigationView Blank Test1</Button>
            <Button x:Name="NavigationViewMenuItemStretchPageButton" AutomationProperties.Name="NavigationView Menuitem Stretch Test" Margin="2" HorizontalAlignment="Stretch">NavigationView Menuitem Stretch Test</Button>
            <TextBlock Text="Hierarchy Tests" />
            <Button x:Name="NavigateToHierarchicalNavigationViewMarkupPage" AutomationProperties.Name="HierarchicalNavigationView Markup Test" Margin="2" HorizontalAlignment="Stretch">Hierarchical NavigationView Markup Test</Button>
            <Button x:Name="NavigateToHierarchicalNavigationViewDataBindingPage" AutomationProperties.Name="HierarchicalNavigationView DataBinding Test" Margin="2" HorizontalAlignment="Stretch">Hierarchical NavigationView DataBinding Test</Button>
        </StackPanel>

        <StackPanel>
            <TextBlock Text="Top mode tests"/>
            <Button x:Name="NavigationViewTopNavPage" AutomationProperties.Name="NavigationView TopNav Test" Margin="2" HorizontalAlignment="Stretch">NavigationView TopNav Test</Button>
            <Button x:Name="NavigationViewTopNavOnlyPage" AutomationProperties.Name="Top NavigationView Test" Margin="2" HorizontalAlignment="Stretch">Top NavigationView Test</Button>
            <Button x:Name="NavigationViewTopNavStorePage" AutomationProperties.Name="Top NavigationView Store Test" Margin="2" HorizontalAlignment="Stretch">Top NavigationView Store Test</Button>
<<<<<<< HEAD
            <Button x:Name="NavigateToTopNavPage" AutomationProperties.Name="Top Nav Test" Margin="2" HorizontalAlignment="Stretch">Top Nav Test</Button>
            <Button x:Name="NavigateToTopNavOverflowButtonPage" AutomationProperties.Name="Top NavigationView Overflow Button Test" Margin="2" HorizontalAlignment="Stretch">Top NavigationView Overflow Button Test</Button>
=======
>>>>>>> abcbf167
        </StackPanel>

        <StackPanel>
            <TextBlock Text="Regression tests"/>
            <Button x:Name="NavigationViewRS4Page" AutomationProperties.Name="NavigationView Regression Test" Margin="2" HorizontalAlignment="Stretch">NavigationView Regression Test</Button>
            <Button x:Name="NavigateToRS3Page" AutomationProperties.Name="NavigationView PreserveRS3 Test" Margin="2" HorizontalAlignment="Stretch">NavigationView PreserveRS3 Test</Button>
        </StackPanel>

        <StackPanel>
            <TextBlock Text="Custom resources"/>
            <Button x:Name="NavigateToItemTemplatePage" AutomationProperties.Name="NavigationView ItemTemplate Test" Margin="2" HorizontalAlignment="Stretch">NavigationView ItemTemplate Test</Button>
            <Button x:Name="NavigateToCustomThemeResourcesPage" AutomationProperties.Name="NavigationView custom ThemeResources Test" Margin="2" HorizontalAlignment="Stretch">NavigationView with custom ThemeResources Test</Button>
        </StackPanel>

    </VariableSizedWrapGrid>
</local:TestPage><|MERGE_RESOLUTION|>--- conflicted
+++ resolved
@@ -42,11 +42,7 @@
             <Button x:Name="NavigationViewTopNavPage" AutomationProperties.Name="NavigationView TopNav Test" Margin="2" HorizontalAlignment="Stretch">NavigationView TopNav Test</Button>
             <Button x:Name="NavigationViewTopNavOnlyPage" AutomationProperties.Name="Top NavigationView Test" Margin="2" HorizontalAlignment="Stretch">Top NavigationView Test</Button>
             <Button x:Name="NavigationViewTopNavStorePage" AutomationProperties.Name="Top NavigationView Store Test" Margin="2" HorizontalAlignment="Stretch">Top NavigationView Store Test</Button>
-<<<<<<< HEAD
-            <Button x:Name="NavigateToTopNavPage" AutomationProperties.Name="Top Nav Test" Margin="2" HorizontalAlignment="Stretch">Top Nav Test</Button>
             <Button x:Name="NavigateToTopNavOverflowButtonPage" AutomationProperties.Name="Top NavigationView Overflow Button Test" Margin="2" HorizontalAlignment="Stretch">Top NavigationView Overflow Button Test</Button>
-=======
->>>>>>> abcbf167
         </StackPanel>
 
         <StackPanel>
