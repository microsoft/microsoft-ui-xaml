--- conflicted
+++ resolved
@@ -193,8 +193,6 @@
                                         VerticalAlignment="Center"
                                         Style="{StaticResource NavigationViewItemHeaderTextStyle}"/>
                                 </Button>
-<<<<<<< HEAD
-=======
                                 <Grid
                                     x:Name="PaneTitleHolder"
                                     Visibility="Collapsed">
@@ -205,7 +203,6 @@
                                         HorizontalContentAlignment="Stretch"
                                         VerticalContentAlignment="Stretch"/>
                                 </Grid>
->>>>>>> 71afcf2f
                             </Grid>
                         </Grid>
 
@@ -402,12 +399,8 @@
                                             </Grid.RowDefinitions>
 
                                             <Grid.ColumnDefinitions>
-<<<<<<< HEAD
-                                                <ColumnDefinition Width="{ThemeResource PaneToggleButtonWidth}"/>
-=======
                                                 <ColumnDefinition x:Name="PaneHeaderCloseButtonColumn"/>
                                                 <ColumnDefinition x:Name="PaneHeaderToggleButtonColumn"/>
->>>>>>> 71afcf2f
                                                 <ColumnDefinition Width="*"/>
                                             </Grid.ColumnDefinitions>
 
