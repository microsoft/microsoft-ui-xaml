--- conflicted
+++ resolved
@@ -463,17 +463,10 @@
                                         <!-- "Non header" content -->
                                         <Grid x:Name="ItemsContainerGrid" Grid.Row="6" Margin="0,0,0,8">
                                             <Grid.RowDefinitions>
-<<<<<<< HEAD
                                                 <RowDefinition x:Name="MenuItemsRow" Height="Auto"/> <!-- MenuItems -->
                                                 <RowDefinition Height="*" MinHeight="21"/> <!-- Fill spacing -->
                                                 <RowDefinition Height="Auto" /> <!-- PaneFooter -->
                                                 <RowDefinition x:Name="FooterItemsRow" Height="Auto"/> <!-- FooterItems -->
-=======
-                                                <RowDefinition Height="Auto" MinHeight="{ThemeResource NavigationViewItemOnLeftMinHeight}"/> <!-- MenuItems -->
-                                                <RowDefinition Height="*" MinHeight="21"/> <!-- Fill spacing -->
-                                                <RowDefinition Height="Auto" /> <!-- PaneFooter -->
-                                                <RowDefinition Height="Auto" MinHeight="{ThemeResource NavigationViewItemOnLeftMinHeight}"/> <!-- FooterItems -->
->>>>>>> 2d7963f3
                                             </Grid.RowDefinitions>
 
                                             <!-- MenuItems -->
