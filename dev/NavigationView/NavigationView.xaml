--- conflicted
+++ resolved
@@ -466,11 +466,7 @@
                                                 <RowDefinition Height="Auto" MinHeight="{ThemeResource NavigationViewItemOnLeftMinHeight}"/> <!-- MenuItems -->
                                                 <RowDefinition Height="*" MinHeight="21"/> <!-- Fill spacing -->
                                                 <RowDefinition Height="Auto" /> <!-- PaneFooter -->
-<<<<<<< HEAD
-                                                <RowDefinition x:Name="FooterItemsRow" Height="Auto"/> <!-- FooterItems -->
-=======
                                                 <RowDefinition Height="Auto" MinHeight="{ThemeResource NavigationViewItemOnLeftMinHeight}"/> <!-- FooterItems -->
->>>>>>> 8d20a91b
                                             </Grid.RowDefinitions>
 
                                             <!-- MenuItems -->
