﻿// Copyright (c) Microsoft Corporation. All rights reserved.
// Licensed under the MIT License. See LICENSE in the project root for license information.

#include "pch.h"
#include "common.h"

#include "NavigationView.h"
#include "Vector.h"
#include "BindableVector.h"
#include "NavigationViewDisplayModeChangedEventArgs.h"
#include "NavigationViewPaneClosingEventArgs.h"
#include "NavigationViewBackRequestedEventArgs.h"
#include "ResourceAccessor.h"
#include "CppWinRTHelpers.h"
#include "NavigationViewItem.h"
#include "NavigationViewSelectionChangedEventArgs.h"
#include "NavigationViewItemInvokedEventArgs.h"
#include "RuntimeProfiler.h"
#include "Utils.h"
#include "TraceLogging.h"
#include "NavigationViewItemRevokers.h"
#include "IndexPath.h"
#include "InspectingDataSource.h"
#include "NavigationViewAutomationPeer.h"
#include "StackLayout.h"
#include "ItemsRepeater.h"
#include "ElementFactoryGetArgs.h"
#include "ElementFactoryRecycleArgs.h"
#include <ItemsRepeater.common.h>
#include "NavigationViewItemExpandingEventArgs.h"
#include "NavigationViewItemCollapsedEventArgs.h"

// General items
static constexpr auto c_togglePaneButtonName = L"TogglePaneButton"sv;
static constexpr auto c_paneTitleHolderFrameworkElement = L"PaneTitleHolder"sv;
static constexpr auto c_paneTitleFrameworkElement = L"PaneTitleTextBlock"sv;
static constexpr auto c_rootSplitViewName = L"RootSplitView"sv;
static constexpr auto c_menuItemsHost = L"MenuItemsHost"sv;
static constexpr auto c_footerMenuItemsHost = L"FooterMenuItemsHost"sv;
static constexpr auto c_selectionIndicatorName = L"SelectionIndicator"sv;
static constexpr auto c_paneContentGridName = L"PaneContentGrid"sv;
static constexpr auto c_rootGridName = L"RootGrid"sv;
static constexpr auto c_contentGridName = L"ContentGrid"sv;
static constexpr auto c_searchButtonName = L"PaneAutoSuggestButton"sv;
static constexpr auto c_paneToggleButtonIconGridColumnName = L"PaneToggleButtonIconWidthColumn"sv;
static constexpr auto c_togglePaneTopPadding = L"TogglePaneTopPadding"sv;
static constexpr auto c_contentPaneTopPadding = L"ContentPaneTopPadding"sv;
static constexpr auto c_contentLeftPadding = L"ContentLeftPadding"sv;
static constexpr auto c_navViewBackButton = L"NavigationViewBackButton"sv;
static constexpr auto c_navViewBackButtonToolTip = L"NavigationViewBackButtonToolTip"sv;
static constexpr auto c_navViewCloseButton = L"NavigationViewCloseButton"sv;
static constexpr auto c_navViewCloseButtonToolTip = L"NavigationViewCloseButtonToolTip"sv;
static constexpr auto c_paneShadowReceiverCanvas = L"PaneShadowReceiver"sv;
static constexpr auto c_flyoutRootGrid = L"FlyoutRootGrid"sv;

// DisplayMode Top specific items
static constexpr auto c_topNavMenuItemsHost = L"TopNavMenuItemsHost"sv;
static constexpr auto c_topNavFooterMenuItemsHost = L"TopFooterMenuItemsHost"sv;
static constexpr auto c_topNavOverflowButton = L"TopNavOverflowButton"sv;
static constexpr auto c_topNavMenuItemsOverflowHost = L"TopNavMenuItemsOverflowHost"sv;
static constexpr auto c_topNavGrid = L"TopNavGrid"sv;
static constexpr auto c_topNavContentOverlayAreaGrid = L"TopNavContentOverlayAreaGrid"sv;
static constexpr auto c_leftNavPaneAutoSuggestBoxPresenter = L"PaneAutoSuggestBoxPresenter"sv;
static constexpr auto c_topNavPaneAutoSuggestBoxPresenter = L"TopPaneAutoSuggestBoxPresenter"sv;
static constexpr auto c_paneTitlePresenter = L"PaneTitlePresenter"sv;

// DisplayMode Left specific items
static constexpr auto c_leftNavFooterContentBorder = L"FooterContentBorder"sv;
static constexpr auto c_leftNavPaneHeaderContentBorder = L"PaneHeaderContentBorder"sv;
static constexpr auto c_leftNavPaneCustomContentBorder = L"PaneCustomContentBorder"sv;

static constexpr auto c_paneHeaderOnTopPane = L"PaneHeaderOnTopPane"sv;
static constexpr auto c_paneTitleOnTopPane = L"PaneTitleOnTopPane"sv;
static constexpr auto c_paneCustomContentOnTopPane = L"PaneCustomContentOnTopPane"sv;
static constexpr auto c_paneFooterOnTopPane = L"PaneFooterOnTopPane"sv;
static constexpr auto c_paneHeaderCloseButtonColumn = L"PaneHeaderCloseButtonColumn"sv;
static constexpr auto c_paneHeaderToggleButtonColumn = L"PaneHeaderToggleButtonColumn"sv;
static constexpr auto c_paneHeaderContentBorderRow = L"PaneHeaderContentBorderRow"sv;

static constexpr int c_backButtonHeight = 40;
static constexpr int c_backButtonWidth = 40;
static constexpr int c_paneToggleButtonHeight = 40;
static constexpr int c_paneToggleButtonWidth = 40;
static constexpr int c_toggleButtonHeightWhenShouldPreserveNavigationViewRS3Behavior = 56;
static constexpr int c_backButtonRowDefinition = 1;
static constexpr float c_paneElevationTranslationZ = 32;

constexpr int s_itemNotFound{ -1 };

static winrt::Size c_infSize{ std::numeric_limits<float>::infinity(), std::numeric_limits<float>::infinity() };

NavigationView::~NavigationView()
{
    UnhookEventsAndClearFields(true);
}

// IUIElement / IUIElementOverridesHelper
winrt::AutomationPeer NavigationView::OnCreateAutomationPeer()
{
    return winrt::make<NavigationViewAutomationPeer>(*this);
}

void NavigationView::UnhookEventsAndClearFields(bool isFromDestructor)
{
    m_titleBarMetricsChangedRevoker.revoke();
    m_titleBarIsVisibleChangedRevoker.revoke();
    m_paneToggleButtonClickRevoker.revoke();

    m_settingsItemTappedRevoker.revoke();
    m_settingsItemKeyDownRevoker.revoke();
    m_settingsItemKeyUpRevoker.revoke();
    m_settingsItem.set(nullptr);

    m_paneSearchButtonClickRevoker.revoke();
    m_paneSearchButton.set(nullptr);

    m_paneHeaderOnTopPane.set(nullptr);
    m_paneTitleOnTopPane.set(nullptr);

    m_paneTitleHolderFrameworkElementSizeChangedRevoker.revoke();
    m_paneTitleHolderFrameworkElement.set(nullptr);

    m_paneTitleFrameworkElement.set(nullptr);
    m_paneTitlePresenter.set(nullptr);

    m_paneHeaderCloseButtonColumn.set(nullptr);
    m_paneHeaderToggleButtonColumn.set(nullptr);
    m_paneHeaderContentBorderRow.set(nullptr);

    m_leftNavItemsRepeaterElementPreparedRevoker.revoke();
    m_leftNavItemsRepeaterElementClearingRevoker.revoke();
    m_leftNavRepeaterLoadedRevoker.revoke();
    m_leftNavRepeaterGettingFocusRevoker.revoke();
    m_leftNavRepeater.set(nullptr);

    m_topNavItemsRepeaterElementPreparedRevoker.revoke();
    m_topNavItemsRepeaterElementClearingRevoker.revoke();
    m_topNavRepeaterLoadedRevoker.revoke();
    m_topNavRepeaterGettingFocusRevoker.revoke();
    m_topNavRepeater.set(nullptr);

    m_leftNavFooterMenuItemsRepeaterElementPreparedRevoker.revoke();
    m_leftNavFooterMenuItemsRepeaterElementClearingRevoker.revoke();
    m_leftNavFooterMenuRepeaterLoadedRevoker.revoke();
    m_leftNavFooterMenuRepeaterGettingFocusRevoker.revoke();
    m_leftNavFooterMenuRepeater.set(nullptr);

    m_topNavFooterMenuItemsRepeaterElementPreparedRevoker.revoke();
    m_topNavFooterMenuItemsRepeaterElementClearingRevoker.revoke();
    m_topNavFooterMenuRepeaterLoadedRevoker.revoke();
    m_topNavFooterMenuRepeaterGettingFocusRevoker.revoke();
    m_topNavFooterMenuRepeater.set(nullptr);

    m_topNavOverflowItemsRepeaterElementPreparedRevoker.revoke();
    m_topNavOverflowItemsRepeaterElementClearingRevoker.revoke();
    m_topNavRepeaterOverflowView.set(nullptr);

    if (isFromDestructor)
    {
        m_selectionChangedRevoker.revoke();
    }
}

NavigationView::NavigationView()
{
    __RP_Marker_ClassById(RuntimeProfiler::ProfId_NavigationView);
    SetValue(s_TemplateSettingsProperty, winrt::make<::NavigationViewTemplateSettings>());
    SetDefaultStyleKey(this);

    SizeChanged({ this, &NavigationView::OnSizeChanged });

    m_selectionModelSource = winrt::make<Vector<winrt::IInspectable>>(2);
    m_selectionModelSource.Append(nullptr);
    m_selectionModelSource.Append(nullptr);

    auto items = winrt::make<Vector<winrt::IInspectable>>();
    SetValue(s_MenuItemsProperty, items);

    auto footerItems = winrt::make<Vector<winrt::IInspectable>>();
    auto observableVector = footerItems.try_as<winrt::IObservableVector<winrt::IInspectable>>();
    observableVector.VectorChanged({ this, &NavigationView::OnFooterItemsVectorChanged });
    SetValue(s_FooterMenuItemsProperty, footerItems);

    auto weakThis = get_weak();
    m_topDataProvider.OnRawDataChanged(
        [weakThis](const winrt::NotifyCollectionChangedEventArgs& args)
        {
            if (auto target = weakThis.get())
            {
                target->OnTopNavDataSourceChanged(args);
            }
        });

    Unloaded({ this, &NavigationView::OnUnloaded });
    Loaded({ this, &NavigationView::OnLoaded });

    m_selectionModel.SingleSelect(true);
    m_selectionModel.Source(m_selectionModelSource);
    m_selectionChangedRevoker = m_selectionModel.SelectionChanged(winrt::auto_revoke, { this, &NavigationView::OnSelectionModelSelectionChanged });
    m_childrenRequestedRevoker = m_selectionModel.ChildrenRequested(winrt::auto_revoke, { this, &NavigationView::OnSelectionModelChildrenRequested });

    m_navigationViewItemsFactory = winrt::make_self<NavigationViewItemsFactory>();

    s_NavigationViewItemRevokersProperty =
        InitializeDependencyProperty(
            L"NavigationViewItemRevokers",
            winrt::name_of<winrt::IInspectable>(),
            winrt::name_of<winrt::NavigationViewItem>(),
            true /* isAttached */,
            nullptr /* defaultValue */);
}

void NavigationView::OnSelectionModelChildrenRequested(const winrt::SelectionModel& selectionModel, const winrt::SelectionModelChildrenRequestedEventArgs& e)
{
    if (auto nvi = e.Source().try_as<winrt::NavigationViewItem>())
    {
        e.Children(GetChildren(nvi));
    }
    else if (auto const children = GetChildrenForItemInIndexPath(e.SourceIndex(), true /*forceRealize*/))
    {
        e.Children(children);
    }
    else
    {
        e.Children(m_selectionModelSource.GetAt(e.SourceIndex().GetAt(0)));
    }
}

void NavigationView::OnFooterItemsVectorChanged(winrt::Collections::IObservableVector<winrt::IInspectable> const& sender, winrt::Collections::IVectorChangedEventArgs const& e)
{
    UpdateFooterRepeaterItemsSource(true /*forceSelectionModelUpdate*/);
}

void NavigationView::OnSelectionModelSelectionChanged(const winrt::SelectionModel& selectionModel, const winrt::SelectionModelSelectionChangedEventArgs& e)
{
    auto selectedItem = selectionModel.SelectedItem();

    // Ignore this callback if:
    // 1. the SelectedItem property of NavigationView is already set to the item
    //    being passed in this callback. This is because the item has already been selected
    //    via API and we are just updating the m_selectionModel state to accurately reflect the new selection.
    // 2. Template has not been applied yet. SelectionModel's selectedIndex state will get properly updated
    //    after the repeater finishes loading.
    // TODO: Update SelectedItem comparison to work for the exact same item datasource scenario
    if (m_shouldIgnoreNextSelectionChange || selectedItem == SelectedItem() || !m_appliedTemplate)
    {
        return;
    }

    bool setSelectedItem = true;
    auto const selectedIndex = selectionModel.SelectedIndex();

    if (IsTopNavigationView())
    {
        // If selectedIndex does not exist, means item is being deselected through API
        auto isInOverflow = (selectedIndex && selectedIndex.GetSize() > 0) ? selectedIndex.GetAt(0) == 0 && !m_topDataProvider.IsItemInPrimaryList(selectedIndex.GetAt(1)) : false;
        if (isInOverflow)
        {
            // We only want to close the overflow flyout and move the item on selection if it is a leaf node
            auto const itemShouldBeMoved = [selectedIndex, this]()
            {
                if (auto const selectedContainer = GetContainerForIndexPath(selectedIndex))
                {
                    if (auto const selectedNVI = selectedContainer.try_as<winrt::NavigationViewItem>())
                    {
                        if (DoesNavigationViewItemHaveChildren(selectedNVI))
                        {
                            return false;
                        }
                    }
                }
                return true;
            }();

            if (itemShouldBeMoved)
            {
                SelectandMoveOverflowItem(selectedItem, selectedIndex, true /*closeFlyout*/);
                setSelectedItem = false;
            }
            else
            {
                m_moveTopNavOverflowItemOnFlyoutClose = true;
            }
        } 
    }

    if (setSelectedItem)
    {
        SetSelectedItemAndExpectItemInvokeWhenSelectionChangedIfNotInvokedFromAPI(selectedItem);
    }
}

void NavigationView::SelectandMoveOverflowItem(winrt::IInspectable const& selectedItem, winrt::IndexPath const& selectedIndex, bool closeFlyout)
{
    // SelectOverflowItem is moving data in/out of overflow.
    auto scopeGuard = gsl::finally([this]()
        {
            m_selectionChangeFromOverflowMenu = false;
        });
    m_selectionChangeFromOverflowMenu = true;

    if (closeFlyout)
    {
        CloseTopNavigationViewFlyout();
    }

    if (!IsSelectionSuppressed(selectedItem))
    {
        SelectOverflowItem(selectedItem, selectedIndex);
    }
}

// We only need to close the flyout if the selected item is a leaf node
void NavigationView::CloseFlyoutIfRequired()
{
    bool isInModeWithFlyout = [this]()
    {
        if (auto splitView = m_rootSplitView.get())
        {
            // Check if the pane is closed and if the splitview is in either compact mode.
            auto splitViewDisplayMode = splitView.DisplayMode();
            return (!splitView.IsPaneOpen() && (splitViewDisplayMode == winrt::SplitViewDisplayMode::CompactOverlay || splitViewDisplayMode == winrt::SplitViewDisplayMode::CompactInline)) ||
                    PaneDisplayMode() == winrt::NavigationViewPaneDisplayMode::Top;
        }
        return false;
    }();

    if (isInModeWithFlyout)
    {
        if (auto const selectedIndex = m_selectionModel.SelectedIndex())
        {
            if (auto const selectedItem = GetContainerForIndexPath(selectedIndex))
            {
                if (auto const selectedNVI = selectedItem.try_as<winrt::NavigationViewItem>())
                {
                    if (!DoesNavigationViewItemHaveChildren(selectedNVI))
                    {
                        // Item selected is a leaf node, find top level parent and close flyout
                        if (auto const rootItem = GetContainerForIndex(selectedIndex.GetAt(0), false /* inFooter */))
                        {
                            if (auto const nvi = rootItem.try_as<winrt::NavigationViewItem>())
                            {
                                auto const nviImpl = winrt::get_self<NavigationViewItem>(nvi);
                                if (nviImpl->ShouldRepeaterShowInFlyout())
                                {
                                    nviImpl->ShowChildren(false);
                                }
                            }
                        }
                    }
                }

            }
        }
    }
}

void NavigationView::OnApplyTemplate()
{
    // Stop update anything because of PropertyChange during OnApplyTemplate. Update them all together at the end of this function
    m_appliedTemplate = false;

    UnhookEventsAndClearFields();

    winrt::IControlProtected controlProtected = *this;

    // Set up the pane toggle button click handler
    if (auto paneToggleButton = GetTemplateChildT<winrt::Button>(c_togglePaneButtonName, controlProtected))
    {
        m_paneToggleButton.set(paneToggleButton);
        m_paneToggleButtonClickRevoker = paneToggleButton.Click(winrt::auto_revoke, { this, &NavigationView::OnPaneToggleButtonClick });

        SetPaneToggleButtonAutomationName();

        if (SharedHelpers::IsRS3OrHigher())
        {
            winrt::KeyboardAccelerator keyboardAccelerator;
            keyboardAccelerator.Key(winrt::VirtualKey::Back);
            keyboardAccelerator.Modifiers(winrt::VirtualKeyModifiers::Windows);
            paneToggleButton.KeyboardAccelerators().Append(keyboardAccelerator);
        }
    }

    m_leftNavPaneHeaderContentBorder.set(GetTemplateChildT<winrt::ContentControl>(c_leftNavPaneHeaderContentBorder, controlProtected));
    m_leftNavPaneCustomContentBorder.set(GetTemplateChildT<winrt::ContentControl>(c_leftNavPaneCustomContentBorder, controlProtected));
    m_leftNavFooterContentBorder.set(GetTemplateChildT<winrt::ContentControl>(c_leftNavFooterContentBorder, controlProtected));
    m_paneHeaderOnTopPane.set(GetTemplateChildT<winrt::ContentControl>(c_paneHeaderOnTopPane, controlProtected));
    m_paneTitleOnTopPane.set(GetTemplateChildT<winrt::ContentControl>(c_paneTitleOnTopPane, controlProtected));
    m_paneCustomContentOnTopPane.set(GetTemplateChildT<winrt::ContentControl>(c_paneCustomContentOnTopPane, controlProtected));
    m_paneFooterOnTopPane.set(GetTemplateChildT<winrt::ContentControl>(c_paneFooterOnTopPane, controlProtected));

    // Get a pointer to the root SplitView
    if (auto splitView = GetTemplateChildT<winrt::SplitView>(c_rootSplitViewName, controlProtected))
    {
        m_rootSplitView.set(splitView);
        m_splitViewIsPaneOpenChangedRevoker = RegisterPropertyChanged(splitView,
            winrt::SplitView::IsPaneOpenProperty(),
            { this, &NavigationView::OnSplitViewClosedCompactChanged });

        m_splitViewDisplayModeChangedRevoker = RegisterPropertyChanged(splitView,
            winrt::SplitView::DisplayModeProperty(),
            { this, &NavigationView::OnSplitViewClosedCompactChanged });

        if (SharedHelpers::IsRS3OrHigher()) // These events are new to RS3/v5 API
        {
            m_splitViewPaneClosedRevoker = splitView.PaneClosed(winrt::auto_revoke, { this, &NavigationView::OnSplitViewPaneClosed });
            m_splitViewPaneClosingRevoker = splitView.PaneClosing(winrt::auto_revoke, { this, &NavigationView::OnSplitViewPaneClosing });
            m_splitViewPaneOpenedRevoker = splitView.PaneOpened(winrt::auto_revoke, { this, &NavigationView::OnSplitViewPaneOpened });
            m_splitViewPaneOpeningRevoker = splitView.PaneOpening(winrt::auto_revoke, { this, &NavigationView::OnSplitViewPaneOpening });
        }

        UpdateIsClosedCompact();
    }

    m_topNavGrid.set(GetTemplateChildT<winrt::Grid>(c_topNavGrid, controlProtected));

    // Change code to NOT do this if we're in top nav mode, to prevent it from being realized:
    if (auto leftNavRepeater = GetTemplateChildT<winrt::ItemsRepeater>(c_menuItemsHost, controlProtected))
    {
        m_leftNavRepeater.set(leftNavRepeater);

        // API is currently in preview, so setting this via code.
        // Disabling virtualization for now because of https://github.com/microsoft/microsoft-ui-xaml/issues/2095
        if (auto stackLayout = leftNavRepeater.Layout().try_as<winrt::StackLayout>())
        {
            auto stackLayoutImpl = winrt::get_self<StackLayout>(stackLayout);
            stackLayoutImpl->DisableVirtualization(true);
        }

        m_leftNavItemsRepeaterElementPreparedRevoker = leftNavRepeater.ElementPrepared(winrt::auto_revoke, { this, &NavigationView::OnRepeaterElementPrepared });
        m_leftNavItemsRepeaterElementClearingRevoker = leftNavRepeater.ElementClearing(winrt::auto_revoke, { this, &NavigationView::OnRepeaterElementClearing });
        m_leftNavRepeaterGettingFocusRevoker = leftNavRepeater.GettingFocus(winrt::auto_revoke, { this, &NavigationView::OnRepeaterGettingFocus });

        m_leftNavRepeaterLoadedRevoker = leftNavRepeater.Loaded(winrt::auto_revoke, { this, &NavigationView::OnRepeaterLoaded });

        leftNavRepeater.ItemTemplate(*m_navigationViewItemsFactory);
    }

    // Change code to NOT do this if we're in left nav mode, to prevent it from being realized:
    if (auto topNavRepeater = GetTemplateChildT<winrt::ItemsRepeater>(c_topNavMenuItemsHost, controlProtected))
    {
        m_topNavRepeater.set(topNavRepeater);

        // API is currently in preview, so setting this via code
        if (auto stackLayout = topNavRepeater.Layout().try_as<winrt::StackLayout>())
        {
            auto stackLayoutImpl = winrt::get_self<StackLayout>(stackLayout);
            stackLayoutImpl->DisableVirtualization(true);
        }

        m_topNavItemsRepeaterElementPreparedRevoker = topNavRepeater.ElementPrepared(winrt::auto_revoke, { this, &NavigationView::OnRepeaterElementPrepared });
        m_topNavItemsRepeaterElementClearingRevoker = topNavRepeater.ElementClearing(winrt::auto_revoke, { this, &NavigationView::OnRepeaterElementClearing });
        m_topNavRepeaterGettingFocusRevoker = topNavRepeater.GettingFocus(winrt::auto_revoke, { this, &NavigationView::OnRepeaterGettingFocus });

        m_topNavRepeaterLoadedRevoker = topNavRepeater.Loaded(winrt::auto_revoke, { this, &NavigationView::OnRepeaterLoaded });

        topNavRepeater.ItemTemplate(*m_navigationViewItemsFactory);
    }

    // Change code to NOT do this if we're in left nav mode, to prevent it from being realized:
    if (auto topNavListOverflowRepeater = GetTemplateChildT<winrt::ItemsRepeater>(c_topNavMenuItemsOverflowHost, controlProtected))
    {
        m_topNavRepeaterOverflowView.set(topNavListOverflowRepeater);

        // API is currently in preview, so setting this via code.
        // Disabling virtualization for now because of https://github.com/microsoft/microsoft-ui-xaml/issues/2095
        if (auto stackLayout = topNavListOverflowRepeater.Layout().try_as<winrt::StackLayout>())
        {
            auto stackLayoutImpl = winrt::get_self<StackLayout>(stackLayout);
            stackLayoutImpl->DisableVirtualization(true);
        }

        m_topNavOverflowItemsRepeaterElementPreparedRevoker = topNavListOverflowRepeater.ElementPrepared(winrt::auto_revoke, { this, &NavigationView::OnRepeaterElementPrepared });
        m_topNavOverflowItemsRepeaterElementClearingRevoker = topNavListOverflowRepeater.ElementClearing(winrt::auto_revoke, { this, &NavigationView::OnRepeaterElementClearing });

        topNavListOverflowRepeater.ItemTemplate(*m_navigationViewItemsFactory);
    }

    if (auto topNavOverflowButton = GetTemplateChildT<winrt::Button>(c_topNavOverflowButton, controlProtected))
    {
        m_topNavOverflowButton.set(topNavOverflowButton);
        winrt::AutomationProperties::SetName(topNavOverflowButton, ResourceAccessor::GetLocalizedStringResource(SR_NavigationOverflowButtonText));
        topNavOverflowButton.Content(box_value(ResourceAccessor::GetLocalizedStringResource(SR_NavigationOverflowButtonText)));
        auto visual = winrt::ElementCompositionPreview::GetElementVisual(topNavOverflowButton);
        CreateAndAttachHeaderAnimation(visual);

        if (auto const flyoutBase = topNavOverflowButton.Flyout())
        {
            if (winrt::IFlyoutBase6 topNavOverflowButtonAsFlyoutBase6 = flyoutBase)
            {
                topNavOverflowButtonAsFlyoutBase6.ShouldConstrainToRootBounds(false);
            }
            m_flyoutClosingRevoker = flyoutBase.Closing(winrt::auto_revoke, { this, &NavigationView::OnFlyoutClosing });
        }
    }

    // Change code to NOT do this if we're in top nav mode, to prevent it from being realized:
    if (auto leftFooterMenuNavRepeater = GetTemplateChildT<winrt::ItemsRepeater>(c_footerMenuItemsHost, controlProtected))
    {
        m_leftNavFooterMenuRepeater.set(leftFooterMenuNavRepeater);

        // API is currently in preview, so setting this via code.
        // Disabling virtualization for now because of https://github.com/microsoft/microsoft-ui-xaml/issues/2095
        if (auto stackLayout = leftFooterMenuNavRepeater.Layout().try_as<winrt::StackLayout>())
        {
            auto stackLayoutImpl = winrt::get_self<StackLayout>(stackLayout);
            stackLayoutImpl->DisableVirtualization(true);
        }

        m_leftNavFooterMenuItemsRepeaterElementPreparedRevoker = leftFooterMenuNavRepeater.ElementPrepared(winrt::auto_revoke, { this, &NavigationView::OnRepeaterElementPrepared });
        m_leftNavFooterMenuItemsRepeaterElementClearingRevoker = leftFooterMenuNavRepeater.ElementClearing(winrt::auto_revoke, { this, &NavigationView::OnRepeaterElementClearing });
        m_leftNavFooterMenuRepeaterGettingFocusRevoker = leftFooterMenuNavRepeater.GettingFocus(winrt::auto_revoke, { this, &NavigationView::OnRepeaterGettingFocus });

        m_leftNavFooterMenuRepeaterLoadedRevoker = leftFooterMenuNavRepeater.Loaded(winrt::auto_revoke, { this, &NavigationView::OnRepeaterLoaded });

        leftFooterMenuNavRepeater.ItemTemplate(*m_navigationViewItemsFactory);
    }

    // Change code to NOT do this if we're in left nav mode, to prevent it from being realized:
    if (auto topFooterMenuNavRepeater = GetTemplateChildT<winrt::ItemsRepeater>(c_topNavFooterMenuItemsHost, controlProtected))
    {
        m_topNavFooterMenuRepeater.set(topFooterMenuNavRepeater);

        // API is currently in preview, so setting this via code.
        // Disabling virtualization for now because of https://github.com/microsoft/microsoft-ui-xaml/issues/2095
        if (auto stackLayout = topFooterMenuNavRepeater.Layout().try_as<winrt::StackLayout>())
        {
            auto stackLayoutImpl = winrt::get_self<StackLayout>(stackLayout);
            stackLayoutImpl->DisableVirtualization(true);
        }

        m_topNavFooterMenuItemsRepeaterElementPreparedRevoker = topFooterMenuNavRepeater.ElementPrepared(winrt::auto_revoke, { this, &NavigationView::OnRepeaterElementPrepared });
        m_topNavFooterMenuItemsRepeaterElementClearingRevoker = topFooterMenuNavRepeater.ElementClearing(winrt::auto_revoke, { this, &NavigationView::OnRepeaterElementClearing });
        m_topNavFooterMenuRepeaterGettingFocusRevoker = topFooterMenuNavRepeater.GettingFocus(winrt::auto_revoke, { this, &NavigationView::OnRepeaterGettingFocus });

        m_topNavFooterMenuRepeaterLoadedRevoker = topFooterMenuNavRepeater.Loaded(winrt::auto_revoke, { this, &NavigationView::OnRepeaterLoaded });

        topFooterMenuNavRepeater.ItemTemplate(*m_navigationViewItemsFactory);
    }

    m_topNavContentOverlayAreaGrid.set(GetTemplateChildT<winrt::Border>(c_topNavContentOverlayAreaGrid, controlProtected));
    m_leftNavPaneAutoSuggestBoxPresenter.set(GetTemplateChildT<winrt::ContentControl>(c_leftNavPaneAutoSuggestBoxPresenter, controlProtected));
    m_topNavPaneAutoSuggestBoxPresenter.set(GetTemplateChildT<winrt::ContentControl>(c_topNavPaneAutoSuggestBoxPresenter, controlProtected));

    // Get pointer to the pane content area, for use in the selection indicator animation
    m_paneContentGrid.set(GetTemplateChildT<winrt::UIElement>(c_paneContentGridName, controlProtected));

    m_contentLeftPadding.set(GetTemplateChildT<winrt::FrameworkElement>(c_contentLeftPadding, controlProtected));

    m_paneHeaderCloseButtonColumn.set(GetTemplateChildT<winrt::ColumnDefinition>(c_paneHeaderCloseButtonColumn, controlProtected));
    m_paneHeaderToggleButtonColumn.set(GetTemplateChildT<winrt::ColumnDefinition>(c_paneHeaderToggleButtonColumn, controlProtected));
    m_paneHeaderContentBorderRow.set(GetTemplateChildT<winrt::RowDefinition>(c_paneHeaderContentBorderRow, controlProtected));
    m_paneTitleFrameworkElement.set(GetTemplateChildT<winrt::FrameworkElement>(c_paneTitleFrameworkElement, controlProtected));
    m_paneTitlePresenter.set(GetTemplateChildT<winrt::ContentControl>(c_paneTitlePresenter, controlProtected));

    if (auto paneTitleHolderFrameworkElement = GetTemplateChildT<winrt::FrameworkElement>(c_paneTitleHolderFrameworkElement, controlProtected))
    {
        m_paneTitleHolderFrameworkElement.set(paneTitleHolderFrameworkElement);
        m_paneTitleHolderFrameworkElementSizeChangedRevoker = paneTitleHolderFrameworkElement.SizeChanged(winrt::auto_revoke, { this, &NavigationView::OnPaneTitleHolderSizeChanged });
    }

    // Set automation name on search button
    if (auto button = GetTemplateChildT<winrt::Button>(c_searchButtonName, controlProtected))
    {
        m_paneSearchButton.set(button);
        m_paneSearchButtonClickRevoker = button.Click(winrt::auto_revoke, { this, &NavigationView::OnPaneSearchButtonClick });

        auto searchButtonName = ResourceAccessor::GetLocalizedStringResource(SR_NavigationViewSearchButtonName);
        winrt::AutomationProperties::SetName(button, searchButtonName);
        auto toolTip = winrt::ToolTip();
        toolTip.Content(box_value(searchButtonName));
        winrt::ToolTipService::SetToolTip(button, toolTip);
    }

    if (auto backButton = GetTemplateChildT<winrt::Button>(c_navViewBackButton, controlProtected))
    {
        m_backButton.set(backButton);
        m_backButtonClickedRevoker = backButton.Click(winrt::auto_revoke, { this, &NavigationView::OnBackButtonClicked });

        winrt::hstring navigationName = ResourceAccessor::GetLocalizedStringResource(SR_NavigationBackButtonName);
        winrt::AutomationProperties::SetName(backButton, navigationName);
    }

    // Register for changes in title bar layout
    if (auto coreTitleBar = winrt::CoreApplication::GetCurrentView().TitleBar())
    {
        m_coreTitleBar.set(coreTitleBar);
        m_titleBarMetricsChangedRevoker = coreTitleBar.LayoutMetricsChanged(winrt::auto_revoke, { this, &NavigationView::OnTitleBarMetricsChanged });
        m_titleBarIsVisibleChangedRevoker = coreTitleBar.IsVisibleChanged(winrt::auto_revoke, { this, &NavigationView::OnTitleBarIsVisibleChanged });

        if (ShouldPreserveNavigationViewRS4Behavior())
        {
            m_togglePaneTopPadding.set(GetTemplateChildT<winrt::FrameworkElement>(c_togglePaneTopPadding, controlProtected));
            m_contentPaneTopPadding.set(GetTemplateChildT<winrt::FrameworkElement>(c_contentPaneTopPadding, controlProtected));
        }
    }

    if (auto backButtonToolTip = GetTemplateChildT<winrt::ToolTip>(c_navViewBackButtonToolTip, controlProtected))
    {
        winrt::hstring navigationBackButtonToolTip = ResourceAccessor::GetLocalizedStringResource(SR_NavigationBackButtonToolTip);
        backButtonToolTip.Content(box_value(navigationBackButtonToolTip));
    }

    if (auto closeButton = GetTemplateChildT<winrt::Button>(c_navViewCloseButton, controlProtected))
    {
        m_closeButton.set(closeButton);
        m_closeButtonClickedRevoker = closeButton.Click(winrt::auto_revoke, { this, &NavigationView::OnPaneToggleButtonClick });

        winrt::hstring navigationName = ResourceAccessor::GetLocalizedStringResource(SR_NavigationCloseButtonName);
        winrt::AutomationProperties::SetName(closeButton, navigationName);
    }

    if (auto closeButtonToolTip = GetTemplateChildT<winrt::ToolTip>(c_navViewCloseButtonToolTip, controlProtected))
    {
        winrt::hstring navigationCloseButtonToolTip = ResourceAccessor::GetLocalizedStringResource(SR_NavigationButtonOpenName);
        closeButtonToolTip.Content(box_value(navigationCloseButtonToolTip));
    }

    if (SharedHelpers::IsRS2OrHigher())
    {
        // Get hold of the outermost grid and enable XYKeyboardNavigationMode
        // However, we only want this to work in the content pane + the hamburger button (which is not inside the splitview)
        // so disable it on the grid in the content area of the SplitView
        if (auto rootGrid = GetTemplateChildT<winrt::Grid>(c_rootGridName, controlProtected))
        {
            rootGrid.XYFocusKeyboardNavigation(winrt::XYFocusKeyboardNavigationMode::Enabled);
        }

        if (auto contentGrid = GetTemplateChildT<winrt::Grid>(c_contentGridName, controlProtected))
        {
            contentGrid.XYFocusKeyboardNavigation(winrt::XYFocusKeyboardNavigationMode::Disabled);
        }
    }

    m_accessKeyInvokedRevoker = AccessKeyInvoked(winrt::auto_revoke, { this, &NavigationView::OnAccessKeyInvoked });

    UpdatePaneShadow();

    m_appliedTemplate = true;

    // Do initial setup
    UpdatePaneDisplayMode();
    UpdateHeaderVisibility();
    UpdatePaneTitleFrameworkElementParents();
    UpdateTitleBarPadding();
    UpdatePaneTabFocusNavigation();
    UpdateBackAndCloseButtonsVisibility();
    UpdateSingleSelectionFollowsFocusTemplateSetting();
    UpdateNavigationViewUseSystemVisual();
    UpdatePaneVisibility();
    UpdateVisualState();
    UpdatePaneTitleMargins();
}

void NavigationView::UpdateRepeaterItemsSource(bool forceSelectionModelUpdate)
{
    auto const itemsSource = [this]()
    {
        if (auto const menuItemsSource = MenuItemsSource())
        {
            return menuItemsSource;
        }
        UpdateSelectionForMenuItems();
        return MenuItems().as<winrt::IInspectable>();
    }();

    // Selection Model has same representation of data regardless
    // of pane mode, so only update if the ItemsSource data itself
    // has changed.
    if (forceSelectionModelUpdate)
    {
        m_selectionModelSource.SetAt(0, itemsSource);
    }

    if (IsTopNavigationView())
    {
        UpdateLeftRepeaterItemSource(nullptr);
        UpdateTopNavRepeatersItemSource(itemsSource);
        InvalidateTopNavPrimaryLayout();
    }
    else
    {
        UpdateTopNavRepeatersItemSource(nullptr);
        UpdateLeftRepeaterItemSource(itemsSource);
    }
}

void NavigationView::UpdateLeftRepeaterItemSource(const winrt::IInspectable& items)
{
    UpdateItemsRepeaterItemsSource(m_leftNavRepeater.get(), items);
}

void NavigationView::UpdateTopNavRepeatersItemSource(const winrt::IInspectable& items)
{
    // Change data source and setup vectors
    m_topDataProvider.SetDataSource(items);

    // rebinding
    if (items)
    {
        UpdateItemsRepeaterItemsSource(m_topNavRepeater.get(), m_topDataProvider.GetPrimaryItems());
        UpdateItemsRepeaterItemsSource(m_topNavRepeaterOverflowView.get(), m_topDataProvider.GetOverflowItems());
    }
    else
    {
        UpdateItemsRepeaterItemsSource(m_topNavRepeater.get(), nullptr);
        UpdateItemsRepeaterItemsSource(m_topNavRepeaterOverflowView.get(), nullptr);
    }
}

void NavigationView::UpdateItemsRepeaterItemsSource(const winrt::ItemsRepeater& ir,
    const winrt::IInspectable& itemsSource)
{
    if (ir)
    {
        ir.ItemsSource(itemsSource);
    }
}

void NavigationView::UpdateFooterRepeaterItemsSource(bool forceSelectionModelUpdate)
{
    auto const itemsSource = [this]()
    {
        if (auto const menuItemsSource = FooterMenuItemsSource())
        {
            return menuItemsSource;
        }
        UpdateSelectionForMenuItems();
        return FooterMenuItems().as<winrt::IInspectable>();
    }();

    auto dataSource = winrt::make<Vector<winrt::IInspectable>>();

    UpdateItemsRepeaterItemsSource(m_leftNavFooterMenuRepeater.get(), nullptr);
    UpdateItemsRepeaterItemsSource(m_topNavFooterMenuRepeater.get(), nullptr);

    if (!m_settingsItem)
    {
        m_settingsItem.set(winrt::make < ::NavigationViewItem>());
        m_settingsItem.get().Name(L"SettingsItem");
    }

    if (auto footerItems = itemsSource.try_as<winrt::IVector<winrt::IInspectable>>())
    {
        auto settingsItem = m_settingsItem.get();
        auto size = footerItems.Size();

        for (uint32_t i = 0; i < size; i++)
        {
            auto item = footerItems.GetAt(i);
            dataSource.Append(item);
        }

        if (IsSettingsVisible())
        {
            CreateAndHookEventsToSettings();
            // add settings item to the end of footer
            dataSource.Append(settingsItem);
        }
    }

    // Selection Model has same representation of data regardless
    // of pane mode, so only update if the ItemsSource data itself
    // has changed.
    if (forceSelectionModelUpdate) {
        m_selectionModelSource.SetAt(1, dataSource);
    }

    if (IsTopNavigationView())
    {
        UpdateItemsRepeaterItemsSource(m_topNavFooterMenuRepeater.get(), dataSource);
    }
    else
    {
        UpdateItemsRepeaterItemsSource(m_leftNavFooterMenuRepeater.get(), dataSource);
    }
}

void NavigationView::OnFlyoutClosing(const winrt::IInspectable& sender, const winrt::FlyoutBaseClosingEventArgs& args)
{
    // If the user selected an parent item in the overflow flyout then the item has not been moved to top primary yet.
    // So we need to move it.
    if (m_moveTopNavOverflowItemOnFlyoutClose && !m_selectionChangeFromOverflowMenu)
    {
        m_moveTopNavOverflowItemOnFlyoutClose = false;

        auto const selectedIndex = m_selectionModel.SelectedIndex();
        if (selectedIndex.GetSize() > 0)
        {
            if (auto const firstContainer = GetContainerForIndex(selectedIndex.GetAt(0), false /* infooter */))
            {
                if (auto const firstNVI = firstContainer.try_as<winrt::NavigationViewItem>())
                {
                    // We want to collapse the top level item before we move it
                    firstNVI.IsExpanded(false);
                }
            }

            SelectandMoveOverflowItem(SelectedItem(), selectedIndex, false);
        }
    }
}

void NavigationView::OnNavigationViewItemIsSelectedPropertyChanged(const winrt::DependencyObject& sender, const winrt::DependencyProperty& args)
{
    if (auto const nvi = sender.try_as<winrt::NavigationViewItem>())
    {
        // Check whether the container that triggered this call back is the selected container
        bool isContainerSelectedInModel = IsContainerTheSelectedItemInTheSelectionModel(nvi);
        bool isSelectedInContainer = nvi.IsSelected();

        if (isSelectedInContainer && !isContainerSelectedInModel)
        {
            auto indexPath = GetIndexPathForContainer(nvi);
            UpdateSelectionModelSelection(indexPath);
        }
        else if (!isSelectedInContainer && isContainerSelectedInModel)
        {
            auto indexPath = GetIndexPathForContainer(nvi);
            auto indexPathFromModel = m_selectionModel.SelectedIndex();

            if (indexPathFromModel && indexPath.CompareTo(indexPathFromModel) == 0)
            {
                m_selectionModel.DeselectAt(indexPath);
            }
        }

        if (isSelectedInContainer)
        {
            nvi.IsChildSelected(false);
        }
    }
}

void NavigationView::OnNavigationViewItemExpandedPropertyChanged(const winrt::DependencyObject& sender, const winrt::DependencyProperty& args)
{
    if (auto const nvi = sender.try_as<winrt::NavigationViewItem>())
    {
        if (nvi.IsExpanded())
        {
            RaiseExpandingEvent(nvi);
        }

        ShowHideChildrenItemsRepeater(nvi);

        if (!nvi.IsExpanded())
        {
            RaiseCollapsedEvent(nvi);
        }
    }
}

void NavigationView::RaiseItemInvokedForNavigationViewItem(const winrt::NavigationViewItem& nvi)
{
    winrt::IInspectable nextItem = nullptr;
    auto prevItem = SelectedItem();
    auto parentIR = GetParentItemsRepeaterForContainer(nvi);

    if (auto itemsSourceView = parentIR.ItemsSourceView())
    {
        auto inspectingDataSource = static_cast<InspectingDataSource*>(winrt::get_self<ItemsSourceView>(itemsSourceView));
        auto itemIndex = parentIR.GetElementIndex(nvi);
        nextItem = inspectingDataSource->GetAt(itemIndex);
    }

    // Determine the recommeded transition direction.
    // Any transitions other than `Default` only apply in top nav scenarios.
    auto recommendedDirection = [this, prevItem, nvi, parentIR]()
    {
        if (IsTopNavigationView() && nvi.SelectsOnInvoked())
        {
            bool isInOverflow = parentIR == m_topNavRepeaterOverflowView.get();
            if (isInOverflow)
            {
                return NavigationRecommendedTransitionDirection::FromOverflow;
            }
            else if (prevItem)
            {
                return GetRecommendedTransitionDirection(NavigationViewItemBaseOrSettingsContentFromData(prevItem), nvi);
            }
        }
        return NavigationRecommendedTransitionDirection::Default;
    }();

    RaiseItemInvoked(nextItem, IsSettingsItem(nvi) /*isSettings*/, nvi, recommendedDirection);
}

void NavigationView::OnNavigationViewItemInvoked(const winrt::NavigationViewItem& nvi)
{
    auto selectedItem = SelectedItem();
    RaiseItemInvokedForNavigationViewItem(nvi);

    // User changed selectionstate in the ItemInvoked callback
    if (selectedItem != SelectedItem())
    {
        return;
    }

    bool updateSelection = m_selectionModel && nvi.SelectsOnInvoked();
    if (updateSelection)
    {
        auto indexPath = GetIndexPathForContainer(nvi);
        UpdateSelectionModelSelection(indexPath);
    }

    ToggleIsExpandedNavigationViewItem(nvi);
    ClosePaneIfNeccessaryAfterItemIsClicked(nvi);

    if (updateSelection)
    {
        CloseFlyoutIfRequired();
    }
}

bool NavigationView::IsRootItemsRepeater(const winrt::DependencyObject& element)
{
    if (element)
    {
        return (element == m_topNavRepeater.get() ||
            element == m_leftNavRepeater.get() ||
            element == m_topNavRepeaterOverflowView.get() ||
            element == m_leftNavFooterMenuRepeater.get() ||
            element == m_topNavFooterMenuRepeater.get());
    }
    return false;
}

bool NavigationView::IsRootGridOfFlyout(const winrt::DependencyObject& element)
{
    if (auto grid = element.try_as<winrt::Grid>())
    {
        return grid.Name() == c_flyoutRootGrid;
    }
    return false;
}

winrt::ItemsRepeater NavigationView::GetParentItemsRepeaterForContainer(const winrt::NavigationViewItemBase& nvib)
{
    if (auto parent = winrt::VisualTreeHelper::GetParent(nvib))
    {
        if (auto parentIR = parent.try_as<winrt::ItemsRepeater>())
        {
            return parentIR;
        }
    }
    return nullptr;
}

winrt::NavigationViewItem NavigationView::GetParentNavigationViewItemForContainer(const winrt::NavigationViewItemBase& nvib)
{
    // TODO: This scenario does not find parent items when in a flyout, which causes problems if item if first loaded
    // straight in the flyout. Fix. This logic can be merged with the 'GetIndexPathForContainer' logic below.
    winrt::DependencyObject parent = GetParentItemsRepeaterForContainer(nvib);
    if (!IsRootItemsRepeater(parent))
    {
        while (parent)
        {
            parent = winrt::VisualTreeHelper::GetParent(parent);
            if (auto const nvi = parent.try_as<winrt::NavigationViewItem>())
            {
                return nvi;
            }
        }
    }
    return nullptr;
}

winrt::IndexPath NavigationView::GetIndexPathForContainer(const winrt::NavigationViewItemBase& nvib)
{
    auto path = std::vector<int>();
    bool isInFooterMenu = false;

    winrt::DependencyObject child = nvib;
    auto parent = winrt::VisualTreeHelper::GetParent(child);
    if (!parent)
    {
        return IndexPath::CreateFromIndices(path);
    }

    // Search through VisualTree for a root itemsrepeater
    while (parent && !IsRootItemsRepeater(parent) && !IsRootGridOfFlyout(parent))
    {
        if (auto parentIR = parent.try_as<winrt::ItemsRepeater>())
        {
            if (auto childElement = child.try_as<winrt::UIElement>())
            {
                path.insert(path.begin(), parentIR.GetElementIndex(childElement));
            }
        }
        child = parent;
        parent = winrt::VisualTreeHelper::GetParent(parent);
    }

    // If the item is in a flyout, then we need to final index of its parent
    if (IsRootGridOfFlyout(parent))
    {
        if (auto const nvi = m_lastItemExpandedIntoFlyout.get())
        {
            child = nvi;
            parent = IsTopNavigationView() ? m_topNavRepeater.get() : m_leftNavRepeater.get();
        }
    }

    // If item is in one of the disconnected ItemRepeaters, account for that in IndexPath calculations
    if (parent == m_topNavRepeaterOverflowView.get())
    {
        // Convert index of selected item in overflow to index in datasource
        auto containerIndex = m_topNavRepeaterOverflowView.get().GetElementIndex(child.try_as<winrt::UIElement>());
        auto item = m_topDataProvider.GetOverflowItems().GetAt(containerIndex);
        auto indexAtRoot = m_topDataProvider.IndexOf(item);
        path.insert(path.begin(), indexAtRoot);
    }
    else if (parent == m_topNavRepeater.get())
    {
        // Convert index of selected item in overflow to index in datasource
        auto containerIndex = m_topNavRepeater.get().GetElementIndex(child.try_as<winrt::UIElement>());
        auto item = m_topDataProvider.GetPrimaryItems().GetAt(containerIndex);
        auto indexAtRoot = m_topDataProvider.IndexOf(item);
        path.insert(path.begin(), indexAtRoot);
    }
    else if (auto parentIR = parent.try_as<winrt::ItemsRepeater>())
    {
        path.insert(path.begin(), parentIR.GetElementIndex(child.try_as<winrt::UIElement>()));
    }

    isInFooterMenu = parent == m_leftNavFooterMenuRepeater.get() || parent == m_topNavFooterMenuRepeater.get();

    path.insert(path.begin(), isInFooterMenu ? 1 : 0);

    return IndexPath::CreateFromIndices(path);
}

void NavigationView::OnRepeaterElementPrepared(const winrt::ItemsRepeater& ir, const winrt::ItemsRepeaterElementPreparedEventArgs& args)
{
    // This validation is only relevant outside of the Windows build where WUXC and MUXC have distinct types.
    // Certain items are disallowed in a NavigationView's items list. Check for them.
    if (args.Element().try_as<winrt::Windows::UI::Xaml::Controls::NavigationViewItemBase>())
    {
        throw winrt::hresult_invalid_argument(L"MenuItems contains a Windows.UI.Xaml.Controls.NavigationViewItem. This control requires that the NavigationViewItems be of type Microsoft.UI.Xaml.Controls.NavigationViewItem.");
    }

    if (auto nvib = args.Element().try_as<winrt::NavigationViewItemBase>())
    {
        auto nvibImpl = winrt::get_self<NavigationViewItemBase>(nvib);
        nvibImpl->SetNavigationViewParent(*this);
        nvibImpl->IsTopLevelItem(IsTopLevelItem(nvib));

        // Visual state info propagation
        auto position = [this, ir]()
        {
            if (IsTopNavigationView())
            {
                if (ir == m_topNavRepeater.get() || ir == m_topNavFooterMenuRepeater.get())
                {
                    return NavigationViewRepeaterPosition::TopPrimary;
                }
                return NavigationViewRepeaterPosition::TopOverflow;
            }
            return NavigationViewRepeaterPosition::LeftNav;
        }();
        nvibImpl->Position(position);

        if (auto const parentNVI = GetParentNavigationViewItemForContainer(nvib))
        {
            auto const parentNVIImpl = winrt::get_self<NavigationViewItem>(parentNVI);
            auto itemDepth = parentNVIImpl->ShouldRepeaterShowInFlyout() ? 0 : parentNVIImpl->Depth() + 1;
            nvibImpl->Depth(itemDepth);
        }
        else
        {
            nvibImpl->Depth(0);
        }

        // Apply any custom container styling
        ApplyCustomMenuItemContainerStyling(nvib, ir, args.Index());

        if (auto nvi = args.Element().try_as<winrt::NavigationViewItem>())
        {
            // Propagate depth to children items if they exist
            auto childDepth = [position, nvibImpl]()
            {
                if (position == NavigationViewRepeaterPosition::TopPrimary)
                {
                    return 0;
                }
                return nvibImpl->Depth() + 1;

            }();
            winrt::get_self<NavigationViewItem>(nvi)->PropagateDepthToChildren(childDepth);

            if (ir != m_topNavRepeaterOverflowView.get())
            {
                nvibImpl->UseSystemFocusVisuals(ShouldShowFocusVisual());
            }

            // Register for item events
            auto nviRevokers = winrt::make_self<NavigationViewItemRevokers>();
            nviRevokers->tappedRevoker = nvi.Tapped(winrt::auto_revoke, { this, &NavigationView::OnNavigationViewItemTapped });
            nviRevokers->keyDownRevoker = nvi.KeyDown(winrt::auto_revoke, { this, &NavigationView::OnNavigationViewItemKeyDown });
            nviRevokers->keyUpRevoker = nvi.KeyUp(winrt::auto_revoke, { this, &NavigationView::OnNavigationViewItemKeyUp });
            nviRevokers->gotFocusRevoker = nvi.GotFocus(winrt::auto_revoke, { this, &NavigationView::OnNavigationViewItemOnGotFocus });
            nviRevokers->isSelectedRevoker = RegisterPropertyChanged(nvi, winrt::NavigationViewItemBase::IsSelectedProperty(), { this, &NavigationView::OnNavigationViewItemIsSelectedPropertyChanged });
            nviRevokers->isExpandedRevoker = RegisterPropertyChanged(nvi, winrt::NavigationViewItem::IsExpandedProperty(), { this, &NavigationView::OnNavigationViewItemExpandedPropertyChanged });
            nvi.SetValue(s_NavigationViewItemRevokersProperty, nviRevokers.as<winrt::IInspectable>());
        }
    }
}

void NavigationView::ApplyCustomMenuItemContainerStyling(const winrt::NavigationViewItemBase& nvib, const winrt::ItemsRepeater& ir, int index)
{
    if (auto menuItemContainerStyle = MenuItemContainerStyle())
    {
        nvib.Style(menuItemContainerStyle);
    }
    else if (auto menuItemContainerStyleSelector = MenuItemContainerStyleSelector())
    {
        if (auto itemsSourceView = ir.ItemsSourceView())
        {
            if (auto item = itemsSourceView.GetAt(index))
            {
                if (auto selectedStyle = menuItemContainerStyleSelector.SelectStyle(item, nvib))
                {
                    nvib.Style(selectedStyle);
                }
            }
        }
    }
}

void NavigationView::OnRepeaterElementClearing(const winrt::ItemsRepeater& ir, const winrt::ItemsRepeaterElementClearingEventArgs& args)
{
    if (auto nvib = args.Element().try_as<winrt::NavigationViewItemBase>())
    {
        auto const nvibImpl = winrt::get_self<NavigationViewItemBase>(nvib);
        nvibImpl->Depth(0);
        nvibImpl->IsTopLevelItem(false);
        if (auto nvi = nvib.try_as<winrt::NavigationViewItem>())
        {
            // Revoke all the events that we were listing to on the item
            nvi.SetValue(s_NavigationViewItemRevokersProperty, nullptr);
        }
    }
}

// Hook up the Settings Item Invoked event listener
void NavigationView::CreateAndHookEventsToSettings()
{
    if (!m_settingsItem)
    {
        return;
    }

    auto settingsItem = m_settingsItem.get();
    auto settingsIcon = winrt::SymbolIcon(winrt::Symbol::Setting);
    settingsItem.Icon(settingsIcon);

    // Do localization for settings item label and Automation Name
    auto localizedSettingsName = ResourceAccessor::GetLocalizedStringResource(SR_SettingsButtonName);
    winrt::AutomationProperties::SetName(settingsItem, localizedSettingsName);
    settingsItem.Tag(box_value(localizedSettingsName));
    UpdateSettingsItemToolTip();

    // Add the name only in case of horizontal nav
    if (!IsTopNavigationView())
    {
        settingsItem.Content(box_value(localizedSettingsName));
    }
    else
    {
        settingsItem.Content(nullptr);
    }

    // hook up SettingsItem
    SetValue(s_SettingsItemProperty, settingsItem);
}

winrt::Size NavigationView::MeasureOverride(winrt::Size const& availableSize)
{
    if (IsTopNavigationView() && IsTopPrimaryListVisible())
    {
        if (availableSize.Width == std::numeric_limits<float>::infinity())
        {
            // We have infinite space, so move all items to primary list
            m_topDataProvider.MoveAllItemsToPrimaryList();
        }
        else
        {
            HandleTopNavigationMeasureOverride(availableSize);
#ifdef DEBUG
            if (m_topDataProvider.Size() > 0)
            {
                // We should always have at least one item in primary.
                MUX_ASSERT(m_topDataProvider.GetPrimaryItems().Size() > 0);
            }
#endif // DEBUG
        }
    }

    m_layoutUpdatedToken.revoke();
    m_layoutUpdatedToken = LayoutUpdated(winrt::auto_revoke, { this, &NavigationView::OnLayoutUpdated });

    return __super::MeasureOverride(availableSize);
}

void NavigationView::OnLayoutUpdated(const winrt::IInspectable& sender, const winrt::IInspectable& e)
{
    // We only need to handle once after MeasureOverride, so revoke the token.
    m_layoutUpdatedToken.revoke();

    // In topnav, when an item in overflow menu is clicked, the animation is delayed because that item is not move to primary list yet.
    // And it depends on LayoutUpdated to re-play the animation. m_lastSelectedItemPendingAnimationInTopNav is the last selected overflow item.
    if (auto lastSelectedItemInTopNav = m_lastSelectedItemPendingAnimationInTopNav.get())
    {
        m_lastSelectedItemPendingAnimationInTopNav.set(nullptr);
        AnimateSelectionChanged(lastSelectedItemInTopNav);
    }
}

void NavigationView::OnSizeChanged(winrt::IInspectable const& /*sender*/, winrt::SizeChangedEventArgs const& args)
{
    auto width = args.NewSize().Width;
    UpdateAdaptiveLayout(width);
    UpdateTitleBarPadding();
    UpdateBackAndCloseButtonsVisibility();
}

// forceSetDisplayMode: On first call to SetDisplayMode, force setting to initial values
void NavigationView::UpdateAdaptiveLayout(double width, bool forceSetDisplayMode)
{
    // In top nav, there is no adaptive pane layout
    if (IsTopNavigationView())
    {
        return;
    }

    if (!m_rootSplitView)
    {
        return;
    }

    // If we decide we want it to animate open/closed when you resize the
    // window we'll have to change how we figure out the initial state
    // instead of this:
    m_initialListSizeStateSet = false; // see UpdateIsClosedCompact()

    winrt::NavigationViewDisplayMode displayMode = winrt::NavigationViewDisplayMode::Compact;

    auto paneDisplayMode = PaneDisplayMode();
    if (paneDisplayMode == winrt::NavigationViewPaneDisplayMode::Auto)
    {
        if (width >= ExpandedModeThresholdWidth())
        {
            displayMode = winrt::NavigationViewDisplayMode::Expanded;
        }
        else if (width < CompactModeThresholdWidth())
        {
            displayMode = winrt::NavigationViewDisplayMode::Minimal;
        }
    }
    else if (paneDisplayMode == winrt::NavigationViewPaneDisplayMode::Left)
    {
        displayMode = winrt::NavigationViewDisplayMode::Expanded;
    }
    else if (paneDisplayMode == winrt::NavigationViewPaneDisplayMode::LeftCompact)
    {
        displayMode = winrt::NavigationViewDisplayMode::Compact;
    }
    else if (paneDisplayMode == winrt::NavigationViewPaneDisplayMode::LeftMinimal)
    {
        displayMode = winrt::NavigationViewDisplayMode::Minimal;
    }
    else
    {
        MUX_FAIL_FAST();
    }

    if (!forceSetDisplayMode && m_InitialNonForcedModeUpdate) {
        if (displayMode == winrt::NavigationViewDisplayMode::Minimal ||
            displayMode == winrt::NavigationViewDisplayMode::Compact) {
            ClosePane();
        }
        m_InitialNonForcedModeUpdate = false;
    }

    auto previousMode = DisplayMode();
    SetDisplayMode(displayMode, forceSetDisplayMode);

    if (displayMode == winrt::NavigationViewDisplayMode::Expanded && IsPaneVisible())
    {
        if (!m_wasForceClosed)
        {
            OpenPane();
        }
    }

    if (previousMode == winrt::NavigationViewDisplayMode::Expanded
        && displayMode == winrt::NavigationViewDisplayMode::Compact)
    {
        m_initialListSizeStateSet = false;
        ClosePane();
    }
}

void NavigationView::OnPaneToggleButtonClick(const winrt::IInspectable& /*sender*/, const winrt::RoutedEventArgs& /*args*/)
{
    if (IsPaneOpen())
    {
        m_wasForceClosed = true;
        ClosePane();
    }
    else
    {
        m_wasForceClosed = false;
        OpenPane();
    }
}

void NavigationView::OnPaneSearchButtonClick(const winrt::IInspectable& /*sender*/, const winrt::RoutedEventArgs& /*args*/)
{
    m_wasForceClosed = false;
    OpenPane();

    if (auto autoSuggestBox = AutoSuggestBox())
    {
        autoSuggestBox.Focus(winrt::FocusState::Keyboard);
    }
}

void NavigationView::OnPaneTitleHolderSizeChanged(const winrt::IInspectable& /*sender*/, const winrt::SizeChangedEventArgs& /*args*/)
{
    UpdateBackAndCloseButtonsVisibility();
}

void NavigationView::OpenPane()
{
    auto scopeGuard = gsl::finally([this]()
        {
            m_isOpenPaneForInteraction = false;
        });
    m_isOpenPaneForInteraction = true;
    IsPaneOpen(true);
}

// Call this when you want an uncancellable close
void NavigationView::ClosePane()
{
    CollapseAllMenuItemsUnderRepeater(m_leftNavRepeater.get());
    auto scopeGuard = gsl::finally([this]()
        {
            m_isOpenPaneForInteraction = false;
        });
    m_isOpenPaneForInteraction = true;
    IsPaneOpen(false); // the SplitView is two-way bound to this value 
}

// Call this when NavigationView itself is going to trigger a close
// where you will stop the close if the cancel is triggered
bool NavigationView::AttemptClosePaneLightly()
{
    bool pendingPaneClosingCancel = false;

    if (SharedHelpers::IsRS3OrHigher())
    {
        auto eventArgs = winrt::make_self<NavigationViewPaneClosingEventArgs>();
        m_paneClosingEventSource(*this, *eventArgs);
        pendingPaneClosingCancel = eventArgs->Cancel();
    }

    if (!pendingPaneClosingCancel || m_wasForceClosed)
    {
        m_blockNextClosingEvent = true;
        ClosePane();
        return true;
    }

    return false;
}

void NavigationView::OnSplitViewClosedCompactChanged(const winrt::DependencyObject& /*sender*/, const winrt::DependencyProperty& args)
{
    if (args == winrt::SplitView::IsPaneOpenProperty() ||
        args == winrt::SplitView::DisplayModeProperty())
    {
        UpdateIsClosedCompact();
    }
}

void NavigationView::OnSplitViewPaneClosed(const winrt::DependencyObject& /*sender*/, const winrt::IInspectable& obj)
{
    m_paneClosedEventSource(*this, nullptr);
}

void NavigationView::OnSplitViewPaneClosing(const winrt::DependencyObject& /*sender*/, const winrt::SplitViewPaneClosingEventArgs& args)
{
    bool pendingPaneClosingCancel = false;
    if (m_paneClosingEventSource)
    {
        if (!m_blockNextClosingEvent) // If this is true, we already sent one out "manually" and don't need to forward SplitView's event
        {
            auto eventArgs = winrt::make_self<NavigationViewPaneClosingEventArgs>();
            eventArgs->SplitViewClosingArgs(args);
            m_paneClosingEventSource(*this, *eventArgs);
            pendingPaneClosingCancel = eventArgs->Cancel();
        }
        else
        {
            m_blockNextClosingEvent = false;
        }
    }

    if (!pendingPaneClosingCancel) // will be set in above event!
    {
        if (auto splitView = m_rootSplitView.get())
        {
            if (auto paneList = m_leftNavRepeater.get())
            {
                if (splitView.DisplayMode() == winrt::SplitViewDisplayMode::CompactOverlay || splitView.DisplayMode() == winrt::SplitViewDisplayMode::CompactInline)
                {
                    // See UpdateIsClosedCompact 'RS3+ animation timing enhancement' for explanation:
                    winrt::VisualStateManager::GoToState(*this, L"ListSizeCompact", true /*useTransitions*/);
                    UpdatePaneToggleSize();
                }
            }
        }
    }
}

void NavigationView::OnSplitViewPaneOpened(const winrt::DependencyObject& /*sender*/, const winrt::IInspectable& obj)
{
    m_paneOpenedEventSource(*this, nullptr);
}

void NavigationView::OnSplitViewPaneOpening(const winrt::DependencyObject& /*sender*/, const winrt::IInspectable& obj)
{
    if (m_leftNavRepeater)
    {
        // See UpdateIsClosedCompact 'RS3+ animation timing enhancement' for explanation:
        winrt::VisualStateManager::GoToState(*this, L"ListSizeFull", true /*useTransitions*/);
    }

    m_paneOpeningEventSource(*this, nullptr);
}

void NavigationView::UpdateIsClosedCompact()
{
    if (auto splitView = m_rootSplitView.get())
    {
        // Check if the pane is closed and if the splitview is in either compact mode.
        auto splitViewDisplayMode = splitView.DisplayMode();
        m_isClosedCompact = !splitView.IsPaneOpen() && (splitViewDisplayMode == winrt::SplitViewDisplayMode::CompactOverlay || splitViewDisplayMode == winrt::SplitViewDisplayMode::CompactInline);
        winrt::VisualStateManager::GoToState(*this, m_isClosedCompact ? L"ClosedCompact" : L"NotClosedCompact", true /*useTransitions*/);

        // Set the initial state of the list size
        if (!m_initialListSizeStateSet)
        {
            m_initialListSizeStateSet = true;
            winrt::VisualStateManager::GoToState(*this, m_isClosedCompact ? L"ListSizeCompact" : L"ListSizeFull", true /*useTransitions*/);
        }
        else if (!SharedHelpers::IsRS3OrHigher()) // Do any changes that would otherwise happen on opening/closing for RS2 and earlier:
        {
            // RS3+ animation timing enhancement:
            // Pre-RS3, we didn't have the full suite of Closed, Closing, Opened,
            // Opening events on SplitView. So when doing open/closed operations,
            // we have to do them immediately. Just one example: on RS2 when you
            // close the pane, the PaneTitle will disappear *immediately* which
            // looks janky. But on RS4, it'll have its visibility set after the
            // closed event fires.
            winrt::VisualStateManager::GoToState(*this, m_isClosedCompact ? L"ListSizeCompact" : L"ListSizeFull", true /*useTransitions*/);
        }

        UpdateTitleBarPadding();
        UpdateBackAndCloseButtonsVisibility();
        UpdatePaneTitleMargins();
        UpdatePaneToggleSize();
    }
}

void NavigationView::UpdatePaneButtonsWidths()
{
    auto newButtonWidths = [this]()
    {
        if (DisplayMode() == winrt::NavigationViewDisplayMode::Minimal)
        {
            return static_cast<double>(c_paneToggleButtonWidth);
        }
        return CompactPaneLength();
    }();

    if (auto&& backButton = m_backButton.get())
    {
        backButton.Width(newButtonWidths);
    }
    if (auto&& paneToggleButton = m_paneToggleButton.get())
    {
        paneToggleButton.MinWidth(newButtonWidths);
        if (const auto iconGridColumnElement = paneToggleButton.GetTemplateChild(c_paneToggleButtonIconGridColumnName))
        {
            if (const auto paneToggleButtonIconColumn = iconGridColumnElement.try_as<winrt::ColumnDefinition>())
            {
                auto width = paneToggleButtonIconColumn.Width();
                width.Value = newButtonWidths;
                paneToggleButtonIconColumn.Width(width);
            }
        }
    }
}

void NavigationView::OnBackButtonClicked(const winrt::IInspectable& sender, const winrt::RoutedEventArgs& args)
{
    auto eventArgs = winrt::make_self<NavigationViewBackRequestedEventArgs>();
    m_backRequestedEventSource(*this, *eventArgs);
}

bool NavigationView::IsOverlay()
{
    if (auto splitView = m_rootSplitView.get())
    {
        return splitView.DisplayMode() == winrt::SplitViewDisplayMode::Overlay;
    }
    else
    {
        return false;
    }
}

bool NavigationView::IsLightDismissible()
{
    if (auto splitView = m_rootSplitView.get())
    {
        return splitView.DisplayMode() != winrt::SplitViewDisplayMode::Inline && splitView.DisplayMode() != winrt::SplitViewDisplayMode::CompactInline;
    }
    else
    {
        return false;
    }
}

bool NavigationView::ShouldShowBackButton()
{
    if (m_backButton && !ShouldPreserveNavigationViewRS3Behavior())
    {
        if (DisplayMode() == winrt::NavigationViewDisplayMode::Minimal && IsPaneOpen())
        {
            return false;
        }

        return ShouldShowBackOrCloseButton();
    }

    return false;
}

bool NavigationView::ShouldShowCloseButton()
{
    if (m_backButton && !ShouldPreserveNavigationViewRS3Behavior() && m_closeButton)
    {
        if (!IsPaneOpen())
        {
            return false;
        }

        auto paneDisplayMode = PaneDisplayMode();

        if (paneDisplayMode != winrt::NavigationViewPaneDisplayMode::LeftMinimal &&
            (paneDisplayMode != winrt::NavigationViewPaneDisplayMode::Auto || DisplayMode() != winrt::NavigationViewDisplayMode::Minimal))
        {
            return false;
        }

        return ShouldShowBackOrCloseButton();
    }

    return false;
}

bool NavigationView::ShouldShowBackOrCloseButton()
{
    auto visibility = IsBackButtonVisible();
    return (visibility == winrt::NavigationViewBackButtonVisible::Visible || (visibility == winrt::NavigationViewBackButtonVisible::Auto && !SharedHelpers::IsOnXbox()));
}

// The automation name and tooltip for the pane toggle button changes depending on whether it is open or closed
// put the logic here as it will be called in a couple places
void NavigationView::SetPaneToggleButtonAutomationName()
{
    winrt::hstring navigationName;
    if (IsPaneOpen())
    {
        navigationName = ResourceAccessor::GetLocalizedStringResource(SR_NavigationButtonOpenName);
    }
    else
    {
        navigationName = ResourceAccessor::GetLocalizedStringResource(SR_NavigationButtonClosedName);
    }

    if (auto paneToggleButton = m_paneToggleButton.get())
    {
        winrt::AutomationProperties::SetName(paneToggleButton, navigationName);
        auto toolTip = winrt::ToolTip();
        toolTip.Content(box_value(navigationName));
        winrt::ToolTipService::SetToolTip(paneToggleButton, toolTip);
    }
}

void NavigationView::UpdateSettingsItemToolTip()
{
    if (auto settingsItem = m_settingsItem.get())
    {
        if (!IsTopNavigationView() && IsPaneOpen())
        {
            winrt::ToolTipService::SetToolTip(settingsItem, nullptr);
        }
        else
        {
            auto localizedSettingsName = ResourceAccessor::GetLocalizedStringResource(SR_SettingsButtonName);
            auto toolTip = winrt::ToolTip();
            toolTip.Content(box_value(localizedSettingsName));
            winrt::ToolTipService::SetToolTip(settingsItem, toolTip);
        }
    }
}

// Updates the PaneTitleHolder.Visibility and PaneTitleTextBlock.Parent properties based on the PaneDisplayMode, PaneTitle and IsPaneToggleButtonVisible properties.
void NavigationView::UpdatePaneTitleFrameworkElementParents()
{
    if (auto&& paneTitleHolderFrameworkElement = m_paneTitleHolderFrameworkElement.get())
    {
        auto isPaneToggleButtonVisible = IsPaneToggleButtonVisible();
        auto isTopNavigationView = IsTopNavigationView();

        paneTitleHolderFrameworkElement.Visibility(
            (isPaneToggleButtonVisible ||
                isTopNavigationView ||
                PaneTitle().size() == 0 ||
                (PaneDisplayMode() == winrt::NavigationViewPaneDisplayMode::LeftMinimal && !IsPaneOpen())) ?
            winrt::Visibility::Collapsed : winrt::Visibility::Visible);

        if (auto&& paneTitleFrameworkElement = m_paneTitleFrameworkElement.get())
        {
            const auto first = SetPaneTitleFrameworkElementParent(m_paneToggleButton.get(), paneTitleFrameworkElement, isTopNavigationView || !isPaneToggleButtonVisible);
            const auto second = SetPaneTitleFrameworkElementParent(m_paneTitlePresenter.get(), paneTitleFrameworkElement, isTopNavigationView || isPaneToggleButtonVisible);
            const auto third = SetPaneTitleFrameworkElementParent(m_paneTitleOnTopPane.get(), paneTitleFrameworkElement, !isTopNavigationView || isPaneToggleButtonVisible);
            first ? first() : second ? second() : third ? third() : []() {}();
        }
    }
}

std::function<void()> NavigationView::SetPaneTitleFrameworkElementParent(const winrt::ContentControl& parent, const winrt::FrameworkElement& paneTitle, bool shouldNotContainPaneTitle)
{
    if (parent)
    {
        if ((parent.Content() == paneTitle) == shouldNotContainPaneTitle)
        {
            if (shouldNotContainPaneTitle)
            {
                parent.Content(nullptr);
            }
            else
            {
                return [parent, paneTitle]() { parent.Content(paneTitle); };
            }
        }
    }
    return nullptr;
}

winrt::float2 c_frame1point1 = winrt::float2(0.9f, 0.1f);
winrt::float2 c_frame1point2 = winrt::float2(1.0f, 0.2f);
winrt::float2 c_frame2point1 = winrt::float2(0.1f, 0.9f);
winrt::float2 c_frame2point2 = winrt::float2(0.2f, 1.0f);

void NavigationView::AnimateSelectionChangedToItem(const winrt::IInspectable& selectedItem)
{
    if (selectedItem && !IsSelectionSuppressed(selectedItem))
    {
        AnimateSelectionChanged(selectedItem);
    }
}

// Please clear the field m_lastSelectedItemPendingAnimationInTopNav when calling this method to prevent garbage value and incorrect animation
// when the layout is invalidated as it's called in OnLayoutUpdated.
void NavigationView::AnimateSelectionChanged(const winrt::IInspectable& nextItem)
{
    // If we are delaying animation due to item movement in top nav overflow, dont do anything
    if (m_lastSelectedItemPendingAnimationInTopNav)
    {
        return;
    }

    winrt::UIElement prevIndicator = m_activeIndicator.get();
    winrt::UIElement nextIndicator = FindSelectionIndicator(nextItem);

    bool haveValidAnimation = false;
    // It's possible that AnimateSelectionChanged is called multiple times before the first animation is complete.
    // To have better user experience, if the selected target is the same, keep the first animation
    // If the selected target is not the same, abort the first animation and launch another animation.
    if (m_prevIndicator || m_nextIndicator) // There is ongoing animation
    {
        if (nextIndicator && m_nextIndicator.get() == nextIndicator) // animate to the same target, just wait for animation complete
        {
            if (prevIndicator && prevIndicator != m_prevIndicator.get())
            {
                ResetElementAnimationProperties(prevIndicator, 0.0f);
            }
            haveValidAnimation = true;
        }
        else
        {
            // If the last animation is still playing, force it to complete.
            OnAnimationComplete(nullptr, nullptr);
        }
    }

    if (!haveValidAnimation)
    {
        winrt::UIElement paneContentGrid = m_paneContentGrid.get();

        if ((prevIndicator != nextIndicator) && paneContentGrid && prevIndicator && nextIndicator && SharedHelpers::IsAnimationsEnabled())
        {
            // Make sure both indicators are visible and in their original locations
            ResetElementAnimationProperties(prevIndicator, 1.0f);
            ResetElementAnimationProperties(nextIndicator, 1.0f);

            // get the item positions in the pane
            winrt::Point point = winrt::Point(0, 0);
            float prevPos;
            float nextPos;

            winrt::Point prevPosPoint = prevIndicator.TransformToVisual(paneContentGrid).TransformPoint(point);
            winrt::Point nextPosPoint = nextIndicator.TransformToVisual(paneContentGrid).TransformPoint(point);
            winrt::Size prevSize = prevIndicator.RenderSize();
            winrt::Size nextSize = nextIndicator.RenderSize();

            bool areElementsAtSameDepth = false;
            if (IsTopNavigationView())
            {
                prevPos = prevPosPoint.X;
                nextPos = nextPosPoint.X;
                areElementsAtSameDepth = prevPosPoint.Y == nextPosPoint.Y;
            }
            else
            {
                prevPos = prevPosPoint.Y;
                nextPos = nextPosPoint.Y;
                areElementsAtSameDepth = prevPosPoint.X == nextPosPoint.X;
            }

            winrt::Visual visual = winrt::ElementCompositionPreview::GetElementVisual(*this);
            winrt::CompositionScopedBatch scopedBatch = visual.Compositor().CreateScopedBatch(winrt::CompositionBatchTypes::Animation);

            if (!areElementsAtSameDepth)
            {
                bool isNextBelow = prevPosPoint.Y < nextPosPoint.Y;
                prevIndicator.RenderSize().Height > prevIndicator.RenderSize().Width ?
                    PlayIndicatorNonSameLevelAnimations(prevIndicator, true, isNextBelow ? false : true) :
                    PlayIndicatorNonSameLevelTopPrimaryAnimation(prevIndicator, true);

                nextIndicator.RenderSize().Height > nextIndicator.RenderSize().Width ?
                    PlayIndicatorNonSameLevelAnimations(nextIndicator, false, isNextBelow ? true : false) :
                    PlayIndicatorNonSameLevelTopPrimaryAnimation(nextIndicator, false);

            }
            else
            {

                float outgoingEndPosition = static_cast<float>(nextPos - prevPos);
                float incomingStartPosition = static_cast<float>(prevPos - nextPos);

                // Play the animation on both the previous and next indicators
                PlayIndicatorAnimations(prevIndicator,
                    0,
                    outgoingEndPosition,
                    prevSize,
                    nextSize,
                    true);
                PlayIndicatorAnimations(nextIndicator,
                    incomingStartPosition,
                    0,
                    prevSize,
                    nextSize,
                    false);
            }

            scopedBatch.End();
            m_prevIndicator.set(prevIndicator);
            m_nextIndicator.set(nextIndicator);

            auto strongThis = get_strong();
            scopedBatch.Completed(
                [strongThis](auto sender, auto args)
                {
                    strongThis->OnAnimationComplete(sender, args);
                });
        }
        else
        {
            // if all else fails, or if animations are turned off, attempt to correctly set the positions and opacities of the indicators.
            ResetElementAnimationProperties(prevIndicator, 0.0f);
            ResetElementAnimationProperties(nextIndicator, 1.0f);
        }

        m_activeIndicator.set(nextIndicator);
    }
}

void NavigationView::PlayIndicatorNonSameLevelAnimations(const winrt::UIElement& indicator, bool isOutgoing, bool fromTop)
{
    winrt::Visual visual = winrt::ElementCompositionPreview::GetElementVisual(indicator);
    winrt::Compositor comp = visual.Compositor();

    // Determine scaling of indicator (whether it is appearing or dissapearing)
    float beginScale = isOutgoing ? 1.0f : 0.0f;
    float endScale = isOutgoing ? 0.0f : 1.0f;
    winrt::ScalarKeyFrameAnimation scaleAnim = comp.CreateScalarKeyFrameAnimation();
    scaleAnim.InsertKeyFrame(0.0f, beginScale);
    scaleAnim.InsertKeyFrame(1.0f, endScale);
    scaleAnim.Duration(600ms);

    // Determine where the indicator is animating from/to
    winrt::Size size = indicator.RenderSize();
    float dimension = IsTopNavigationView() ? size.Width : size.Height;
    float newCenter = fromTop ? 0.0f : dimension;
    auto indicatorCenterPoint = visual.CenterPoint();
    indicatorCenterPoint.y = newCenter;
    visual.CenterPoint(indicatorCenterPoint);

    visual.StartAnimation(L"Scale.Y", scaleAnim);
}


void NavigationView::PlayIndicatorNonSameLevelTopPrimaryAnimation(const winrt::UIElement& indicator, bool isOutgoing)
{
    winrt::Visual visual = winrt::ElementCompositionPreview::GetElementVisual(indicator);
    winrt::Compositor comp = visual.Compositor();

    // Determine scaling of indicator (whether it is appearing or dissapearing)
    float beginScale = isOutgoing ? 1.0f : 0.0f;
    float endScale = isOutgoing ? 0.0f : 1.0f;
    winrt::ScalarKeyFrameAnimation scaleAnim = comp.CreateScalarKeyFrameAnimation();
    scaleAnim.InsertKeyFrame(0.0f, beginScale);
    scaleAnim.InsertKeyFrame(1.0f, endScale);
    scaleAnim.Duration(600ms);

    // Determine where the indicator is animating from/to
    winrt::Size size = indicator.RenderSize();
    float newCenter = size.Width /2;
    auto indicatorCenterPoint = visual.CenterPoint();
    indicatorCenterPoint.y = newCenter;
    visual.CenterPoint(indicatorCenterPoint);

    visual.StartAnimation(L"Scale.X", scaleAnim);
}

void NavigationView::PlayIndicatorAnimations(const winrt::UIElement& indicator, float from, float to, winrt::Size beginSize, winrt::Size endSize, bool isOutgoing)
{
    winrt::Visual visual = winrt::ElementCompositionPreview::GetElementVisual(indicator);
    winrt::Compositor comp = visual.Compositor();

    winrt::Size size = indicator.RenderSize();
    float dimension = IsTopNavigationView() ? size.Width : size.Height;

    float beginScale = 1.0f;
    float endScale = 1.0f;
    if (IsTopNavigationView() && fabs(size.Width) > 0.001f)
    {
        beginScale = beginSize.Width / size.Width;
        endScale = endSize.Width / size.Width;
    }

    winrt::StepEasingFunction singleStep = comp.CreateStepEasingFunction();
    singleStep.IsFinalStepSingleFrame(true);

    if (isOutgoing)
    {
        // fade the outgoing indicator so it looks nice when animating over the scroll area
        winrt::ScalarKeyFrameAnimation opacityAnim = comp.CreateScalarKeyFrameAnimation();
        opacityAnim.InsertKeyFrame(0.0f, 1.0);
        opacityAnim.InsertKeyFrame(0.333f, 1.0, singleStep);
        opacityAnim.InsertKeyFrame(1.0f, 0.0, comp.CreateCubicBezierEasingFunction(c_frame2point1, c_frame2point2));
        opacityAnim.Duration(600ms);

        visual.StartAnimation(L"Opacity", opacityAnim);
    }

    winrt::ScalarKeyFrameAnimation posAnim = comp.CreateScalarKeyFrameAnimation();
    posAnim.InsertKeyFrame(0.0f, from < to ? from : (from + (dimension * (beginScale - 1))));
    posAnim.InsertKeyFrame(0.333f, from < to ? (to + (dimension * (endScale - 1))) : to, singleStep);
    posAnim.Duration(600ms);

    winrt::ScalarKeyFrameAnimation scaleAnim = comp.CreateScalarKeyFrameAnimation();
    scaleAnim.InsertKeyFrame(0.0f, beginScale);
    scaleAnim.InsertKeyFrame(0.333f, abs(to - from) / dimension + (from < to ? endScale : beginScale), comp.CreateCubicBezierEasingFunction(c_frame1point1, c_frame1point2));
    scaleAnim.InsertKeyFrame(1.0f, endScale, comp.CreateCubicBezierEasingFunction(c_frame2point1, c_frame2point2));
    scaleAnim.Duration(600ms);

    winrt::ScalarKeyFrameAnimation centerAnim = comp.CreateScalarKeyFrameAnimation();
    centerAnim.InsertKeyFrame(0.0f, from < to ? 0.0f : dimension);
    centerAnim.InsertKeyFrame(1.0f, from < to ? dimension : 0.0f, singleStep);
    centerAnim.Duration(200ms);

    if (IsTopNavigationView())
    {
        visual.StartAnimation(L"Offset.X", posAnim);
        visual.StartAnimation(L"Scale.X", scaleAnim);
        visual.StartAnimation(L"CenterPoint.X", centerAnim);
    }
    else
    {
        visual.StartAnimation(L"Offset.Y", posAnim);
        visual.StartAnimation(L"Scale.Y", scaleAnim);
        visual.StartAnimation(L"CenterPoint.Y", centerAnim);
    }
}

void NavigationView::OnAnimationComplete(const winrt::IInspectable& /*sender*/, const winrt::CompositionBatchCompletedEventArgs& /*args*/)
{
    auto indicator = m_prevIndicator.get();
    ResetElementAnimationProperties(indicator, 0.0f);
    m_prevIndicator.set(nullptr);

    indicator = m_nextIndicator.get();
    ResetElementAnimationProperties(indicator, 1.0f);
    m_nextIndicator.set(nullptr);
}

void NavigationView::ResetElementAnimationProperties(const winrt::UIElement& element, float desiredOpacity)
{
    if (element)
    {
        element.Opacity(desiredOpacity);
        if (winrt::Visual visual = winrt::ElementCompositionPreview::GetElementVisual(element))
        {
            visual.Offset(winrt::float3(0.0f, 0.0f, 0.0f));
            visual.Scale(winrt::float3(1.0f, 1.0f, 1.0f));
            visual.Opacity(desiredOpacity);
        }
    }
}

winrt::NavigationViewItemBase NavigationView::NavigationViewItemBaseOrSettingsContentFromData(const winrt::IInspectable& data)
{
    return GetContainerForData<winrt::NavigationViewItemBase>(data);
}

winrt::NavigationViewItem NavigationView::NavigationViewItemOrSettingsContentFromData(const winrt::IInspectable& data)
{
    return GetContainerForData<winrt::NavigationViewItem>(data);
}

bool NavigationView::IsSelectionSuppressed(const winrt::IInspectable& item)
{
    if (item)
    {
        if (auto nvi = NavigationViewItemOrSettingsContentFromData(item))
        {
            return !winrt::get_self<NavigationViewItem>(nvi)->SelectsOnInvoked();
        }
    }

    return false;
}

bool NavigationView::ShouldPreserveNavigationViewRS4Behavior()
{
    // Since RS5, we support topnav
    return !m_topNavGrid;
}

bool NavigationView::ShouldPreserveNavigationViewRS3Behavior()
{
    // Since RS4, we support backbutton
    return !m_backButton;
}

winrt::UIElement NavigationView::FindSelectionIndicator(const winrt::IInspectable& item)
{
    if (item)
    {
        if (auto const container = NavigationViewItemOrSettingsContentFromData(item))
        {
            return winrt::get_self<NavigationViewItem>(container)->GetSelectionIndicator();
        }
    }
    return nullptr;
}

void NavigationView::RaiseSelectionChangedEvent(winrt::IInspectable const& nextItem, bool isSettingsItem, NavigationRecommendedTransitionDirection recommendedDirection)
{
    auto eventArgs = winrt::make_self<NavigationViewSelectionChangedEventArgs>();
    eventArgs->SelectedItem(nextItem);
    eventArgs->IsSettingsSelected(isSettingsItem);
    if (auto container = NavigationViewItemBaseOrSettingsContentFromData(nextItem))
    {
        eventArgs->SelectedItemContainer(container);
    }
    eventArgs->RecommendedNavigationTransitionInfo(CreateNavigationTransitionInfo(recommendedDirection));
    m_selectionChangedEventSource(*this, *eventArgs);
}

// SelectedItem change can be invoked by API or user's action like clicking. if it's not from API, m_shouldRaiseInvokeItemInSelectionChange would be true
// If nextItem is selectionsuppressed, we should undo the selection. We didn't undo it OnSelectionChange because we want change by API has the same undo logic.
void NavigationView::ChangeSelection(const winrt::IInspectable& prevItem, const winrt::IInspectable& nextItem)
{
    bool isSettingsItem = IsSettingsItem(nextItem);

    if (IsSelectionSuppressed(nextItem))
    {
        // This should not be a common codepath. Only happens if customer passes a 'selectionsuppressed' item via API.
        UndoSelectionAndRevertSelectionTo(prevItem, nextItem);
        RaiseItemInvoked(nextItem, isSettingsItem);
    }
    else
    {
        // Other transition other than default only apply to topnav
        // when clicking overflow on topnav, transition is from bottom
        // otherwise if prevItem is on left side of nextActualItem, transition is from left
        //           if prevItem is on right side of nextActualItem, transition is from right
        // click on Settings item is considered Default
        auto recommendedDirection = [this, prevItem, nextItem, isSettingsItem]()
        {
            if (IsTopNavigationView())
            {
                if (m_selectionChangeFromOverflowMenu)
                {
                    return NavigationRecommendedTransitionDirection::FromOverflow;
                }
                else if (prevItem && nextItem)
                {
                    return GetRecommendedTransitionDirection(NavigationViewItemBaseOrSettingsContentFromData(prevItem),
                        NavigationViewItemBaseOrSettingsContentFromData(nextItem));
                }
            }
            return NavigationRecommendedTransitionDirection::Default;
        }();

        // Bug 17850504, Customer may use NavigationViewItem.IsSelected in ItemInvoke or SelectionChanged Event.
        // To keep the logic the same as RS4, ItemInvoke is before unselect the old item
        // And SelectionChanged is after we selected the new item.
        UnselectPrevItem(prevItem, nextItem);
        ChangeSelectStatusForItem(nextItem, true /*selected*/);
        RaiseSelectionChangedEvent(nextItem, isSettingsItem, recommendedDirection);
        AnimateSelectionChanged(nextItem);

        if (auto const nvi = NavigationViewItemOrSettingsContentFromData(nextItem))
        {
            ClosePaneIfNeccessaryAfterItemIsClicked(nvi);
        }    
    }
}

void NavigationView::UpdateSelectionModelSelection(const winrt::IndexPath& ip)
{
    auto const prevIndexPath = m_selectionModel.SelectedIndex();
    m_selectionModel.SelectAt(ip);
    UpdateIsChildSelected(prevIndexPath, ip);
}

void NavigationView::UpdateIsChildSelected(const winrt::IndexPath& prevIP, const winrt::IndexPath& nextIP)
{ 
    if (prevIP && prevIP.GetSize() > 0)
    {
        UpdateIsChildSelectedForIndexPath(prevIP, false /*isChildSelected*/);
    }
     
    if (nextIP && nextIP.GetSize() > 0)
    {
        UpdateIsChildSelectedForIndexPath(nextIP, true /*isChildSelected*/);
    }
}

void NavigationView::UpdateIsChildSelectedForIndexPath(const winrt::IndexPath& ip, bool isChildSelected)
{
    // Update the isChildSelected property for every container on the IndexPath (with the exception of the actual container pointed to by the indexpath)
    auto container = GetContainerForIndex(ip.GetAt(1), ip.GetAt(0) == 1 /*inFooter*/);
    auto index = 1;
    while (container)
    {
        if (auto const nvi = container.try_as<winrt::NavigationViewItem>())
        {
            nvi.IsChildSelected(isChildSelected);
            if (auto const nextIR = winrt::get_self<NavigationViewItem>(nvi)->GetRepeater())
            {
                if (index < ip.GetSize() - 1)
                {
                    container = nextIR.TryGetElement(ip.GetAt(index));
                    index++;
                    continue;
                }
            }
        }
        container = nullptr;
    }
}

void NavigationView::RaiseItemInvoked(winrt::IInspectable const& item,
    bool isSettings,
    winrt::NavigationViewItemBase const& container,
    NavigationRecommendedTransitionDirection recommendedDirection)
{
    auto invokedItem = item;
    auto invokedContainer = container;

    auto eventArgs = winrt::make_self<NavigationViewItemInvokedEventArgs>();

    if (container)
    {
        invokedItem = container.Content();
    }
    else
    {
        // InvokedItem is container for Settings, but Content of item for other ListViewItem
        if (!isSettings)
        {
            if (auto containerFromData = NavigationViewItemBaseOrSettingsContentFromData(item))
            {
                invokedItem = containerFromData.Content();
                invokedContainer = containerFromData;
            }
        }
        else
        {
            MUX_ASSERT(item);
            invokedContainer = item.try_as<winrt::NavigationViewItemBase>();
            MUX_ASSERT(invokedContainer);
        }
    }
    eventArgs->InvokedItem(invokedItem);
    eventArgs->InvokedItemContainer(invokedContainer);
    eventArgs->IsSettingsInvoked(isSettings);
    eventArgs->RecommendedNavigationTransitionInfo(CreateNavigationTransitionInfo(recommendedDirection));
    m_itemInvokedEventSource(*this, *eventArgs);
}

// forceSetDisplayMode: On first call to SetDisplayMode, force setting to initial values
void NavigationView::SetDisplayMode(const winrt::NavigationViewDisplayMode& displayMode, bool forceSetDisplayMode)
{
    // Need to keep the VisualStateGroup "DisplayModeGroup" updated even if the actual
    // display mode is not changed. This is due to the fact that there can be a transition between
    // 'Minimal' and 'MinimalWithBackButton'.
    UpdateVisualStateForDisplayModeGroup(displayMode);

    if (forceSetDisplayMode || DisplayMode() != displayMode)
    {
        // Update header visibility based on what the new display mode will be
        UpdateHeaderVisibility(displayMode);

        UpdatePaneTabFocusNavigation();

        UpdatePaneToggleSize();

        RaiseDisplayModeChanged(displayMode);
    }
}

// To support TopNavigationView, DisplayModeGroup in visualstate(We call it VisualStateDisplayMode) is decoupled with DisplayMode.
// The VisualStateDisplayMode is the combination of TopNavigationView, DisplayMode, PaneDisplayMode.
// Here is the mapping:
//    TopNav -> Minimal
//    PaneDisplayMode::Left || (PaneDisplayMode::Auto && DisplayMode::Expanded) -> Expanded
//    PaneDisplayMode::LeftCompact || (PaneDisplayMode::Auto && DisplayMode::Compact) -> Compact
//    Map others to Minimal or MinimalWithBackButton 
NavigationViewVisualStateDisplayMode NavigationView::GetVisualStateDisplayMode(const winrt::NavigationViewDisplayMode& displayMode)
{
    auto paneDisplayMode = PaneDisplayMode();

    if (IsTopNavigationView())
    {
        return NavigationViewVisualStateDisplayMode::Minimal;
    }

    if (paneDisplayMode == winrt::NavigationViewPaneDisplayMode::Left ||
        (paneDisplayMode == winrt::NavigationViewPaneDisplayMode::Auto && displayMode == winrt::NavigationViewDisplayMode::Expanded))
    {
        return NavigationViewVisualStateDisplayMode::Expanded;
    }

    if (paneDisplayMode == winrt::NavigationViewPaneDisplayMode::LeftCompact ||
        (paneDisplayMode == winrt::NavigationViewPaneDisplayMode::Auto && displayMode == winrt::NavigationViewDisplayMode::Compact))
    {
        return NavigationViewVisualStateDisplayMode::Compact;
    }

    // In minimal mode, when the NavView is closed, the HeaderContent doesn't have
    // its own dedicated space, and must 'share' the top of the NavView with the 
    // pane toggle button ('hamburger' button) and the back button.
    // When the NavView is open, the close button is taking space instead of the back button.
    if (ShouldShowBackButton() || ShouldShowCloseButton())
    {
        return NavigationViewVisualStateDisplayMode::MinimalWithBackButton;
    }
    else
    {
        return NavigationViewVisualStateDisplayMode::Minimal;
    }
}

void NavigationView::UpdateVisualStateForDisplayModeGroup(const winrt::NavigationViewDisplayMode& displayMode)
{
    if (auto splitView = m_rootSplitView.get())
    {
        auto visualStateDisplayMode = GetVisualStateDisplayMode(displayMode);
        auto visualStateName = L"";
        auto splitViewDisplayMode = winrt::SplitViewDisplayMode::Overlay;
        auto visualStateNameMinimal = L"Minimal";

        switch (visualStateDisplayMode)
        {
        case NavigationViewVisualStateDisplayMode::MinimalWithBackButton:
            visualStateName = L"MinimalWithBackButton";
            splitViewDisplayMode = winrt::SplitViewDisplayMode::Overlay;
            break;
        case NavigationViewVisualStateDisplayMode::Minimal:
            visualStateName = visualStateNameMinimal;
            splitViewDisplayMode = winrt::SplitViewDisplayMode::Overlay;
            break;
        case NavigationViewVisualStateDisplayMode::Compact:
            visualStateName = L"Compact";
            splitViewDisplayMode = winrt::SplitViewDisplayMode::CompactOverlay;
            break;
        case NavigationViewVisualStateDisplayMode::Expanded:
            visualStateName = L"Expanded";
            splitViewDisplayMode = winrt::SplitViewDisplayMode::CompactInline;
            break;
        }

        // When the pane is made invisible we need to collapse the pane part of the SplitView
        if (!IsPaneVisible())
        {
            splitViewDisplayMode = winrt::SplitViewDisplayMode::CompactOverlay;
        }

        auto handled = false;
        if (visualStateName == visualStateNameMinimal && IsTopNavigationView())
        {
            // TopNavigationMinimal was introduced in 19H1. We need to fallback to Minimal if the customer uses an older template.
            handled = winrt::VisualStateManager::GoToState(*this, L"TopNavigationMinimal", false /*useTransitions*/);
        }
        if (!handled)
        {
            winrt::VisualStateManager::GoToState(*this, visualStateName, false /*useTransitions*/);
        }
        splitView.DisplayMode(splitViewDisplayMode);
    }
}

void NavigationView::OnNavigationViewItemTapped(const winrt::IInspectable& sender, const winrt::TappedRoutedEventArgs& args)
{
    if (auto nvi = sender.try_as<winrt::NavigationViewItem>())
    {
        OnNavigationViewItemInvoked(nvi);
        nvi.Focus(winrt::FocusState::Pointer);
        args.Handled(true);
    }
}

void NavigationView::OnNavigationViewItemKeyUp(const winrt::IInspectable& sender, const winrt::KeyRoutedEventArgs& args)
{
    // Because ListViewItem eats the events, we only get these keys on KeyUp.
    if (args.OriginalKey() == winrt::VirtualKey::GamepadA)
    {
        if (auto nvi = sender.try_as<winrt::NavigationViewItem>())
        {
            HandleKeyEventForNavigationViewItem(nvi, args);
        }
    }
}

void NavigationView::OnNavigationViewItemKeyDown(const winrt::IInspectable& sender, const winrt::KeyRoutedEventArgs& args)
{
    if (auto nvi = sender.try_as<winrt::NavigationViewItem>())
    {
        HandleKeyEventForNavigationViewItem(nvi, args);
    }
}

void NavigationView::HandleKeyEventForNavigationViewItem(const winrt::NavigationViewItem& nvi, const winrt::KeyRoutedEventArgs& args)
{
    auto key = args.Key();
    switch (key)
    {
    case winrt::VirtualKey::Enter:
    case winrt::VirtualKey::Space:
        args.Handled(true);
        OnNavigationViewItemInvoked(nvi);
        break;
    case winrt::VirtualKey::Home:
        args.Handled(true);
        KeyboardFocusFirstItemFromItem(nvi);
        break;
    case winrt::VirtualKey::End:
        args.Handled(true);
        KeyboardFocusLastItemFromItem(nvi);
        break;
    }
}

void NavigationView::KeyboardFocusFirstItemFromItem(const winrt::NavigationViewItemBase& nvib)
{
    auto const firstElement = [this, nvib]()
    {
        auto const parentIR = GetParentItemsRepeaterForContainer(nvib);
        return parentIR.TryGetElement(0);
    }();

    if (auto controlFirst = firstElement.try_as<winrt::Control>())
    {
        controlFirst.Focus(winrt::FocusState::Keyboard);
    }
}

void NavigationView::KeyboardFocusLastItemFromItem(const winrt::NavigationViewItemBase& nvib)
{
    auto const parentIR = GetParentItemsRepeaterForContainer(nvib);

    if (auto itemsSourceView = parentIR.ItemsSourceView())
    {
        auto lastIndex = itemsSourceView.Count() - 1;
        if (auto lastElement = parentIR.TryGetElement(lastIndex))
        {
            if (auto controlLast = lastElement.try_as<winrt::Control>())
            {
                controlLast.Focus(winrt::FocusState::Programmatic);
            }
        }
    }
}

void NavigationView::OnRepeaterGettingFocus(const winrt::IInspectable& sender, const winrt::GettingFocusEventArgs& args)
{
    if (args.InputDevice() == winrt::FocusInputDeviceKind::Keyboard)
    {
        if (auto const oldFocusedElement = args.OldFocusedElement())
        {
            auto const oldElementParent = winrt::VisualTreeHelper::GetParent(oldFocusedElement);
            auto const newFocusedElement = args.NewFocusedElement();
            auto const mainMenuRepeater = [this]()
            {
                if (IsTopNavigationView())
                {
                    return m_topNavRepeater.get();
                }
                return m_leftNavRepeater.get();
            }();

            auto const gettingFocusRepeater = sender.try_as<winrt::ItemsRepeater>();

            // If focus is coming from outside the root repeater, put focus on last focused item
            if (gettingFocusRepeater != oldElementParent)
            {
                bool isInMainMenu = mainMenuRepeater == gettingFocusRepeater;
                if (auto const argsAsIGettingFocusEventArgs2 = args.try_as<winrt::IGettingFocusEventArgs2>())
                {
                    if (auto const lastFocusedNvi = gettingFocusRepeater.TryGetElement(isInMainMenu ? m_indexOfLastFocusedItemInMainMenu : m_indexOfLastFocusedItemInFooterMenu))
                    {
                        if (argsAsIGettingFocusEventArgs2.TrySetNewFocusedElement(lastFocusedNvi))
                        {
                            args.Handled(true);
                        }
                    }
                }
            }
        }
    }
}

void NavigationView::OnNavigationViewItemOnGotFocus(const winrt::IInspectable& sender, winrt::RoutedEventArgs const& e)
{
    if (auto nvi = sender.try_as<winrt::NavigationViewItem>())
    {
        auto const parentIR = GetParentItemsRepeaterForContainer(nvi);

        // Store index of last focused item in order to get proper focus behavior.
        // No need to keep track of last focused item if the item is in the overflow menu.
        if (parentIR && parentIR == m_topNavRepeater.get() || parentIR == m_leftNavRepeater.get())
        {
            m_indexOfLastFocusedItemInMainMenu = [this, nvi]()
            {
                auto const parentIR = GetParentItemsRepeaterForContainer(nvi);
                if (parentIR && parentIR != m_topNavRepeaterOverflowView.get())
                {
                    return parentIR.GetElementIndex(nvi);
                }
                return -1;
            }();
        }
        else if(parentIR && parentIR != m_topNavRepeaterOverflowView.get())
        {
            m_indexOfLastFocusedItemInFooterMenu = [this, nvi]()
            {
                auto const parentIR = GetParentItemsRepeaterForContainer(nvi);
                if (parentIR)
                {
                    return parentIR.GetElementIndex(nvi);
                }
                return -1;
            }();
        }

        // Achieve selection follows focus behavior
        if (IsNavigationViewListSingleSelectionFollowsFocus())
        {
            // if nvi is already selected we don't need to invoke it again
            // otherwise ItemInvoked fires twice when item was tapped
            // or fired when window gets focus
            if (nvi.SelectsOnInvoked() && !nvi.IsSelected())
            {
                if (IsTopNavigationView())
                {
                    if (parentIR)
                    {
                        if (parentIR != m_topNavRepeaterOverflowView.get())
                        {
                            OnNavigationViewItemInvoked(nvi);
                        }
                    }
                }
                else
                {
                    OnNavigationViewItemInvoked(nvi);
                }
            }
        }
    }
}

void NavigationView::OnSettingsInvoked()
{
    auto settingsItem = m_settingsItem.get();
    if (settingsItem)
    {
        OnNavigationViewItemInvoked(settingsItem);
    }
}

void NavigationView::OnKeyDown(winrt::KeyRoutedEventArgs const& e)
{
    const auto& eventArgs = e;
    auto key = eventArgs.Key();

    bool handled = false;

    switch (key)
    {
    case winrt::VirtualKey::GamepadView:
        if (!IsPaneOpen() && !IsTopNavigationView())
        {
            OpenPane();
            handled = true;
        }
        break;
    case winrt::VirtualKey::GoBack:
    case winrt::VirtualKey::XButton1:
        if (IsPaneOpen() && IsLightDismissible())
        {
            handled = AttemptClosePaneLightly();
        }
        break;
    case winrt::VirtualKey::GamepadLeftShoulder:
        handled = BumperNavigation(-1);
        break;
    case winrt::VirtualKey::GamepadRightShoulder:
        handled = BumperNavigation(1);
        break;
    case winrt::VirtualKey::Left:
        auto altState = winrt::CoreWindow::GetForCurrentThread().GetKeyState(winrt::VirtualKey::Menu);
        bool isAltPressed = (altState & winrt::CoreVirtualKeyStates::Down) == winrt::CoreVirtualKeyStates::Down;

        if (isAltPressed && IsPaneOpen() && IsLightDismissible())
        {
            handled = AttemptClosePaneLightly();
        }

        break;
    }

    eventArgs.Handled(handled);

    __super::OnKeyDown(e);
}

bool NavigationView::BumperNavigation(int offset)
{
    // By passing an offset indicating direction (ideally 1 or -1, meaning right or left respectively)
    // we'll try to move focus to an item. We won't be moving focus to items in the overflow menu and this won't
    // work on left navigation, only dealing with the top primary list here and only with items that don't have
    // !SelectsOnInvoked set to true. If !SelectsOnInvoked is true, we'll skip the item and try focusing on the next one
    // that meets the conditions, in the same direction.
    auto shoulderNavigationEnabledParamValue = ShoulderNavigationEnabled();
    auto shoulderNavigationForcedDisabled = (shoulderNavigationEnabledParamValue == winrt::NavigationViewShoulderNavigationEnabled::Never);

    if (!IsTopNavigationView()
        || !IsNavigationViewListSingleSelectionFollowsFocus()
        || shoulderNavigationForcedDisabled)
    {
        return false;
    }

    auto shoulderNavigationSelectionFollowsFocusEnabled = (SelectionFollowsFocus() == winrt::NavigationViewSelectionFollowsFocus::Enabled
        && shoulderNavigationEnabledParamValue == winrt::NavigationViewShoulderNavigationEnabled::WhenSelectionFollowsFocus);

    auto shoulderNavigationEnabled = (shoulderNavigationSelectionFollowsFocusEnabled
        || shoulderNavigationEnabledParamValue == winrt::NavigationViewShoulderNavigationEnabled::Always);

    if (!shoulderNavigationEnabled)
    {
        return false;
    }

    auto item = SelectedItem();

    if (item)
    {
        if (auto nvi = NavigationViewItemOrSettingsContentFromData(item))
        {
            auto indexPath = GetIndexPathForContainer(nvi);
            auto isInFooter = indexPath.GetAt(0) == 1;

            auto indexInMainList = isInFooter ? -1 : indexPath.GetAt(1);
            auto indexInFooter = isInFooter ? indexPath.GetAt(1) : -1;

            auto topNavRepeater = m_topNavRepeater.get();
            auto topPrimaryListSize = m_topDataProvider.GetPrimaryListSize();

            auto footerRepeater = m_topNavFooterMenuRepeater.get();
            auto footerItemsSize = FooterMenuItems().Size();

            if (IsSettingsVisible())
            {
                footerItemsSize++;
            }

            if (indexInMainList >= 0)
            {

                if (SelectSelectableItemWithOffset(indexInMainList, offset, topNavRepeater, topPrimaryListSize))
                {
                    return true;
                }

                // No sutable item found in main list so try to select item in footer
                if (offset > 0)
                {
                    return SelectSelectableItemWithOffset(-1, offset, footerRepeater, footerItemsSize);
                }

                return false;
            }

            if (indexInFooter >= 0)
            {

                if (SelectSelectableItemWithOffset(indexInFooter, offset, footerRepeater, footerItemsSize))
                {
                    return true;
                }

                // No sutable item found in footer so try to select item in main list
                if (offset < 0)
                {
                    return SelectSelectableItemWithOffset(topPrimaryListSize, offset, topNavRepeater, topPrimaryListSize);
                }
            }
        }
    }

    return false;
}

bool NavigationView::SelectSelectableItemWithOffset(int startIndex, int offset, winrt::ItemsRepeater const& repeater, int repeaterCollectionSize)
{
    startIndex += offset;
    while (startIndex > -1 && startIndex < repeaterCollectionSize)
    {
        auto newItem = repeater.TryGetElement(startIndex);
        if (auto newNavViewItem = newItem.try_as<winrt::NavigationViewItem>())
        {
            // This is done to skip Separators or other items that are not NavigationViewItems
            if (winrt::get_self<NavigationViewItem>(newNavViewItem)->SelectsOnInvoked())
            {
                newNavViewItem.IsSelected(true);
                return true;
            }
        }

        startIndex += offset;
    }
    return false;
}

winrt::IInspectable NavigationView::MenuItemFromContainer(winrt::DependencyObject const& container)
{
    if (container)
    {
        if (auto const nvib = container.try_as<winrt::NavigationViewItemBase>())
        {
            if (auto const parentRepeater = GetParentItemsRepeaterForContainer(nvib))
            {
                auto const containerIndex = parentRepeater.GetElementIndex(nvib);
                if (containerIndex >= 0)
                {
                    return GetItemFromIndex(parentRepeater, containerIndex);
                }
            }
        }
    }
    return nullptr;
}

winrt::DependencyObject NavigationView::ContainerFromMenuItem(winrt::IInspectable const& item)
{
    if (const auto& data = item)
    {
        return NavigationViewItemBaseOrSettingsContentFromData(item);
    }

    return nullptr;
}

void NavigationView::OnTopNavDataSourceChanged(winrt::NotifyCollectionChangedEventArgs const& args)
{
    CloseTopNavigationViewFlyout();

    // Assume that raw data doesn't change very often for navigationview.
    // So here is a simple implementation and for each data item change, it request a layout change
    // update this in the future if there is performance problem

    // If it's Uninitialized, it means that we didn't start the layout yet.
    if (m_topNavigationMode != TopNavigationViewLayoutState::Uninitialized)
    {
        m_topDataProvider.MoveAllItemsToPrimaryList();
    }

    m_lastSelectedItemPendingAnimationInTopNav.set(nullptr);
}

int NavigationView::GetNavigationViewItemCountInPrimaryList()
{
    return m_topDataProvider.GetNavigationViewItemCountInPrimaryList();
}

int NavigationView::GetNavigationViewItemCountInTopNav()
{
    return m_topDataProvider.GetNavigationViewItemCountInTopNav();
}

winrt::SplitView NavigationView::GetSplitView()
{
    return m_rootSplitView.get();
}

void NavigationView::TopNavigationViewItemContentChanged()
{
    if (m_appliedTemplate)
    {
        m_topDataProvider.InvalidWidthCache();
        InvalidateMeasure();
    }
}

void NavigationView::OnAccessKeyInvoked(winrt::IInspectable const& sender, winrt::AccessKeyInvokedEventArgs const& args)
{
    if (args.Handled())
    {
        return;
    }

    // For topnav, invoke Morebutton, otherwise togglebutton
    auto button = IsTopNavigationView() ? m_topNavOverflowButton.get() : m_paneToggleButton.get();
    if (button)
    {
        if (auto peer = winrt::FrameworkElementAutomationPeer::FromElement(button).try_as<winrt::ButtonAutomationPeer>())
        {
            peer.Invoke();
            args.Handled(true);
        }
    }
}

winrt::NavigationTransitionInfo NavigationView::CreateNavigationTransitionInfo(NavigationRecommendedTransitionDirection recommendedTransitionDirection)
{
    // In current implementation, if click is from overflow item, just recommend FromRight Slide animation.
    if (recommendedTransitionDirection == NavigationRecommendedTransitionDirection::FromOverflow)
    {
        recommendedTransitionDirection = NavigationRecommendedTransitionDirection::FromRight;
    }

    if ((recommendedTransitionDirection == NavigationRecommendedTransitionDirection::FromLeft
        || recommendedTransitionDirection == NavigationRecommendedTransitionDirection::FromRight)
        && SharedHelpers::IsRS5OrHigher())
    {
        winrt::SlideNavigationTransitionInfo sliderNav;
        winrt::SlideNavigationTransitionEffect effect =
            recommendedTransitionDirection == NavigationRecommendedTransitionDirection::FromRight ?
            winrt::SlideNavigationTransitionEffect::FromRight :
            winrt::SlideNavigationTransitionEffect::FromLeft;
        // PR 1895355: Bug 17724768: Remove Side-to-Side navigation transition velocity key
        // https://microsoft.visualstudio.com/_git/os/commit/7d58531e69bc8ad1761cff938d8db25f6fb6a841
        // We want to use Effect, but it's not in all os of rs5. as a workaround, we only apply effect to the os which is already remove velocity key.
        if (auto sliderNav2 = sliderNav.try_as<winrt::ISlideNavigationTransitionInfo2>())
        {
            sliderNav.Effect(effect);
        }
        return sliderNav;
    }
    else
    {
        winrt::EntranceNavigationTransitionInfo defaultInfo;
        return defaultInfo;
    }
}

NavigationRecommendedTransitionDirection NavigationView::GetRecommendedTransitionDirection(winrt::DependencyObject const& prev, winrt::DependencyObject const& next)
{
    auto recommendedTransitionDirection = NavigationRecommendedTransitionDirection::Default;
    auto ir = m_topNavRepeater.get();

    if (prev && next && ir)
    {
        auto prevIndexPath = GetIndexPathForContainer(prev.try_as<winrt::NavigationViewItemBase>());
        auto nextIndexPath = GetIndexPathForContainer(next.try_as<winrt::NavigationViewItemBase>());

        auto compare = prevIndexPath.CompareTo(nextIndexPath);

        switch (compare)
        {
            case -1:
                recommendedTransitionDirection = NavigationRecommendedTransitionDirection::FromRight;
                break;
            case 1:
                recommendedTransitionDirection = NavigationRecommendedTransitionDirection::FromLeft;
                break;
            default:
                recommendedTransitionDirection = NavigationRecommendedTransitionDirection::Default;
                break;
        }
    }
    return recommendedTransitionDirection;
}

NavigationViewTemplateSettings* NavigationView::GetTemplateSettings()
{
    return winrt::get_self<NavigationViewTemplateSettings>(TemplateSettings());
}

bool NavigationView::IsNavigationViewListSingleSelectionFollowsFocus()
{
    return (SelectionFollowsFocus() == winrt::NavigationViewSelectionFollowsFocus::Enabled);
}

void NavigationView::UpdateSingleSelectionFollowsFocusTemplateSetting()
{
    GetTemplateSettings()->SingleSelectionFollowsFocus(IsNavigationViewListSingleSelectionFollowsFocus());
}

void NavigationView::OnSelectedItemPropertyChanged(winrt::DependencyPropertyChangedEventArgs const& args)
{

    const auto newItem = args.NewValue();
    const auto oldItem = args.OldValue();

    ChangeSelection(oldItem, newItem);

    // When we do not raise a "SelectItemChanged" event, the selection does not get animated.
    // To prevent faulty visual states, we will animate that here
    // Since we only do this for the settings item, check if the old item is our settings item
    if (oldItem != newItem && m_shouldIgnoreNextSelectionChangeBecauseSettingsRestore)
    {
        ChangeSelectStatusForItem(oldItem, false /*selected*/);
        ChangeSelectStatusForItem(newItem, true /*selected*/);
        AnimateSelectionChanged(newItem);
    }

    if (m_appliedTemplate && IsTopNavigationView())
    {
        if (!m_layoutUpdatedToken ||
            (newItem && m_topDataProvider.IndexOf(newItem) != s_itemNotFound && m_topDataProvider.IndexOf(newItem, NavigationViewSplitVectorID::PrimaryList) == s_itemNotFound)) // selection is in overflow
        {
            InvalidateTopNavPrimaryLayout();
        }
    }
}

void NavigationView::SetSelectedItemAndExpectItemInvokeWhenSelectionChangedIfNotInvokedFromAPI(winrt::IInspectable const& item)
{
    SelectedItem(item);
}

void NavigationView::ChangeSelectStatusForItem(winrt::IInspectable const& item, bool selected)
{
    if (auto container = NavigationViewItemOrSettingsContentFromData(item))
    {
        // If we unselect an item, ListView doesn't tolerate setting the SelectedItem to nullptr. 
        // Instead we remove IsSelected from the item itself, and it make ListView to unselect it.
        // If we select an item, we follow the unselect to simplify the code.
        container.IsSelected(selected);
    }
    else if (selected)
    {
        // If we are selecting an item and have not found a realized container for it,
        // we may need to manually resolve a container for this in order to update the
        // SelectionModel's selected IndexPath.
        auto const ip = GetIndexPathOfItem(item);
        if (ip && ip.GetSize() > 0)
        {
            // The SelectedItem property has already been updated. So we want to block any logic from executing
            // in the SelectionModel selection changed callback.
            auto scopeGuard = gsl::finally([this]()
                {
                    m_shouldIgnoreNextSelectionChange = false;
                });
            m_shouldIgnoreNextSelectionChange = true;
            UpdateSelectionModelSelection(ip);
        }
    }
}

bool NavigationView::IsSettingsItem(winrt::IInspectable const& item)
{
    bool isSettingsItem = false;
    if (item)
    {
        if (auto settingItem = m_settingsItem.get())
        {
            isSettingsItem = (settingItem == item) || (settingItem.Content() == item);
        }
    }
    return isSettingsItem;
}

void NavigationView::UnselectPrevItem(winrt::IInspectable const& prevItem, winrt::IInspectable const& nextItem)
{
    if (prevItem && prevItem != nextItem)
    {
        auto scopeGuard = gsl::finally([this, setIgnoreNextSelectionChangeToFalse = !m_shouldIgnoreNextSelectionChange]()
        {
            if (setIgnoreNextSelectionChangeToFalse)
            {
                m_shouldIgnoreNextSelectionChange = false;
            }
        });
        m_shouldIgnoreNextSelectionChange = true;
        ChangeSelectStatusForItem(prevItem, false /*selected*/);
    }
}

void NavigationView::UndoSelectionAndRevertSelectionTo(winrt::IInspectable const& prevSelectedItem, winrt::IInspectable const& nextItem)
{
    winrt::IInspectable selectedItem{ nullptr };
    if (prevSelectedItem)
    {
        if (IsSelectionSuppressed(prevSelectedItem))
        {
            AnimateSelectionChanged(nullptr);
        }
        else
        {
            ChangeSelectStatusForItem(prevSelectedItem, true /*selected*/);
            AnimateSelectionChangedToItem(prevSelectedItem);
            selectedItem = prevSelectedItem;
        }
    }
    else
    {
        // Bug 18033309, A SelectsOnInvoked=false item is clicked, if we don't unselect it from listview, the second click will not raise ItemClicked
        // because listview doesn't raise SelectionChange.
        ChangeSelectStatusForItem(nextItem, false /*selected*/);
    }
    SelectedItem(selectedItem);
}

void NavigationView::CloseTopNavigationViewFlyout()
{
    if (auto button = m_topNavOverflowButton.get())
    {
        if (auto flyout = button.Flyout())
        {
            flyout.Hide();
        }
    }
}

void NavigationView::UpdateVisualState(bool useTransitions)
{
    if (m_appliedTemplate)
    {
        auto box = AutoSuggestBox();
        winrt::VisualStateManager::GoToState(*this, box ? L"AutoSuggestBoxVisible" : L"AutoSuggestBoxCollapsed", false /*useTransitions*/);

        if (IsTopNavigationView())
        {
            UpdateVisualStateForOverflowButton();
        }
        else
        {
            UpdateLeftNavigationOnlyVisualState(useTransitions);
        }
    }
}

void NavigationView::UpdateVisualStateForOverflowButton()
{
    auto state = (OverflowLabelMode() == winrt::NavigationViewOverflowLabelMode::MoreLabel) ?
        L"OverflowButtonWithLabel" :
        L"OverflowButtonNoLabel";
    winrt::VisualStateManager::GoToState(*this, state, false /* useTransitions*/);
}

void NavigationView::UpdateLeftNavigationOnlyVisualState(bool useTransitions)
{
    bool isToggleButtonVisible = IsPaneToggleButtonVisible();
    winrt::VisualStateManager::GoToState(*this, isToggleButtonVisible ? L"TogglePaneButtonVisible" : L"TogglePaneButtonCollapsed", false /*useTransitions*/);
}

void NavigationView::UpdateNavigationViewUseSystemVisual()
{
    if (SharedHelpers::IsRS1OrHigher() && !ShouldPreserveNavigationViewRS4Behavior() && m_appliedTemplate)
    {
        PropagateShowFocusVisualToAllNavigationViewItemsInRepeater(m_leftNavRepeater.get(), ShouldShowFocusVisual());
        PropagateShowFocusVisualToAllNavigationViewItemsInRepeater(m_leftNavFooterMenuRepeater.get(), ShouldShowFocusVisual());
        PropagateShowFocusVisualToAllNavigationViewItemsInRepeater(m_topNavRepeater.get(), ShouldShowFocusVisual());
        PropagateShowFocusVisualToAllNavigationViewItemsInRepeater(m_topNavFooterMenuRepeater.get(), ShouldShowFocusVisual());
    }
}

bool NavigationView::ShouldShowFocusVisual()
{
    return SelectionFollowsFocus() == winrt::NavigationViewSelectionFollowsFocus::Disabled;
}

void NavigationView::PropagateShowFocusVisualToAllNavigationViewItemsInRepeater(winrt::ItemsRepeater const& ir, bool showFocusVisual)
{
    if (ir)
    {
        if (auto itemsSourceView = ir.ItemsSourceView())
        {
            auto numberOfItems = itemsSourceView.Count();
            for (int i = 0; i < numberOfItems; i++)
            {
                if (auto nvib = ir.TryGetElement(i))
                {
                    if (auto nvi = nvib.try_as<winrt::NavigationViewItem>())
                    {
                        auto nviImpl = winrt::get_self<NavigationViewItem>(nvi);
                        nviImpl->UseSystemFocusVisuals(showFocusVisual);
                    }
                }

            }
        }
    }
}

void NavigationView::InvalidateTopNavPrimaryLayout()
{
    if (m_appliedTemplate && IsTopNavigationView())
    {
        InvalidateMeasure();
    }
}

float NavigationView::MeasureTopNavigationViewDesiredWidth(winrt::Size const& availableSize)
{
    return LayoutUtils::MeasureAndGetDesiredWidthFor(m_topNavGrid.get(), availableSize);
}

float NavigationView::MeasureTopNavMenuItemsHostDesiredWidth(winrt::Size const& availableSize)
{
    return LayoutUtils::MeasureAndGetDesiredWidthFor(m_topNavRepeater.get(), availableSize);
}

float NavigationView::GetTopNavigationViewActualWidth()
{
    double width = LayoutUtils::GetActualWidthFor(m_topNavGrid.get());
    MUX_ASSERT(width < std::numeric_limits<float>::max());
    return static_cast<float>(width);
}

bool NavigationView::HasTopNavigationViewItemNotInPrimaryList()
{
    return m_topDataProvider.GetPrimaryListSize() != m_topDataProvider.Size();
}

void NavigationView::ResetAndRearrangeTopNavItems(winrt::Size const& availableSize)
{
    if (HasTopNavigationViewItemNotInPrimaryList())
    {
        m_topDataProvider.MoveAllItemsToPrimaryList();
    }
    ArrangeTopNavItems(availableSize);
}

void NavigationView::HandleTopNavigationMeasureOverride(winrt::Size const& availableSize)
{
    // Determine if TopNav is in Overflow
    if (HasTopNavigationViewItemNotInPrimaryList())
    {
        HandleTopNavigationMeasureOverrideOverflow(availableSize);
    }
    else
    {
        HandleTopNavigationMeasureOverrideNormal(availableSize);
    }

    if (m_topNavigationMode == TopNavigationViewLayoutState::Uninitialized)
    {
        m_topNavigationMode = TopNavigationViewLayoutState::Initialized;
    }
}

void NavigationView::HandleTopNavigationMeasureOverrideNormal(const winrt::Windows::Foundation::Size& availableSize)
{
    auto desiredWidth = MeasureTopNavigationViewDesiredWidth(c_infSize);
    if (desiredWidth > availableSize.Width)
    {
        ResetAndRearrangeTopNavItems(availableSize);
    }
}

void NavigationView::HandleTopNavigationMeasureOverrideOverflow(const winrt::Windows::Foundation::Size& availableSize)
{
    auto desiredWidth = MeasureTopNavigationViewDesiredWidth(c_infSize);
    if (desiredWidth > availableSize.Width)
    {
        ShrinkTopNavigationSize(desiredWidth, availableSize);
    }
    else if (desiredWidth < availableSize.Width)
    {
        auto fullyRecoverWidth = m_topDataProvider.WidthRequiredToRecoveryAllItemsToPrimary();
        if (availableSize.Width >= desiredWidth + fullyRecoverWidth + m_topNavigationRecoveryGracePeriodWidth)
        {
            // It's possible to recover from Overflow to Normal state, so we restart the MeasureOverride from first step
            ResetAndRearrangeTopNavItems(availableSize);
        }
        else
        {
            auto movableItems = FindMovableItemsRecoverToPrimaryList(availableSize.Width - desiredWidth, {}/*includeItems*/);
            m_topDataProvider.MoveItemsToPrimaryList(movableItems);
        }
    }
}

void NavigationView::ArrangeTopNavItems(winrt::Size const& availableSize)
{
    SetOverflowButtonVisibility(winrt::Visibility::Collapsed);
    auto desiredWidth = MeasureTopNavigationViewDesiredWidth(c_infSize);
    if (!(desiredWidth < availableSize.Width))
    {
        // overflow
        SetOverflowButtonVisibility(winrt::Visibility::Visible);
        auto desiredWidthForOverflowButton = MeasureTopNavigationViewDesiredWidth(c_infSize);

        MUX_ASSERT(desiredWidthForOverflowButton >= desiredWidth);
        m_topDataProvider.OverflowButtonWidth(desiredWidthForOverflowButton - desiredWidth);

        ShrinkTopNavigationSize(desiredWidthForOverflowButton, availableSize);
    }
}

void NavigationView::SetOverflowButtonVisibility(winrt::Visibility const& visibility)
{
    if (visibility != TemplateSettings().OverflowButtonVisibility())
    {
        GetTemplateSettings()->OverflowButtonVisibility(visibility);
    }
}

void NavigationView::SelectOverflowItem(winrt::IInspectable const& item, winrt::IndexPath const& ip)
{

    auto const itemBeingMoved = [item, ip, this]()
    {
        if (ip.GetSize() > 1)
        {
<<<<<<< HEAD
            auto indexOfParentInOverflow = m_topDataProvider.ConvertOriginalIndexToIndex(ip.GetAt(1));
            // We want to make sure that container is collapsed before movement
            CollapseAllMenuItemsUnderRepeater(m_topNavRepeaterOverflowView.get());
            return GetItemFromIndex(m_topNavRepeaterOverflowView.get(), indexOfParentInOverflow);
=======
            return GetItemFromIndex(m_topNavRepeaterOverflowView.get(), m_topDataProvider.ConvertOriginalIndexToIndex(ip.GetAt(0)));
>>>>>>> 7423909c
        }
        return item;
    }();

    // Calculate selected overflow item size.
    auto selectedOverflowItemIndex = m_topDataProvider.IndexOf(itemBeingMoved);
    MUX_ASSERT(selectedOverflowItemIndex != s_itemNotFound);
    auto selectedOverflowItemWidth = m_topDataProvider.GetWidthForItem(selectedOverflowItemIndex);

    bool needInvalidMeasure = !m_topDataProvider.IsValidWidthForItem(selectedOverflowItemIndex);

    if (!needInvalidMeasure)
    {
        auto actualWidth = GetTopNavigationViewActualWidth();
        auto desiredWidth = MeasureTopNavigationViewDesiredWidth(c_infSize);
        MUX_ASSERT(desiredWidth <= actualWidth);

        // Calculate selected item size
        auto selectedItemIndex = s_itemNotFound;
        auto selectedItemWidth = 0.f;
        if (auto selectedItem = SelectedItem())
        {
            selectedItemIndex = m_topDataProvider.IndexOf(selectedItem);
            if (selectedItemIndex != s_itemNotFound)
            {
                selectedItemWidth = m_topDataProvider.GetWidthForItem(selectedItemIndex);
            }
        }

        auto widthAtLeastToBeRemoved = desiredWidth + selectedOverflowItemWidth - actualWidth;

        // calculate items to be removed from primary because a overflow item is selected. 
        // SelectedItem is assumed to be removed from primary first, then added it back if it should not be removed
        auto itemsToBeRemoved = FindMovableItemsToBeRemovedFromPrimaryList(widthAtLeastToBeRemoved, { } /*excludeItems*/);

        // calculate the size to be removed
        auto toBeRemovedItemWidth = m_topDataProvider.CalculateWidthForItems(itemsToBeRemoved);

        auto widthAvailableToRecover = toBeRemovedItemWidth - widthAtLeastToBeRemoved;
        auto itemsToBeAdded = FindMovableItemsRecoverToPrimaryList(widthAvailableToRecover, { selectedOverflowItemIndex }/*includeItems*/);

        CollectionHelper::unique_push_back(itemsToBeAdded, selectedOverflowItemIndex);

        // Keep track of the item being moved in order to know where to animate selection indicator
        m_lastSelectedItemPendingAnimationInTopNav.set(itemBeingMoved);
        if (ip && ip.GetSize() > 0)
        {
            for (std::vector<int>::iterator it = itemsToBeRemoved.begin(); it != itemsToBeRemoved.end(); ++it)
            {
                if (*it == ip.GetAt(1))
                {
                    if (auto const indicator = m_activeIndicator.get())
                    {
                        // If the previously selected item is being moved into overflow, hide its indicator
                        // as we will no longer need to animate from its location.
                        AnimateSelectionChanged(nullptr);
                    }
                    break;
                }
            }
        }

        if (m_topDataProvider.HasInvalidWidth(itemsToBeAdded))
        {
            needInvalidMeasure = true;
        }
        else
        {
            // Exchange items between Primary and Overflow
            {
                m_topDataProvider.MoveItemsToPrimaryList(itemsToBeAdded);
                m_topDataProvider.MoveItemsOutOfPrimaryList(itemsToBeRemoved);
            }

            if (NeedRearrangeOfTopElementsAfterOverflowSelectionChanged(selectedOverflowItemIndex))
            {
                needInvalidMeasure = true;
            }

            if (!needInvalidMeasure)
            {
                SetSelectedItemAndExpectItemInvokeWhenSelectionChangedIfNotInvokedFromAPI(item);
                InvalidateMeasure();
            }
        }
    }

    // TODO: Verify that this is no longer needed and delete
    if (needInvalidMeasure)
    {
        // not all items have known width, need to redo the layout
        m_topDataProvider.MoveAllItemsToPrimaryList();
        SetSelectedItemAndExpectItemInvokeWhenSelectionChangedIfNotInvokedFromAPI(item);
        InvalidateTopNavPrimaryLayout();  
    }
}

bool NavigationView::NeedRearrangeOfTopElementsAfterOverflowSelectionChanged(int selectedOriginalIndex)
{
    bool needRearrange = false;

    auto primaryList = m_topDataProvider.GetPrimaryItems();
    auto primaryListSize = primaryList.Size();
    auto indexInPrimary = m_topDataProvider.ConvertOriginalIndexToIndex(selectedOriginalIndex);
    // We need to verify that through various overflow selection combinations, the primary
    // items have not been put into a state of non-logical item layout (aka not in proper sequence).
    // To verify this, if the newly selected item has items following it in the primary items:
    // - we verify that they are meant to follow the selected item as specified in the original order
    // - we verify that the preceding item is meant to directly precede the selected item in the original order
    // If these two conditions are not met, we move all items to the primary list and trigger a re-arrangement of the items.
    if (indexInPrimary < static_cast<int>(primaryListSize - 1))
    {
        auto nextIndexInPrimary = indexInPrimary + 1;
        auto nextIndexInOriginal = selectedOriginalIndex + 1;
        auto prevIndexInOriginal = selectedOriginalIndex - 1;

        // Check whether item preceding the selected is not directly preceding
        // in the original.
        if (indexInPrimary > 0)
        {
            std::vector<int> prevIndexInVector;
            prevIndexInVector.push_back(nextIndexInPrimary - 1);
            auto prevOriginalIndexOfPrevPrimaryItem = m_topDataProvider.ConvertPrimaryIndexToIndex(prevIndexInVector);
            if (prevOriginalIndexOfPrevPrimaryItem.at(0) != prevIndexInOriginal)
            {
                needRearrange = true;
            }
        }


        // Check whether items following the selected item are out of order
        while (!needRearrange && nextIndexInPrimary < static_cast<int>(primaryListSize))
        {
            std::vector<int> nextIndexInVector;
            nextIndexInVector.push_back(nextIndexInPrimary);
            auto originalIndex = m_topDataProvider.ConvertPrimaryIndexToIndex(nextIndexInVector);
            if (nextIndexInOriginal != originalIndex.at(0))
            {
                needRearrange = true;
                break;
            }
            nextIndexInPrimary++;
            nextIndexInOriginal++;
        }
    }

    return needRearrange;
}

void NavigationView::ShrinkTopNavigationSize(float desiredWidth, winrt::Size const& availableSize)
{
    UpdateTopNavigationWidthCache();

    auto selectedItemIndex = GetSelectedItemIndex();

    auto possibleWidthForPrimaryList = MeasureTopNavMenuItemsHostDesiredWidth(c_infSize) - (desiredWidth - availableSize.Width);
    if (possibleWidthForPrimaryList >= 0)
    {
        // Remove all items which is not visible except first item and selected item.
        auto itemToBeRemoved = FindMovableItemsBeyondAvailableWidth(possibleWidthForPrimaryList);
        // should keep at least one item in primary
        KeepAtLeastOneItemInPrimaryList(itemToBeRemoved, true/*shouldKeepFirst*/);
        m_topDataProvider.MoveItemsOutOfPrimaryList(itemToBeRemoved);
    }

    // measure again to make sure SelectedItem is realized
    desiredWidth = MeasureTopNavigationViewDesiredWidth(c_infSize);

    auto widthAtLeastToBeRemoved = desiredWidth - availableSize.Width;
    if (widthAtLeastToBeRemoved > 0)
    {
        auto itemToBeRemoved = FindMovableItemsToBeRemovedFromPrimaryList(widthAtLeastToBeRemoved, { selectedItemIndex });

        // At least one item is kept on primary list
        KeepAtLeastOneItemInPrimaryList(itemToBeRemoved, false/*shouldKeepFirst*/);

        // There should be no item is virtualized in this step
        MUX_ASSERT(!m_topDataProvider.HasInvalidWidth(itemToBeRemoved));
        m_topDataProvider.MoveItemsOutOfPrimaryList(itemToBeRemoved);
    }
}

std::vector<int> NavigationView::FindMovableItemsRecoverToPrimaryList(float availableWidth, std::vector<int> const& includeItems)
{
    std::vector<int> toBeMoved;

    auto size = m_topDataProvider.Size();

    // Included Items take high priority, all of them are included in recovery list
    for (auto index : includeItems)
    {
        auto width = m_topDataProvider.GetWidthForItem(index);
        toBeMoved.push_back(index);
        availableWidth -= width;
    }

    int i = 0;
    while (i < size && availableWidth > 0)
    {
        if (!m_topDataProvider.IsItemInPrimaryList(i) && !CollectionHelper::contains(includeItems, i))
        {
            auto width = m_topDataProvider.GetWidthForItem(i);
            if (availableWidth >= width)
            {
                toBeMoved.push_back(i);
                availableWidth -= width;
            }
            else
            {
                break;
            }
        }
        i++;
    }
    // Keep at one item is not in primary list. Two possible reason: 
    //  1, Most likely it's caused by m_topNavigationRecoveryGracePeriod
    //  2, virtualization and it doesn't have cached width
    if (i == size && !toBeMoved.empty())
    {
        toBeMoved.pop_back();
    }
    return toBeMoved;
}

std::vector<int> NavigationView::FindMovableItemsToBeRemovedFromPrimaryList(float widthAtLeastToBeRemoved, std::vector<int> const& excludeItems)
{
    std::vector<int> toBeMoved;

    int i = m_topDataProvider.Size() - 1;
    while (i >= 0 && widthAtLeastToBeRemoved > 0)
    {
        if (m_topDataProvider.IsItemInPrimaryList(i))
        {
            if (!CollectionHelper::contains(excludeItems, i))
            {
                auto width = m_topDataProvider.GetWidthForItem(i);
                toBeMoved.push_back(i);
                widthAtLeastToBeRemoved -= width;
            }
        }
        i--;
    }

    return toBeMoved;
}

std::vector<int> NavigationView::FindMovableItemsBeyondAvailableWidth(float availableWidth)
{
    std::vector<int> toBeMoved;
    if (auto ir = m_topNavRepeater.get())
    {
        int selectedItemIndexInPrimary = m_topDataProvider.IndexOf(SelectedItem(), NavigationViewSplitVectorID::PrimaryList);
        int size = m_topDataProvider.GetPrimaryListSize();

        float requiredWidth = 0;

        for (int i = 0; i < size; i++)
        {
            if (i != selectedItemIndexInPrimary)
            {
                bool shouldMove = true;
                if (requiredWidth <= availableWidth)
                {
                    auto container = ir.TryGetElement(i);
                    if (container)
                    {
                        if (auto containerAsUIElement = container.try_as<winrt::UIElement>())
                        {
                            auto width = containerAsUIElement.DesiredSize().Width;
                            requiredWidth += width;
                            shouldMove = requiredWidth > availableWidth;
                        }
                    }
                    else
                    {
                        // item is virtualized but not realized.                    
                    }
                }

                if (shouldMove)
                {
                    toBeMoved.push_back(i);
                }
            }
        }
    }

    return m_topDataProvider.ConvertPrimaryIndexToIndex(toBeMoved);
}

void NavigationView::KeepAtLeastOneItemInPrimaryList(std::vector<int>& itemInPrimaryToBeRemoved, bool shouldKeepFirst)
{
    if (!itemInPrimaryToBeRemoved.empty() && static_cast<int>(itemInPrimaryToBeRemoved.size()) == m_topDataProvider.GetPrimaryListSize())
    {
        if (shouldKeepFirst)
        {
            itemInPrimaryToBeRemoved.erase(itemInPrimaryToBeRemoved.begin());
        }
        else
        {
            itemInPrimaryToBeRemoved.pop_back();
        }
    }
}

int NavigationView::GetSelectedItemIndex()
{
    return m_topDataProvider.IndexOf(SelectedItem());
}

double NavigationView::GetPaneToggleButtonWidth()
{
    return unbox_value<double>(SharedHelpers::FindInApplicationResources(L"PaneToggleButtonWidth", box_value(c_paneToggleButtonWidth)));
}

double NavigationView::GetPaneToggleButtonHeight()
{
    return unbox_value<double>(SharedHelpers::FindInApplicationResources(L"PaneToggleButtonHeight", box_value(c_paneToggleButtonHeight)));
}

void NavigationView::UpdateTopNavigationWidthCache()
{
    int size = m_topDataProvider.GetPrimaryListSize();
    if (auto ir = m_topNavRepeater.get())
    {
        for (int i = 0; i < size; i++)
        {
            auto container = ir.TryGetElement(i);
            if (container)
            {
                if (auto containerAsUIElement = container.try_as<winrt::UIElement>())
                {
                    auto width = containerAsUIElement.DesiredSize().Width;
                    m_topDataProvider.UpdateWidthForPrimaryItem(i, width);
                }
            }
            else
            {
                break;
            }
        }
    }
}

bool NavigationView::IsTopNavigationView()
{
    return PaneDisplayMode() == winrt::NavigationViewPaneDisplayMode::Top;
}

bool NavigationView::IsTopPrimaryListVisible()
{
    return m_topNavRepeater && (TemplateSettings().TopPaneVisibility() == winrt::Visibility::Visible);
}

void NavigationView::CoerceToGreaterThanZero(double& value)
{
    // Property coercion for OpenPaneLength, CompactPaneLength, CompactModeThresholdWidth, ExpandedModeThresholdWidth
    value = std::max(value, 0.0);
}

void NavigationView::OnPropertyChanged(const winrt::DependencyPropertyChangedEventArgs& args)
{
    winrt::IDependencyProperty property = args.Property();

    if (property == s_IsPaneOpenProperty)
    {
        OnIsPaneOpenChanged();
        UpdateVisualStateForDisplayModeGroup(DisplayMode());
    }
    else if (property == s_CompactModeThresholdWidthProperty ||
        property == s_ExpandedModeThresholdWidthProperty)
    {
        UpdateAdaptiveLayout(ActualWidth());
    }
    else if (property == s_AlwaysShowHeaderProperty || property == s_HeaderProperty)
    {
        UpdateHeaderVisibility();
    }
    else if (property == s_SelectedItemProperty)
    {
        OnSelectedItemPropertyChanged(args);
    }
    else if (property == s_PaneTitleProperty)
    {
        UpdatePaneTitleFrameworkElementParents();
        UpdateBackAndCloseButtonsVisibility();
        UpdatePaneToggleSize();
    }
    else if (property == s_IsBackButtonVisibleProperty)
    {
        UpdateBackAndCloseButtonsVisibility();
        UpdateAdaptiveLayout(ActualWidth());
        if (IsTopNavigationView())
        {
            InvalidateTopNavPrimaryLayout();
        }

        if (g_IsTelemetryProviderEnabled && IsBackButtonVisible() == winrt::NavigationViewBackButtonVisible::Collapsed)
        {
            //  Explicitly disabling BackUI on NavigationView
            TraceLoggingWrite(
                g_hTelemetryProvider,
                "NavigationView_DisableBackUI",
                TraceLoggingDescription("Developer explicitly disables the BackUI on NavigationView"));
        }
    }
    else if (property == s_MenuItemsSourceProperty)
    {
        UpdateRepeaterItemsSource(true /*forceSelectionModelUpdate*/);
    }
    else if (property == s_MenuItemsProperty)
    {
        UpdateRepeaterItemsSource(true /*forceSelectionModelUpdate*/);
    }
    else if (property == s_FooterMenuItemsProperty)
    {
        UpdateFooterRepeaterItemsSource(true /*forceSelectionModelUpdate*/);
    }
    else if (property == s_PaneDisplayModeProperty)
    {
        // m_wasForceClosed is set to true because ToggleButton is clicked and Pane is closed.
        // When PaneDisplayMode is changed, reset the force flag to make the Pane can be opened automatically again.
        m_wasForceClosed = false;

        CollapseAllMenuItems(auto_unbox(args.OldValue()));
        UpdatePaneToggleButtonVisibility();
        UpdatePaneDisplayMode(auto_unbox(args.OldValue()), auto_unbox(args.NewValue()));
        UpdatePaneTitleFrameworkElementParents();
        UpdatePaneVisibility();
        UpdateVisualState();
        UpdatePaneButtonsWidths();
    }
    else if (property == s_IsPaneVisibleProperty)
    {
        UpdatePaneVisibility();
        UpdateVisualStateForDisplayModeGroup(DisplayMode());

        // When NavView is in expaneded mode with fixed window size, setting IsPaneVisible to false doesn't closes the pane
        // We manually close/open it for this case
        if (!IsPaneVisible() && IsPaneOpen())
        {
            ClosePane();
        }

        if (IsPaneVisible() && DisplayMode() == winrt::NavigationViewDisplayMode::Expanded && !IsPaneOpen())
        {
            OpenPane();
        }
    }
    else if (property == s_OverflowLabelModeProperty)
    {
        if (m_appliedTemplate)
        {
            UpdateVisualStateForOverflowButton();
            InvalidateTopNavPrimaryLayout();
        }
    }
    else if (property == s_AutoSuggestBoxProperty)
    {
        InvalidateTopNavPrimaryLayout();
    }
    else if (property == s_SelectionFollowsFocusProperty)
    {
        UpdateSingleSelectionFollowsFocusTemplateSetting();
        UpdateNavigationViewUseSystemVisual();
    }
    else if (property == s_IsPaneToggleButtonVisibleProperty)
    {
        UpdatePaneTitleFrameworkElementParents();
        UpdateBackAndCloseButtonsVisibility();
        UpdatePaneToggleButtonVisibility();
        UpdateVisualState();
    }
    else if (property == s_IsSettingsVisibleProperty)
    {
        UpdateFooterRepeaterItemsSource(true);
    }
    else if (property == s_CompactPaneLengthProperty)
    {
        // Need to update receiver margins when CompactPaneLength changes
        UpdatePaneShadow();

        // Update pane-button-grid width when pane is closed and we are not in minimal
        UpdatePaneButtonsWidths();
    }
    else if (property == s_IsTitleBarAutoPaddingEnabledProperty)
    {
        UpdateTitleBarPadding();
    }
    else if (property == s_MenuItemTemplateProperty ||
        property == s_MenuItemTemplateSelectorProperty)
    {
        SyncItemTemplates();
    }
}

void NavigationView::UpdateNavigationViewItemsFactory()
{
    winrt::IInspectable newItemTemplate = MenuItemTemplate();
    if (!newItemTemplate)
    {
        newItemTemplate = MenuItemTemplateSelector();
    }
    m_navigationViewItemsFactory->UserElementFactory(newItemTemplate);
}

void NavigationView::SyncItemTemplates()
{
    UpdateNavigationViewItemsFactory();
}

void NavigationView::OnRepeaterLoaded(winrt::IInspectable const& sender, winrt::RoutedEventArgs const& args)
{
    if (auto item = SelectedItem())
    {
        if (!IsSelectionSuppressed(item))
        {
            if (auto navViewItem = NavigationViewItemOrSettingsContentFromData(item))
            {
                navViewItem.IsSelected(true);
            }
        }
        AnimateSelectionChanged(item);
    }
}

// If app is .net app, the lifetime of NavigationView maybe depends on garbage collection.
// Unlike other revoker, TitleBar is in global space and we need to stop receiving changed event when it's unloaded.
// So we do hook it in Loaded and Unhook it in Unloaded
void NavigationView::OnUnloaded(winrt::IInspectable const& sender, winrt::RoutedEventArgs const& args)
{
    m_titleBarMetricsChangedRevoker.revoke();
    m_titleBarIsVisibleChangedRevoker.revoke();
}

void NavigationView::OnLoaded(winrt::IInspectable const& sender, winrt::RoutedEventArgs const& args)
{
    if (auto coreTitleBar = m_coreTitleBar.get())
    {
        m_titleBarMetricsChangedRevoker = coreTitleBar.LayoutMetricsChanged(winrt::auto_revoke, { this, &NavigationView::OnTitleBarMetricsChanged });
        m_titleBarIsVisibleChangedRevoker = coreTitleBar.IsVisibleChanged(winrt::auto_revoke, { this, &NavigationView::OnTitleBarIsVisibleChanged });
    }
}

void NavigationView::OnIsPaneOpenChanged()
{
    auto isPaneOpen = IsPaneOpen();
    if (isPaneOpen && m_wasForceClosed)
    {
        m_wasForceClosed = false; // remove the pane open flag since Pane is opened.
    }
    else if (!m_isOpenPaneForInteraction && !isPaneOpen)
    {
        if (auto splitView = m_rootSplitView.get())
        {
            // splitview.IsPaneOpen and nav.IsPaneOpen is two way binding. There is possible change that SplitView.IsPaneOpen=false, then
            // nav.IsPaneOpen=false. We don't need to set force flag in this situation
            if (splitView.IsPaneOpen())
            {
                m_wasForceClosed = true;
            }
        }
    }

    SetPaneToggleButtonAutomationName();
    UpdatePaneTabFocusNavigation();
    UpdateSettingsItemToolTip();
    UpdatePaneTitleFrameworkElementParents();

    if (SharedHelpers::IsThemeShadowAvailable())
    {
        if (auto splitView = m_rootSplitView.get())
        {
            auto displayMode = splitView.DisplayMode();
            auto isOverlay = displayMode == winrt::SplitViewDisplayMode::Overlay || displayMode == winrt::SplitViewDisplayMode::CompactOverlay;
            if (auto paneRoot = splitView.Pane())
            {
                auto currentTranslation = paneRoot.Translation();
                auto translation = winrt::float3{ currentTranslation.x, currentTranslation.y, IsPaneOpen() && isOverlay ? c_paneElevationTranslationZ : 0.0f };
                paneRoot.Translation(translation);
            }
        }
    }
    UpdatePaneButtonsWidths();
}

void NavigationView::UpdatePaneToggleButtonVisibility()
{
    auto visible = IsPaneToggleButtonVisible() && !IsTopNavigationView();
    GetTemplateSettings()->PaneToggleButtonVisibility(Util::VisibilityFromBool(visible));
}

void NavigationView::UpdatePaneDisplayMode()
{
    if (!m_appliedTemplate)
    {
        return;
    }
    if (!IsTopNavigationView())
    {
        UpdateAdaptiveLayout(ActualWidth(), true /*forceSetDisplayMode*/);

        SwapPaneHeaderContent(m_leftNavPaneHeaderContentBorder, m_paneHeaderOnTopPane, L"PaneHeader");
        SwapPaneHeaderContent(m_leftNavPaneCustomContentBorder, m_paneCustomContentOnTopPane, L"PaneCustomContent");
        SwapPaneHeaderContent(m_leftNavFooterContentBorder, m_paneFooterOnTopPane, L"PaneFooter");

        CreateAndHookEventsToSettings();

        if (winrt::IUIElement8 thisAsUIElement8 = *this)
        {
            if (auto paneToggleButton = m_paneToggleButton.get())
            {
                thisAsUIElement8.KeyTipTarget(paneToggleButton);
            }
        }

    }
    else
    {
        ClosePane();
        SetDisplayMode(winrt::NavigationViewDisplayMode::Minimal, true);

        SwapPaneHeaderContent(m_paneHeaderOnTopPane, m_leftNavPaneHeaderContentBorder, L"PaneHeader");
        SwapPaneHeaderContent(m_paneCustomContentOnTopPane, m_leftNavPaneCustomContentBorder, L"PaneCustomContent");
        SwapPaneHeaderContent(m_paneFooterOnTopPane, m_leftNavFooterContentBorder, L"PaneFooter");

        CreateAndHookEventsToSettings();

        if (winrt::IUIElement8 thisAsUIElement8 = *this)
        {
            if (auto topNavOverflowButton = m_topNavOverflowButton.get())
            {
                thisAsUIElement8.KeyTipTarget(topNavOverflowButton);
            }
        }
    }

    UpdateContentBindingsForPaneDisplayMode();
    UpdateRepeaterItemsSource(false /*forceSelectionModelUpdate*/);
    UpdateFooterRepeaterItemsSource(false /*forceSelectionModelUpdate*/);
}

void NavigationView::UpdatePaneDisplayMode(winrt::NavigationViewPaneDisplayMode oldDisplayMode, winrt::NavigationViewPaneDisplayMode newDisplayMode)
{
    if (!m_appliedTemplate)
    {
        return;
    }

    UpdatePaneDisplayMode();

    // For better user experience, We help customer to Open/Close Pane automatically when we switch between LeftMinimal <-> Left.
    // From other navigation PaneDisplayMode to LeftMinimal, we expect pane is closed.
    // From LeftMinimal to Left, it is expected the pane is open. For other configurations, this seems counterintuitive.
    // See #1702 and #1787
    if (!IsTopNavigationView())
    {
        if (IsPaneOpen())
        {
            if (newDisplayMode == winrt::NavigationViewPaneDisplayMode::LeftMinimal)
            {
                ClosePane();
            }
        }
        else
        {
            if (oldDisplayMode == winrt::NavigationViewPaneDisplayMode::LeftMinimal
                && newDisplayMode == winrt::NavigationViewPaneDisplayMode::Left)
            {
                OpenPane();
            }
        }
    }
}

void NavigationView::UpdatePaneVisibility()
{
    auto templateSettings = GetTemplateSettings();
    if (IsPaneVisible())
    {
        if (IsTopNavigationView())
        {
            templateSettings->LeftPaneVisibility(winrt::Visibility::Collapsed);
            templateSettings->TopPaneVisibility(winrt::Visibility::Visible);
        }
        else
        {
            templateSettings->TopPaneVisibility(winrt::Visibility::Collapsed);
            templateSettings->LeftPaneVisibility(winrt::Visibility::Visible);
        }

        winrt::VisualStateManager::GoToState(*this, L"PaneVisible", false /*useTransitions*/);
    }
    else
    {
        templateSettings->TopPaneVisibility(winrt::Visibility::Collapsed);
        templateSettings->LeftPaneVisibility(winrt::Visibility::Collapsed);

        winrt::VisualStateManager::GoToState(*this, L"PaneCollapsed", false /*useTransitions*/);
    }
}

void NavigationView::SwapPaneHeaderContent(tracker_ref<winrt::ContentControl> newParentTrackRef, tracker_ref<winrt::ContentControl> oldParentTrackRef, winrt::hstring const& propertyPathName)
{
    if (auto newParent = newParentTrackRef.get())
    {
        if (auto oldParent = oldParentTrackRef.get())
        {
            oldParent.ClearValue(winrt::ContentControl::ContentProperty());
        }

        SharedHelpers::SetBinding(propertyPathName, newParent, winrt::ContentControl::ContentProperty());
    }
}

void NavigationView::UpdateContentBindingsForPaneDisplayMode()
{
    winrt::UIElement autoSuggestBoxContentControl = nullptr;
    winrt::UIElement notControl = nullptr;
    if (!IsTopNavigationView())
    {
        autoSuggestBoxContentControl = m_leftNavPaneAutoSuggestBoxPresenter.get();
        notControl = m_topNavPaneAutoSuggestBoxPresenter.get();
    }
    else
    {
        autoSuggestBoxContentControl = m_topNavPaneAutoSuggestBoxPresenter.get();
        notControl = m_leftNavPaneAutoSuggestBoxPresenter.get();
    }

    if (autoSuggestBoxContentControl)
    {
        if (notControl)
        {
            notControl.ClearValue(winrt::ContentControl::ContentProperty());
        }

        SharedHelpers::SetBinding(L"AutoSuggestBox", autoSuggestBoxContentControl, winrt::ContentControl::ContentProperty());
    }
}

void NavigationView::UpdateHeaderVisibility()
{
    if (!m_appliedTemplate)
    {
        return;
    }

    UpdateHeaderVisibility(DisplayMode());
}

void NavigationView::UpdateHeaderVisibility(winrt::NavigationViewDisplayMode displayMode)
{
    // Ignore AlwaysShowHeader property in case DisplayMode is Minimal and it's not Top NavigationView
    bool showHeader = AlwaysShowHeader() || (!IsTopNavigationView() && displayMode == winrt::NavigationViewDisplayMode::Minimal);

    // Like bug 17517627, Customer like WallPaper Studio 10 expects a HeaderContent visual even if Header() is null. 
    // App crashes when they have dependency on that visual, but the crash is not directly state that it's a header problem.   
    // NavigationView doesn't use quirk, but we determine the version by themeresource.
    // As a workaround, we 'quirk' it for RS4 or before release. if it's RS4 or before, HeaderVisible is not related to Header().
    // If theme resource is RS5 or later, we will not show header if header is null.
    if (SharedHelpers::IsRS5OrHigher())
    {
        showHeader = Header() && showHeader;
    }
    winrt::VisualStateManager::GoToState(*this, showHeader ? L"HeaderVisible" : L"HeaderCollapsed", false /*useTransitions*/);
}

void NavigationView::UpdatePaneTabFocusNavigation()
{
    if (!m_appliedTemplate)
    {
        return;
    }

    if (SharedHelpers::IsRS2OrHigher())
    {
        winrt::KeyboardNavigationMode mode = winrt::KeyboardNavigationMode::Local;

        if (auto splitView = m_rootSplitView.get())
        {
            // If the pane is open in an overlay (light-dismiss) mode, trap keyboard focus inside the pane
            if (IsPaneOpen() && (splitView.DisplayMode() == winrt::SplitViewDisplayMode::Overlay || splitView.DisplayMode() == winrt::SplitViewDisplayMode::CompactOverlay))
            {
                mode = winrt::KeyboardNavigationMode::Cycle;
            }
        }

        if (auto paneContentGrid = m_paneContentGrid.get())
        {
            paneContentGrid.TabFocusNavigation(mode);
        }
    }
}

void NavigationView::UpdatePaneToggleSize()
{
    if (!ShouldPreserveNavigationViewRS3Behavior())
    {
        if (auto splitView = m_rootSplitView.get())
        {
            double width = GetPaneToggleButtonWidth();
            double togglePaneButtonWidth = width;

            if (ShouldShowBackButton() && splitView.DisplayMode() == winrt::SplitViewDisplayMode::Overlay)
            {
                double backButtonWidth = c_backButtonWidth;
                if (auto backButton = m_backButton.get())
                {
                    backButtonWidth = backButton.Width();
                }

                width += backButtonWidth;
            }

            if (!m_isClosedCompact && PaneTitle().size() > 0)
            {
                if (splitView.DisplayMode() == winrt::SplitViewDisplayMode::Overlay && IsPaneOpen())
                {
                    width = OpenPaneLength();
                    togglePaneButtonWidth = OpenPaneLength() - ((ShouldShowBackButton() || ShouldShowCloseButton()) ? c_backButtonWidth : 0);
                }
                else if (!(splitView.DisplayMode() == winrt::SplitViewDisplayMode::Overlay && !IsPaneOpen()))
                {
                    width = OpenPaneLength();
                    togglePaneButtonWidth = OpenPaneLength();
                }
            }

            if (auto toggleButton = m_paneToggleButton.get())
            {
                toggleButton.Width(togglePaneButtonWidth);
            }
        }
    }
}

void NavigationView::UpdateBackAndCloseButtonsVisibility()
{
    if (!m_appliedTemplate)
    {
        return;
    }

    auto shouldShowBackButton = ShouldShowBackButton();
    auto backButtonVisibility = Util::VisibilityFromBool(shouldShowBackButton);
    auto visualStateDisplayMode = GetVisualStateDisplayMode(DisplayMode());
    bool useLeftPaddingForBackOrCloseButton =
        (visualStateDisplayMode == NavigationViewVisualStateDisplayMode::Minimal && !IsTopNavigationView()) ||
        visualStateDisplayMode == NavigationViewVisualStateDisplayMode::MinimalWithBackButton;
    double leftPaddingForBackOrCloseButton = 0.0;
    double paneHeaderPaddingForToggleButton = 0.0;
    double paneHeaderPaddingForCloseButton = 0.0;
    double paneHeaderContentBorderRowMinHeight = 0.0;

    GetTemplateSettings()->BackButtonVisibility(backButtonVisibility);

    if (m_paneToggleButton && IsPaneToggleButtonVisible())
    {
        paneHeaderContentBorderRowMinHeight = GetPaneToggleButtonHeight();
        paneHeaderPaddingForToggleButton = GetPaneToggleButtonWidth();

        if (useLeftPaddingForBackOrCloseButton)
        {
            leftPaddingForBackOrCloseButton = paneHeaderPaddingForToggleButton;
        }
    }

    if (auto backButton = m_backButton.get())
    {
        if (ShouldPreserveNavigationViewRS4Behavior())
        {
            backButton.Visibility(backButtonVisibility);
        }

        if (useLeftPaddingForBackOrCloseButton && backButtonVisibility == winrt::Visibility::Visible)
        {
            leftPaddingForBackOrCloseButton += backButton.Width();
        }
    }

    if (auto closeButton = m_closeButton.get())
    {
        auto closeButtonVisibility = Util::VisibilityFromBool(ShouldShowCloseButton());

        closeButton.Visibility(closeButtonVisibility);

        if (closeButtonVisibility == winrt::Visibility::Visible)
        {
            paneHeaderContentBorderRowMinHeight = std::max(paneHeaderContentBorderRowMinHeight, closeButton.Height());

            if (useLeftPaddingForBackOrCloseButton)
            {
                paneHeaderPaddingForCloseButton = closeButton.Width();
                leftPaddingForBackOrCloseButton += paneHeaderPaddingForCloseButton;
            }
        }
    }

    if (auto contentLeftPadding = m_contentLeftPadding.get())
    {
        contentLeftPadding.Width(leftPaddingForBackOrCloseButton);
    }

    if (auto paneHeaderToggleButtonColumn = m_paneHeaderToggleButtonColumn.get())
    {
        // Account for the PaneToggleButton's width in the PaneHeader's placement.
        paneHeaderToggleButtonColumn.Width(winrt::GridLengthHelper::FromValueAndType(paneHeaderPaddingForToggleButton, winrt::GridUnitType::Pixel));
    }

    if (auto paneHeaderCloseButtonColumn = m_paneHeaderCloseButtonColumn.get())
    {
        // Account for the CloseButton's width in the PaneHeader's placement.
        paneHeaderCloseButtonColumn.Width(winrt::GridLengthHelper::FromValueAndType(paneHeaderPaddingForCloseButton, winrt::GridUnitType::Pixel));
    }

    if (auto paneTitleHolderFrameworkElement = m_paneTitleHolderFrameworkElement.get())
    {
        if (paneHeaderContentBorderRowMinHeight == 0.00 && paneTitleHolderFrameworkElement.Visibility() == winrt::Visibility::Visible)
        {
            // Handling the case where the PaneTottleButton is collapsed and the PaneTitle's height needs to push the rest of the NavigationView's UI down.
            paneHeaderContentBorderRowMinHeight = paneTitleHolderFrameworkElement.ActualHeight();
        }
    }

    if (auto paneHeaderContentBorderRow = m_paneHeaderContentBorderRow.get())
    {
        paneHeaderContentBorderRow.MinHeight(paneHeaderContentBorderRowMinHeight);
    }

    if (auto paneContentGridAsUIE = m_paneContentGrid.get())
    {
        if (auto paneContentGrid = paneContentGridAsUIE.try_as<winrt::Grid>())
        {
            auto rowDefs = paneContentGrid.RowDefinitions();

            if (rowDefs.Size() >= c_backButtonRowDefinition)
            {
                auto rowDef = rowDefs.GetAt(c_backButtonRowDefinition);

                int backButtonRowHeight = 0;
                if (!IsOverlay() && shouldShowBackButton)
                {
                    backButtonRowHeight = c_backButtonHeight;
                }
                else if (ShouldPreserveNavigationViewRS3Behavior())
                {
                    // This row represented the height of the hamburger+margin in RS3 and prior
                    backButtonRowHeight = c_toggleButtonHeightWhenShouldPreserveNavigationViewRS3Behavior;
                }

                auto length = winrt::GridLengthHelper::FromPixels(backButtonRowHeight);
                rowDef.Height(length);
            }
        }
    }

    if (!ShouldPreserveNavigationViewRS4Behavior())
    {
        winrt::VisualStateManager::GoToState(*this, shouldShowBackButton ? L"BackButtonVisible" : L"BackButtonCollapsed", false /*useTransitions*/);
    }
    UpdateTitleBarPadding();
}

void NavigationView::UpdatePaneTitleMargins()
{
    if (ShouldPreserveNavigationViewRS4Behavior())
    {
        if (auto paneTitleFrameworkElement = m_paneTitleFrameworkElement.get())
        {
            double width = GetPaneToggleButtonWidth();

            if (ShouldShowBackButton() && IsOverlay())
            {
                width += c_backButtonWidth;
            }

            paneTitleFrameworkElement.Margin({ width, 0, 0, 0 }); // see "Hamburger title" on uni
        }
    }
}

void NavigationView::UpdateSelectionForMenuItems()
{
    // Allow customer to set selection by NavigationViewItem.IsSelected.
    // If there are more than two items are set IsSelected=true, the first one is actually selected.
    // If SelectedItem is set, IsSelected is ignored.
    //         <NavigationView.MenuItems>
    //              <NavigationViewItem Content = "Collection" IsSelected = "True" / >
    //         </NavigationView.MenuItems>
    if (!SelectedItem())
    {
        bool foundFirstSelected = false;

        // firstly check Menu items
        if (auto menuItems = MenuItems().try_as<winrt::IVector<winrt::IInspectable>>())
        {
            foundFirstSelected = UpdateSelectedItemFormMenuItems(menuItems);
        }

        // then do same for footer items and tell wenever selected item alreadyfound in MenuItems
        if (auto footerItems = FooterMenuItems().try_as<winrt::IVector<winrt::IInspectable>>())
        {
            UpdateSelectedItemFormMenuItems(footerItems, foundFirstSelected);
        }
    }
}

bool NavigationView::UpdateSelectedItemFormMenuItems(winrt::impl::com_ref<winrt::IVector<winrt::IInspectable>>& menuItems, bool foundFirstSelected)
{
    for (int i = 0; i < static_cast<int>(menuItems.Size()); i++)
    {
        if (auto item = menuItems.GetAt(i).try_as<winrt::NavigationViewItem>())
        {
            if (item.IsSelected())
            {
                if (!foundFirstSelected)
                {
                    auto scopeGuard = gsl::finally([this]()
                        {
                            m_shouldIgnoreNextSelectionChange = false;
                        });
                    m_shouldIgnoreNextSelectionChange = true;
                    SelectedItem(item);
                    foundFirstSelected = true;
                }
                else
                {
                    item.IsSelected(false);
                }
            }
        }
    }
    return foundFirstSelected;
}

void NavigationView::OnTitleBarMetricsChanged(const winrt::IInspectable& /*sender*/, const winrt::IInspectable& /*args*/)
{
    UpdateTitleBarPadding();
}

void NavigationView::OnTitleBarIsVisibleChanged(const winrt::CoreApplicationViewTitleBar& /*sender*/, const winrt::IInspectable& /*args*/)
{
    UpdateTitleBarPadding();
}

void NavigationView::ClosePaneIfNeccessaryAfterItemIsClicked(const winrt::NavigationViewItem& selectedContainer)
{
    if (IsPaneOpen() && DisplayMode() != winrt::NavigationViewDisplayMode::Expanded && !DoesNavigationViewItemHaveChildren(selectedContainer))
    {
        ClosePane();
    }
}

bool NavigationView::NeedTopPaddingForRS5OrHigher(winrt::CoreApplicationViewTitleBar const& coreTitleBar)
{
    // Starting on RS5, we will be using the following IsVisible API together with ExtendViewIntoTitleBar
    // to decide whether to try to add top padding or not.
    // We don't add padding when in fullscreen or tablet mode.
    return coreTitleBar.IsVisible() && coreTitleBar.ExtendViewIntoTitleBar()
        && !IsFullScreenOrTabletMode();
}

void NavigationView::UpdateTitleBarPadding()
{
    if (!m_appliedTemplate)
    {
        return;
    }

    double topPadding = 0;

    if (auto coreTitleBar = m_coreTitleBar.get())
    {
        bool needsTopPadding = false;

        // Do not set a top padding when the IsTitleBarAutoPaddingEnabled property is set to False.
        if (IsTitleBarAutoPaddingEnabled())
        {
            if (ShouldPreserveNavigationViewRS3Behavior())
            {
                needsTopPadding = true;
            }
            else if (ShouldPreserveNavigationViewRS4Behavior())
            {
                // For RS4 apps maintain the behavior that we shipped for RS4.
                // We keep this behavior for app compact purposes.
                needsTopPadding = !coreTitleBar.ExtendViewIntoTitleBar();
            }
            else
            {
                needsTopPadding = NeedTopPaddingForRS5OrHigher(coreTitleBar);
            }
        }

        if (needsTopPadding)
        {
            // Only add extra padding if the NavView is the "root" of the app,
            // but not if the app is expanding into the titlebar
            winrt::UIElement root = winrt::Window::Current().Content();
            winrt::GeneralTransform gt = TransformToVisual(root);
            winrt::Point pos = gt.TransformPoint(winrt::Point());

            if (pos.Y == 0.0f)
            {
                topPadding = coreTitleBar.Height();
            }
        }

        if (ShouldPreserveNavigationViewRS4Behavior())
        {
            if (auto fe = m_togglePaneTopPadding.get())
            {
                fe.Height(topPadding);
            }

            if (auto fe = m_contentPaneTopPadding.get())
            {
                fe.Height(topPadding);
            }
        }

        auto paneTitleHolderFrameworkElement = m_paneTitleHolderFrameworkElement.get();
        auto paneToggleButton = m_paneToggleButton.get();

        bool setPaneTitleHolderFrameworkElementMargin = paneTitleHolderFrameworkElement && paneTitleHolderFrameworkElement.Visibility() == winrt::Visibility::Visible;
        bool setPaneToggleButtonMargin = !setPaneTitleHolderFrameworkElementMargin && paneToggleButton && paneToggleButton.Visibility() == winrt::Visibility::Visible;

        if (setPaneTitleHolderFrameworkElementMargin || setPaneToggleButtonMargin)
        {
            auto thickness = winrt::ThicknessHelper::FromLengths(0, 0, 0, 0);

            if (ShouldShowBackButton())
            {
                if (IsOverlay())
                {
                    thickness = winrt::ThicknessHelper::FromLengths(c_backButtonWidth, 0, 0, 0);
                }
                else
                {
                    thickness = winrt::ThicknessHelper::FromLengths(0, c_backButtonHeight, 0, 0);
                }
            }
            else if (ShouldShowCloseButton() && IsOverlay())
            {
                thickness = winrt::ThicknessHelper::FromLengths(c_backButtonWidth, 0, 0, 0);
            }

            if (setPaneTitleHolderFrameworkElementMargin)
            {
                // The PaneHeader is hosted by PaneTitlePresenter and PaneTitleHolder.
                paneTitleHolderFrameworkElement.Margin(thickness);
            }
            else
            {
                // The PaneHeader is hosted by PaneToggleButton
                paneToggleButton.Margin(thickness);
            }
        }
    }

    if (auto templateSettings = TemplateSettings())
    {
        // 0.0 and 0.00000000 is not the same in double world. try to reduce the number of TopPadding update event. epsilon is 0.1 here.
        if (fabs(templateSettings.TopPadding() - topPadding) > 0.1)
        {
            GetTemplateSettings()->TopPadding(topPadding);
        }
    }
}

void NavigationView::RaiseDisplayModeChanged(const winrt::NavigationViewDisplayMode& displayMode)
{
    SetValue(s_DisplayModeProperty, box_value(displayMode));
    auto eventArgs = winrt::make_self<NavigationViewDisplayModeChangedEventArgs>();
    eventArgs->DisplayMode(displayMode);
    m_displayModeChangedEventSource(*this, *eventArgs);
}

// This method attaches the series of animations which are fired off dependent upon the amount 
// of space give and the length of the strings involved. It occurs upon re-rendering.
void NavigationView::CreateAndAttachHeaderAnimation(const winrt::Visual& visual)
{
    auto compositor = visual.Compositor();
    auto cubicFunction = compositor.CreateCubicBezierEasingFunction({ 0.0f, 0.35f }, { 0.15f, 1.0f });
    auto moveAnimation = compositor.CreateVector3KeyFrameAnimation();
    moveAnimation.Target(L"Offset");
    moveAnimation.InsertExpressionKeyFrame(1.0f, L"this.FinalValue", cubicFunction);
    moveAnimation.Duration(200ms);

    auto collection = compositor.CreateImplicitAnimationCollection();
    collection.Insert(L"Offset", moveAnimation);
    visual.ImplicitAnimations(collection);
}

bool NavigationView::IsFullScreenOrTabletMode()
{
    // ApplicationView::GetForCurrentView() is an expensive call - make sure to cache the ApplicationView
    if (!m_applicationView)
    {
        m_applicationView = winrt::ViewManagement::ApplicationView::GetForCurrentView();
    }

    // UIViewSettings::GetForCurrentView() is an expensive call - make sure to cache the UIViewSettings
    if (!m_uiViewSettings)
    {
        m_uiViewSettings = winrt::ViewManagement::UIViewSettings::GetForCurrentView();
    }

    bool isFullScreenMode = m_applicationView.IsFullScreenMode();
    bool isTabletMode = m_uiViewSettings.UserInteractionMode() == winrt::ViewManagement::UserInteractionMode::Touch;

    return isFullScreenMode || isTabletMode;
}

void NavigationView::UpdatePaneShadow()
{
    if (SharedHelpers::IsThemeShadowAvailable())
    {
        winrt::Canvas shadowReceiver = GetTemplateChildT<winrt::Canvas>(c_paneShadowReceiverCanvas, *this);
        if (!shadowReceiver)
        {
            shadowReceiver = winrt::Canvas();
            shadowReceiver.Name(c_paneShadowReceiverCanvas);

            if (auto contentGrid = GetTemplateChildT<winrt::Grid>(c_contentGridName, *this))
            {
                contentGrid.SetRowSpan(shadowReceiver, contentGrid.RowDefinitions().Size());
                contentGrid.SetRow(shadowReceiver, 0);
                // Only register to columns if those are actually defined
                if (contentGrid.ColumnDefinitions().Size() > 0) {
                    contentGrid.SetColumn(shadowReceiver, 0);
                    contentGrid.SetColumnSpan(shadowReceiver, contentGrid.ColumnDefinitions().Size());
                }
                contentGrid.Children().Append(shadowReceiver);

                winrt::ThemeShadow shadow;
                shadow.Receivers().Append(shadowReceiver);
                if (auto splitView = m_rootSplitView.get())
                {
                    if (auto paneRoot = splitView.Pane())
                    {
                        if (auto paneRoot_uiElement10 = paneRoot.try_as<winrt::IUIElement10 >())
                        {
                            paneRoot_uiElement10.Shadow(shadow);
                        }
                    }
                }
            }
        }


        // Shadow will get clipped if casting on the splitView.Content directly
        // Creating a canvas with negative margins as receiver to allow shadow to be drawn outside the content grid 
        winrt::Thickness shadowReceiverMargin = { 0, -c_paneElevationTranslationZ, -c_paneElevationTranslationZ, -c_paneElevationTranslationZ };

        // Ensuring shadow is aligned to the left
        shadowReceiver.HorizontalAlignment(winrt::HorizontalAlignment::Left);

        // Ensure shadow is as wide as the pane when it is open
        shadowReceiver.Width(OpenPaneLength());
        shadowReceiver.Margin(shadowReceiverMargin);
    }
}

template<typename T> T NavigationView::GetContainerForData(const winrt::IInspectable& data)
{
    if (!data)
    {
        return nullptr;
    }

    if (auto nvi = data.try_as<T>())
    {
        return nvi;
    }

    if (auto settingsItem = m_settingsItem.get())
    {
        if (settingsItem == data || settingsItem.Content() == data)
        {
            return settingsItem.try_as<T>();
        }
    }

    // First conduct a basic top level search, which should succeed for a lot of scenarios.
    auto ir = IsTopNavigationView() ? m_topNavRepeater.get() : m_leftNavRepeater.get();
    auto itemIndex = GetIndexFromItem(ir, data);
    if (ir && itemIndex >= 0)
    {
        if (auto container = ir.TryGetElement(itemIndex))
        {
            return container.try_as<T>();
        }
    }

    // If unsuccessful, unfortunately we are going to have to search through the whole tree
    // TODO: Either fix or remove implementation for TopNav.
    // It may not be required due to top nav rarely having realized children in its default state.
    auto const repeater = IsTopNavigationView() ? m_topNavRepeater.get() : m_leftNavRepeater.get();
    if (auto const container = SearchEntireTreeForContainer(repeater, data))
    {
        return container.try_as<T>();
    }

    return nullptr;
}

winrt::UIElement NavigationView::SearchEntireTreeForContainer(const winrt::ItemsRepeater& rootRepeater, const winrt::IInspectable& data)
{
    // TODO: Temporary inefficient solution that results in unnecessary time complexity, fix.
    auto index = GetIndexFromItem(rootRepeater, data);
    if (index != -1)
    {
        return rootRepeater.TryGetElement(index);
    }

    for (int i = 0; i < GetContainerCountInRepeater(rootRepeater); i++)
    {
        if (auto const container = rootRepeater.TryGetElement(i))
        {
            if (auto const nvi = container.try_as<winrt::NavigationViewItem>())
            {
                if (auto const nviRepeater = winrt::get_self<NavigationViewItem>(nvi)->GetRepeater())
                {
                    if (auto const foundElement = SearchEntireTreeForContainer(nviRepeater, data))
                    {
                        return foundElement;
                    }
                }
            }
        }
    }
    return nullptr;
}

winrt::IndexPath NavigationView::SearchEntireTreeForIndexPath(const winrt::ItemsRepeater& rootRepeater, const winrt::IInspectable& data, bool isFooterRepeater)
{
    for (int i = 0; i < GetContainerCountInRepeater(rootRepeater); i++)
    {
        if (auto const container = rootRepeater.TryGetElement(i))
        {
            if (auto const nvi = container.try_as<winrt::NavigationViewItem>())
            {
                auto const ip = winrt::make<IndexPath>(std::vector<int>({ isFooterRepeater ? 1 : 0, i }));
                if (auto const indexPath = SearchEntireTreeForIndexPath(nvi, data, ip))
                {
                    return indexPath;
                }
            }
        }
    }
    return nullptr;
}

// There are two possibilities here if the passed in item has children. Either the children of the passed in container have already been realized,
// in which case we simply just iterate through the children containers, or they have not been realized yet and we have to iterate through the data
// and manually realize each item.
winrt::IndexPath NavigationView::SearchEntireTreeForIndexPath(const winrt::NavigationViewItem& parentContainer, const winrt::IInspectable& data, const winrt::IndexPath& ip)
{
    bool areChildrenRealized = false;
    if (auto const childrenRepeater = winrt::get_self<NavigationViewItem>(parentContainer)->GetRepeater())
    {
        if (DoesRepeaterHaveRealizedContainers(childrenRepeater))
        {
            areChildrenRealized = true;
            for (int i = 0; i < GetContainerCountInRepeater(childrenRepeater); i++)
            {
                if (auto const container = childrenRepeater.TryGetElement(i))
                {
                    if (auto const nvi = container.try_as<winrt::NavigationViewItem>())
                    {
                        auto const newIndexPath = winrt::get_self<IndexPath>(ip)->CloneWithChildIndex(i);
                        if (nvi.Content() == data)
                        {
                            return newIndexPath;
                        }
                        else
                        {
                            if (auto const foundIndexPath = SearchEntireTreeForIndexPath(nvi, data, newIndexPath))
                            {
                                return foundIndexPath;
                            }
                        }
                    }
                }
            }
        }
    }

    //If children are not realized, manually realize and search.
    if (!areChildrenRealized)
    {
        if (auto const childrenData = GetChildren(parentContainer))
        {
            // Get children data in an enumarable form
            auto newDataSource = childrenData.try_as<winrt::ItemsSourceView>();
            if (childrenData && !newDataSource)
            {
                newDataSource = winrt::ItemsSourceView(childrenData);
            }

            for (int i = 0; i < newDataSource.Count(); i++)
            {
                auto const newIndexPath = winrt::get_self<IndexPath>(ip)->CloneWithChildIndex(i);
                auto const childData = newDataSource.GetAt(i);
                if (childData == data)
                {
                    return newIndexPath;
                }
                else
                {
                    // Resolve databinding for item and search through that item's children
                    if (auto const nvib = ResolveContainerForItem(childData, i))
                    {
                        if (auto const nvi = nvib.try_as<winrt::NavigationViewItem>())
                        {
                            // Process x:bind
                            if (auto extension = CachedVisualTreeHelpers::GetDataTemplateComponent(nvi))
                            {
                                // Clear out old data. 
                                extension.Recycle();
                                int nextPhase = VirtualizationInfo::PhaseReachedEnd;
                                // Run Phase 0
                                extension.ProcessBindings(childData, i, 0 /* currentPhase */, nextPhase);

                                // TODO: If nextPhase is not -1, ProcessBinding for all the phases
                            }

                            if (auto const foundIndexPath = SearchEntireTreeForIndexPath(nvi, data, newIndexPath))
                            {
                                return foundIndexPath;
                            }

                            //TODO: Recycle container!
                        }
                    }
                }
            }
        }
    }

    return nullptr;
}

winrt::NavigationViewItemBase NavigationView::ResolveContainerForItem(const winrt::IInspectable& item, int index)
{
    auto const args = winrt::make_self<ElementFactoryGetArgs>();
    args->Data(item);
    args->Index(index);

    if (auto container = m_navigationViewItemsFactory.get()->GetElement(static_cast<winrt::ElementFactoryGetArgs>(*args)))
    {
        if (auto nvib = container.try_as<winrt::NavigationViewItemBase>())
        {
            return nvib;
        }
    }
    return nullptr;
}

void NavigationView::RecycleContainer(const winrt::UIElement& container)
{
    auto const args = winrt::make_self<ElementFactoryRecycleArgs>();
    args->Element(container);
    m_navigationViewItemsFactory.get()->RecycleElement(static_cast<winrt::ElementFactoryRecycleArgs>(*args));
}

int NavigationView::GetContainerCountInRepeater(const winrt::ItemsRepeater& ir)
{
    if (ir)
    {
        if (auto const repeaterItemSourceView = ir.ItemsSourceView())
        {
            return repeaterItemSourceView.Count();
        }
    }
    return -1;
}

bool NavigationView::DoesRepeaterHaveRealizedContainers(const winrt::ItemsRepeater& ir)
{
    if (ir)
    {
        if (ir.TryGetElement(0))
        {
            return true;
        }
    }
    return false;
}

int NavigationView::GetIndexFromItem(const winrt::ItemsRepeater& ir, const winrt::IInspectable& data)
{
    if (ir)
    {
        if (auto itemsSourceView = ir.ItemsSourceView())
        {
            return itemsSourceView.IndexOf(data);
        }
    }
    return -1;
}

winrt::IInspectable NavigationView::GetItemFromIndex(const winrt::ItemsRepeater& ir, int index)
{
    if (ir)
    {
        if (auto itemsSourceView = ir.ItemsSourceView())
        {
            return itemsSourceView.GetAt(index);
        }
    }
    return nullptr;
}

winrt::IndexPath NavigationView::GetIndexPathOfItem(const winrt::IInspectable& data)
{
    if (auto const nvib = data.try_as<winrt::NavigationViewItemBase>())
    {
        return GetIndexPathForContainer(nvib);
    }

    // In the databinding scenario, we need to conduct a search where we go through every item,
    // realizing it if necessary.
    if (IsTopNavigationView())
    {
        // First search through primary list
        if (auto const ip = SearchEntireTreeForIndexPath(m_topNavRepeater.get(), data, false /*isFooterRepeater*/))
        {
            return ip;
        }

        // If item was not located in primary list, search through overflow
        if (auto const ip = SearchEntireTreeForIndexPath(m_topNavRepeaterOverflowView.get(), data, false /*isFooterRepeater*/))
        {
            return ip;
        }

        // If item was not located in primary list and overflow, search through footer
        if (auto const ip = SearchEntireTreeForIndexPath(m_topNavFooterMenuRepeater.get(), data, true /*isFooterRepeater*/))
        {
            return ip;
        }
    }
    else
    {
        if (auto const ip = SearchEntireTreeForIndexPath(m_leftNavRepeater.get(), data, false /*isFooterRepeater*/))
        {
            return ip;
        }

        // If item was not located in primary list, search through footer
        if (auto const ip = SearchEntireTreeForIndexPath(m_leftNavFooterMenuRepeater.get(), data, true /*isFooterRepeater*/))
        {
            return ip;
        }
    }

    return winrt::make<IndexPath>(std::vector<int>(0));
}

winrt::UIElement NavigationView::GetContainerForIndex(int index, bool inFooter)
{
    if (IsTopNavigationView())
    {
        // Get the repeater that is presenting the first item
        auto ir = inFooter ? m_topNavFooterMenuRepeater.get()
            : (m_topDataProvider.IsItemInPrimaryList(index) ? m_topNavRepeater.get() : m_topNavRepeaterOverflowView.get());

            // Get the index of the item in the repeater
            auto irIndex = inFooter ? index : m_topDataProvider.ConvertOriginalIndexToIndex(index);

        // Get the container of the first item
        if (auto const container = ir.TryGetElement(irIndex))
        {
            return container;
        }
    }
    else
    {
        if (auto container = inFooter ? m_leftNavFooterMenuRepeater.get().TryGetElement(index)
            : m_leftNavRepeater.get().TryGetElement(index))
        {
            return container.try_as<winrt::NavigationViewItemBase>();
        }
    }
    return nullptr;
}

winrt::NavigationViewItemBase NavigationView::GetContainerForIndexPath(const winrt::IndexPath& ip)
{
    if (ip && ip.GetSize() > 0)
    {
        if (auto const container = GetContainerForIndex(ip.GetAt(1), ip.GetAt(0) == 1 /*inFooter*/))
        {
            // TODO: Fix below for top flyout scenario once the flyout is introduced in the XAML.
            // We want to be able to retrieve containers for items that are in the flyout.
            // This will return nullptr if requesting children containers of
            // items in the primary list, or unrealized items in the overflow popup.
            // However this should not happen.
            return GetContainerForIndexPath(container, ip);
        }
    }
    return nullptr;
}

winrt::NavigationViewItemBase NavigationView::GetContainerForIndexPath(const winrt::UIElement& firstContainer, const winrt::IndexPath& ip)
{
    auto container = firstContainer;
    if (ip.GetSize() > 1)
    {
        for (int i = 1; i < ip.GetSize(); i++)
        {
            bool succeededGettingNextContainer = false;
            if (auto const nvi = container.try_as<winrt::NavigationViewItem>())
            {
                if (auto const nviRepeater = winrt::get_self<NavigationViewItem>(nvi)->GetRepeater())
                {
                    if (auto const nextContainer = nviRepeater.TryGetElement(ip.GetAt(i)))
                    {
                        container = nextContainer;
                        succeededGettingNextContainer = true;
                    }
                }
            }
            // If any of the above checks failed, it means something went wrong and we have an index for a non-existent repeater.
            if (!succeededGettingNextContainer)
            {
                return nullptr;
            }
        }
    }
    return container.try_as<winrt::NavigationViewItemBase>();
}

bool NavigationView::IsContainerTheSelectedItemInTheSelectionModel(const winrt::NavigationViewItemBase& nvib)
{
    if (auto selectedItem = m_selectionModel.SelectedItem())
    {
        auto selectedItemContainer = selectedItem.try_as<winrt::NavigationViewItemBase>();
        if (!selectedItemContainer)
        {
            selectedItemContainer = GetContainerForIndexPath(m_selectionModel.SelectedIndex());
        }

        return selectedItemContainer == nvib;
    }
    return false;
}

winrt::ItemsRepeater NavigationView::LeftNavRepeater()
{
    return m_leftNavRepeater.get();
}

bool NavigationView::IsContainerInOverflow(const winrt::NavigationViewItemBase& nvib)
{
    if (IsTopNavigationView())
    {
        auto parentIR = GetParentItemsRepeaterForContainer(nvib);
        if (parentIR == m_topNavRepeaterOverflowView.get())
        {
            return true;
        }
    }
    return false;
}

winrt::NavigationViewItem NavigationView::GetSelectedContainer()
{
    if (auto selectedItem = SelectedItem())
    {
        if (auto selectedItemContainer = selectedItem.try_as<winrt::NavigationViewItem>())
        {
            return selectedItemContainer;
        }
        else
        {
            return NavigationViewItemOrSettingsContentFromData(selectedItem);
        }
    }
    return nullptr;
}

void NavigationView::Expand(const winrt::NavigationViewItem& item)
{
    ChangeIsExpandedNavigationViewItem(item, true /*isExpanded*/);
}

void NavigationView::Collapse(const winrt::NavigationViewItem& item)
{
    ChangeIsExpandedNavigationViewItem(item, false /*isExpanded*/);
}

bool NavigationView::DoesNavigationViewItemHaveChildren(const winrt::NavigationViewItem& nvi)
{
    return nvi.MenuItems().Size() > 0 || nvi.MenuItemsSource() != nullptr || nvi.HasUnrealizedChildren();
}

void NavigationView::ToggleIsExpandedNavigationViewItem(const winrt::NavigationViewItem& nvi)
{
    ChangeIsExpandedNavigationViewItem(nvi, !nvi.IsExpanded());
}

void NavigationView::ChangeIsExpandedNavigationViewItem(const winrt::NavigationViewItem& nvi, bool isExpanded)
{
    if (DoesNavigationViewItemHaveChildren(nvi))
    {
        nvi.IsExpanded(isExpanded);
    }
}

winrt::NavigationViewItem NavigationView::FindLowestLevelContainerToDisplaySelectionIndicator()
{
    auto indexIntoIndex = 0;
    auto const selectedIndex = m_selectionModel.SelectedIndex();
    if (selectedIndex && selectedIndex.GetSize() > 0)
    {
        if (auto container = GetContainerForIndex(selectedIndex.GetAt(indexIntoIndex), false /* inFooter */))
        {
            if (auto nvi = container.try_as<winrt::NavigationViewItem>())
            {
                auto nviImpl = winrt::get_self<NavigationViewItem>(nvi);
                auto isRepeaterVisible = nviImpl->IsRepeaterVisible();
                while (nvi && isRepeaterVisible && !nvi.IsSelected() && nvi.IsChildSelected())
                {
                    indexIntoIndex++;
                    isRepeaterVisible = false;
                    if (auto const repeater = nviImpl->GetRepeater())
                    {
                        if (auto const childContainer = repeater.TryGetElement(selectedIndex.GetAt(indexIntoIndex)))
                        {
                            nvi = childContainer.try_as<winrt::NavigationViewItem>();
                            nviImpl = winrt::get_self<NavigationViewItem>(nvi);
                            isRepeaterVisible = nviImpl->IsRepeaterVisible();
                        }
                    }
                }
                return nvi;
            }
        }
    }
    return nullptr;
}

void NavigationView::ShowHideChildrenItemsRepeater(const winrt::NavigationViewItem& nvi)
{
    auto nviImpl = winrt::get_self<NavigationViewItem>(nvi);

    nviImpl->ShowChildren(nvi.IsExpanded());

    if (nviImpl->ShouldRepeaterShowInFlyout())
    {
        nvi.IsExpanded() ? m_lastItemExpandedIntoFlyout.set(nvi) : m_lastItemExpandedIntoFlyout.set(nullptr);
    }

    // If SelectedItem is being hidden/shown, animate SelectionIndicator
    if (!nvi.IsSelected() && nvi.IsChildSelected())
    {
        if (!nviImpl->IsRepeaterVisible() && nvi.IsChildSelected())
        {
            AnimateSelectionChanged(nvi);
        }
        else
        {
            AnimateSelectionChanged(FindLowestLevelContainerToDisplaySelectionIndicator());
        }
    }

    nviImpl->RotateExpandCollapseChevron(nvi.IsExpanded());
}

winrt::IInspectable NavigationView::GetChildren(const winrt::NavigationViewItem& nvi)
{
    if (nvi.MenuItems().Size() > 0)
    {
        return nvi.MenuItems();
    }
    return nvi.MenuItemsSource();
}

winrt::ItemsRepeater NavigationView::GetChildRepeaterForIndexPath(const winrt::IndexPath& ip)
{
    if (auto const container = GetContainerForIndexPath(ip).try_as<winrt::NavigationViewItem>())
    {
        return winrt::get_self<NavigationViewItem>(container)->GetRepeater();
    }
    return nullptr;
}


winrt::IInspectable NavigationView::GetChildrenForItemInIndexPath(const winrt::IndexPath& ip, bool forceRealize)
{
    if (ip && ip.GetSize() > 1)
    {
        if (auto const container = GetContainerForIndex(ip.GetAt(1), ip.GetAt(0) == 1 /*inFooter*/))
        {
            return GetChildrenForItemInIndexPath(container, ip, forceRealize);
        }
    }
    return nullptr;
}

winrt::IInspectable NavigationView::GetChildrenForItemInIndexPath(const winrt::UIElement& firstContainer, const winrt::IndexPath& ip, bool forceRealize)
{
    auto container = firstContainer;
    bool shouldRecycleContainer = false;
    if (ip.GetSize() > 2)
    {
        for (int i = 2; i < ip.GetSize(); i++)
        {
            bool succeededGettingNextContainer = false;
            if (auto const nvi = container.try_as<winrt::NavigationViewItem>())
            {
                auto const nextContainerIndex = ip.GetAt(i);
                auto const nviRepeater = winrt::get_self<NavigationViewItem>(nvi)->GetRepeater();
                if (nviRepeater && DoesRepeaterHaveRealizedContainers(nviRepeater))
                {
                    if (auto const nextContainer = nviRepeater.TryGetElement(nextContainerIndex))
                    {
                        container = nextContainer;
                        succeededGettingNextContainer = true;
                    }
                }
                else if (forceRealize)
                {
                    if (auto const childrenData = GetChildren(nvi))
                    {
                        if (shouldRecycleContainer)
                        {
                            RecycleContainer(nvi);
                            shouldRecycleContainer = false;
                        }

                        // Get children data in an enumarable form
                        auto newDataSource = childrenData.try_as<winrt::ItemsSourceView>();
                        if (childrenData && !newDataSource)
                        {
                            newDataSource = winrt::ItemsSourceView(childrenData);
                        }

                        if (auto const data = newDataSource.GetAt(nextContainerIndex))
                        {
                            // Resolve databinding for item and search through that item's children
                            if (auto const nvib = ResolveContainerForItem(data, nextContainerIndex))
                            {
                                if (auto const nextContainer = nvib.try_as<winrt::NavigationViewItem>())
                                {
                                    // Process x:bind
                                    if (auto extension = CachedVisualTreeHelpers::GetDataTemplateComponent(nextContainer))
                                    {
                                        // Clear out old data. 
                                        extension.Recycle();
                                        int nextPhase = VirtualizationInfo::PhaseReachedEnd;
                                        // Run Phase 0
                                        extension.ProcessBindings(data, nextContainerIndex, 0 /* currentPhase */, nextPhase);

                                        // TODO: If nextPhase is not -1, ProcessBinding for all the phases
                                    }

                                    container = nextContainer;
                                    shouldRecycleContainer = true;
                                    succeededGettingNextContainer = true;
                                }
                            }
                        }
                    }
                }

            }
            // If any of the above checks failed, it means something went wrong and we have an index for a non-existent repeater.
            if (!succeededGettingNextContainer)
            {
                return nullptr;
            }
        }
    }

    if (auto const nvi = container.try_as<winrt::NavigationViewItem>())
    {
        auto const children = GetChildren(nvi);
        if (shouldRecycleContainer)
        {
            RecycleContainer(nvi);
        }
        return children;
    }

    return nullptr;
}

void NavigationView::CollapseAllMenuItems(winrt::NavigationViewPaneDisplayMode oldDisplayMode)
{
    // We want to make sure only top level items are visible when switching pane modes
    if (oldDisplayMode == winrt::NavigationViewPaneDisplayMode::Top)
    {
        CollapseAllMenuItemsUnderRepeater(m_topNavRepeater.get());
        CollapseAllMenuItemsUnderRepeater(m_topNavRepeaterOverflowView.get());
    }
    else
    {
        CollapseAllMenuItemsUnderRepeater(m_leftNavRepeater.get());
    }
}

void NavigationView::CollapseAllMenuItemsUnderRepeater(const winrt::ItemsRepeater& ir)
{
    for (int index = 0; index < GetContainerCountInRepeater(ir); index++)
    {
        if (auto const element = ir.TryGetElement(index))
        {
            if (auto const nvi = element.try_as<winrt::NavigationViewItem>())
            {
                CollapseAllMenuItemsUnderRepeater(winrt::get_self<NavigationViewItem>(nvi)->GetRepeater());
                ChangeIsExpandedNavigationViewItem(nvi, false /*isExpanded*/);
            }
        }
    }
}

void NavigationView::RaiseExpandingEvent(const winrt::NavigationViewItemBase& container)
{
    auto eventArgs = winrt::make_self<NavigationViewItemExpandingEventArgs>(*this);
    eventArgs->ExpandingItemContainer(container);
    m_expandingEventSource(*this, *eventArgs);
}

void NavigationView::RaiseCollapsedEvent(const winrt::NavigationViewItemBase& container)
{
    auto eventArgs = winrt::make_self<NavigationViewItemCollapsedEventArgs>(*this);
    eventArgs->CollapsedItemContainer(container);
    m_collapsedEventSource(*this, *eventArgs);
}

bool NavigationView::IsTopLevelItem(const winrt::NavigationViewItemBase& nvib)
{
    return IsRootItemsRepeater(GetParentItemsRepeaterForContainer(nvib));
}<|MERGE_RESOLUTION|>--- conflicted
+++ resolved
@@ -252,8 +252,9 @@
 
     if (IsTopNavigationView())
     {
+        auto inMainMenu = selectedIndex.GetAt(0) == 0;
         // If selectedIndex does not exist, means item is being deselected through API
-        auto isInOverflow = (selectedIndex && selectedIndex.GetSize() > 0) ? selectedIndex.GetAt(0) == 0 && !m_topDataProvider.IsItemInPrimaryList(selectedIndex.GetAt(1)) : false;
+        auto isInOverflow = (selectedIndex && selectedIndex.GetSize() > 0) ? inMainMenu && !m_topDataProvider.IsItemInPrimaryList(selectedIndex.GetAt(1)) : false;
         if (isInOverflow)
         {
             // We only want to close the overflow flyout and move the item on selection if it is a leaf node
@@ -336,7 +337,7 @@
                     if (!DoesNavigationViewItemHaveChildren(selectedNVI))
                     {
                         // Item selected is a leaf node, find top level parent and close flyout
-                        if (auto const rootItem = GetContainerForIndex(selectedIndex.GetAt(0), false /* inFooter */))
+                        if (auto const rootItem = GetContainerForIndex(selectedIndex.GetAt(1), selectedIndex.GetAt(0) == 1 /* inFooter */))
                         {
                             if (auto const nvi = rootItem.try_as<winrt::NavigationViewItem>())
                             {
@@ -787,7 +788,7 @@
         auto const selectedIndex = m_selectionModel.SelectedIndex();
         if (selectedIndex.GetSize() > 0)
         {
-            if (auto const firstContainer = GetContainerForIndex(selectedIndex.GetAt(0), false /* infooter */))
+            if (auto const firstContainer = GetContainerForIndex(selectedIndex.GetAt(1), false /*infooter*/))
             {
                 if (auto const firstNVI = firstContainer.try_as<winrt::NavigationViewItem>())
                 {
@@ -796,7 +797,7 @@
                 }
             }
 
-            SelectandMoveOverflowItem(SelectedItem(), selectedIndex, false);
+            SelectandMoveOverflowItem(SelectedItem(), selectedIndex, false /*closeFlyout*/);
         }
     }
 }
@@ -2072,7 +2073,10 @@
 {
     // Update the isChildSelected property for every container on the IndexPath (with the exception of the actual container pointed to by the indexpath)
     auto container = GetContainerForIndex(ip.GetAt(1), ip.GetAt(0) == 1 /*inFooter*/);
-    auto index = 1;
+    // first index is fo mainmenu or footer
+    // second is index of item in mainmenu or footer
+    // next in menuitem children 
+    auto index = 2;
     while (container)
     {
         if (auto const nvi = container.try_as<winrt::NavigationViewItem>())
@@ -3069,16 +3073,9 @@
 
     auto const itemBeingMoved = [item, ip, this]()
     {
-        if (ip.GetSize() > 1)
-        {
-<<<<<<< HEAD
-            auto indexOfParentInOverflow = m_topDataProvider.ConvertOriginalIndexToIndex(ip.GetAt(1));
-            // We want to make sure that container is collapsed before movement
-            CollapseAllMenuItemsUnderRepeater(m_topNavRepeaterOverflowView.get());
-            return GetItemFromIndex(m_topNavRepeaterOverflowView.get(), indexOfParentInOverflow);
-=======
-            return GetItemFromIndex(m_topNavRepeaterOverflowView.get(), m_topDataProvider.ConvertOriginalIndexToIndex(ip.GetAt(0)));
->>>>>>> 7423909c
+        if (ip.GetSize() > 2)
+        {
+            return GetItemFromIndex(m_topNavRepeaterOverflowView.get(), m_topDataProvider.ConvertOriginalIndexToIndex(ip.GetAt(1)));
         }
         return item;
     }();
@@ -4691,7 +4688,7 @@
     auto container = firstContainer;
     if (ip.GetSize() > 1)
     {
-        for (int i = 1; i < ip.GetSize(); i++)
+        for (int i = 2; i < ip.GetSize(); i++)
         {
             bool succeededGettingNextContainer = false;
             if (auto const nvi = container.try_as<winrt::NavigationViewItem>())
@@ -4794,11 +4791,11 @@
 
 winrt::NavigationViewItem NavigationView::FindLowestLevelContainerToDisplaySelectionIndicator()
 {
-    auto indexIntoIndex = 0;
+    auto indexIntoIndex = 1;
     auto const selectedIndex = m_selectionModel.SelectedIndex();
-    if (selectedIndex && selectedIndex.GetSize() > 0)
-    {
-        if (auto container = GetContainerForIndex(selectedIndex.GetAt(indexIntoIndex), false /* inFooter */))
+    if (selectedIndex && selectedIndex.GetSize() > 1)
+    {
+        if (auto container = GetContainerForIndex(selectedIndex.GetAt(indexIntoIndex), selectedIndex.GetAt(0) == 1 /* inFooter */))
         {
             if (auto nvi = container.try_as<winrt::NavigationViewItem>())
             {
