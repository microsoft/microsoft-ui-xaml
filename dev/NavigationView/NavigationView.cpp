﻿// Copyright (c) Microsoft Corporation. All rights reserved.
// Licensed under the MIT License. See LICENSE in the project root for license information.

#include "pch.h"
#include "common.h"

#include "NavigationView.h"
#include "Vector.h"
#include "BindableVector.h"
#include "NavigationViewDisplayModeChangedEventArgs.h"
#include "NavigationViewPaneClosingEventArgs.h"
#include "NavigationViewBackRequestedEventArgs.h"
#include "ResourceAccessor.h"
#include "CppWinRTHelpers.h"
#include "NavigationViewItem.h"
#include "NavigationViewSelectionChangedEventArgs.h"
#include "NavigationViewItemInvokedEventArgs.h"
#include "RuntimeProfiler.h"
#include "Utils.h"
#include "TraceLogging.h"
#include "NavigationViewItemRevokers.h"
#include "IndexPath.h"
#include "InspectingDataSource.h"
#include "NavigationViewAutomationPeer.h"
#include "StackLayout.h"
#include "ItemsRepeater.h"
#include "ElementFactoryGetArgs.h"
#include "ElementFactoryRecycleArgs.h"
#include <ItemsRepeater.common.h>
#include "NavigationViewItemExpandingEventArgs.h"
#include "NavigationViewItemCollapsedEventArgs.h"

// General items
static constexpr auto c_togglePaneButtonName = L"TogglePaneButton"sv;
static constexpr auto c_paneTitleHolderFrameworkElement = L"PaneTitleHolder"sv;
static constexpr auto c_paneTitleFrameworkElement = L"PaneTitleTextBlock"sv;
static constexpr auto c_rootSplitViewName = L"RootSplitView"sv;
static constexpr auto c_menuItemsHost = L"MenuItemsHost"sv;
static constexpr auto c_footerMenuItemsHost = L"FooterMenuItemsHost"sv;
static constexpr auto c_selectionIndicatorName = L"SelectionIndicator"sv;
static constexpr auto c_paneContentGridName = L"PaneContentGrid"sv;
static constexpr auto c_rootGridName = L"RootGrid"sv;
static constexpr auto c_contentGridName = L"ContentGrid"sv;
static constexpr auto c_searchButtonName = L"PaneAutoSuggestButton"sv;
static constexpr auto c_paneToggleButtonIconGridColumnName = L"PaneToggleButtonIconWidthColumn"sv;
static constexpr auto c_togglePaneTopPadding = L"TogglePaneTopPadding"sv;
static constexpr auto c_contentPaneTopPadding = L"ContentPaneTopPadding"sv;
static constexpr auto c_contentLeftPadding = L"ContentLeftPadding"sv;
static constexpr auto c_navViewBackButton = L"NavigationViewBackButton"sv;
static constexpr auto c_navViewBackButtonToolTip = L"NavigationViewBackButtonToolTip"sv;
static constexpr auto c_navViewCloseButton = L"NavigationViewCloseButton"sv;
static constexpr auto c_navViewCloseButtonToolTip = L"NavigationViewCloseButtonToolTip"sv;
static constexpr auto c_paneShadowReceiverCanvas = L"PaneShadowReceiver"sv;
static constexpr auto c_flyoutRootGrid = L"FlyoutRootGrid"sv;

// DisplayMode Top specific items
static constexpr auto c_topNavMenuItemsHost = L"TopNavMenuItemsHost"sv;
static constexpr auto c_topNavFooterMenuItemsHost = L"TopFooterMenuItemsHost"sv;
static constexpr auto c_topNavOverflowButton = L"TopNavOverflowButton"sv;
static constexpr auto c_topNavMenuItemsOverflowHost = L"TopNavMenuItemsOverflowHost"sv;
static constexpr auto c_topNavGrid = L"TopNavGrid"sv;
static constexpr auto c_topNavContentOverlayAreaGrid = L"TopNavContentOverlayAreaGrid"sv;
static constexpr auto c_leftNavPaneAutoSuggestBoxPresenter = L"PaneAutoSuggestBoxPresenter"sv;
static constexpr auto c_topNavPaneAutoSuggestBoxPresenter = L"TopPaneAutoSuggestBoxPresenter"sv;
static constexpr auto c_paneTitlePresenter = L"PaneTitlePresenter"sv;

// DisplayMode Left specific items
static constexpr auto c_leftNavFooterContentBorder = L"FooterContentBorder"sv;
static constexpr auto c_leftNavPaneHeaderContentBorder = L"PaneHeaderContentBorder"sv;
static constexpr auto c_leftNavPaneCustomContentBorder = L"PaneCustomContentBorder"sv;

static constexpr auto c_paneHeaderOnTopPane = L"PaneHeaderOnTopPane"sv;
static constexpr auto c_paneTitleOnTopPane = L"PaneTitleOnTopPane"sv;
static constexpr auto c_paneCustomContentOnTopPane = L"PaneCustomContentOnTopPane"sv;
static constexpr auto c_paneFooterOnTopPane = L"PaneFooterOnTopPane"sv;
static constexpr auto c_paneHeaderCloseButtonColumn = L"PaneHeaderCloseButtonColumn"sv;
static constexpr auto c_paneHeaderToggleButtonColumn = L"PaneHeaderToggleButtonColumn"sv;
static constexpr auto c_paneHeaderContentBorderRow = L"PaneHeaderContentBorderRow"sv;

static constexpr int c_backButtonHeight = 40;
static constexpr int c_backButtonWidth = 40;
static constexpr int c_paneToggleButtonHeight = 40;
static constexpr int c_paneToggleButtonWidth = 40;
static constexpr int c_toggleButtonHeightWhenShouldPreserveNavigationViewRS3Behavior = 56;
static constexpr int c_backButtonRowDefinition = 1;
static constexpr float c_paneElevationTranslationZ = 32;

static constexpr int c_mainMenuBlockIndex = 0;
static constexpr int c_footerMenuBlockIndex = 1;

constexpr int s_itemNotFound{ -1 };

static winrt::Size c_infSize{ std::numeric_limits<float>::infinity(), std::numeric_limits<float>::infinity() };

NavigationView::~NavigationView()
{
    UnhookEventsAndClearFields(true);
}

// IUIElement / IUIElementOverridesHelper
winrt::AutomationPeer NavigationView::OnCreateAutomationPeer()
{
    return winrt::make<NavigationViewAutomationPeer>(*this);
}

void NavigationView::UnhookEventsAndClearFields(bool isFromDestructor)
{
    m_titleBarMetricsChangedRevoker.revoke();
    m_titleBarIsVisibleChangedRevoker.revoke();
    m_paneToggleButtonClickRevoker.revoke();

<<<<<<< HEAD
=======
    m_settingsItemTappedRevoker.revoke();
    m_settingsItemKeyDownRevoker.revoke();
>>>>>>> 8811c967
    m_settingsItem.set(nullptr);

    m_paneSearchButtonClickRevoker.revoke();
    m_paneSearchButton.set(nullptr);

    m_paneHeaderOnTopPane.set(nullptr);
    m_paneTitleOnTopPane.set(nullptr);

    m_paneTitleHolderFrameworkElementSizeChangedRevoker.revoke();
    m_paneTitleHolderFrameworkElement.set(nullptr);

    m_paneTitleFrameworkElement.set(nullptr);
    m_paneTitlePresenter.set(nullptr);

    m_paneHeaderCloseButtonColumn.set(nullptr);
    m_paneHeaderToggleButtonColumn.set(nullptr);
    m_paneHeaderContentBorderRow.set(nullptr);

    m_leftNavItemsRepeaterElementPreparedRevoker.revoke();
    m_leftNavItemsRepeaterElementClearingRevoker.revoke();
    m_leftNavRepeaterLoadedRevoker.revoke();
    m_leftNavRepeater.set(nullptr);

    m_topNavItemsRepeaterElementPreparedRevoker.revoke();
    m_topNavItemsRepeaterElementClearingRevoker.revoke();
    m_topNavRepeaterLoadedRevoker.revoke();
    m_topNavRepeater.set(nullptr);

    m_leftNavFooterMenuItemsRepeaterElementPreparedRevoker.revoke();
    m_leftNavFooterMenuItemsRepeaterElementClearingRevoker.revoke();
    m_leftNavFooterMenuRepeaterLoadedRevoker.revoke();
    m_leftNavFooterMenuRepeater.set(nullptr);

    m_topNavFooterMenuItemsRepeaterElementPreparedRevoker.revoke();
    m_topNavFooterMenuItemsRepeaterElementClearingRevoker.revoke();
    m_topNavFooterMenuRepeaterLoadedRevoker.revoke();
    m_topNavFooterMenuRepeater.set(nullptr);

    m_topNavOverflowItemsRepeaterElementPreparedRevoker.revoke();
    m_topNavOverflowItemsRepeaterElementClearingRevoker.revoke();
    m_topNavRepeaterOverflowView.set(nullptr);

    if (isFromDestructor)
    {
        m_selectionChangedRevoker.revoke();
    }
}

NavigationView::NavigationView()
{
    __RP_Marker_ClassById(RuntimeProfiler::ProfId_NavigationView);
    SetValue(s_TemplateSettingsProperty, winrt::make<::NavigationViewTemplateSettings>());
    SetDefaultStyleKey(this);

    SizeChanged({ this, &NavigationView::OnSizeChanged });

    m_selectionModelSource = winrt::make<Vector<winrt::IInspectable>>(2);
    m_selectionModelSource.Append(nullptr);
    m_selectionModelSource.Append(nullptr);

    auto items = winrt::make<Vector<winrt::IInspectable>>();
    SetValue(s_MenuItemsProperty, items);

    auto footerItems = winrt::make<Vector<winrt::IInspectable>>();
    auto observableVector = footerItems.try_as<winrt::IObservableVector<winrt::IInspectable>>();
    observableVector.VectorChanged({ this, &NavigationView::OnFooterItemsVectorChanged });
    SetValue(s_FooterMenuItemsProperty, footerItems);

    auto weakThis = get_weak();
    m_topDataProvider.OnRawDataChanged(
        [weakThis](const winrt::NotifyCollectionChangedEventArgs& args)
        {
            if (auto target = weakThis.get())
            {
                target->OnTopNavDataSourceChanged(args);
            }
        });

    Unloaded({ this, &NavigationView::OnUnloaded });
    Loaded({ this, &NavigationView::OnLoaded });

    m_selectionModel.SingleSelect(true);
    m_selectionModel.Source(m_selectionModelSource);
    m_selectionChangedRevoker = m_selectionModel.SelectionChanged(winrt::auto_revoke, { this, &NavigationView::OnSelectionModelSelectionChanged });
    m_childrenRequestedRevoker = m_selectionModel.ChildrenRequested(winrt::auto_revoke, { this, &NavigationView::OnSelectionModelChildrenRequested });

    m_navigationViewItemsFactory = winrt::make_self<NavigationViewItemsFactory>();

    s_NavigationViewItemRevokersProperty =
        InitializeDependencyProperty(
            L"NavigationViewItemRevokers",
            winrt::name_of<winrt::IInspectable>(),
            winrt::name_of<winrt::NavigationViewItem>(),
            true /* isAttached */,
            nullptr /* defaultValue */);
}

void NavigationView::OnSelectionModelChildrenRequested(const winrt::SelectionModel& selectionModel, const winrt::SelectionModelChildrenRequestedEventArgs& e)
{
    if (auto nvi = e.Source().try_as<winrt::NavigationViewItem>())
    {
        e.Children(GetChildren(nvi));
    }
    else if (auto const children = GetChildrenForItemInIndexPath(e.SourceIndex(), true /*forceRealize*/))
    {
        e.Children(children);
    }
    else
    {
        e.Children(e.Source());
    }
}

void NavigationView::OnFooterItemsVectorChanged(winrt::Collections::IObservableVector<winrt::IInspectable> const& sender, winrt::Collections::IVectorChangedEventArgs const& e)
{
    UpdateFooterRepeaterItemsSource(true /*forceSelectionModelUpdate*/);
}

void NavigationView::OnSelectionModelSelectionChanged(const winrt::SelectionModel& selectionModel, const winrt::SelectionModelSelectionChangedEventArgs& e)
{
    auto selectedItem = selectionModel.SelectedItem();

    // Ignore this callback if:
    // 1. the SelectedItem property of NavigationView is already set to the item
    //    being passed in this callback. This is because the item has already been selected
    //    via API and we are just updating the m_selectionModel state to accurately reflect the new selection.
    // 2. Template has not been applied yet. SelectionModel's selectedIndex state will get properly updated
    //    after the repeater finishes loading.
    // TODO: Update SelectedItem comparison to work for the exact same item datasource scenario
    if (m_shouldIgnoreNextSelectionChange || selectedItem == SelectedItem() || !m_appliedTemplate)
    {
        return;
    }

    bool setSelectedItem = true;
    auto const selectedIndex = selectionModel.SelectedIndex();

    if (IsTopNavigationView())
    {
        auto inMainMenu = selectedIndex.GetAt(0) == c_mainMenuBlockIndex;
        // If selectedIndex does not exist, means item is being deselected through API
        auto isInOverflow = (selectedIndex && selectedIndex.GetSize() > 0) ? inMainMenu && !m_topDataProvider.IsItemInPrimaryList(selectedIndex.GetAt(1)) : false;
        if (isInOverflow)
        {
            // We only want to close the overflow flyout and move the item on selection if it is a leaf node
            auto const itemShouldBeMoved = [selectedIndex, this]()
            {
                if (auto const selectedContainer = GetContainerForIndexPath(selectedIndex))
                {
                    if (auto const selectedNVI = selectedContainer.try_as<winrt::NavigationViewItem>())
                    {
                        if (DoesNavigationViewItemHaveChildren(selectedNVI))
                        {
                            return false;
                        }
                    }
                }
                return true;
            }();

            if (itemShouldBeMoved)
            {
                SelectandMoveOverflowItem(selectedItem, selectedIndex, true /*closeFlyout*/);
                setSelectedItem = false;
            }
            else
            {
                m_moveTopNavOverflowItemOnFlyoutClose = true;
            }
        } 
    }

    if (setSelectedItem)
    {
        SetSelectedItemAndExpectItemInvokeWhenSelectionChangedIfNotInvokedFromAPI(selectedItem);
    }
}

void NavigationView::SelectandMoveOverflowItem(winrt::IInspectable const& selectedItem, winrt::IndexPath const& selectedIndex, bool closeFlyout)
{
    // SelectOverflowItem is moving data in/out of overflow.
    auto scopeGuard = gsl::finally([this]()
        {
            m_selectionChangeFromOverflowMenu = false;
        });
    m_selectionChangeFromOverflowMenu = true;

    if (closeFlyout)
    {
        CloseTopNavigationViewFlyout();
    }

    if (!IsSelectionSuppressed(selectedItem))
    {
        SelectOverflowItem(selectedItem, selectedIndex);
    }
}

// We only need to close the flyout if the selected item is a leaf node
void NavigationView::CloseFlyoutIfRequired(const winrt::NavigationViewItem& selectedItem)
{
    auto const selectedIndex = m_selectionModel.SelectedIndex();
    bool isInModeWithFlyout = [this]()
    {
        if (auto splitView = m_rootSplitView.get())
        {
            // Check if the pane is closed and if the splitview is in either compact mode.
            auto splitViewDisplayMode = splitView.DisplayMode();
            return (!splitView.IsPaneOpen() && (splitViewDisplayMode == winrt::SplitViewDisplayMode::CompactOverlay || splitViewDisplayMode == winrt::SplitViewDisplayMode::CompactInline)) ||
                    PaneDisplayMode() == winrt::NavigationViewPaneDisplayMode::Top;
        }
        return false;
    }();

    if (isInModeWithFlyout && selectedIndex && !DoesNavigationViewItemHaveChildren(selectedItem))
    {
        // Item selected is a leaf node, find top level parent and close flyout
        if (auto const rootItem = GetContainerForIndex(selectedIndex.GetAt(1), selectedIndex.GetAt(0) == c_footerMenuBlockIndex /* inFooter */))
        {
            if (auto const nvi = rootItem.try_as<winrt::NavigationViewItem>())
            {
                auto const nviImpl = winrt::get_self<NavigationViewItem>(nvi);
                if (nviImpl->ShouldRepeaterShowInFlyout())
                {
                    nvi.IsExpanded(false);
                }
            }
        }
    }
}

void NavigationView::OnApplyTemplate()
{
    // Stop update anything because of PropertyChange during OnApplyTemplate. Update them all together at the end of this function
    m_appliedTemplate = false;

    UnhookEventsAndClearFields();

    winrt::IControlProtected controlProtected = *this;

    // Set up the pane toggle button click handler
    if (auto paneToggleButton = GetTemplateChildT<winrt::Button>(c_togglePaneButtonName, controlProtected))
    {
        m_paneToggleButton.set(paneToggleButton);
        m_paneToggleButtonClickRevoker = paneToggleButton.Click(winrt::auto_revoke, { this, &NavigationView::OnPaneToggleButtonClick });

        SetPaneToggleButtonAutomationName();

        if (SharedHelpers::IsRS3OrHigher())
        {
            winrt::KeyboardAccelerator keyboardAccelerator;
            keyboardAccelerator.Key(winrt::VirtualKey::Back);
            keyboardAccelerator.Modifiers(winrt::VirtualKeyModifiers::Windows);
            paneToggleButton.KeyboardAccelerators().Append(keyboardAccelerator);
        }
    }

    m_leftNavPaneHeaderContentBorder.set(GetTemplateChildT<winrt::ContentControl>(c_leftNavPaneHeaderContentBorder, controlProtected));
    m_leftNavPaneCustomContentBorder.set(GetTemplateChildT<winrt::ContentControl>(c_leftNavPaneCustomContentBorder, controlProtected));
    m_leftNavFooterContentBorder.set(GetTemplateChildT<winrt::ContentControl>(c_leftNavFooterContentBorder, controlProtected));
    m_paneHeaderOnTopPane.set(GetTemplateChildT<winrt::ContentControl>(c_paneHeaderOnTopPane, controlProtected));
    m_paneTitleOnTopPane.set(GetTemplateChildT<winrt::ContentControl>(c_paneTitleOnTopPane, controlProtected));
    m_paneCustomContentOnTopPane.set(GetTemplateChildT<winrt::ContentControl>(c_paneCustomContentOnTopPane, controlProtected));
    m_paneFooterOnTopPane.set(GetTemplateChildT<winrt::ContentControl>(c_paneFooterOnTopPane, controlProtected));

    // Get a pointer to the root SplitView
    if (auto splitView = GetTemplateChildT<winrt::SplitView>(c_rootSplitViewName, controlProtected))
    {
        m_rootSplitView.set(splitView);
        m_splitViewIsPaneOpenChangedRevoker = RegisterPropertyChanged(splitView,
            winrt::SplitView::IsPaneOpenProperty(),
            { this, &NavigationView::OnSplitViewClosedCompactChanged });

        m_splitViewDisplayModeChangedRevoker = RegisterPropertyChanged(splitView,
            winrt::SplitView::DisplayModeProperty(),
            { this, &NavigationView::OnSplitViewClosedCompactChanged });

        if (SharedHelpers::IsRS3OrHigher()) // These events are new to RS3/v5 API
        {
            m_splitViewPaneClosedRevoker = splitView.PaneClosed(winrt::auto_revoke, { this, &NavigationView::OnSplitViewPaneClosed });
            m_splitViewPaneClosingRevoker = splitView.PaneClosing(winrt::auto_revoke, { this, &NavigationView::OnSplitViewPaneClosing });
            m_splitViewPaneOpenedRevoker = splitView.PaneOpened(winrt::auto_revoke, { this, &NavigationView::OnSplitViewPaneOpened });
            m_splitViewPaneOpeningRevoker = splitView.PaneOpening(winrt::auto_revoke, { this, &NavigationView::OnSplitViewPaneOpening });
        }

        UpdateIsClosedCompact();
    }

    m_topNavGrid.set(GetTemplateChildT<winrt::Grid>(c_topNavGrid, controlProtected));

    // Change code to NOT do this if we're in top nav mode, to prevent it from being realized:
    if (auto leftNavRepeater = GetTemplateChildT<winrt::ItemsRepeater>(c_menuItemsHost, controlProtected))
    {
        m_leftNavRepeater.set(leftNavRepeater);

        // API is currently in preview, so setting this via code.
        // Disabling virtualization for now because of https://github.com/microsoft/microsoft-ui-xaml/issues/2095
        if (auto stackLayout = leftNavRepeater.Layout().try_as<winrt::StackLayout>())
        {
            auto stackLayoutImpl = winrt::get_self<StackLayout>(stackLayout);
            stackLayoutImpl->DisableVirtualization(true);
        }

        m_leftNavItemsRepeaterElementPreparedRevoker = leftNavRepeater.ElementPrepared(winrt::auto_revoke, { this, &NavigationView::OnRepeaterElementPrepared });
        m_leftNavItemsRepeaterElementClearingRevoker = leftNavRepeater.ElementClearing(winrt::auto_revoke, { this, &NavigationView::OnRepeaterElementClearing });

        m_leftNavRepeaterLoadedRevoker = leftNavRepeater.Loaded(winrt::auto_revoke, { this, &NavigationView::OnRepeaterLoaded });

        leftNavRepeater.ItemTemplate(*m_navigationViewItemsFactory);
    }

    // Change code to NOT do this if we're in left nav mode, to prevent it from being realized:
    if (auto topNavRepeater = GetTemplateChildT<winrt::ItemsRepeater>(c_topNavMenuItemsHost, controlProtected))
    {
        m_topNavRepeater.set(topNavRepeater);

        // API is currently in preview, so setting this via code
        if (auto stackLayout = topNavRepeater.Layout().try_as<winrt::StackLayout>())
        {
            auto stackLayoutImpl = winrt::get_self<StackLayout>(stackLayout);
            stackLayoutImpl->DisableVirtualization(true);
        }

        m_topNavItemsRepeaterElementPreparedRevoker = topNavRepeater.ElementPrepared(winrt::auto_revoke, { this, &NavigationView::OnRepeaterElementPrepared });
        m_topNavItemsRepeaterElementClearingRevoker = topNavRepeater.ElementClearing(winrt::auto_revoke, { this, &NavigationView::OnRepeaterElementClearing });

        m_topNavRepeaterLoadedRevoker = topNavRepeater.Loaded(winrt::auto_revoke, { this, &NavigationView::OnRepeaterLoaded });

        topNavRepeater.ItemTemplate(*m_navigationViewItemsFactory);
    }

    // Change code to NOT do this if we're in left nav mode, to prevent it from being realized:
    if (auto topNavListOverflowRepeater = GetTemplateChildT<winrt::ItemsRepeater>(c_topNavMenuItemsOverflowHost, controlProtected))
    {
        m_topNavRepeaterOverflowView.set(topNavListOverflowRepeater);

        // API is currently in preview, so setting this via code.
        // Disabling virtualization for now because of https://github.com/microsoft/microsoft-ui-xaml/issues/2095
        if (auto stackLayout = topNavListOverflowRepeater.Layout().try_as<winrt::StackLayout>())
        {
            auto stackLayoutImpl = winrt::get_self<StackLayout>(stackLayout);
            stackLayoutImpl->DisableVirtualization(true);
        }

        m_topNavOverflowItemsRepeaterElementPreparedRevoker = topNavListOverflowRepeater.ElementPrepared(winrt::auto_revoke, { this, &NavigationView::OnRepeaterElementPrepared });
        m_topNavOverflowItemsRepeaterElementClearingRevoker = topNavListOverflowRepeater.ElementClearing(winrt::auto_revoke, { this, &NavigationView::OnRepeaterElementClearing });

        topNavListOverflowRepeater.ItemTemplate(*m_navigationViewItemsFactory);
    }

    if (auto topNavOverflowButton = GetTemplateChildT<winrt::Button>(c_topNavOverflowButton, controlProtected))
    {
        m_topNavOverflowButton.set(topNavOverflowButton);
        winrt::AutomationProperties::SetName(topNavOverflowButton, ResourceAccessor::GetLocalizedStringResource(SR_NavigationOverflowButtonText));
        topNavOverflowButton.Content(box_value(ResourceAccessor::GetLocalizedStringResource(SR_NavigationOverflowButtonText)));
        auto visual = winrt::ElementCompositionPreview::GetElementVisual(topNavOverflowButton);
        CreateAndAttachHeaderAnimation(visual);

        if (auto const flyoutBase = topNavOverflowButton.Flyout())
        {
            if (winrt::IFlyoutBase6 topNavOverflowButtonAsFlyoutBase6 = flyoutBase)
            {
                topNavOverflowButtonAsFlyoutBase6.ShouldConstrainToRootBounds(false);
            }
            m_flyoutClosingRevoker = flyoutBase.Closing(winrt::auto_revoke, { this, &NavigationView::OnFlyoutClosing });
        }
    }

    // Change code to NOT do this if we're in top nav mode, to prevent it from being realized:
    if (auto leftFooterMenuNavRepeater = GetTemplateChildT<winrt::ItemsRepeater>(c_footerMenuItemsHost, controlProtected))
    {
        m_leftNavFooterMenuRepeater.set(leftFooterMenuNavRepeater);

        // API is currently in preview, so setting this via code.
        // Disabling virtualization for now because of https://github.com/microsoft/microsoft-ui-xaml/issues/2095
        if (auto stackLayout = leftFooterMenuNavRepeater.Layout().try_as<winrt::StackLayout>())
        {
            auto stackLayoutImpl = winrt::get_self<StackLayout>(stackLayout);
            stackLayoutImpl->DisableVirtualization(true);
        }

        m_leftNavFooterMenuItemsRepeaterElementPreparedRevoker = leftFooterMenuNavRepeater.ElementPrepared(winrt::auto_revoke, { this, &NavigationView::OnRepeaterElementPrepared });
        m_leftNavFooterMenuItemsRepeaterElementClearingRevoker = leftFooterMenuNavRepeater.ElementClearing(winrt::auto_revoke, { this, &NavigationView::OnRepeaterElementClearing });

        m_leftNavFooterMenuRepeaterLoadedRevoker = leftFooterMenuNavRepeater.Loaded(winrt::auto_revoke, { this, &NavigationView::OnRepeaterLoaded });

        leftFooterMenuNavRepeater.ItemTemplate(*m_navigationViewItemsFactory);
    }

    // Change code to NOT do this if we're in left nav mode, to prevent it from being realized:
    if (auto topFooterMenuNavRepeater = GetTemplateChildT<winrt::ItemsRepeater>(c_topNavFooterMenuItemsHost, controlProtected))
    {
        m_topNavFooterMenuRepeater.set(topFooterMenuNavRepeater);

        // API is currently in preview, so setting this via code.
        // Disabling virtualization for now because of https://github.com/microsoft/microsoft-ui-xaml/issues/2095
        if (auto stackLayout = topFooterMenuNavRepeater.Layout().try_as<winrt::StackLayout>())
        {
            auto stackLayoutImpl = winrt::get_self<StackLayout>(stackLayout);
            stackLayoutImpl->DisableVirtualization(true);
        }

        m_topNavFooterMenuItemsRepeaterElementPreparedRevoker = topFooterMenuNavRepeater.ElementPrepared(winrt::auto_revoke, { this, &NavigationView::OnRepeaterElementPrepared });
        m_topNavFooterMenuItemsRepeaterElementClearingRevoker = topFooterMenuNavRepeater.ElementClearing(winrt::auto_revoke, { this, &NavigationView::OnRepeaterElementClearing });

        m_topNavFooterMenuRepeaterLoadedRevoker = topFooterMenuNavRepeater.Loaded(winrt::auto_revoke, { this, &NavigationView::OnRepeaterLoaded });

        topFooterMenuNavRepeater.ItemTemplate(*m_navigationViewItemsFactory);
    }

    m_topNavContentOverlayAreaGrid.set(GetTemplateChildT<winrt::Border>(c_topNavContentOverlayAreaGrid, controlProtected));
    m_leftNavPaneAutoSuggestBoxPresenter.set(GetTemplateChildT<winrt::ContentControl>(c_leftNavPaneAutoSuggestBoxPresenter, controlProtected));
    m_topNavPaneAutoSuggestBoxPresenter.set(GetTemplateChildT<winrt::ContentControl>(c_topNavPaneAutoSuggestBoxPresenter, controlProtected));

    // Get pointer to the pane content area, for use in the selection indicator animation
    m_paneContentGrid.set(GetTemplateChildT<winrt::UIElement>(c_paneContentGridName, controlProtected));

    m_contentLeftPadding.set(GetTemplateChildT<winrt::FrameworkElement>(c_contentLeftPadding, controlProtected));

    m_paneHeaderCloseButtonColumn.set(GetTemplateChildT<winrt::ColumnDefinition>(c_paneHeaderCloseButtonColumn, controlProtected));
    m_paneHeaderToggleButtonColumn.set(GetTemplateChildT<winrt::ColumnDefinition>(c_paneHeaderToggleButtonColumn, controlProtected));
    m_paneHeaderContentBorderRow.set(GetTemplateChildT<winrt::RowDefinition>(c_paneHeaderContentBorderRow, controlProtected));
    m_paneTitleFrameworkElement.set(GetTemplateChildT<winrt::FrameworkElement>(c_paneTitleFrameworkElement, controlProtected));
    m_paneTitlePresenter.set(GetTemplateChildT<winrt::ContentControl>(c_paneTitlePresenter, controlProtected));

    if (auto paneTitleHolderFrameworkElement = GetTemplateChildT<winrt::FrameworkElement>(c_paneTitleHolderFrameworkElement, controlProtected))
    {
        m_paneTitleHolderFrameworkElement.set(paneTitleHolderFrameworkElement);
        m_paneTitleHolderFrameworkElementSizeChangedRevoker = paneTitleHolderFrameworkElement.SizeChanged(winrt::auto_revoke, { this, &NavigationView::OnPaneTitleHolderSizeChanged });
    }

    // Set automation name on search button
    if (auto button = GetTemplateChildT<winrt::Button>(c_searchButtonName, controlProtected))
    {
        m_paneSearchButton.set(button);
        m_paneSearchButtonClickRevoker = button.Click(winrt::auto_revoke, { this, &NavigationView::OnPaneSearchButtonClick });

        auto searchButtonName = ResourceAccessor::GetLocalizedStringResource(SR_NavigationViewSearchButtonName);
        winrt::AutomationProperties::SetName(button, searchButtonName);
        auto toolTip = winrt::ToolTip();
        toolTip.Content(box_value(searchButtonName));
        winrt::ToolTipService::SetToolTip(button, toolTip);
    }

    if (auto backButton = GetTemplateChildT<winrt::Button>(c_navViewBackButton, controlProtected))
    {
        m_backButton.set(backButton);
        m_backButtonClickedRevoker = backButton.Click(winrt::auto_revoke, { this, &NavigationView::OnBackButtonClicked });

        winrt::hstring navigationName = ResourceAccessor::GetLocalizedStringResource(SR_NavigationBackButtonName);
        winrt::AutomationProperties::SetName(backButton, navigationName);
    }

    // Register for changes in title bar layout
    if (auto coreTitleBar = winrt::CoreApplication::GetCurrentView().TitleBar())
    {
        m_coreTitleBar.set(coreTitleBar);
        m_titleBarMetricsChangedRevoker = coreTitleBar.LayoutMetricsChanged(winrt::auto_revoke, { this, &NavigationView::OnTitleBarMetricsChanged });
        m_titleBarIsVisibleChangedRevoker = coreTitleBar.IsVisibleChanged(winrt::auto_revoke, { this, &NavigationView::OnTitleBarIsVisibleChanged });

        if (ShouldPreserveNavigationViewRS4Behavior())
        {
            m_togglePaneTopPadding.set(GetTemplateChildT<winrt::FrameworkElement>(c_togglePaneTopPadding, controlProtected));
            m_contentPaneTopPadding.set(GetTemplateChildT<winrt::FrameworkElement>(c_contentPaneTopPadding, controlProtected));
        }
    }

    if (auto backButtonToolTip = GetTemplateChildT<winrt::ToolTip>(c_navViewBackButtonToolTip, controlProtected))
    {
        winrt::hstring navigationBackButtonToolTip = ResourceAccessor::GetLocalizedStringResource(SR_NavigationBackButtonToolTip);
        backButtonToolTip.Content(box_value(navigationBackButtonToolTip));
    }

    if (auto closeButton = GetTemplateChildT<winrt::Button>(c_navViewCloseButton, controlProtected))
    {
        m_closeButton.set(closeButton);
        m_closeButtonClickedRevoker = closeButton.Click(winrt::auto_revoke, { this, &NavigationView::OnPaneToggleButtonClick });

        winrt::hstring navigationName = ResourceAccessor::GetLocalizedStringResource(SR_NavigationCloseButtonName);
        winrt::AutomationProperties::SetName(closeButton, navigationName);
    }

    if (auto closeButtonToolTip = GetTemplateChildT<winrt::ToolTip>(c_navViewCloseButtonToolTip, controlProtected))
    {
        winrt::hstring navigationCloseButtonToolTip = ResourceAccessor::GetLocalizedStringResource(SR_NavigationButtonOpenName);
        closeButtonToolTip.Content(box_value(navigationCloseButtonToolTip));
    }

    if (SharedHelpers::IsRS2OrHigher())
    {
        // Get hold of the outermost grid and enable XYKeyboardNavigationMode
        // However, we only want this to work in the content pane + the hamburger button (which is not inside the splitview)
        // so disable it on the grid in the content area of the SplitView
        if (auto rootGrid = GetTemplateChildT<winrt::Grid>(c_rootGridName, controlProtected))
        {
            rootGrid.XYFocusKeyboardNavigation(winrt::XYFocusKeyboardNavigationMode::Enabled);
        }

        if (auto contentGrid = GetTemplateChildT<winrt::Grid>(c_contentGridName, controlProtected))
        {
            contentGrid.XYFocusKeyboardNavigation(winrt::XYFocusKeyboardNavigationMode::Disabled);
        }
    }

    m_accessKeyInvokedRevoker = AccessKeyInvoked(winrt::auto_revoke, { this, &NavigationView::OnAccessKeyInvoked });

    UpdatePaneShadow();

    m_appliedTemplate = true;

    // Do initial setup
    UpdatePaneDisplayMode();
    UpdateHeaderVisibility();
    UpdatePaneTitleFrameworkElementParents();
    UpdateTitleBarPadding();
    UpdatePaneTabFocusNavigation();
    UpdateBackAndCloseButtonsVisibility();
    UpdateSingleSelectionFollowsFocusTemplateSetting();
    UpdateNavigationViewUseSystemVisual();
    UpdatePaneVisibility();
    UpdateVisualState();
    UpdatePaneTitleMargins();
}

void NavigationView::UpdateRepeaterItemsSource(bool forceSelectionModelUpdate)
{
    auto const itemsSource = [this]()
    {
        if (auto const menuItemsSource = MenuItemsSource())
        {
            return menuItemsSource;
        }
        UpdateSelectionForMenuItems();
        return MenuItems().as<winrt::IInspectable>();
    }();

    // Selection Model has same representation of data regardless
    // of pane mode, so only update if the ItemsSource data itself
    // has changed.
    if (forceSelectionModelUpdate)
    {
        m_selectionModelSource.SetAt(0, itemsSource);
    }

    if (IsTopNavigationView())
    {
        UpdateLeftRepeaterItemSource(nullptr);
        UpdateTopNavRepeatersItemSource(itemsSource);
        InvalidateTopNavPrimaryLayout();
    }
    else
    {
        UpdateTopNavRepeatersItemSource(nullptr);
        UpdateLeftRepeaterItemSource(itemsSource);
    }
}

void NavigationView::UpdateLeftRepeaterItemSource(const winrt::IInspectable& items)
{
    UpdateItemsRepeaterItemsSource(m_leftNavRepeater.get(), items);
}

void NavigationView::UpdateTopNavRepeatersItemSource(const winrt::IInspectable& items)
{
    // Change data source and setup vectors
    m_topDataProvider.SetDataSource(items);

    // rebinding
    if (items)
    {
        UpdateItemsRepeaterItemsSource(m_topNavRepeater.get(), m_topDataProvider.GetPrimaryItems());
        UpdateItemsRepeaterItemsSource(m_topNavRepeaterOverflowView.get(), m_topDataProvider.GetOverflowItems());
    }
    else
    {
        UpdateItemsRepeaterItemsSource(m_topNavRepeater.get(), nullptr);
        UpdateItemsRepeaterItemsSource(m_topNavRepeaterOverflowView.get(), nullptr);
    }
}

void NavigationView::UpdateItemsRepeaterItemsSource(const winrt::ItemsRepeater& ir,
    const winrt::IInspectable& itemsSource)
{
    if (ir)
    {
        ir.ItemsSource(itemsSource);
    }
}

void NavigationView::UpdateFooterRepeaterItemsSource(bool forceSelectionModelUpdate)
{
    if (!m_appliedTemplate) return;

    auto const itemsSource = [this]()
    {
        if (auto const menuItemsSource = FooterMenuItemsSource())
        {
            return menuItemsSource;
        }
        UpdateSelectionForMenuItems();
        return FooterMenuItems().as<winrt::IInspectable>();
    }();


    UpdateItemsRepeaterItemsSource(m_leftNavFooterMenuRepeater.get(), nullptr);
    UpdateItemsRepeaterItemsSource(m_topNavFooterMenuRepeater.get(), nullptr);

    if (!m_settingsItem || forceSelectionModelUpdate)
    {
        auto dataSource = winrt::make<Vector<winrt::IInspectable>>();

        if (!m_settingsItem)
        {
            m_settingsItem.set(winrt::make < ::NavigationViewItem>());
            auto settingsItem = m_settingsItem.get();
            settingsItem.Name(L"SettingsItem");
            m_navigationViewItemsFactory.get()->SettingsItem(settingsItem);
        }

        if (auto footerItems = itemsSource.try_as<winrt::IVector<winrt::IInspectable>>())
        {
            auto settingsItem = m_settingsItem.get();
            auto size = footerItems.Size();

            for (uint32_t i = 0; i < size; i++)
            {
                auto item = footerItems.GetAt(i);
                dataSource.Append(item);
            }

            if (IsSettingsVisible())
            {
                CreateAndHookEventsToSettings();
                // add settings item to the end of footer
                dataSource.Append(settingsItem);
            }
        }

        m_selectionModelSource.SetAt(1, dataSource);
    }

    if (IsTopNavigationView())
    {
        UpdateItemsRepeaterItemsSource(m_topNavFooterMenuRepeater.get(), m_selectionModelSource.GetAt(1));
    }
    else
    {
        UpdateItemsRepeaterItemsSource(m_leftNavFooterMenuRepeater.get(), m_selectionModelSource.GetAt(1));
    }
}

void NavigationView::OnFlyoutClosing(const winrt::IInspectable& sender, const winrt::FlyoutBaseClosingEventArgs& args)
{
    // If the user selected an parent item in the overflow flyout then the item has not been moved to top primary yet.
    // So we need to move it.
    if (m_moveTopNavOverflowItemOnFlyoutClose && !m_selectionChangeFromOverflowMenu)
    {
        m_moveTopNavOverflowItemOnFlyoutClose = false;

        auto const selectedIndex = m_selectionModel.SelectedIndex();
        if (selectedIndex.GetSize() > 0)
        {
            if (auto const firstContainer = GetContainerForIndex(selectedIndex.GetAt(1), false /*infooter*/))
            {
                if (auto const firstNVI = firstContainer.try_as<winrt::NavigationViewItem>())
                {
                    // We want to collapse the top level item before we move it
                    firstNVI.IsExpanded(false);
                }
            }

            SelectandMoveOverflowItem(SelectedItem(), selectedIndex, false /*closeFlyout*/);
        }
    }
}

void NavigationView::OnNavigationViewItemIsSelectedPropertyChanged(const winrt::DependencyObject& sender, const winrt::DependencyProperty& args)
{
    if (auto const nvi = sender.try_as<winrt::NavigationViewItem>())
    {
        // Check whether the container that triggered this call back is the selected container
        bool isContainerSelectedInModel = IsContainerTheSelectedItemInTheSelectionModel(nvi);
        bool isSelectedInContainer = nvi.IsSelected();

        if (isSelectedInContainer && !isContainerSelectedInModel)
        {
            auto indexPath = GetIndexPathForContainer(nvi);
            UpdateSelectionModelSelection(indexPath);
        }
        else if (!isSelectedInContainer && isContainerSelectedInModel)
        {
            auto indexPath = GetIndexPathForContainer(nvi);
            auto indexPathFromModel = m_selectionModel.SelectedIndex();

            if (indexPathFromModel && indexPath.CompareTo(indexPathFromModel) == 0)
            {
                m_selectionModel.DeselectAt(indexPath);
            }
        }

        if (isSelectedInContainer)
        {
            nvi.IsChildSelected(false);
        }
    }
}

void NavigationView::OnNavigationViewItemExpandedPropertyChanged(const winrt::DependencyObject& sender, const winrt::DependencyProperty& args)
{
    if (auto const nvi = sender.try_as<winrt::NavigationViewItem>())
    {
        if (nvi.IsExpanded())
        {
            RaiseExpandingEvent(nvi);
        }

        ShowHideChildrenItemsRepeater(nvi);

        if (!nvi.IsExpanded())
        {
            RaiseCollapsedEvent(nvi);
        }
    }
}

void NavigationView::RaiseItemInvokedForNavigationViewItem(const winrt::NavigationViewItem& nvi)
{
    winrt::IInspectable nextItem = nullptr;
    auto prevItem = SelectedItem();
    auto parentIR = GetParentItemsRepeaterForContainer(nvi);

    if (auto itemsSourceView = parentIR.ItemsSourceView())
    {
        auto inspectingDataSource = static_cast<InspectingDataSource*>(winrt::get_self<ItemsSourceView>(itemsSourceView));
        auto itemIndex = parentIR.GetElementIndex(nvi);
        nextItem = inspectingDataSource->GetAt(itemIndex);
    }

    // Determine the recommeded transition direction.
    // Any transitions other than `Default` only apply in top nav scenarios.
    auto recommendedDirection = [this, prevItem, nvi, parentIR]()
    {
        if (IsTopNavigationView() && nvi.SelectsOnInvoked())
        {
            bool isInOverflow = parentIR == m_topNavRepeaterOverflowView.get();
            if (isInOverflow)
            {
                return NavigationRecommendedTransitionDirection::FromOverflow;
            }
            else if (prevItem)
            {
                return GetRecommendedTransitionDirection(NavigationViewItemBaseOrSettingsContentFromData(prevItem), nvi);
            }
        }
        return NavigationRecommendedTransitionDirection::Default;
    }();

    RaiseItemInvoked(nextItem, IsSettingsItem(nvi) /*isSettings*/, nvi, recommendedDirection);
}

void NavigationView::OnNavigationViewItemInvoked(const winrt::NavigationViewItem& nvi)
{
    m_shouldRaiseItemInvokedAfterSelection = true;

    auto selectedItem = SelectedItem();
    bool updateSelection = m_selectionModel && nvi.SelectsOnInvoked();
    if (updateSelection)
    {
        auto indexPath = GetIndexPathForContainer(nvi);
        UpdateSelectionModelSelection(indexPath);
    }

    // Item was invoked but already selected, so raise event here.
    if (selectedItem == SelectedItem())
    {
        RaiseItemInvokedForNavigationViewItem(nvi);
    }

    ToggleIsExpandedNavigationViewItem(nvi);
    ClosePaneIfNeccessaryAfterItemIsClicked(nvi);

    if (updateSelection)
    {
        CloseFlyoutIfRequired(nvi);
    }
}

bool NavigationView::IsRootItemsRepeater(const winrt::DependencyObject& element)
{
    if (element)
    {
        return (element == m_topNavRepeater.get() ||
            element == m_leftNavRepeater.get() ||
            element == m_topNavRepeaterOverflowView.get() ||
            element == m_leftNavFooterMenuRepeater.get() ||
            element == m_topNavFooterMenuRepeater.get());
    }
    return false;
}

bool NavigationView::IsRootGridOfFlyout(const winrt::DependencyObject& element)
{
    if (auto grid = element.try_as<winrt::Grid>())
    {
        return grid.Name() == c_flyoutRootGrid;
    }
    return false;
}

winrt::ItemsRepeater NavigationView::GetParentRootItemsRepeaterForContainer(const winrt::NavigationViewItemBase& nvib)
{
    auto parentIR = GetParentItemsRepeaterForContainer(nvib);
    auto currentNvib = nvib;
    while (!IsRootItemsRepeater(parentIR))
    {
        currentNvib = GetParentNavigationViewItemForContainer(currentNvib);
        parentIR = GetParentItemsRepeaterForContainer(currentNvib);
    }
    return parentIR;
}

winrt::ItemsRepeater NavigationView::GetParentItemsRepeaterForContainer(const winrt::NavigationViewItemBase& nvib)
{
    if (auto parent = winrt::VisualTreeHelper::GetParent(nvib))
    {
        if (auto parentIR = parent.try_as<winrt::ItemsRepeater>())
        {
            return parentIR;
        }
    }
    return nullptr;
}

winrt::NavigationViewItem NavigationView::GetParentNavigationViewItemForContainer(const winrt::NavigationViewItemBase& nvib)
{
    // TODO: This scenario does not find parent items when in a flyout, which causes problems if item if first loaded
    // straight in the flyout. Fix. This logic can be merged with the 'GetIndexPathForContainer' logic below.
    winrt::DependencyObject parent = GetParentItemsRepeaterForContainer(nvib);
    if (!IsRootItemsRepeater(parent))
    {
        while (parent)
        {
            parent = winrt::VisualTreeHelper::GetParent(parent);
            if (auto const nvi = parent.try_as<winrt::NavigationViewItem>())
            {
                return nvi;
            }
        }
    }
    return nullptr;
}

winrt::IndexPath NavigationView::GetIndexPathForContainer(const winrt::NavigationViewItemBase& nvib)
{
    auto path = std::vector<int>();
    bool isInFooterMenu = false;

    winrt::DependencyObject child = nvib;
    auto parent = winrt::VisualTreeHelper::GetParent(child);
    if (!parent)
    {
        return IndexPath::CreateFromIndices(path);
    }

    // Search through VisualTree for a root itemsrepeater
    while (parent && !IsRootItemsRepeater(parent) && !IsRootGridOfFlyout(parent))
    {
        if (auto parentIR = parent.try_as<winrt::ItemsRepeater>())
        {
            if (auto childElement = child.try_as<winrt::UIElement>())
            {
                path.insert(path.begin(), parentIR.GetElementIndex(childElement));
            }
        }
        child = parent;
        parent = winrt::VisualTreeHelper::GetParent(parent);
    }

    // If the item is in a flyout, then we need to final index of its parent
    if (IsRootGridOfFlyout(parent))
    {
        if (auto const nvi = m_lastItemExpandedIntoFlyout.get())
        {
            child = nvi;
            parent = IsTopNavigationView() ? m_topNavRepeater.get() : m_leftNavRepeater.get();
        }
    }

    // If item is in one of the disconnected ItemRepeaters, account for that in IndexPath calculations
    if (parent == m_topNavRepeaterOverflowView.get())
    {
        // Convert index of selected item in overflow to index in datasource
        auto containerIndex = m_topNavRepeaterOverflowView.get().GetElementIndex(child.try_as<winrt::UIElement>());
        auto item = m_topDataProvider.GetOverflowItems().GetAt(containerIndex);
        auto indexAtRoot = m_topDataProvider.IndexOf(item);
        path.insert(path.begin(), indexAtRoot);
    }
    else if (parent == m_topNavRepeater.get())
    {
        // Convert index of selected item in overflow to index in datasource
        auto containerIndex = m_topNavRepeater.get().GetElementIndex(child.try_as<winrt::UIElement>());
        auto item = m_topDataProvider.GetPrimaryItems().GetAt(containerIndex);
        auto indexAtRoot = m_topDataProvider.IndexOf(item);
        path.insert(path.begin(), indexAtRoot);
    }
    else if (auto parentIR = parent.try_as<winrt::ItemsRepeater>())
    {
        path.insert(path.begin(), parentIR.GetElementIndex(child.try_as<winrt::UIElement>()));
    }

    isInFooterMenu = parent == m_leftNavFooterMenuRepeater.get() || parent == m_topNavFooterMenuRepeater.get();

    path.insert(path.begin(), isInFooterMenu ? c_footerMenuBlockIndex : c_mainMenuBlockIndex);

    return IndexPath::CreateFromIndices(path);
}

void NavigationView::OnRepeaterElementPrepared(const winrt::ItemsRepeater& ir, const winrt::ItemsRepeaterElementPreparedEventArgs& args)
{
    // This validation is only relevant outside of the Windows build where WUXC and MUXC have distinct types.
    // Certain items are disallowed in a NavigationView's items list. Check for them.
    if (args.Element().try_as<winrt::Windows::UI::Xaml::Controls::NavigationViewItemBase>())
    {
        throw winrt::hresult_invalid_argument(L"MenuItems contains a Windows.UI.Xaml.Controls.NavigationViewItem. This control requires that the NavigationViewItems be of type Microsoft.UI.Xaml.Controls.NavigationViewItem.");
    }

    if (auto nvib = args.Element().try_as<winrt::NavigationViewItemBase>())
    {
        auto nvibImpl = winrt::get_self<NavigationViewItemBase>(nvib);
        nvibImpl->SetNavigationViewParent(*this);
        nvibImpl->IsTopLevelItem(IsTopLevelItem(nvib));

        // Visual state info propagation
        auto position = [this, ir]()
        {
            if (IsTopNavigationView())
            {
                if (ir == m_topNavRepeater.get())
                {
                    return NavigationViewRepeaterPosition::TopPrimary;
                }
                if (ir == m_topNavFooterMenuRepeater.get())
                {
                    return NavigationViewRepeaterPosition::TopFooter;
                }
                return NavigationViewRepeaterPosition::TopOverflow;
            }
            if (ir == m_leftNavFooterMenuRepeater.get())
            {
                return NavigationViewRepeaterPosition::LeftFooter;
            }
            return NavigationViewRepeaterPosition::LeftNav;
        }();
        nvibImpl->Position(position);

        if (auto const parentNVI = GetParentNavigationViewItemForContainer(nvib))
        {
            auto const parentNVIImpl = winrt::get_self<NavigationViewItem>(parentNVI);
            auto itemDepth = parentNVIImpl->ShouldRepeaterShowInFlyout() ? 0 : parentNVIImpl->Depth() + 1;
            nvibImpl->Depth(itemDepth);
        }
        else
        {
            nvibImpl->Depth(0);
        }

        // Apply any custom container styling
        ApplyCustomMenuItemContainerStyling(nvib, ir, args.Index());

        if (auto nvi = args.Element().try_as<winrt::NavigationViewItem>())
        {
            // Propagate depth to children items if they exist
            auto childDepth = [position, nvibImpl]()
            {
                if (position == NavigationViewRepeaterPosition::TopPrimary)
                {
                    return 0;
                }
                return nvibImpl->Depth() + 1;

            }();
            winrt::get_self<NavigationViewItem>(nvi)->PropagateDepthToChildren(childDepth);

            if (ir != m_topNavRepeaterOverflowView.get())
            {
                nvibImpl->UseSystemFocusVisuals(ShouldShowFocusVisual());
            }

            // Register for item events
            auto nviRevokers = winrt::make_self<NavigationViewItemRevokers>();
            nviRevokers->tappedRevoker = nvi.Tapped(winrt::auto_revoke, { this, &NavigationView::OnNavigationViewItemTapped });
            nviRevokers->keyDownRevoker = nvi.KeyDown(winrt::auto_revoke, { this, &NavigationView::OnNavigationViewItemKeyDown });
            nviRevokers->gotFocusRevoker = nvi.GotFocus(winrt::auto_revoke, { this, &NavigationView::OnNavigationViewItemOnGotFocus });
            nviRevokers->isSelectedRevoker = RegisterPropertyChanged(nvi, winrt::NavigationViewItemBase::IsSelectedProperty(), { this, &NavigationView::OnNavigationViewItemIsSelectedPropertyChanged });
            nviRevokers->isExpandedRevoker = RegisterPropertyChanged(nvi, winrt::NavigationViewItem::IsExpandedProperty(), { this, &NavigationView::OnNavigationViewItemExpandedPropertyChanged });
            nvi.SetValue(s_NavigationViewItemRevokersProperty, nviRevokers.as<winrt::IInspectable>());
        }
    }
}

void NavigationView::ApplyCustomMenuItemContainerStyling(const winrt::NavigationViewItemBase& nvib, const winrt::ItemsRepeater& ir, int index)
{
    if (auto menuItemContainerStyle = MenuItemContainerStyle())
    {
        nvib.Style(menuItemContainerStyle);
    }
    else if (auto menuItemContainerStyleSelector = MenuItemContainerStyleSelector())
    {
        if (auto itemsSourceView = ir.ItemsSourceView())
        {
            if (auto item = itemsSourceView.GetAt(index))
            {
                if (auto selectedStyle = menuItemContainerStyleSelector.SelectStyle(item, nvib))
                {
                    nvib.Style(selectedStyle);
                }
            }
        }
    }
}

void NavigationView::OnRepeaterElementClearing(const winrt::ItemsRepeater& ir, const winrt::ItemsRepeaterElementClearingEventArgs& args)
{
    if (auto nvib = args.Element().try_as<winrt::NavigationViewItemBase>())
    {
        auto const nvibImpl = winrt::get_self<NavigationViewItemBase>(nvib);
        nvibImpl->Depth(0);
        nvibImpl->IsTopLevelItem(false);
        if (auto nvi = nvib.try_as<winrt::NavigationViewItem>())
        {
            // Revoke all the events that we were listing to on the item
            nvi.SetValue(s_NavigationViewItemRevokersProperty, nullptr);
        }
    }
}

// Hook up the Settings Item Invoked event listener
void NavigationView::CreateAndHookEventsToSettings()
{
    if (!m_settingsItem)
    {
<<<<<<< HEAD
        return;
    }
=======
        // If the old settings item is selected, move the selection to the new one.
        auto selectedItem = SelectedItem();
        bool shouldSelectSetting = selectedItem && IsSettingsItem(selectedItem);

        if (shouldSelectSetting)
        {
            auto scopeGuard = gsl::finally([this]()
            {
                    m_shouldIgnoreNextSelectionChangeBecauseSettingsRestore = false;
            });
            m_shouldIgnoreNextSelectionChangeBecauseSettingsRestore = true;
            SetSelectedItemAndExpectItemInvokeWhenSelectionChangedIfNotInvokedFromAPI(nullptr);
        }

        m_settingsItemTappedRevoker.revoke();
        m_settingsItemKeyDownRevoker.revoke();

        m_settingsItem.set(settingsItem);
        m_settingsItemTappedRevoker = settingsItem.Tapped(winrt::auto_revoke, { this, &NavigationView::OnNavigationViewItemTapped });
        m_settingsItemKeyDownRevoker = settingsItem.KeyDown(winrt::auto_revoke, { this, &NavigationView::OnNavigationViewItemKeyDown });

        auto nvibImpl = winrt::get_self<NavigationViewItem>(settingsItem);
        nvibImpl->SetNavigationViewParent(*this);

        // Do localization for settings item label and Automation Name
        auto localizedSettingsName = ResourceAccessor::GetLocalizedStringResource(SR_SettingsButtonName);
        winrt::AutomationProperties::SetName(settingsItem, localizedSettingsName);
        settingsItem.Tag(box_value(localizedSettingsName));

        UpdateSettingsItemToolTip();
>>>>>>> 8811c967

    auto settingsItem = m_settingsItem.get();
    auto settingsIcon = winrt::SymbolIcon(winrt::Symbol::Setting);
    settingsItem.Icon(settingsIcon);

    // Do localization for settings item label and Automation Name
    auto localizedSettingsName = ResourceAccessor::GetLocalizedStringResource(SR_SettingsButtonName);
    winrt::AutomationProperties::SetName(settingsItem, localizedSettingsName);
    settingsItem.Tag(box_value(localizedSettingsName));
    UpdateSettingsItemToolTip();

    // Add the name only in case of horizontal nav
    if (!IsTopNavigationView())
    {
        settingsItem.Content(box_value(localizedSettingsName));
    }
    else
    {
        settingsItem.Content(nullptr);
    }

    // hook up SettingsItem
    SetValue(s_SettingsItemProperty, settingsItem);
}

winrt::Size NavigationView::MeasureOverride(winrt::Size const& availableSize)
{
    if (IsTopNavigationView() && IsTopPrimaryListVisible())
    {
        if (availableSize.Width == std::numeric_limits<float>::infinity())
        {
            // We have infinite space, so move all items to primary list
            m_topDataProvider.MoveAllItemsToPrimaryList();
        }
        else
        {
            HandleTopNavigationMeasureOverride(availableSize);
#ifdef DEBUG
            if (m_topDataProvider.Size() > 0)
            {
                // We should always have at least one item in primary.
                MUX_ASSERT(m_topDataProvider.GetPrimaryItems().Size() > 0);
            }
#endif // DEBUG
        }
    }

    m_layoutUpdatedToken.revoke();
    m_layoutUpdatedToken = LayoutUpdated(winrt::auto_revoke, { this, &NavigationView::OnLayoutUpdated });

    return __super::MeasureOverride(availableSize);
}

void NavigationView::OnLayoutUpdated(const winrt::IInspectable& sender, const winrt::IInspectable& e)
{
    // We only need to handle once after MeasureOverride, so revoke the token.
    m_layoutUpdatedToken.revoke();

    // In topnav, when an item in overflow menu is clicked, the animation is delayed because that item is not move to primary list yet.
    // And it depends on LayoutUpdated to re-play the animation. m_lastSelectedItemPendingAnimationInTopNav is the last selected overflow item.
    if (auto lastSelectedItemInTopNav = m_lastSelectedItemPendingAnimationInTopNav.get())
    {
        m_lastSelectedItemPendingAnimationInTopNav.set(nullptr);
        AnimateSelectionChanged(lastSelectedItemInTopNav);
    }

    if (m_OrientationChangedPendingAnimation)
    {
        m_OrientationChangedPendingAnimation = false;
        AnimateSelectionChanged(SelectedItem());
    }
}

void NavigationView::OnSizeChanged(winrt::IInspectable const& /*sender*/, winrt::SizeChangedEventArgs const& args)
{
    auto width = args.NewSize().Width;
    UpdateAdaptiveLayout(width);
    UpdateTitleBarPadding();
    UpdateBackAndCloseButtonsVisibility();
}

// forceSetDisplayMode: On first call to SetDisplayMode, force setting to initial values
void NavigationView::UpdateAdaptiveLayout(double width, bool forceSetDisplayMode)
{
    // In top nav, there is no adaptive pane layout
    if (IsTopNavigationView())
    {
        return;
    }

    if (!m_rootSplitView)
    {
        return;
    }

    // If we decide we want it to animate open/closed when you resize the
    // window we'll have to change how we figure out the initial state
    // instead of this:
    m_initialListSizeStateSet = false; // see UpdateIsClosedCompact()

    winrt::NavigationViewDisplayMode displayMode = winrt::NavigationViewDisplayMode::Compact;

    auto paneDisplayMode = PaneDisplayMode();
    if (paneDisplayMode == winrt::NavigationViewPaneDisplayMode::Auto)
    {
        if (width >= ExpandedModeThresholdWidth())
        {
            displayMode = winrt::NavigationViewDisplayMode::Expanded;
        }
        else if (width < CompactModeThresholdWidth())
        {
            displayMode = winrt::NavigationViewDisplayMode::Minimal;
        }
    }
    else if (paneDisplayMode == winrt::NavigationViewPaneDisplayMode::Left)
    {
        displayMode = winrt::NavigationViewDisplayMode::Expanded;
    }
    else if (paneDisplayMode == winrt::NavigationViewPaneDisplayMode::LeftCompact)
    {
        displayMode = winrt::NavigationViewDisplayMode::Compact;
    }
    else if (paneDisplayMode == winrt::NavigationViewPaneDisplayMode::LeftMinimal)
    {
        displayMode = winrt::NavigationViewDisplayMode::Minimal;
    }
    else
    {
        MUX_FAIL_FAST();
    }

    if (!forceSetDisplayMode && m_InitialNonForcedModeUpdate) {
        if (displayMode == winrt::NavigationViewDisplayMode::Minimal ||
            displayMode == winrt::NavigationViewDisplayMode::Compact) {
            ClosePane();
        }
        m_InitialNonForcedModeUpdate = false;
    }

    auto previousMode = DisplayMode();
    SetDisplayMode(displayMode, forceSetDisplayMode);

    if (displayMode == winrt::NavigationViewDisplayMode::Expanded && IsPaneVisible())
    {
        if (!m_wasForceClosed)
        {
            OpenPane();
        }
    }

    if (previousMode == winrt::NavigationViewDisplayMode::Expanded
        && displayMode == winrt::NavigationViewDisplayMode::Compact)
    {
        m_initialListSizeStateSet = false;
        ClosePane();
    }
}

void NavigationView::OnPaneToggleButtonClick(const winrt::IInspectable& /*sender*/, const winrt::RoutedEventArgs& /*args*/)
{
    if (IsPaneOpen())
    {
        m_wasForceClosed = true;
        ClosePane();
    }
    else
    {
        m_wasForceClosed = false;
        OpenPane();
    }
}

void NavigationView::OnPaneSearchButtonClick(const winrt::IInspectable& /*sender*/, const winrt::RoutedEventArgs& /*args*/)
{
    m_wasForceClosed = false;
    OpenPane();

    if (auto autoSuggestBox = AutoSuggestBox())
    {
        autoSuggestBox.Focus(winrt::FocusState::Keyboard);
    }
}

void NavigationView::OnPaneTitleHolderSizeChanged(const winrt::IInspectable& /*sender*/, const winrt::SizeChangedEventArgs& /*args*/)
{
    UpdateBackAndCloseButtonsVisibility();
}

void NavigationView::OpenPane()
{
    auto scopeGuard = gsl::finally([this]()
        {
            m_isOpenPaneForInteraction = false;
        });
    m_isOpenPaneForInteraction = true;
    IsPaneOpen(true);
}

// Call this when you want an uncancellable close
void NavigationView::ClosePane()
{
    CollapseMenuItemsInRepeater(m_leftNavRepeater.get());
    auto scopeGuard = gsl::finally([this]()
        {
            m_isOpenPaneForInteraction = false;
        });
    m_isOpenPaneForInteraction = true;
    IsPaneOpen(false); // the SplitView is two-way bound to this value 
}

// Call this when NavigationView itself is going to trigger a close
// where you will stop the close if the cancel is triggered
bool NavigationView::AttemptClosePaneLightly()
{
    bool pendingPaneClosingCancel = false;

    if (SharedHelpers::IsRS3OrHigher())
    {
        auto eventArgs = winrt::make_self<NavigationViewPaneClosingEventArgs>();
        m_paneClosingEventSource(*this, *eventArgs);
        pendingPaneClosingCancel = eventArgs->Cancel();
    }

    if (!pendingPaneClosingCancel || m_wasForceClosed)
    {
        m_blockNextClosingEvent = true;
        ClosePane();
        return true;
    }

    return false;
}

void NavigationView::OnSplitViewClosedCompactChanged(const winrt::DependencyObject& /*sender*/, const winrt::DependencyProperty& args)
{
    if (args == winrt::SplitView::IsPaneOpenProperty() ||
        args == winrt::SplitView::DisplayModeProperty())
    {
        UpdateIsClosedCompact();
    }
}

void NavigationView::OnSplitViewPaneClosed(const winrt::DependencyObject& /*sender*/, const winrt::IInspectable& obj)
{
    m_paneClosedEventSource(*this, nullptr);
}

void NavigationView::OnSplitViewPaneClosing(const winrt::DependencyObject& /*sender*/, const winrt::SplitViewPaneClosingEventArgs& args)
{
    bool pendingPaneClosingCancel = false;
    if (m_paneClosingEventSource)
    {
        if (!m_blockNextClosingEvent) // If this is true, we already sent one out "manually" and don't need to forward SplitView's event
        {
            auto eventArgs = winrt::make_self<NavigationViewPaneClosingEventArgs>();
            eventArgs->SplitViewClosingArgs(args);
            m_paneClosingEventSource(*this, *eventArgs);
            pendingPaneClosingCancel = eventArgs->Cancel();
        }
        else
        {
            m_blockNextClosingEvent = false;
        }
    }

    if (!pendingPaneClosingCancel) // will be set in above event!
    {
        if (auto splitView = m_rootSplitView.get())
        {
            if (auto paneList = m_leftNavRepeater.get())
            {
                if (splitView.DisplayMode() == winrt::SplitViewDisplayMode::CompactOverlay || splitView.DisplayMode() == winrt::SplitViewDisplayMode::CompactInline)
                {
                    // See UpdateIsClosedCompact 'RS3+ animation timing enhancement' for explanation:
                    winrt::VisualStateManager::GoToState(*this, L"ListSizeCompact", true /*useTransitions*/);
                    UpdatePaneToggleSize();
                }
            }
        }
    }
}

void NavigationView::OnSplitViewPaneOpened(const winrt::DependencyObject& /*sender*/, const winrt::IInspectable& obj)
{
    m_paneOpenedEventSource(*this, nullptr);
}

void NavigationView::OnSplitViewPaneOpening(const winrt::DependencyObject& /*sender*/, const winrt::IInspectable& obj)
{
    if (m_leftNavRepeater)
    {
        // See UpdateIsClosedCompact 'RS3+ animation timing enhancement' for explanation:
        winrt::VisualStateManager::GoToState(*this, L"ListSizeFull", true /*useTransitions*/);
    }

    m_paneOpeningEventSource(*this, nullptr);
}

void NavigationView::UpdateIsClosedCompact()
{
    if (auto splitView = m_rootSplitView.get())
    {
        // Check if the pane is closed and if the splitview is in either compact mode.
        auto splitViewDisplayMode = splitView.DisplayMode();
        m_isClosedCompact = !splitView.IsPaneOpen() && (splitViewDisplayMode == winrt::SplitViewDisplayMode::CompactOverlay || splitViewDisplayMode == winrt::SplitViewDisplayMode::CompactInline);
        winrt::VisualStateManager::GoToState(*this, m_isClosedCompact ? L"ClosedCompact" : L"NotClosedCompact", true /*useTransitions*/);

        // Set the initial state of the list size
        if (!m_initialListSizeStateSet)
        {
            m_initialListSizeStateSet = true;
            winrt::VisualStateManager::GoToState(*this, m_isClosedCompact ? L"ListSizeCompact" : L"ListSizeFull", true /*useTransitions*/);
        }
        else if (!SharedHelpers::IsRS3OrHigher()) // Do any changes that would otherwise happen on opening/closing for RS2 and earlier:
        {
            // RS3+ animation timing enhancement:
            // Pre-RS3, we didn't have the full suite of Closed, Closing, Opened,
            // Opening events on SplitView. So when doing open/closed operations,
            // we have to do them immediately. Just one example: on RS2 when you
            // close the pane, the PaneTitle will disappear *immediately* which
            // looks janky. But on RS4, it'll have its visibility set after the
            // closed event fires.
            winrt::VisualStateManager::GoToState(*this, m_isClosedCompact ? L"ListSizeCompact" : L"ListSizeFull", true /*useTransitions*/);
        }

        UpdateTitleBarPadding();
        UpdateBackAndCloseButtonsVisibility();
        UpdatePaneTitleMargins();
        UpdatePaneToggleSize();
    }
}

void NavigationView::UpdatePaneButtonsWidths()
{
    const auto newButtonWidths = [this]()
    {
        if (DisplayMode() == winrt::NavigationViewDisplayMode::Minimal)
        {
            return static_cast<double>(c_paneToggleButtonWidth);
        }
        return CompactPaneLength();
    }();

    if (auto&& backButton = m_backButton.get())
    {
        backButton.Width(newButtonWidths);
    }
    if (auto&& paneToggleButton = m_paneToggleButton.get())
    {
        paneToggleButton.MinWidth(newButtonWidths);
        if (const auto iconGridColumnElement = paneToggleButton.GetTemplateChild(c_paneToggleButtonIconGridColumnName))
        {
            if (const auto paneToggleButtonIconColumn = iconGridColumnElement.try_as<winrt::ColumnDefinition>())
            {
                auto width = paneToggleButtonIconColumn.Width();
                width.Value = newButtonWidths;
                paneToggleButtonIconColumn.Width(width);
            }
        }
    }
}

void NavigationView::OnBackButtonClicked(const winrt::IInspectable& sender, const winrt::RoutedEventArgs& args)
{
    auto eventArgs = winrt::make_self<NavigationViewBackRequestedEventArgs>();
    m_backRequestedEventSource(*this, *eventArgs);
}

bool NavigationView::IsOverlay()
{
    if (auto splitView = m_rootSplitView.get())
    {
        return splitView.DisplayMode() == winrt::SplitViewDisplayMode::Overlay;
    }
    else
    {
        return false;
    }
}

bool NavigationView::IsLightDismissible()
{
    if (auto splitView = m_rootSplitView.get())
    {
        return splitView.DisplayMode() != winrt::SplitViewDisplayMode::Inline && splitView.DisplayMode() != winrt::SplitViewDisplayMode::CompactInline;
    }
    else
    {
        return false;
    }
}

bool NavigationView::ShouldShowBackButton()
{
    if (m_backButton && !ShouldPreserveNavigationViewRS3Behavior())
    {
        if (DisplayMode() == winrt::NavigationViewDisplayMode::Minimal && IsPaneOpen())
        {
            return false;
        }

        return ShouldShowBackOrCloseButton();
    }

    return false;
}

bool NavigationView::ShouldShowCloseButton()
{
    if (m_backButton && !ShouldPreserveNavigationViewRS3Behavior() && m_closeButton)
    {
        if (!IsPaneOpen())
        {
            return false;
        }

        auto paneDisplayMode = PaneDisplayMode();

        if (paneDisplayMode != winrt::NavigationViewPaneDisplayMode::LeftMinimal &&
            (paneDisplayMode != winrt::NavigationViewPaneDisplayMode::Auto || DisplayMode() != winrt::NavigationViewDisplayMode::Minimal))
        {
            return false;
        }

        return ShouldShowBackOrCloseButton();
    }

    return false;
}

bool NavigationView::ShouldShowBackOrCloseButton()
{
    auto visibility = IsBackButtonVisible();
    return (visibility == winrt::NavigationViewBackButtonVisible::Visible || (visibility == winrt::NavigationViewBackButtonVisible::Auto && !SharedHelpers::IsOnXbox()));
}

// The automation name and tooltip for the pane toggle button changes depending on whether it is open or closed
// put the logic here as it will be called in a couple places
void NavigationView::SetPaneToggleButtonAutomationName()
{
    winrt::hstring navigationName;
    if (IsPaneOpen())
    {
        navigationName = ResourceAccessor::GetLocalizedStringResource(SR_NavigationButtonOpenName);
    }
    else
    {
        navigationName = ResourceAccessor::GetLocalizedStringResource(SR_NavigationButtonClosedName);
    }

    if (auto paneToggleButton = m_paneToggleButton.get())
    {
        winrt::AutomationProperties::SetName(paneToggleButton, navigationName);
        auto toolTip = winrt::ToolTip();
        toolTip.Content(box_value(navigationName));
        winrt::ToolTipService::SetToolTip(paneToggleButton, toolTip);
    }
}

void NavigationView::UpdateSettingsItemToolTip()
{
    if (auto settingsItem = m_settingsItem.get())
    {
        if (!IsTopNavigationView() && IsPaneOpen())
        {
            winrt::ToolTipService::SetToolTip(settingsItem, nullptr);
        }
        else
        {
            auto localizedSettingsName = ResourceAccessor::GetLocalizedStringResource(SR_SettingsButtonName);
            auto toolTip = winrt::ToolTip();
            toolTip.Content(box_value(localizedSettingsName));
            winrt::ToolTipService::SetToolTip(settingsItem, toolTip);
        }
    }
}

// Updates the PaneTitleHolder.Visibility and PaneTitleTextBlock.Parent properties based on the PaneDisplayMode, PaneTitle and IsPaneToggleButtonVisible properties.
void NavigationView::UpdatePaneTitleFrameworkElementParents()
{
    if (auto&& paneTitleHolderFrameworkElement = m_paneTitleHolderFrameworkElement.get())
    {
        auto isPaneToggleButtonVisible = IsPaneToggleButtonVisible();
        auto isTopNavigationView = IsTopNavigationView();

        paneTitleHolderFrameworkElement.Visibility(
            (isPaneToggleButtonVisible ||
                isTopNavigationView ||
                PaneTitle().size() == 0 ||
                (PaneDisplayMode() == winrt::NavigationViewPaneDisplayMode::LeftMinimal && !IsPaneOpen())) ?
            winrt::Visibility::Collapsed : winrt::Visibility::Visible);

        if (auto&& paneTitleFrameworkElement = m_paneTitleFrameworkElement.get())
        {
            const auto first = SetPaneTitleFrameworkElementParent(m_paneToggleButton.get(), paneTitleFrameworkElement, isTopNavigationView || !isPaneToggleButtonVisible);
            const auto second = SetPaneTitleFrameworkElementParent(m_paneTitlePresenter.get(), paneTitleFrameworkElement, isTopNavigationView || isPaneToggleButtonVisible);
            const auto third = SetPaneTitleFrameworkElementParent(m_paneTitleOnTopPane.get(), paneTitleFrameworkElement, !isTopNavigationView || isPaneToggleButtonVisible);
            first ? first() : second ? second() : third ? third() : []() {}();
        }
    }
}

std::function<void()> NavigationView::SetPaneTitleFrameworkElementParent(const winrt::ContentControl& parent, const winrt::FrameworkElement& paneTitle, bool shouldNotContainPaneTitle)
{
    if (parent)
    {
        if ((parent.Content() == paneTitle) == shouldNotContainPaneTitle)
        {
            if (shouldNotContainPaneTitle)
            {
                parent.Content(nullptr);
            }
            else
            {
                return [parent, paneTitle]() { parent.Content(paneTitle); };
            }
        }
    }
    return nullptr;
}

winrt::float2 c_frame1point1 = winrt::float2(0.9f, 0.1f);
winrt::float2 c_frame1point2 = winrt::float2(1.0f, 0.2f);
winrt::float2 c_frame2point1 = winrt::float2(0.1f, 0.9f);
winrt::float2 c_frame2point2 = winrt::float2(0.2f, 1.0f);

void NavigationView::AnimateSelectionChangedToItem(const winrt::IInspectable& selectedItem)
{
    if (selectedItem && !IsSelectionSuppressed(selectedItem))
    {
        AnimateSelectionChanged(selectedItem);
    }
}

// Please clear the field m_lastSelectedItemPendingAnimationInTopNav when calling this method to prevent garbage value and incorrect animation
// when the layout is invalidated as it's called in OnLayoutUpdated.
void NavigationView::AnimateSelectionChanged(const winrt::IInspectable& nextItem)
{
    // If we are delaying animation due to item movement in top nav overflow, dont do anything
    if (m_lastSelectedItemPendingAnimationInTopNav)
    {
        return;
    }

    winrt::UIElement prevIndicator = m_activeIndicator.get();
    winrt::UIElement nextIndicator = FindSelectionIndicator(nextItem);

    bool haveValidAnimation = false;
    // It's possible that AnimateSelectionChanged is called multiple times before the first animation is complete.
    // To have better user experience, if the selected target is the same, keep the first animation
    // If the selected target is not the same, abort the first animation and launch another animation.
    if (m_prevIndicator || m_nextIndicator) // There is ongoing animation
    {
        if (nextIndicator && m_nextIndicator.get() == nextIndicator) // animate to the same target, just wait for animation complete
        {
            if (prevIndicator && prevIndicator != m_prevIndicator.get())
            {
                ResetElementAnimationProperties(prevIndicator, 0.0f);
            }
            haveValidAnimation = true;
        }
        else
        {
            // If the last animation is still playing, force it to complete.
            OnAnimationComplete(nullptr, nullptr);
        }
    }

    if (!haveValidAnimation)
    {
        winrt::UIElement paneContentGrid = m_paneContentGrid.get();

        if ((prevIndicator != nextIndicator) && paneContentGrid && prevIndicator && nextIndicator && SharedHelpers::IsAnimationsEnabled())
        {
            // Make sure both indicators are visible and in their original locations
            ResetElementAnimationProperties(prevIndicator, 1.0f);
            ResetElementAnimationProperties(nextIndicator, 1.0f);

            // get the item positions in the pane
            winrt::Point point = winrt::Point(0, 0);
            float prevPos;
            float nextPos;

            winrt::Point prevPosPoint = prevIndicator.TransformToVisual(paneContentGrid).TransformPoint(point);
            winrt::Point nextPosPoint = nextIndicator.TransformToVisual(paneContentGrid).TransformPoint(point);
            winrt::Size prevSize = prevIndicator.RenderSize();
            winrt::Size nextSize = nextIndicator.RenderSize();

            bool areElementsAtSameDepth = false;
            if (IsTopNavigationView())
            {
                prevPos = prevPosPoint.X;
                nextPos = nextPosPoint.X;
                areElementsAtSameDepth = prevPosPoint.Y == nextPosPoint.Y;
            }
            else
            {
                prevPos = prevPosPoint.Y;
                nextPos = nextPosPoint.Y;
                areElementsAtSameDepth = prevPosPoint.X == nextPosPoint.X;
            }

            winrt::Visual visual = winrt::ElementCompositionPreview::GetElementVisual(*this);
            winrt::CompositionScopedBatch scopedBatch = visual.Compositor().CreateScopedBatch(winrt::CompositionBatchTypes::Animation);

            if (!areElementsAtSameDepth)
            {
                bool isNextBelow = prevPosPoint.Y < nextPosPoint.Y;
                prevIndicator.RenderSize().Height > prevIndicator.RenderSize().Width ?
                    PlayIndicatorNonSameLevelAnimations(prevIndicator, true, isNextBelow ? false : true) :
                    PlayIndicatorNonSameLevelTopPrimaryAnimation(prevIndicator, true);

                nextIndicator.RenderSize().Height > nextIndicator.RenderSize().Width ?
                    PlayIndicatorNonSameLevelAnimations(nextIndicator, false, isNextBelow ? true : false) :
                    PlayIndicatorNonSameLevelTopPrimaryAnimation(nextIndicator, false);

            }
            else
            {

                float outgoingEndPosition = static_cast<float>(nextPos - prevPos);
                float incomingStartPosition = static_cast<float>(prevPos - nextPos);

                // Play the animation on both the previous and next indicators
                PlayIndicatorAnimations(prevIndicator,
                    0,
                    outgoingEndPosition,
                    prevSize,
                    nextSize,
                    true);
                PlayIndicatorAnimations(nextIndicator,
                    incomingStartPosition,
                    0,
                    prevSize,
                    nextSize,
                    false);
            }

            scopedBatch.End();
            m_prevIndicator.set(prevIndicator);
            m_nextIndicator.set(nextIndicator);

            auto strongThis = get_strong();
            scopedBatch.Completed(
                [strongThis](auto sender, auto args)
                {
                    strongThis->OnAnimationComplete(sender, args);
                });
        }
        else
        {
            // if all else fails, or if animations are turned off, attempt to correctly set the positions and opacities of the indicators.
            ResetElementAnimationProperties(prevIndicator, 0.0f);
            ResetElementAnimationProperties(nextIndicator, 1.0f);
        }

        m_activeIndicator.set(nextIndicator);
    }
}

void NavigationView::PlayIndicatorNonSameLevelAnimations(const winrt::UIElement& indicator, bool isOutgoing, bool fromTop)
{
    winrt::Visual visual = winrt::ElementCompositionPreview::GetElementVisual(indicator);
    winrt::Compositor comp = visual.Compositor();

    // Determine scaling of indicator (whether it is appearing or dissapearing)
    float beginScale = isOutgoing ? 1.0f : 0.0f;
    float endScale = isOutgoing ? 0.0f : 1.0f;
    winrt::ScalarKeyFrameAnimation scaleAnim = comp.CreateScalarKeyFrameAnimation();
    scaleAnim.InsertKeyFrame(0.0f, beginScale);
    scaleAnim.InsertKeyFrame(1.0f, endScale);
    scaleAnim.Duration(600ms);

    // Determine where the indicator is animating from/to
    winrt::Size size = indicator.RenderSize();
    float dimension = IsTopNavigationView() ? size.Width : size.Height;
    float newCenter = fromTop ? 0.0f : dimension;
    auto indicatorCenterPoint = visual.CenterPoint();
    indicatorCenterPoint.y = newCenter;
    visual.CenterPoint(indicatorCenterPoint);

    visual.StartAnimation(L"Scale.Y", scaleAnim);
}


void NavigationView::PlayIndicatorNonSameLevelTopPrimaryAnimation(const winrt::UIElement& indicator, bool isOutgoing)
{
    winrt::Visual visual = winrt::ElementCompositionPreview::GetElementVisual(indicator);
    winrt::Compositor comp = visual.Compositor();

    // Determine scaling of indicator (whether it is appearing or dissapearing)
    float beginScale = isOutgoing ? 1.0f : 0.0f;
    float endScale = isOutgoing ? 0.0f : 1.0f;
    winrt::ScalarKeyFrameAnimation scaleAnim = comp.CreateScalarKeyFrameAnimation();
    scaleAnim.InsertKeyFrame(0.0f, beginScale);
    scaleAnim.InsertKeyFrame(1.0f, endScale);
    scaleAnim.Duration(600ms);

    // Determine where the indicator is animating from/to
    winrt::Size size = indicator.RenderSize();
    float newCenter = size.Width /2;
    auto indicatorCenterPoint = visual.CenterPoint();
    indicatorCenterPoint.y = newCenter;
    visual.CenterPoint(indicatorCenterPoint);

    visual.StartAnimation(L"Scale.X", scaleAnim);
}

void NavigationView::PlayIndicatorAnimations(const winrt::UIElement& indicator, float from, float to, winrt::Size beginSize, winrt::Size endSize, bool isOutgoing)
{
    winrt::Visual visual = winrt::ElementCompositionPreview::GetElementVisual(indicator);
    winrt::Compositor comp = visual.Compositor();

    winrt::Size size = indicator.RenderSize();
    float dimension = IsTopNavigationView() ? size.Width : size.Height;

    float beginScale = 1.0f;
    float endScale = 1.0f;
    if (IsTopNavigationView() && fabs(size.Width) > 0.001f)
    {
        beginScale = beginSize.Width / size.Width;
        endScale = endSize.Width / size.Width;
    }

    winrt::StepEasingFunction singleStep = comp.CreateStepEasingFunction();
    singleStep.IsFinalStepSingleFrame(true);

    if (isOutgoing)
    {
        // fade the outgoing indicator so it looks nice when animating over the scroll area
        winrt::ScalarKeyFrameAnimation opacityAnim = comp.CreateScalarKeyFrameAnimation();
        opacityAnim.InsertKeyFrame(0.0f, 1.0);
        opacityAnim.InsertKeyFrame(0.333f, 1.0, singleStep);
        opacityAnim.InsertKeyFrame(1.0f, 0.0, comp.CreateCubicBezierEasingFunction(c_frame2point1, c_frame2point2));
        opacityAnim.Duration(600ms);

        visual.StartAnimation(L"Opacity", opacityAnim);
    }

    winrt::ScalarKeyFrameAnimation posAnim = comp.CreateScalarKeyFrameAnimation();
    posAnim.InsertKeyFrame(0.0f, from < to ? from : (from + (dimension * (beginScale - 1))));
    posAnim.InsertKeyFrame(0.333f, from < to ? (to + (dimension * (endScale - 1))) : to, singleStep);
    posAnim.Duration(600ms);

    winrt::ScalarKeyFrameAnimation scaleAnim = comp.CreateScalarKeyFrameAnimation();
    scaleAnim.InsertKeyFrame(0.0f, beginScale);
    scaleAnim.InsertKeyFrame(0.333f, abs(to - from) / dimension + (from < to ? endScale : beginScale), comp.CreateCubicBezierEasingFunction(c_frame1point1, c_frame1point2));
    scaleAnim.InsertKeyFrame(1.0f, endScale, comp.CreateCubicBezierEasingFunction(c_frame2point1, c_frame2point2));
    scaleAnim.Duration(600ms);

    winrt::ScalarKeyFrameAnimation centerAnim = comp.CreateScalarKeyFrameAnimation();
    centerAnim.InsertKeyFrame(0.0f, from < to ? 0.0f : dimension);
    centerAnim.InsertKeyFrame(1.0f, from < to ? dimension : 0.0f, singleStep);
    centerAnim.Duration(200ms);

    if (IsTopNavigationView())
    {
        visual.StartAnimation(L"Offset.X", posAnim);
        visual.StartAnimation(L"Scale.X", scaleAnim);
        visual.StartAnimation(L"CenterPoint.X", centerAnim);
    }
    else
    {
        visual.StartAnimation(L"Offset.Y", posAnim);
        visual.StartAnimation(L"Scale.Y", scaleAnim);
        visual.StartAnimation(L"CenterPoint.Y", centerAnim);
    }
}

void NavigationView::OnAnimationComplete(const winrt::IInspectable& /*sender*/, const winrt::CompositionBatchCompletedEventArgs& /*args*/)
{
    auto indicator = m_prevIndicator.get();
    ResetElementAnimationProperties(indicator, 0.0f);
    m_prevIndicator.set(nullptr);

    indicator = m_nextIndicator.get();
    ResetElementAnimationProperties(indicator, 1.0f);
    m_nextIndicator.set(nullptr);
}

void NavigationView::ResetElementAnimationProperties(const winrt::UIElement& element, float desiredOpacity)
{
    if (element)
    {
        element.Opacity(desiredOpacity);
        if (winrt::Visual visual = winrt::ElementCompositionPreview::GetElementVisual(element))
        {
            visual.Offset(winrt::float3(0.0f, 0.0f, 0.0f));
            visual.Scale(winrt::float3(1.0f, 1.0f, 1.0f));
            visual.Opacity(desiredOpacity);
        }
    }
}

winrt::NavigationViewItemBase NavigationView::NavigationViewItemBaseOrSettingsContentFromData(const winrt::IInspectable& data)
{
    return GetContainerForData<winrt::NavigationViewItemBase>(data);
}

winrt::NavigationViewItem NavigationView::NavigationViewItemOrSettingsContentFromData(const winrt::IInspectable& data)
{
    return GetContainerForData<winrt::NavigationViewItem>(data);
}

bool NavigationView::IsSelectionSuppressed(const winrt::IInspectable& item)
{
    if (item)
    {
        if (auto nvi = NavigationViewItemOrSettingsContentFromData(item))
        {
            return !winrt::get_self<NavigationViewItem>(nvi)->SelectsOnInvoked();
        }
    }

    return false;
}

bool NavigationView::ShouldPreserveNavigationViewRS4Behavior()
{
    // Since RS5, we support topnav
    return !m_topNavGrid;
}

bool NavigationView::ShouldPreserveNavigationViewRS3Behavior()
{
    // Since RS4, we support backbutton
    return !m_backButton;
}

winrt::UIElement NavigationView::FindSelectionIndicator(const winrt::IInspectable& item)
{
    if (item)
    {
        if (auto const container = NavigationViewItemOrSettingsContentFromData(item))
        {
            return winrt::get_self<NavigationViewItem>(container)->GetSelectionIndicator();
        }
    }
    return nullptr;
}

void NavigationView::RaiseSelectionChangedEvent(winrt::IInspectable const& nextItem, bool isSettingsItem, NavigationRecommendedTransitionDirection recommendedDirection)
{
    auto eventArgs = winrt::make_self<NavigationViewSelectionChangedEventArgs>();
    eventArgs->SelectedItem(nextItem);
    eventArgs->IsSettingsSelected(isSettingsItem);
    if (auto container = NavigationViewItemBaseOrSettingsContentFromData(nextItem))
    {
        eventArgs->SelectedItemContainer(container);
    }
    eventArgs->RecommendedNavigationTransitionInfo(CreateNavigationTransitionInfo(recommendedDirection));
    m_selectionChangedEventSource(*this, *eventArgs);
}

// SelectedItem change can be invoked by API or user's action like clicking. if it's not from API, m_shouldRaiseInvokeItemInSelectionChange would be true
// If nextItem is selectionsuppressed, we should undo the selection. We didn't undo it OnSelectionChange because we want change by API has the same undo logic.
void NavigationView::ChangeSelection(const winrt::IInspectable& prevItem, const winrt::IInspectable& nextItem)
{
    bool isSettingsItem = IsSettingsItem(nextItem);

    if (IsSelectionSuppressed(nextItem))
    {
        // This should not be a common codepath. Only happens if customer passes a 'selectionsuppressed' item via API.
        UndoSelectionAndRevertSelectionTo(prevItem, nextItem);
        RaiseItemInvoked(nextItem, isSettingsItem);
    }
    else
    {
        // Other transition other than default only apply to topnav
        // when clicking overflow on topnav, transition is from bottom
        // otherwise if prevItem is on left side of nextActualItem, transition is from left
        //           if prevItem is on right side of nextActualItem, transition is from right
        // click on Settings item is considered Default
        auto recommendedDirection = [this, prevItem, nextItem]()
        {
            if (IsTopNavigationView())
            {
                if (m_selectionChangeFromOverflowMenu)
                {
                    return NavigationRecommendedTransitionDirection::FromOverflow;
                }
                else if (prevItem && nextItem)
                {
                    return GetRecommendedTransitionDirection(NavigationViewItemBaseOrSettingsContentFromData(prevItem),
                        NavigationViewItemBaseOrSettingsContentFromData(nextItem));
                }
            }
            return NavigationRecommendedTransitionDirection::Default;
        }();

        // Bug 17850504, Customer may use NavigationViewItem.IsSelected in ItemInvoke or SelectionChanged Event.
        // To keep the logic the same as RS4, ItemInvoke is before unselect the old item
        // And SelectionChanged is after we selected the new item.
        const auto selectedItem = SelectedItem();
        if (m_shouldRaiseItemInvokedAfterSelection)
        {
            // If selection changed inside ItemInvoked, the flag does not get said to false and the event get's raised again,so we need to set it to false now!
            m_shouldRaiseItemInvokedAfterSelection = false;
            RaiseItemInvoked(nextItem, isSettingsItem, NavigationViewItemOrSettingsContentFromData(nextItem), recommendedDirection);
        }
        // Selection was modified inside ItemInvoked, skip everything here!
        if (selectedItem != SelectedItem())
        {
            return;
        }
        UnselectPrevItem(prevItem, nextItem);
        ChangeSelectStatusForItem(nextItem, true /*selected*/);

        RaiseSelectionChangedEvent(nextItem, isSettingsItem, recommendedDirection);
        AnimateSelectionChanged(nextItem);

        if (auto const nvi = NavigationViewItemOrSettingsContentFromData(nextItem))
        {
            ClosePaneIfNeccessaryAfterItemIsClicked(nvi);
        }    
    }
}

void NavigationView::UpdateSelectionModelSelection(const winrt::IndexPath& ip)
{
    auto const prevIndexPath = m_selectionModel.SelectedIndex();
    m_selectionModel.SelectAt(ip);
    UpdateIsChildSelected(prevIndexPath, ip);
}

void NavigationView::UpdateIsChildSelected(const winrt::IndexPath& prevIP, const winrt::IndexPath& nextIP)
{ 
    if (prevIP && prevIP.GetSize() > 0)
    {
        UpdateIsChildSelectedForIndexPath(prevIP, false /*isChildSelected*/);
    }
     
    if (nextIP && nextIP.GetSize() > 0)
    {
        UpdateIsChildSelectedForIndexPath(nextIP, true /*isChildSelected*/);
    }
}

void NavigationView::UpdateIsChildSelectedForIndexPath(const winrt::IndexPath& ip, bool isChildSelected)
{
    // Update the isChildSelected property for every container on the IndexPath (with the exception of the actual container pointed to by the indexpath)
    auto container = GetContainerForIndex(ip.GetAt(1), ip.GetAt(0) == c_footerMenuBlockIndex /*inFooter*/);
    // first index is fo mainmenu or footer
    // second is index of item in mainmenu or footer
    // next in menuitem children 
    auto index = 2;
    while (container)
    {
        if (auto const nvi = container.try_as<winrt::NavigationViewItem>())
        {
            nvi.IsChildSelected(isChildSelected);
            if (auto const nextIR = winrt::get_self<NavigationViewItem>(nvi)->GetRepeater())
            {
                if (index < ip.GetSize() - 1)
                {
                    container = nextIR.TryGetElement(ip.GetAt(index));
                    index++;
                    continue;
                }
            }
        }
        container = nullptr;
    }
}

void NavigationView::RaiseItemInvoked(winrt::IInspectable const& item,
    bool isSettings,
    winrt::NavigationViewItemBase const& container,
    NavigationRecommendedTransitionDirection recommendedDirection)
{
    auto invokedItem = item;
    auto invokedContainer = container;

    auto eventArgs = winrt::make_self<NavigationViewItemInvokedEventArgs>();

    if (container)
    {
        invokedItem = container.Content();
    }
    else
    {
        // InvokedItem is container for Settings, but Content of item for other ListViewItem
        if (!isSettings)
        {
            if (auto containerFromData = NavigationViewItemBaseOrSettingsContentFromData(item))
            {
                invokedItem = containerFromData.Content();
                invokedContainer = containerFromData;
            }
        }
        else
        {
            MUX_ASSERT(item);
            invokedContainer = item.try_as<winrt::NavigationViewItemBase>();
            MUX_ASSERT(invokedContainer);
        }
    }
    eventArgs->InvokedItem(invokedItem);
    eventArgs->InvokedItemContainer(invokedContainer);
    eventArgs->IsSettingsInvoked(isSettings);
    eventArgs->RecommendedNavigationTransitionInfo(CreateNavigationTransitionInfo(recommendedDirection));
    m_itemInvokedEventSource(*this, *eventArgs);
}

// forceSetDisplayMode: On first call to SetDisplayMode, force setting to initial values
void NavigationView::SetDisplayMode(const winrt::NavigationViewDisplayMode& displayMode, bool forceSetDisplayMode)
{
    // Need to keep the VisualStateGroup "DisplayModeGroup" updated even if the actual
    // display mode is not changed. This is due to the fact that there can be a transition between
    // 'Minimal' and 'MinimalWithBackButton'.
    UpdateVisualStateForDisplayModeGroup(displayMode);

    if (forceSetDisplayMode || DisplayMode() != displayMode)
    {
        // Update header visibility based on what the new display mode will be
        UpdateHeaderVisibility(displayMode);

        UpdatePaneTabFocusNavigation();

        UpdatePaneToggleSize();

        RaiseDisplayModeChanged(displayMode);
    }
}

// To support TopNavigationView, DisplayModeGroup in visualstate(We call it VisualStateDisplayMode) is decoupled with DisplayMode.
// The VisualStateDisplayMode is the combination of TopNavigationView, DisplayMode, PaneDisplayMode.
// Here is the mapping:
//    TopNav -> Minimal
//    PaneDisplayMode::Left || (PaneDisplayMode::Auto && DisplayMode::Expanded) -> Expanded
//    PaneDisplayMode::LeftCompact || (PaneDisplayMode::Auto && DisplayMode::Compact) -> Compact
//    Map others to Minimal or MinimalWithBackButton 
NavigationViewVisualStateDisplayMode NavigationView::GetVisualStateDisplayMode(const winrt::NavigationViewDisplayMode& displayMode)
{
    auto paneDisplayMode = PaneDisplayMode();

    if (IsTopNavigationView())
    {
        return NavigationViewVisualStateDisplayMode::Minimal;
    }

    if (paneDisplayMode == winrt::NavigationViewPaneDisplayMode::Left ||
        (paneDisplayMode == winrt::NavigationViewPaneDisplayMode::Auto && displayMode == winrt::NavigationViewDisplayMode::Expanded))
    {
        return NavigationViewVisualStateDisplayMode::Expanded;
    }

    if (paneDisplayMode == winrt::NavigationViewPaneDisplayMode::LeftCompact ||
        (paneDisplayMode == winrt::NavigationViewPaneDisplayMode::Auto && displayMode == winrt::NavigationViewDisplayMode::Compact))
    {
        return NavigationViewVisualStateDisplayMode::Compact;
    }

    // In minimal mode, when the NavView is closed, the HeaderContent doesn't have
    // its own dedicated space, and must 'share' the top of the NavView with the 
    // pane toggle button ('hamburger' button) and the back button.
    // When the NavView is open, the close button is taking space instead of the back button.
    if (ShouldShowBackButton() || ShouldShowCloseButton())
    {
        return NavigationViewVisualStateDisplayMode::MinimalWithBackButton;
    }
    else
    {
        return NavigationViewVisualStateDisplayMode::Minimal;
    }
}

void NavigationView::UpdateVisualStateForDisplayModeGroup(const winrt::NavigationViewDisplayMode& displayMode)
{
    if (auto splitView = m_rootSplitView.get())
    {
        auto visualStateDisplayMode = GetVisualStateDisplayMode(displayMode);
        auto visualStateName = L"";
        auto splitViewDisplayMode = winrt::SplitViewDisplayMode::Overlay;
        auto visualStateNameMinimal = L"Minimal";

        switch (visualStateDisplayMode)
        {
        case NavigationViewVisualStateDisplayMode::MinimalWithBackButton:
            visualStateName = L"MinimalWithBackButton";
            splitViewDisplayMode = winrt::SplitViewDisplayMode::Overlay;
            break;
        case NavigationViewVisualStateDisplayMode::Minimal:
            visualStateName = visualStateNameMinimal;
            splitViewDisplayMode = winrt::SplitViewDisplayMode::Overlay;
            break;
        case NavigationViewVisualStateDisplayMode::Compact:
            visualStateName = L"Compact";
            splitViewDisplayMode = winrt::SplitViewDisplayMode::CompactOverlay;
            break;
        case NavigationViewVisualStateDisplayMode::Expanded:
            visualStateName = L"Expanded";
            splitViewDisplayMode = winrt::SplitViewDisplayMode::CompactInline;
            break;
        }

        // When the pane is made invisible we need to collapse the pane part of the SplitView
        if (!IsPaneVisible())
        {
            splitViewDisplayMode = winrt::SplitViewDisplayMode::CompactOverlay;
        }

        auto handled = false;
        if (visualStateName == visualStateNameMinimal && IsTopNavigationView())
        {
            // TopNavigationMinimal was introduced in 19H1. We need to fallback to Minimal if the customer uses an older template.
            handled = winrt::VisualStateManager::GoToState(*this, L"TopNavigationMinimal", false /*useTransitions*/);
        }
        if (!handled)
        {
            winrt::VisualStateManager::GoToState(*this, visualStateName, false /*useTransitions*/);
        }
        splitView.DisplayMode(splitViewDisplayMode);
    }
}

void NavigationView::OnNavigationViewItemTapped(const winrt::IInspectable& sender, const winrt::TappedRoutedEventArgs& args)
{
    if (auto nvi = sender.try_as<winrt::NavigationViewItem>())
    {
        OnNavigationViewItemInvoked(nvi);
        nvi.Focus(winrt::FocusState::Pointer);
        args.Handled(true);
    }
}

void NavigationView::OnNavigationViewItemKeyDown(const winrt::IInspectable& sender, const winrt::KeyRoutedEventArgs& args)
{
    if ((args.OriginalKey() == winrt::VirtualKey::GamepadA
        || args.Key() == winrt::VirtualKey::Enter
        || args.Key() == winrt::VirtualKey::Space))
    {
        // Only handle those keys if the key is not being held down!
        if (!args.KeyStatus().WasKeyDown)
        {
            if (auto nvi = sender.try_as<winrt::NavigationViewItem>())
            {
                HandleKeyEventForNavigationViewItem(nvi, args);
            }
        }
    }
    else
    {
        if (auto nvi = sender.try_as<winrt::NavigationViewItem>())
        {
            HandleKeyEventForNavigationViewItem(nvi, args);
        }
    }
}

void NavigationView::HandleKeyEventForNavigationViewItem(const winrt::NavigationViewItem& nvi, const winrt::KeyRoutedEventArgs& args)
{
    auto key = args.Key();
    switch (key)
    {
    case winrt::VirtualKey::Enter:
    case winrt::VirtualKey::Space:
        args.Handled(true);
        OnNavigationViewItemInvoked(nvi);
        break;
    case winrt::VirtualKey::Home:
        args.Handled(true);
        KeyboardFocusFirstItemFromItem(nvi);
        break;
    case winrt::VirtualKey::End:
        args.Handled(true);
        KeyboardFocusLastItemFromItem(nvi);
        break;
    case winrt::VirtualKey::Down:
        FocusNextDownItem(nvi, args);
        break;
    case winrt::VirtualKey::Up:
        FocusNextUpItem(nvi, args);
        break;
    }
}

void NavigationView::FocusNextUpItem(const winrt::NavigationViewItem& nvi, const winrt::KeyRoutedEventArgs& args)
{
    if (args.OriginalSource() != nvi)
    {
        return;
    }

    bool shouldHandleFocus = true;
    auto const nviImpl = winrt::get_self<NavigationViewItem>(nvi);
    auto const nextFocusableElement = winrt::FocusManager::FindNextFocusableElement(winrt::FocusNavigationDirection::Up);

    if (auto const nextFocusableNVI = nextFocusableElement.try_as<winrt::NavigationViewItem>())
    {

        auto const nextFocusableNVIImpl = winrt::get_self<NavigationViewItem>(nextFocusableNVI);

        if (nextFocusableNVIImpl->Depth() == nviImpl->Depth())
        {
            // If we not at the top of the list for our current depth and the item above us has children, check whether we should move focus onto a child
            if (DoesNavigationViewItemHaveChildren(nextFocusableNVI))
            {
                // Focus on last lowest level visible container
                if (auto const childRepeater = nextFocusableNVIImpl->GetRepeater())
                {
                    if (auto const lastFocusableElement = winrt::FocusManager::FindLastFocusableElement(childRepeater))
                    {
                        if (auto lastFocusableNVI = lastFocusableElement.try_as<winrt::Control>())
                        {
                            args.Handled(lastFocusableNVI.Focus(winrt::FocusState::Keyboard));
                        }
                    }
                    else
                    {
                        args.Handled(nextFocusableNVIImpl->Focus(winrt::FocusState::Keyboard));
                    }

                }
            }
            else
            {
                // Traversing up a list where XYKeyboardFocus will result in correct behavior
                shouldHandleFocus = false;
            }
        }
    }

    // We are at the top of the list, focus on parent
    if (shouldHandleFocus && !args.Handled() && nviImpl->Depth() > 0)
    {
        if (auto const parentContainer = GetParentNavigationViewItemForContainer(nvi))
        {
            args.Handled(parentContainer.Focus(winrt::FocusState::Keyboard));
        }
    }
}

// If item has focusable children, move focus to first focusable child, otherise just defer to default XYKeyboardFocus behavior
void NavigationView::FocusNextDownItem(const winrt::NavigationViewItem& nvi, const winrt::KeyRoutedEventArgs& args)
{
    if (args.OriginalSource() != nvi)
    {
        return;
    }

    if (DoesNavigationViewItemHaveChildren(nvi))
    {
        auto const nviImpl = winrt::get_self<NavigationViewItem>(nvi);
        if (auto const childRepeater = nviImpl->GetRepeater())
        {
            auto const firstFocusableElement = winrt::FocusManager::FindFirstFocusableElement(childRepeater);
            if (auto controlFirst = firstFocusableElement.try_as<winrt::Control>())
            {
                args.Handled(controlFirst.Focus(winrt::FocusState::Keyboard));
            }
        }
    }
}

void NavigationView::KeyboardFocusFirstItemFromItem(const winrt::NavigationViewItemBase& nvib)
{
    auto const firstElement = [this, nvib]()
    {
        auto const parentIR = GetParentRootItemsRepeaterForContainer(nvib);
        return parentIR.TryGetElement(0);
    }();

    if (auto controlFirst = firstElement.try_as<winrt::Control>())
    {
        controlFirst.Focus(winrt::FocusState::Keyboard);
    }
}

void NavigationView::KeyboardFocusLastItemFromItem(const winrt::NavigationViewItemBase& nvib)
{
    auto const parentIR = GetParentRootItemsRepeaterForContainer(nvib);

    if (auto itemsSourceView = parentIR.ItemsSourceView())
    {
        auto lastIndex = itemsSourceView.Count() - 1;
        if (auto lastElement = parentIR.TryGetElement(lastIndex))
        {
            if (auto controlLast = lastElement.try_as<winrt::Control>())
            {
                controlLast.Focus(winrt::FocusState::Programmatic);
            }
        }
    }
}

void NavigationView::OnNavigationViewItemOnGotFocus(const winrt::IInspectable& sender, winrt::RoutedEventArgs const& e)
{
    if (auto nvi = sender.try_as<winrt::NavigationViewItem>())
    {
        // Achieve selection follows focus behavior
        if (IsNavigationViewListSingleSelectionFollowsFocus())
        {
            // if nvi is already selected we don't need to invoke it again
            // otherwise ItemInvoked fires twice when item was tapped
            // or fired when window gets focus
            if (nvi.SelectsOnInvoked() && !nvi.IsSelected())
            {
                if (IsTopNavigationView())
                {
                    if (auto parentIR = GetParentItemsRepeaterForContainer(nvi))
                    {
                        if (parentIR != m_topNavRepeaterOverflowView.get())
                        {
                            OnNavigationViewItemInvoked(nvi);
                        }
                    }
                }
                else
                {
                    OnNavigationViewItemInvoked(nvi);
                }
            }
        }
    }
}

void NavigationView::OnSettingsInvoked()
{
    auto settingsItem = m_settingsItem.get();
    if (settingsItem)
    {
        OnNavigationViewItemInvoked(settingsItem);
    }
}

void NavigationView::OnKeyDown(winrt::KeyRoutedEventArgs const& e)
{
    const auto& eventArgs = e;
    auto key = eventArgs.Key();

    bool handled = false;

    switch (key)
    {
    case winrt::VirtualKey::GamepadView:
        if (!IsPaneOpen() && !IsTopNavigationView())
        {
            OpenPane();
            handled = true;
        }
        break;
    case winrt::VirtualKey::GoBack:
    case winrt::VirtualKey::XButton1:
        if (IsPaneOpen() && IsLightDismissible())
        {
            handled = AttemptClosePaneLightly();
        }
        break;
    case winrt::VirtualKey::GamepadLeftShoulder:
        handled = BumperNavigation(-1);
        break;
    case winrt::VirtualKey::GamepadRightShoulder:
        handled = BumperNavigation(1);
        break;
    case winrt::VirtualKey::Left:
        auto altState = winrt::CoreWindow::GetForCurrentThread().GetKeyState(winrt::VirtualKey::Menu);
        bool isAltPressed = (altState & winrt::CoreVirtualKeyStates::Down) == winrt::CoreVirtualKeyStates::Down;

        if (isAltPressed && IsPaneOpen() && IsLightDismissible())
        {
            handled = AttemptClosePaneLightly();
        }

        break;
    }

    eventArgs.Handled(handled);

    __super::OnKeyDown(e);
}

bool NavigationView::BumperNavigation(int offset)
{
    // By passing an offset indicating direction (ideally 1 or -1, meaning right or left respectively)
    // we'll try to move focus to an item. We won't be moving focus to items in the overflow menu and this won't
    // work on left navigation, only dealing with the top primary list here and only with items that don't have
    // !SelectsOnInvoked set to true. If !SelectsOnInvoked is true, we'll skip the item and try focusing on the next one
    // that meets the conditions, in the same direction.
    auto shoulderNavigationEnabledParamValue = ShoulderNavigationEnabled();
    auto shoulderNavigationForcedDisabled = (shoulderNavigationEnabledParamValue == winrt::NavigationViewShoulderNavigationEnabled::Never);

    if (!IsTopNavigationView()
        || !IsNavigationViewListSingleSelectionFollowsFocus()
        || shoulderNavigationForcedDisabled)
    {
        return false;
    }

    auto shoulderNavigationSelectionFollowsFocusEnabled = (SelectionFollowsFocus() == winrt::NavigationViewSelectionFollowsFocus::Enabled
        && shoulderNavigationEnabledParamValue == winrt::NavigationViewShoulderNavigationEnabled::WhenSelectionFollowsFocus);

    auto shoulderNavigationEnabled = (shoulderNavigationSelectionFollowsFocusEnabled
        || shoulderNavigationEnabledParamValue == winrt::NavigationViewShoulderNavigationEnabled::Always);

    if (!shoulderNavigationEnabled)
    {
        return false;
    }

    auto item = SelectedItem();

    if (item)
    {
        if (auto nvi = NavigationViewItemOrSettingsContentFromData(item))
        {
            auto indexPath = GetIndexPathForContainer(nvi);
            auto isInFooter = indexPath.GetAt(0) == c_footerMenuBlockIndex;

            auto indexInMainList = isInFooter ? -1 : indexPath.GetAt(1);
            auto indexInFooter = isInFooter ? indexPath.GetAt(1) : -1;

            auto topNavRepeater = m_topNavRepeater.get();
            auto topPrimaryListSize = m_topDataProvider.GetPrimaryListSize();

            auto footerRepeater = m_topNavFooterMenuRepeater.get();
            auto footerItemsSize = FooterMenuItems().Size();

            if (IsSettingsVisible())
            {
                footerItemsSize++;
            }

            if (indexInMainList >= 0)
            {

                if (SelectSelectableItemWithOffset(indexInMainList, offset, topNavRepeater, topPrimaryListSize))
                {
                    return true;
                }

                // No sutable item found in main list so try to select item in footer
                if (offset > 0)
                {
                    return SelectSelectableItemWithOffset(-1, offset, footerRepeater, footerItemsSize);
                }

                return false;
            }

            if (indexInFooter >= 0)
            {

                if (SelectSelectableItemWithOffset(indexInFooter, offset, footerRepeater, footerItemsSize))
                {
                    return true;
                }

                // No sutable item found in footer so try to select item in main list
                if (offset < 0)
                {
                    return SelectSelectableItemWithOffset(topPrimaryListSize, offset, topNavRepeater, topPrimaryListSize);
                }
            }
        }
    }

    return false;
}

bool NavigationView::SelectSelectableItemWithOffset(int startIndex, int offset, winrt::ItemsRepeater const& repeater, int repeaterCollectionSize)
{
    startIndex += offset;
    while (startIndex > -1 && startIndex < repeaterCollectionSize)
    {
        auto newItem = repeater.TryGetElement(startIndex);
        if (auto newNavViewItem = newItem.try_as<winrt::NavigationViewItem>())
        {
            // This is done to skip Separators or other items that are not NavigationViewItems
            if (winrt::get_self<NavigationViewItem>(newNavViewItem)->SelectsOnInvoked())
            {
                newNavViewItem.IsSelected(true);
                return true;
            }
        }

        startIndex += offset;
    }
    return false;
}

winrt::IInspectable NavigationView::MenuItemFromContainer(winrt::DependencyObject const& container)
{
    if (container)
    {
        if (auto const nvib = container.try_as<winrt::NavigationViewItemBase>())
        {
            if (auto const parentRepeater = GetParentItemsRepeaterForContainer(nvib))
            {
                auto const containerIndex = parentRepeater.GetElementIndex(nvib);
                if (containerIndex >= 0)
                {
                    return GetItemFromIndex(parentRepeater, containerIndex);
                }
            }
        }
    }
    return nullptr;
}

winrt::DependencyObject NavigationView::ContainerFromMenuItem(winrt::IInspectable const& item)
{
    if (const auto& data = item)
    {
        return NavigationViewItemBaseOrSettingsContentFromData(item);
    }

    return nullptr;
}

void NavigationView::OnTopNavDataSourceChanged(winrt::NotifyCollectionChangedEventArgs const& args)
{
    CloseTopNavigationViewFlyout();

    // Assume that raw data doesn't change very often for navigationview.
    // So here is a simple implementation and for each data item change, it request a layout change
    // update this in the future if there is performance problem

    // If it's Uninitialized, it means that we didn't start the layout yet.
    if (m_topNavigationMode != TopNavigationViewLayoutState::Uninitialized)
    {
        m_topDataProvider.MoveAllItemsToPrimaryList();
    }

    m_lastSelectedItemPendingAnimationInTopNav.set(nullptr);
}

int NavigationView::GetNavigationViewItemCountInPrimaryList()
{
    return m_topDataProvider.GetNavigationViewItemCountInPrimaryList();
}

int NavigationView::GetNavigationViewItemCountInTopNav()
{
    return m_topDataProvider.GetNavigationViewItemCountInTopNav();
}

winrt::SplitView NavigationView::GetSplitView()
{
    return m_rootSplitView.get();
}

void NavigationView::TopNavigationViewItemContentChanged()
{
    if (m_appliedTemplate)
    {
        m_topDataProvider.InvalidWidthCache();
        InvalidateMeasure();
    }
}

void NavigationView::OnAccessKeyInvoked(winrt::IInspectable const& sender, winrt::AccessKeyInvokedEventArgs const& args)
{
    if (args.Handled())
    {
        return;
    }

    // For topnav, invoke Morebutton, otherwise togglebutton
    auto button = IsTopNavigationView() ? m_topNavOverflowButton.get() : m_paneToggleButton.get();
    if (button)
    {
        if (auto peer = winrt::FrameworkElementAutomationPeer::FromElement(button).try_as<winrt::ButtonAutomationPeer>())
        {
            peer.Invoke();
            args.Handled(true);
        }
    }
}

winrt::NavigationTransitionInfo NavigationView::CreateNavigationTransitionInfo(NavigationRecommendedTransitionDirection recommendedTransitionDirection)
{
    // In current implementation, if click is from overflow item, just recommend FromRight Slide animation.
    if (recommendedTransitionDirection == NavigationRecommendedTransitionDirection::FromOverflow)
    {
        recommendedTransitionDirection = NavigationRecommendedTransitionDirection::FromRight;
    }

    if ((recommendedTransitionDirection == NavigationRecommendedTransitionDirection::FromLeft
        || recommendedTransitionDirection == NavigationRecommendedTransitionDirection::FromRight)
        && SharedHelpers::IsRS5OrHigher())
    {
        winrt::SlideNavigationTransitionInfo sliderNav;
        winrt::SlideNavigationTransitionEffect effect =
            recommendedTransitionDirection == NavigationRecommendedTransitionDirection::FromRight ?
            winrt::SlideNavigationTransitionEffect::FromRight :
            winrt::SlideNavigationTransitionEffect::FromLeft;
        // PR 1895355: Bug 17724768: Remove Side-to-Side navigation transition velocity key
        // https://microsoft.visualstudio.com/_git/os/commit/7d58531e69bc8ad1761cff938d8db25f6fb6a841
        // We want to use Effect, but it's not in all os of rs5. as a workaround, we only apply effect to the os which is already remove velocity key.
        if (auto sliderNav2 = sliderNav.try_as<winrt::ISlideNavigationTransitionInfo2>())
        {
            sliderNav.Effect(effect);
        }
        return sliderNav;
    }
    else
    {
        winrt::EntranceNavigationTransitionInfo defaultInfo;
        return defaultInfo;
    }
}

NavigationRecommendedTransitionDirection NavigationView::GetRecommendedTransitionDirection(winrt::DependencyObject const& prev, winrt::DependencyObject const& next)
{
    auto recommendedTransitionDirection = NavigationRecommendedTransitionDirection::Default;
    auto ir = m_topNavRepeater.get();

    if (prev && next && ir)
    {
        auto prevIndexPath = GetIndexPathForContainer(prev.try_as<winrt::NavigationViewItemBase>());
        auto nextIndexPath = GetIndexPathForContainer(next.try_as<winrt::NavigationViewItemBase>());

        auto compare = prevIndexPath.CompareTo(nextIndexPath);

        switch (compare)
        {
            case -1:
                recommendedTransitionDirection = NavigationRecommendedTransitionDirection::FromRight;
                break;
            case 1:
                recommendedTransitionDirection = NavigationRecommendedTransitionDirection::FromLeft;
                break;
            default:
                recommendedTransitionDirection = NavigationRecommendedTransitionDirection::Default;
                break;
        }
    }
    return recommendedTransitionDirection;
}

NavigationViewTemplateSettings* NavigationView::GetTemplateSettings()
{
    return winrt::get_self<NavigationViewTemplateSettings>(TemplateSettings());
}

bool NavigationView::IsNavigationViewListSingleSelectionFollowsFocus()
{
    return (SelectionFollowsFocus() == winrt::NavigationViewSelectionFollowsFocus::Enabled);
}

void NavigationView::UpdateSingleSelectionFollowsFocusTemplateSetting()
{
    GetTemplateSettings()->SingleSelectionFollowsFocus(IsNavigationViewListSingleSelectionFollowsFocus());
}

void NavigationView::OnSelectedItemPropertyChanged(winrt::DependencyPropertyChangedEventArgs const& args)
{

    const auto newItem = args.NewValue();
    const auto oldItem = args.OldValue();

    ChangeSelection(oldItem, newItem);

    // When we do not raise a "SelectItemChanged" event, the selection does not get animated.
    // To prevent faulty visual states, we will animate that here
    // Since we only do this for the settings item, check if the old item is our settings item
    if (oldItem != newItem && m_shouldIgnoreNextSelectionChangeBecauseSettingsRestore)
    {
        ChangeSelectStatusForItem(oldItem, false /*selected*/);
        ChangeSelectStatusForItem(newItem, true /*selected*/);
        AnimateSelectionChanged(newItem);
    }

    if (m_appliedTemplate && IsTopNavigationView())
    {
        if (!m_layoutUpdatedToken ||
            (newItem && m_topDataProvider.IndexOf(newItem) != s_itemNotFound && m_topDataProvider.IndexOf(newItem, NavigationViewSplitVectorID::PrimaryList) == s_itemNotFound)) // selection is in overflow
        {
            InvalidateTopNavPrimaryLayout();
        }
    }
}

void NavigationView::SetSelectedItemAndExpectItemInvokeWhenSelectionChangedIfNotInvokedFromAPI(winrt::IInspectable const& item)
{
    SelectedItem(item);
}

void NavigationView::ChangeSelectStatusForItem(winrt::IInspectable const& item, bool selected)
{
    if (auto container = NavigationViewItemOrSettingsContentFromData(item))
    {
        // If we unselect an item, ListView doesn't tolerate setting the SelectedItem to nullptr. 
        // Instead we remove IsSelected from the item itself, and it make ListView to unselect it.
        // If we select an item, we follow the unselect to simplify the code.
        container.IsSelected(selected);
    }
    else if (selected)
    {
        // If we are selecting an item and have not found a realized container for it,
        // we may need to manually resolve a container for this in order to update the
        // SelectionModel's selected IndexPath.
        auto const ip = GetIndexPathOfItem(item);
        if (ip && ip.GetSize() > 0)
        {
            // The SelectedItem property has already been updated. So we want to block any logic from executing
            // in the SelectionModel selection changed callback.
            auto scopeGuard = gsl::finally([this]()
                {
                    m_shouldIgnoreNextSelectionChange = false;
                });
            m_shouldIgnoreNextSelectionChange = true;
            UpdateSelectionModelSelection(ip);
        }
    }
}

bool NavigationView::IsSettingsItem(winrt::IInspectable const& item)
{
    bool isSettingsItem = false;
    if (item)
    {
        if (auto settingItem = m_settingsItem.get())
        {
            isSettingsItem = (settingItem == item) || (settingItem.Content() == item);
        }
    }
    return isSettingsItem;
}

void NavigationView::UnselectPrevItem(winrt::IInspectable const& prevItem, winrt::IInspectable const& nextItem)
{
    if (prevItem && prevItem != nextItem)
    {
        auto scopeGuard = gsl::finally([this, setIgnoreNextSelectionChangeToFalse = !m_shouldIgnoreNextSelectionChange]()
        {
            if (setIgnoreNextSelectionChangeToFalse)
            {
                m_shouldIgnoreNextSelectionChange = false;
            }
        });
        m_shouldIgnoreNextSelectionChange = true;
        ChangeSelectStatusForItem(prevItem, false /*selected*/);
    }
}

void NavigationView::UndoSelectionAndRevertSelectionTo(winrt::IInspectable const& prevSelectedItem, winrt::IInspectable const& nextItem)
{
    winrt::IInspectable selectedItem{ nullptr };
    if (prevSelectedItem)
    {
        if (IsSelectionSuppressed(prevSelectedItem))
        {
            AnimateSelectionChanged(nullptr);
        }
        else
        {
            ChangeSelectStatusForItem(prevSelectedItem, true /*selected*/);
            AnimateSelectionChangedToItem(prevSelectedItem);
            selectedItem = prevSelectedItem;
        }
    }
    else
    {
        // Bug 18033309, A SelectsOnInvoked=false item is clicked, if we don't unselect it from listview, the second click will not raise ItemClicked
        // because listview doesn't raise SelectionChange.
        ChangeSelectStatusForItem(nextItem, false /*selected*/);
    }
    SelectedItem(selectedItem);
}

void NavigationView::CloseTopNavigationViewFlyout()
{
    if (auto button = m_topNavOverflowButton.get())
    {
        if (auto flyout = button.Flyout())
        {
            flyout.Hide();
        }
    }
}

void NavigationView::UpdateVisualState(bool useTransitions)
{
    if (m_appliedTemplate)
    {
        auto box = AutoSuggestBox();
        winrt::VisualStateManager::GoToState(*this, box ? L"AutoSuggestBoxVisible" : L"AutoSuggestBoxCollapsed", false /*useTransitions*/);

        if (IsTopNavigationView())
        {
            UpdateVisualStateForOverflowButton();
        }
        else
        {
            UpdateLeftNavigationOnlyVisualState(useTransitions);
        }
    }
}

void NavigationView::UpdateVisualStateForOverflowButton()
{
    auto state = (OverflowLabelMode() == winrt::NavigationViewOverflowLabelMode::MoreLabel) ?
        L"OverflowButtonWithLabel" :
        L"OverflowButtonNoLabel";
    winrt::VisualStateManager::GoToState(*this, state, false /* useTransitions*/);
}

void NavigationView::UpdateLeftNavigationOnlyVisualState(bool useTransitions)
{
    bool isToggleButtonVisible = IsPaneToggleButtonVisible();
    winrt::VisualStateManager::GoToState(*this, isToggleButtonVisible ? L"TogglePaneButtonVisible" : L"TogglePaneButtonCollapsed", false /*useTransitions*/);
}

void NavigationView::UpdateNavigationViewUseSystemVisual()
{
    if (SharedHelpers::IsRS1OrHigher() && !ShouldPreserveNavigationViewRS4Behavior() && m_appliedTemplate)
    {
        PropagateShowFocusVisualToAllNavigationViewItemsInRepeater(m_leftNavRepeater.get(), ShouldShowFocusVisual());
        PropagateShowFocusVisualToAllNavigationViewItemsInRepeater(m_leftNavFooterMenuRepeater.get(), ShouldShowFocusVisual());
        PropagateShowFocusVisualToAllNavigationViewItemsInRepeater(m_topNavRepeater.get(), ShouldShowFocusVisual());
        PropagateShowFocusVisualToAllNavigationViewItemsInRepeater(m_topNavFooterMenuRepeater.get(), ShouldShowFocusVisual());
    }
}

bool NavigationView::ShouldShowFocusVisual()
{
    return SelectionFollowsFocus() == winrt::NavigationViewSelectionFollowsFocus::Disabled;
}

void NavigationView::PropagateShowFocusVisualToAllNavigationViewItemsInRepeater(winrt::ItemsRepeater const& ir, bool showFocusVisual)
{
    if (ir)
    {
        if (auto itemsSourceView = ir.ItemsSourceView())
        {
            auto numberOfItems = itemsSourceView.Count();
            for (int i = 0; i < numberOfItems; i++)
            {
                if (auto nvib = ir.TryGetElement(i))
                {
                    if (auto nvi = nvib.try_as<winrt::NavigationViewItem>())
                    {
                        auto nviImpl = winrt::get_self<NavigationViewItem>(nvi);
                        nviImpl->UseSystemFocusVisuals(showFocusVisual);
                    }
                }

            }
        }
    }
}

void NavigationView::InvalidateTopNavPrimaryLayout()
{
    if (m_appliedTemplate && IsTopNavigationView())
    {
        InvalidateMeasure();
    }
}

float NavigationView::MeasureTopNavigationViewDesiredWidth(winrt::Size const& availableSize)
{
    return LayoutUtils::MeasureAndGetDesiredWidthFor(m_topNavGrid.get(), availableSize);
}

float NavigationView::MeasureTopNavMenuItemsHostDesiredWidth(winrt::Size const& availableSize)
{
    return LayoutUtils::MeasureAndGetDesiredWidthFor(m_topNavRepeater.get(), availableSize);
}

float NavigationView::GetTopNavigationViewActualWidth()
{
    double width = LayoutUtils::GetActualWidthFor(m_topNavGrid.get());
    MUX_ASSERT(width < std::numeric_limits<float>::max());
    return static_cast<float>(width);
}

bool NavigationView::HasTopNavigationViewItemNotInPrimaryList()
{
    return m_topDataProvider.GetPrimaryListSize() != m_topDataProvider.Size();
}

void NavigationView::ResetAndRearrangeTopNavItems(winrt::Size const& availableSize)
{
    if (HasTopNavigationViewItemNotInPrimaryList())
    {
        m_topDataProvider.MoveAllItemsToPrimaryList();
    }
    ArrangeTopNavItems(availableSize);
}

void NavigationView::HandleTopNavigationMeasureOverride(winrt::Size const& availableSize)
{
    // Determine if TopNav is in Overflow
    if (HasTopNavigationViewItemNotInPrimaryList())
    {
        HandleTopNavigationMeasureOverrideOverflow(availableSize);
    }
    else
    {
        HandleTopNavigationMeasureOverrideNormal(availableSize);
    }

    if (m_topNavigationMode == TopNavigationViewLayoutState::Uninitialized)
    {
        m_topNavigationMode = TopNavigationViewLayoutState::Initialized;
    }
}

void NavigationView::HandleTopNavigationMeasureOverrideNormal(const winrt::Windows::Foundation::Size& availableSize)
{
    auto desiredWidth = MeasureTopNavigationViewDesiredWidth(c_infSize);
    if (desiredWidth > availableSize.Width)
    {
        ResetAndRearrangeTopNavItems(availableSize);
    }
}

void NavigationView::HandleTopNavigationMeasureOverrideOverflow(const winrt::Windows::Foundation::Size& availableSize)
{
    auto desiredWidth = MeasureTopNavigationViewDesiredWidth(c_infSize);
    if (desiredWidth > availableSize.Width)
    {
        ShrinkTopNavigationSize(desiredWidth, availableSize);
    }
    else if (desiredWidth < availableSize.Width)
    {
        auto fullyRecoverWidth = m_topDataProvider.WidthRequiredToRecoveryAllItemsToPrimary();
        if (availableSize.Width >= desiredWidth + fullyRecoverWidth + m_topNavigationRecoveryGracePeriodWidth)
        {
            // It's possible to recover from Overflow to Normal state, so we restart the MeasureOverride from first step
            ResetAndRearrangeTopNavItems(availableSize);
        }
        else
        {
            auto movableItems = FindMovableItemsRecoverToPrimaryList(availableSize.Width - desiredWidth, {}/*includeItems*/);
            m_topDataProvider.MoveItemsToPrimaryList(movableItems);
        }
    }
}

void NavigationView::ArrangeTopNavItems(winrt::Size const& availableSize)
{
    SetOverflowButtonVisibility(winrt::Visibility::Collapsed);
    auto desiredWidth = MeasureTopNavigationViewDesiredWidth(c_infSize);
    if (!(desiredWidth < availableSize.Width))
    {
        // overflow
        SetOverflowButtonVisibility(winrt::Visibility::Visible);
        auto desiredWidthForOverflowButton = MeasureTopNavigationViewDesiredWidth(c_infSize);

        MUX_ASSERT(desiredWidthForOverflowButton >= desiredWidth);
        m_topDataProvider.OverflowButtonWidth(desiredWidthForOverflowButton - desiredWidth);

        ShrinkTopNavigationSize(desiredWidthForOverflowButton, availableSize);
    }
}

void NavigationView::SetOverflowButtonVisibility(winrt::Visibility const& visibility)
{
    if (visibility != TemplateSettings().OverflowButtonVisibility())
    {
        GetTemplateSettings()->OverflowButtonVisibility(visibility);
    }
}

void NavigationView::SelectOverflowItem(winrt::IInspectable const& item, winrt::IndexPath const& ip)
{

    auto const itemBeingMoved = [item, ip, this]()
    {
        if (ip.GetSize() > 2)
        {
            return GetItemFromIndex(m_topNavRepeaterOverflowView.get(), m_topDataProvider.ConvertOriginalIndexToIndex(ip.GetAt(1)));
        }
        return item;
    }();

    // Calculate selected overflow item size.
    auto selectedOverflowItemIndex = m_topDataProvider.IndexOf(itemBeingMoved);
    MUX_ASSERT(selectedOverflowItemIndex != s_itemNotFound);
    auto selectedOverflowItemWidth = m_topDataProvider.GetWidthForItem(selectedOverflowItemIndex);

    bool needInvalidMeasure = !m_topDataProvider.IsValidWidthForItem(selectedOverflowItemIndex);

    if (!needInvalidMeasure)
    {
        auto actualWidth = GetTopNavigationViewActualWidth();
        auto desiredWidth = MeasureTopNavigationViewDesiredWidth(c_infSize);
        MUX_ASSERT(desiredWidth <= actualWidth);

        // Calculate selected item size
        auto selectedItemIndex = s_itemNotFound;
        auto selectedItemWidth = 0.f;
        if (auto selectedItem = SelectedItem())
        {
            selectedItemIndex = m_topDataProvider.IndexOf(selectedItem);
            if (selectedItemIndex != s_itemNotFound)
            {
                selectedItemWidth = m_topDataProvider.GetWidthForItem(selectedItemIndex);
            }
        }

        auto widthAtLeastToBeRemoved = desiredWidth + selectedOverflowItemWidth - actualWidth;

        // calculate items to be removed from primary because a overflow item is selected. 
        // SelectedItem is assumed to be removed from primary first, then added it back if it should not be removed
        auto itemsToBeRemoved = FindMovableItemsToBeRemovedFromPrimaryList(widthAtLeastToBeRemoved, { } /*excludeItems*/);

        // calculate the size to be removed
        auto toBeRemovedItemWidth = m_topDataProvider.CalculateWidthForItems(itemsToBeRemoved);

        auto widthAvailableToRecover = toBeRemovedItemWidth - widthAtLeastToBeRemoved;
        auto itemsToBeAdded = FindMovableItemsRecoverToPrimaryList(widthAvailableToRecover, { selectedOverflowItemIndex }/*includeItems*/);

        CollectionHelper::unique_push_back(itemsToBeAdded, selectedOverflowItemIndex);

        // Keep track of the item being moved in order to know where to animate selection indicator
        m_lastSelectedItemPendingAnimationInTopNav.set(itemBeingMoved);
        if (ip && ip.GetSize() > 0)
        {
            for (std::vector<int>::iterator it = itemsToBeRemoved.begin(); it != itemsToBeRemoved.end(); ++it)
            {
                if (*it == ip.GetAt(1))
                {
                    if (auto const indicator = m_activeIndicator.get())
                    {
                        // If the previously selected item is being moved into overflow, hide its indicator
                        // as we will no longer need to animate from its location.
                        AnimateSelectionChanged(nullptr);
                    }
                    break;
                }
            }
        }

        if (m_topDataProvider.HasInvalidWidth(itemsToBeAdded))
        {
            needInvalidMeasure = true;
        }
        else
        {
            // Exchange items between Primary and Overflow
            {
                m_topDataProvider.MoveItemsToPrimaryList(itemsToBeAdded);
                m_topDataProvider.MoveItemsOutOfPrimaryList(itemsToBeRemoved);
            }

            if (NeedRearrangeOfTopElementsAfterOverflowSelectionChanged(selectedOverflowItemIndex))
            {
                needInvalidMeasure = true;
            }

            if (!needInvalidMeasure)
            {
                SetSelectedItemAndExpectItemInvokeWhenSelectionChangedIfNotInvokedFromAPI(item);
                InvalidateMeasure();
            }
        }
    }

    // TODO: Verify that this is no longer needed and delete
    if (needInvalidMeasure)
    {
        // not all items have known width, need to redo the layout
        m_topDataProvider.MoveAllItemsToPrimaryList();
        SetSelectedItemAndExpectItemInvokeWhenSelectionChangedIfNotInvokedFromAPI(item);
        InvalidateTopNavPrimaryLayout();  
    }
}

bool NavigationView::NeedRearrangeOfTopElementsAfterOverflowSelectionChanged(int selectedOriginalIndex)
{
    bool needRearrange = false;

    auto primaryList = m_topDataProvider.GetPrimaryItems();
    auto primaryListSize = primaryList.Size();
    auto indexInPrimary = m_topDataProvider.ConvertOriginalIndexToIndex(selectedOriginalIndex);
    // We need to verify that through various overflow selection combinations, the primary
    // items have not been put into a state of non-logical item layout (aka not in proper sequence).
    // To verify this, if the newly selected item has items following it in the primary items:
    // - we verify that they are meant to follow the selected item as specified in the original order
    // - we verify that the preceding item is meant to directly precede the selected item in the original order
    // If these two conditions are not met, we move all items to the primary list and trigger a re-arrangement of the items.
    if (indexInPrimary < static_cast<int>(primaryListSize - 1))
    {
        auto nextIndexInPrimary = indexInPrimary + 1;
        auto nextIndexInOriginal = selectedOriginalIndex + 1;
        auto prevIndexInOriginal = selectedOriginalIndex - 1;

        // Check whether item preceding the selected is not directly preceding
        // in the original.
        if (indexInPrimary > 0)
        {
            std::vector<int> prevIndexInVector;
            prevIndexInVector.push_back(nextIndexInPrimary - 1);
            auto prevOriginalIndexOfPrevPrimaryItem = m_topDataProvider.ConvertPrimaryIndexToIndex(prevIndexInVector);
            if (prevOriginalIndexOfPrevPrimaryItem.at(0) != prevIndexInOriginal)
            {
                needRearrange = true;
            }
        }


        // Check whether items following the selected item are out of order
        while (!needRearrange && nextIndexInPrimary < static_cast<int>(primaryListSize))
        {
            std::vector<int> nextIndexInVector;
            nextIndexInVector.push_back(nextIndexInPrimary);
            auto originalIndex = m_topDataProvider.ConvertPrimaryIndexToIndex(nextIndexInVector);
            if (nextIndexInOriginal != originalIndex.at(0))
            {
                needRearrange = true;
                break;
            }
            nextIndexInPrimary++;
            nextIndexInOriginal++;
        }
    }

    return needRearrange;
}

void NavigationView::ShrinkTopNavigationSize(float desiredWidth, winrt::Size const& availableSize)
{
    UpdateTopNavigationWidthCache();

    auto selectedItemIndex = GetSelectedItemIndex();

    auto possibleWidthForPrimaryList = MeasureTopNavMenuItemsHostDesiredWidth(c_infSize) - (desiredWidth - availableSize.Width);
    if (possibleWidthForPrimaryList >= 0)
    {
        // Remove all items which is not visible except first item and selected item.
        auto itemToBeRemoved = FindMovableItemsBeyondAvailableWidth(possibleWidthForPrimaryList);
        // should keep at least one item in primary
        KeepAtLeastOneItemInPrimaryList(itemToBeRemoved, true/*shouldKeepFirst*/);
        m_topDataProvider.MoveItemsOutOfPrimaryList(itemToBeRemoved);
    }

    // measure again to make sure SelectedItem is realized
    desiredWidth = MeasureTopNavigationViewDesiredWidth(c_infSize);

    auto widthAtLeastToBeRemoved = desiredWidth - availableSize.Width;
    if (widthAtLeastToBeRemoved > 0)
    {
        auto itemToBeRemoved = FindMovableItemsToBeRemovedFromPrimaryList(widthAtLeastToBeRemoved, { selectedItemIndex });

        // At least one item is kept on primary list
        KeepAtLeastOneItemInPrimaryList(itemToBeRemoved, false/*shouldKeepFirst*/);

        // There should be no item is virtualized in this step
        MUX_ASSERT(!m_topDataProvider.HasInvalidWidth(itemToBeRemoved));
        m_topDataProvider.MoveItemsOutOfPrimaryList(itemToBeRemoved);
    }
}

std::vector<int> NavigationView::FindMovableItemsRecoverToPrimaryList(float availableWidth, std::vector<int> const& includeItems)
{
    std::vector<int> toBeMoved;

    auto size = m_topDataProvider.Size();

    // Included Items take high priority, all of them are included in recovery list
    for (auto index : includeItems)
    {
        auto width = m_topDataProvider.GetWidthForItem(index);
        toBeMoved.push_back(index);
        availableWidth -= width;
    }

    int i = 0;
    while (i < size && availableWidth > 0)
    {
        if (!m_topDataProvider.IsItemInPrimaryList(i) && !CollectionHelper::contains(includeItems, i))
        {
            auto width = m_topDataProvider.GetWidthForItem(i);
            if (availableWidth >= width)
            {
                toBeMoved.push_back(i);
                availableWidth -= width;
            }
            else
            {
                break;
            }
        }
        i++;
    }
    // Keep at one item is not in primary list. Two possible reason: 
    //  1, Most likely it's caused by m_topNavigationRecoveryGracePeriod
    //  2, virtualization and it doesn't have cached width
    if (i == size && !toBeMoved.empty())
    {
        toBeMoved.pop_back();
    }
    return toBeMoved;
}

std::vector<int> NavigationView::FindMovableItemsToBeRemovedFromPrimaryList(float widthAtLeastToBeRemoved, std::vector<int> const& excludeItems)
{
    std::vector<int> toBeMoved;

    int i = m_topDataProvider.Size() - 1;
    while (i >= 0 && widthAtLeastToBeRemoved > 0)
    {
        if (m_topDataProvider.IsItemInPrimaryList(i))
        {
            if (!CollectionHelper::contains(excludeItems, i))
            {
                auto width = m_topDataProvider.GetWidthForItem(i);
                toBeMoved.push_back(i);
                widthAtLeastToBeRemoved -= width;
            }
        }
        i--;
    }

    return toBeMoved;
}

std::vector<int> NavigationView::FindMovableItemsBeyondAvailableWidth(float availableWidth)
{
    std::vector<int> toBeMoved;
    if (auto ir = m_topNavRepeater.get())
    {
        int selectedItemIndexInPrimary = m_topDataProvider.IndexOf(SelectedItem(), NavigationViewSplitVectorID::PrimaryList);
        int size = m_topDataProvider.GetPrimaryListSize();

        float requiredWidth = 0;

        for (int i = 0; i < size; i++)
        {
            if (i != selectedItemIndexInPrimary)
            {
                bool shouldMove = true;
                if (requiredWidth <= availableWidth)
                {
                    auto container = ir.TryGetElement(i);
                    if (container)
                    {
                        if (auto containerAsUIElement = container.try_as<winrt::UIElement>())
                        {
                            auto width = containerAsUIElement.DesiredSize().Width;
                            requiredWidth += width;
                            shouldMove = requiredWidth > availableWidth;
                        }
                    }
                    else
                    {
                        // item is virtualized but not realized.                    
                    }
                }

                if (shouldMove)
                {
                    toBeMoved.push_back(i);
                }
            }
        }
    }

    return m_topDataProvider.ConvertPrimaryIndexToIndex(toBeMoved);
}

void NavigationView::KeepAtLeastOneItemInPrimaryList(std::vector<int>& itemInPrimaryToBeRemoved, bool shouldKeepFirst)
{
    if (!itemInPrimaryToBeRemoved.empty() && static_cast<int>(itemInPrimaryToBeRemoved.size()) == m_topDataProvider.GetPrimaryListSize())
    {
        if (shouldKeepFirst)
        {
            itemInPrimaryToBeRemoved.erase(itemInPrimaryToBeRemoved.begin());
        }
        else
        {
            itemInPrimaryToBeRemoved.pop_back();
        }
    }
}

int NavigationView::GetSelectedItemIndex()
{
    return m_topDataProvider.IndexOf(SelectedItem());
}

double NavigationView::GetPaneToggleButtonWidth()
{
    return unbox_value<double>(SharedHelpers::FindInApplicationResources(L"PaneToggleButtonWidth", box_value(c_paneToggleButtonWidth)));
}

double NavigationView::GetPaneToggleButtonHeight()
{
    return unbox_value<double>(SharedHelpers::FindInApplicationResources(L"PaneToggleButtonHeight", box_value(c_paneToggleButtonHeight)));
}

void NavigationView::UpdateTopNavigationWidthCache()
{
    int size = m_topDataProvider.GetPrimaryListSize();
    if (auto ir = m_topNavRepeater.get())
    {
        for (int i = 0; i < size; i++)
        {
            auto container = ir.TryGetElement(i);
            if (container)
            {
                if (auto containerAsUIElement = container.try_as<winrt::UIElement>())
                {
                    auto width = containerAsUIElement.DesiredSize().Width;
                    m_topDataProvider.UpdateWidthForPrimaryItem(i, width);
                }
            }
            else
            {
                break;
            }
        }
    }
}

bool NavigationView::IsTopNavigationView()
{
    return PaneDisplayMode() == winrt::NavigationViewPaneDisplayMode::Top;
}

bool NavigationView::IsTopPrimaryListVisible()
{
    return m_topNavRepeater && (TemplateSettings().TopPaneVisibility() == winrt::Visibility::Visible);
}

void NavigationView::CoerceToGreaterThanZero(double& value)
{
    // Property coercion for OpenPaneLength, CompactPaneLength, CompactModeThresholdWidth, ExpandedModeThresholdWidth
    value = std::max(value, 0.0);
}

void NavigationView::OnPropertyChanged(const winrt::DependencyPropertyChangedEventArgs& args)
{
    winrt::IDependencyProperty property = args.Property();

    if (property == s_IsPaneOpenProperty)
    {
        OnIsPaneOpenChanged();
        UpdateVisualStateForDisplayModeGroup(DisplayMode());
    }
    else if (property == s_CompactModeThresholdWidthProperty ||
        property == s_ExpandedModeThresholdWidthProperty)
    {
        UpdateAdaptiveLayout(ActualWidth());
    }
    else if (property == s_AlwaysShowHeaderProperty || property == s_HeaderProperty)
    {
        UpdateHeaderVisibility();
    }
    else if (property == s_SelectedItemProperty)
    {
        OnSelectedItemPropertyChanged(args);
    }
    else if (property == s_PaneTitleProperty)
    {
        UpdatePaneTitleFrameworkElementParents();
        UpdateBackAndCloseButtonsVisibility();
        UpdatePaneToggleSize();
    }
    else if (property == s_IsBackButtonVisibleProperty)
    {
        UpdateBackAndCloseButtonsVisibility();
        UpdateAdaptiveLayout(ActualWidth());
        if (IsTopNavigationView())
        {
            InvalidateTopNavPrimaryLayout();
        }

        if (g_IsTelemetryProviderEnabled && IsBackButtonVisible() == winrt::NavigationViewBackButtonVisible::Collapsed)
        {
            //  Explicitly disabling BackUI on NavigationView
            TraceLoggingWrite(
                g_hTelemetryProvider,
                "NavigationView_DisableBackUI",
                TraceLoggingDescription("Developer explicitly disables the BackUI on NavigationView"));
        }
    }
    else if (property == s_MenuItemsSourceProperty)
    {
        UpdateRepeaterItemsSource(true /*forceSelectionModelUpdate*/);
    }
    else if (property == s_MenuItemsProperty)
    {
        UpdateRepeaterItemsSource(true /*forceSelectionModelUpdate*/);
    }
    else if (property == s_FooterMenuItemsProperty)
    {
        UpdateFooterRepeaterItemsSource(true /*forceSelectionModelUpdate*/);
    }
    else if (property == s_PaneDisplayModeProperty)
    {
        // m_wasForceClosed is set to true because ToggleButton is clicked and Pane is closed.
        // When PaneDisplayMode is changed, reset the force flag to make the Pane can be opened automatically again.
        m_wasForceClosed = false;

        CollapseTopLevelMenuItems(auto_unbox(args.OldValue()));
        UpdatePaneToggleButtonVisibility();
        UpdatePaneDisplayMode(auto_unbox(args.OldValue()), auto_unbox(args.NewValue()));
        UpdatePaneTitleFrameworkElementParents();
        UpdatePaneVisibility();
        UpdateVisualState();
        UpdatePaneButtonsWidths();
    }
    else if (property == s_IsPaneVisibleProperty)
    {
        UpdatePaneVisibility();
        UpdateVisualStateForDisplayModeGroup(DisplayMode());

        // When NavView is in expaneded mode with fixed window size, setting IsPaneVisible to false doesn't closes the pane
        // We manually close/open it for this case
        if (!IsPaneVisible() && IsPaneOpen())
        {
            ClosePane();
        }

        if (IsPaneVisible() && DisplayMode() == winrt::NavigationViewDisplayMode::Expanded && !IsPaneOpen())
        {
            OpenPane();
        }
    }
    else if (property == s_OverflowLabelModeProperty)
    {
        if (m_appliedTemplate)
        {
            UpdateVisualStateForOverflowButton();
            InvalidateTopNavPrimaryLayout();
        }
    }
    else if (property == s_AutoSuggestBoxProperty)
    {
        InvalidateTopNavPrimaryLayout();
    }
    else if (property == s_SelectionFollowsFocusProperty)
    {
        UpdateSingleSelectionFollowsFocusTemplateSetting();
        UpdateNavigationViewUseSystemVisual();
    }
    else if (property == s_IsPaneToggleButtonVisibleProperty)
    {
        UpdatePaneTitleFrameworkElementParents();
        UpdateBackAndCloseButtonsVisibility();
        UpdatePaneToggleButtonVisibility();
        UpdateVisualState();
    }
    else if (property == s_IsSettingsVisibleProperty)
    {
        UpdateFooterRepeaterItemsSource(true);
    }
    else if (property == s_CompactPaneLengthProperty)
    {
        // Need to update receiver margins when CompactPaneLength changes
        UpdatePaneShadow();

        // Update pane-button-grid width when pane is closed and we are not in minimal
        UpdatePaneButtonsWidths();
    }
    else if (property == s_IsTitleBarAutoPaddingEnabledProperty)
    {
        UpdateTitleBarPadding();
    }
    else if (property == s_MenuItemTemplateProperty ||
        property == s_MenuItemTemplateSelectorProperty)
    {
        SyncItemTemplates();
    }
}

void NavigationView::UpdateNavigationViewItemsFactory()
{
    winrt::IInspectable newItemTemplate = MenuItemTemplate();
    if (!newItemTemplate)
    {
        newItemTemplate = MenuItemTemplateSelector();
    }
    m_navigationViewItemsFactory->UserElementFactory(newItemTemplate);
}

void NavigationView::SyncItemTemplates()
{
    UpdateNavigationViewItemsFactory();
}

void NavigationView::OnRepeaterLoaded(winrt::IInspectable const& sender, winrt::RoutedEventArgs const& args)
{
    if (auto item = SelectedItem())
    {
        if (!IsSelectionSuppressed(item))
        {
            if (auto navViewItem = NavigationViewItemOrSettingsContentFromData(item))
            {
                navViewItem.IsSelected(true);
            }
        }
        AnimateSelectionChanged(item);
    }
}

// If app is .net app, the lifetime of NavigationView maybe depends on garbage collection.
// Unlike other revoker, TitleBar is in global space and we need to stop receiving changed event when it's unloaded.
// So we do hook it in Loaded and Unhook it in Unloaded
void NavigationView::OnUnloaded(winrt::IInspectable const& sender, winrt::RoutedEventArgs const& args)
{
    m_titleBarMetricsChangedRevoker.revoke();
    m_titleBarIsVisibleChangedRevoker.revoke();
}

void NavigationView::OnLoaded(winrt::IInspectable const& sender, winrt::RoutedEventArgs const& args)
{
    if (auto coreTitleBar = m_coreTitleBar.get())
    {
        m_titleBarMetricsChangedRevoker = coreTitleBar.LayoutMetricsChanged(winrt::auto_revoke, { this, &NavigationView::OnTitleBarMetricsChanged });
        m_titleBarIsVisibleChangedRevoker = coreTitleBar.IsVisibleChanged(winrt::auto_revoke, { this, &NavigationView::OnTitleBarIsVisibleChanged });
    }
    // Update pane buttons now since we the CompactPaneLength is actually known now.
    UpdatePaneButtonsWidths();
}

void NavigationView::OnIsPaneOpenChanged()
{
    auto isPaneOpen = IsPaneOpen();
    if (isPaneOpen && m_wasForceClosed)
    {
        m_wasForceClosed = false; // remove the pane open flag since Pane is opened.
    }
    else if (!m_isOpenPaneForInteraction && !isPaneOpen)
    {
        if (auto splitView = m_rootSplitView.get())
        {
            // splitview.IsPaneOpen and nav.IsPaneOpen is two way binding. There is possible change that SplitView.IsPaneOpen=false, then
            // nav.IsPaneOpen=false. We don't need to set force flag in this situation
            if (splitView.IsPaneOpen())
            {
                m_wasForceClosed = true;
            }
        }
    }

    SetPaneToggleButtonAutomationName();
    UpdatePaneTabFocusNavigation();
    UpdateSettingsItemToolTip();
    UpdatePaneTitleFrameworkElementParents();

    if (SharedHelpers::IsThemeShadowAvailable())
    {
        if (auto splitView = m_rootSplitView.get())
        {
            auto displayMode = splitView.DisplayMode();
            auto isOverlay = displayMode == winrt::SplitViewDisplayMode::Overlay || displayMode == winrt::SplitViewDisplayMode::CompactOverlay;
            if (auto paneRoot = splitView.Pane())
            {
                auto currentTranslation = paneRoot.Translation();
                auto translation = winrt::float3{ currentTranslation.x, currentTranslation.y, IsPaneOpen() && isOverlay ? c_paneElevationTranslationZ : 0.0f };
                paneRoot.Translation(translation);
            }
        }
    }
    UpdatePaneButtonsWidths();
}

void NavigationView::UpdatePaneToggleButtonVisibility()
{
    auto visible = IsPaneToggleButtonVisible() && !IsTopNavigationView();
    GetTemplateSettings()->PaneToggleButtonVisibility(Util::VisibilityFromBool(visible));
}

void NavigationView::UpdatePaneDisplayMode()
{
    if (!m_appliedTemplate)
    {
        return;
    }
    if (!IsTopNavigationView())
    {
        UpdateAdaptiveLayout(ActualWidth(), true /*forceSetDisplayMode*/);

        SwapPaneHeaderContent(m_leftNavPaneHeaderContentBorder, m_paneHeaderOnTopPane, L"PaneHeader");
        SwapPaneHeaderContent(m_leftNavPaneCustomContentBorder, m_paneCustomContentOnTopPane, L"PaneCustomContent");
        SwapPaneHeaderContent(m_leftNavFooterContentBorder, m_paneFooterOnTopPane, L"PaneFooter");

        CreateAndHookEventsToSettings();

        if (winrt::IUIElement8 thisAsUIElement8 = *this)
        {
            if (auto paneToggleButton = m_paneToggleButton.get())
            {
                thisAsUIElement8.KeyTipTarget(paneToggleButton);
            }
        }

    }
    else
    {
        ClosePane();
        SetDisplayMode(winrt::NavigationViewDisplayMode::Minimal, true);

        SwapPaneHeaderContent(m_paneHeaderOnTopPane, m_leftNavPaneHeaderContentBorder, L"PaneHeader");
        SwapPaneHeaderContent(m_paneCustomContentOnTopPane, m_leftNavPaneCustomContentBorder, L"PaneCustomContent");
        SwapPaneHeaderContent(m_paneFooterOnTopPane, m_leftNavFooterContentBorder, L"PaneFooter");

        CreateAndHookEventsToSettings();

        if (winrt::IUIElement8 thisAsUIElement8 = *this)
        {
            if (auto topNavOverflowButton = m_topNavOverflowButton.get())
            {
                thisAsUIElement8.KeyTipTarget(topNavOverflowButton);
            }
        }
    }

    UpdateContentBindingsForPaneDisplayMode();
    UpdateRepeaterItemsSource(false /*forceSelectionModelUpdate*/);
    UpdateFooterRepeaterItemsSource(false /*forceSelectionModelUpdate*/);
    if (auto selectedItem = SelectedItem())
    {
        m_OrientationChangedPendingAnimation = true;
    }
}

void NavigationView::UpdatePaneDisplayMode(winrt::NavigationViewPaneDisplayMode oldDisplayMode, winrt::NavigationViewPaneDisplayMode newDisplayMode)
{
    if (!m_appliedTemplate)
    {
        return;
    }

    UpdatePaneDisplayMode();

    // For better user experience, We help customer to Open/Close Pane automatically when we switch between LeftMinimal <-> Left.
    // From other navigation PaneDisplayMode to LeftMinimal, we expect pane is closed.
    // From LeftMinimal to Left, it is expected the pane is open. For other configurations, this seems counterintuitive.
    // See #1702 and #1787
    if (!IsTopNavigationView())
    {
        if (IsPaneOpen())
        {
            if (newDisplayMode == winrt::NavigationViewPaneDisplayMode::LeftMinimal)
            {
                ClosePane();
            }
        }
        else
        {
            if (oldDisplayMode == winrt::NavigationViewPaneDisplayMode::LeftMinimal
                && newDisplayMode == winrt::NavigationViewPaneDisplayMode::Left)
            {
                OpenPane();
            }
        }
    }
}

void NavigationView::UpdatePaneVisibility()
{
    auto templateSettings = GetTemplateSettings();
    if (IsPaneVisible())
    {
        if (IsTopNavigationView())
        {
            templateSettings->LeftPaneVisibility(winrt::Visibility::Collapsed);
            templateSettings->TopPaneVisibility(winrt::Visibility::Visible);
        }
        else
        {
            templateSettings->TopPaneVisibility(winrt::Visibility::Collapsed);
            templateSettings->LeftPaneVisibility(winrt::Visibility::Visible);
        }

        winrt::VisualStateManager::GoToState(*this, L"PaneVisible", false /*useTransitions*/);
    }
    else
    {
        templateSettings->TopPaneVisibility(winrt::Visibility::Collapsed);
        templateSettings->LeftPaneVisibility(winrt::Visibility::Collapsed);

        winrt::VisualStateManager::GoToState(*this, L"PaneCollapsed", false /*useTransitions*/);
    }
}

void NavigationView::SwapPaneHeaderContent(tracker_ref<winrt::ContentControl> newParentTrackRef, tracker_ref<winrt::ContentControl> oldParentTrackRef, winrt::hstring const& propertyPathName)
{
    if (auto newParent = newParentTrackRef.get())
    {
        if (auto oldParent = oldParentTrackRef.get())
        {
            oldParent.ClearValue(winrt::ContentControl::ContentProperty());
        }

        SharedHelpers::SetBinding(propertyPathName, newParent, winrt::ContentControl::ContentProperty());
    }
}

void NavigationView::UpdateContentBindingsForPaneDisplayMode()
{
    winrt::UIElement autoSuggestBoxContentControl = nullptr;
    winrt::UIElement notControl = nullptr;
    if (!IsTopNavigationView())
    {
        autoSuggestBoxContentControl = m_leftNavPaneAutoSuggestBoxPresenter.get();
        notControl = m_topNavPaneAutoSuggestBoxPresenter.get();
    }
    else
    {
        autoSuggestBoxContentControl = m_topNavPaneAutoSuggestBoxPresenter.get();
        notControl = m_leftNavPaneAutoSuggestBoxPresenter.get();
    }

    if (autoSuggestBoxContentControl)
    {
        if (notControl)
        {
            notControl.ClearValue(winrt::ContentControl::ContentProperty());
        }

        SharedHelpers::SetBinding(L"AutoSuggestBox", autoSuggestBoxContentControl, winrt::ContentControl::ContentProperty());
    }
}

void NavigationView::UpdateHeaderVisibility()
{
    if (!m_appliedTemplate)
    {
        return;
    }

    UpdateHeaderVisibility(DisplayMode());
}

void NavigationView::UpdateHeaderVisibility(winrt::NavigationViewDisplayMode displayMode)
{
    // Ignore AlwaysShowHeader property in case DisplayMode is Minimal and it's not Top NavigationView
    bool showHeader = AlwaysShowHeader() || (!IsTopNavigationView() && displayMode == winrt::NavigationViewDisplayMode::Minimal);

    // Like bug 17517627, Customer like WallPaper Studio 10 expects a HeaderContent visual even if Header() is null. 
    // App crashes when they have dependency on that visual, but the crash is not directly state that it's a header problem.   
    // NavigationView doesn't use quirk, but we determine the version by themeresource.
    // As a workaround, we 'quirk' it for RS4 or before release. if it's RS4 or before, HeaderVisible is not related to Header().
    // If theme resource is RS5 or later, we will not show header if header is null.
    if (SharedHelpers::IsRS5OrHigher())
    {
        showHeader = Header() && showHeader;
    }
    winrt::VisualStateManager::GoToState(*this, showHeader ? L"HeaderVisible" : L"HeaderCollapsed", false /*useTransitions*/);
}

void NavigationView::UpdatePaneTabFocusNavigation()
{
    if (!m_appliedTemplate)
    {
        return;
    }

    if (SharedHelpers::IsRS2OrHigher())
    {
        winrt::KeyboardNavigationMode mode = winrt::KeyboardNavigationMode::Local;

        if (auto splitView = m_rootSplitView.get())
        {
            // If the pane is open in an overlay (light-dismiss) mode, trap keyboard focus inside the pane
            if (IsPaneOpen() && (splitView.DisplayMode() == winrt::SplitViewDisplayMode::Overlay || splitView.DisplayMode() == winrt::SplitViewDisplayMode::CompactOverlay))
            {
                mode = winrt::KeyboardNavigationMode::Cycle;
            }
        }

        if (auto paneContentGrid = m_paneContentGrid.get())
        {
            paneContentGrid.TabFocusNavigation(mode);
        }
    }
}

void NavigationView::UpdatePaneToggleSize()
{
    if (!ShouldPreserveNavigationViewRS3Behavior())
    {
        if (auto splitView = m_rootSplitView.get())
        {
            double width = GetPaneToggleButtonWidth();
            double togglePaneButtonWidth = width;

            if (ShouldShowBackButton() && splitView.DisplayMode() == winrt::SplitViewDisplayMode::Overlay)
            {
                double backButtonWidth = c_backButtonWidth;
                if (auto backButton = m_backButton.get())
                {
                    backButtonWidth = backButton.Width();
                }

                width += backButtonWidth;
            }

            if (!m_isClosedCompact && PaneTitle().size() > 0)
            {
                if (splitView.DisplayMode() == winrt::SplitViewDisplayMode::Overlay && IsPaneOpen())
                {
                    width = OpenPaneLength();
                    togglePaneButtonWidth = OpenPaneLength() - ((ShouldShowBackButton() || ShouldShowCloseButton()) ? c_backButtonWidth : 0);
                }
                else if (!(splitView.DisplayMode() == winrt::SplitViewDisplayMode::Overlay && !IsPaneOpen()))
                {
                    width = OpenPaneLength();
                    togglePaneButtonWidth = OpenPaneLength();
                }
            }

            if (auto toggleButton = m_paneToggleButton.get())
            {
                toggleButton.Width(togglePaneButtonWidth);
            }
        }
    }
}

void NavigationView::UpdateBackAndCloseButtonsVisibility()
{
    if (!m_appliedTemplate)
    {
        return;
    }

    auto shouldShowBackButton = ShouldShowBackButton();
    auto backButtonVisibility = Util::VisibilityFromBool(shouldShowBackButton);
    auto visualStateDisplayMode = GetVisualStateDisplayMode(DisplayMode());
    bool useLeftPaddingForBackOrCloseButton =
        (visualStateDisplayMode == NavigationViewVisualStateDisplayMode::Minimal && !IsTopNavigationView()) ||
        visualStateDisplayMode == NavigationViewVisualStateDisplayMode::MinimalWithBackButton;
    double leftPaddingForBackOrCloseButton = 0.0;
    double paneHeaderPaddingForToggleButton = 0.0;
    double paneHeaderPaddingForCloseButton = 0.0;
    double paneHeaderContentBorderRowMinHeight = 0.0;

    GetTemplateSettings()->BackButtonVisibility(backButtonVisibility);

    if (m_paneToggleButton && IsPaneToggleButtonVisible())
    {
        paneHeaderContentBorderRowMinHeight = GetPaneToggleButtonHeight();
        paneHeaderPaddingForToggleButton = GetPaneToggleButtonWidth();

        if (useLeftPaddingForBackOrCloseButton)
        {
            leftPaddingForBackOrCloseButton = paneHeaderPaddingForToggleButton;
        }
    }

    if (auto backButton = m_backButton.get())
    {
        if (ShouldPreserveNavigationViewRS4Behavior())
        {
            backButton.Visibility(backButtonVisibility);
        }

        if (useLeftPaddingForBackOrCloseButton && backButtonVisibility == winrt::Visibility::Visible)
        {
            leftPaddingForBackOrCloseButton += backButton.Width();
        }
    }

    if (auto closeButton = m_closeButton.get())
    {
        auto closeButtonVisibility = Util::VisibilityFromBool(ShouldShowCloseButton());

        closeButton.Visibility(closeButtonVisibility);

        if (closeButtonVisibility == winrt::Visibility::Visible)
        {
            paneHeaderContentBorderRowMinHeight = std::max(paneHeaderContentBorderRowMinHeight, closeButton.Height());

            if (useLeftPaddingForBackOrCloseButton)
            {
                paneHeaderPaddingForCloseButton = closeButton.Width();
                leftPaddingForBackOrCloseButton += paneHeaderPaddingForCloseButton;
            }
        }
    }

    if (auto contentLeftPadding = m_contentLeftPadding.get())
    {
        contentLeftPadding.Width(leftPaddingForBackOrCloseButton);
    }

    if (auto paneHeaderToggleButtonColumn = m_paneHeaderToggleButtonColumn.get())
    {
        // Account for the PaneToggleButton's width in the PaneHeader's placement.
        paneHeaderToggleButtonColumn.Width(winrt::GridLengthHelper::FromValueAndType(paneHeaderPaddingForToggleButton, winrt::GridUnitType::Pixel));
    }

    if (auto paneHeaderCloseButtonColumn = m_paneHeaderCloseButtonColumn.get())
    {
        // Account for the CloseButton's width in the PaneHeader's placement.
        paneHeaderCloseButtonColumn.Width(winrt::GridLengthHelper::FromValueAndType(paneHeaderPaddingForCloseButton, winrt::GridUnitType::Pixel));
    }

    if (auto paneTitleHolderFrameworkElement = m_paneTitleHolderFrameworkElement.get())
    {
        if (paneHeaderContentBorderRowMinHeight == 0.00 && paneTitleHolderFrameworkElement.Visibility() == winrt::Visibility::Visible)
        {
            // Handling the case where the PaneTottleButton is collapsed and the PaneTitle's height needs to push the rest of the NavigationView's UI down.
            paneHeaderContentBorderRowMinHeight = paneTitleHolderFrameworkElement.ActualHeight();
        }
    }

    if (auto paneHeaderContentBorderRow = m_paneHeaderContentBorderRow.get())
    {
        paneHeaderContentBorderRow.MinHeight(paneHeaderContentBorderRowMinHeight);
    }

    if (auto paneContentGridAsUIE = m_paneContentGrid.get())
    {
        if (auto paneContentGrid = paneContentGridAsUIE.try_as<winrt::Grid>())
        {
            auto rowDefs = paneContentGrid.RowDefinitions();

            if (rowDefs.Size() >= c_backButtonRowDefinition)
            {
                auto rowDef = rowDefs.GetAt(c_backButtonRowDefinition);

                int backButtonRowHeight = 0;
                if (!IsOverlay() && shouldShowBackButton)
                {
                    backButtonRowHeight = c_backButtonHeight;
                }
                else if (ShouldPreserveNavigationViewRS3Behavior())
                {
                    // This row represented the height of the hamburger+margin in RS3 and prior
                    backButtonRowHeight = c_toggleButtonHeightWhenShouldPreserveNavigationViewRS3Behavior;
                }

                auto length = winrt::GridLengthHelper::FromPixels(backButtonRowHeight);
                rowDef.Height(length);
            }
        }
    }

    if (!ShouldPreserveNavigationViewRS4Behavior())
    {
        winrt::VisualStateManager::GoToState(*this, shouldShowBackButton ? L"BackButtonVisible" : L"BackButtonCollapsed", false /*useTransitions*/);
    }
    UpdateTitleBarPadding();
}

void NavigationView::UpdatePaneTitleMargins()
{
    if (ShouldPreserveNavigationViewRS4Behavior())
    {
        if (auto paneTitleFrameworkElement = m_paneTitleFrameworkElement.get())
        {
            double width = GetPaneToggleButtonWidth();

            if (ShouldShowBackButton() && IsOverlay())
            {
                width += c_backButtonWidth;
            }

            paneTitleFrameworkElement.Margin({ width, 0, 0, 0 }); // see "Hamburger title" on uni
        }
    }
}

void NavigationView::UpdateSelectionForMenuItems()
{
    // Allow customer to set selection by NavigationViewItem.IsSelected.
    // If there are more than two items are set IsSelected=true, the first one is actually selected.
    // If SelectedItem is set, IsSelected is ignored.
    //         <NavigationView.MenuItems>
    //              <NavigationViewItem Content = "Collection" IsSelected = "True" / >
    //         </NavigationView.MenuItems>
    if (!SelectedItem())
    {
        bool foundFirstSelected = false;

        // firstly check Menu items
        if (auto menuItems = MenuItems().try_as<winrt::IVector<winrt::IInspectable>>())
        {
            foundFirstSelected = UpdateSelectedItemFormMenuItems(menuItems);
        }

        // then do same for footer items and tell wenever selected item alreadyfound in MenuItems
        if (auto footerItems = FooterMenuItems().try_as<winrt::IVector<winrt::IInspectable>>())
        {
            UpdateSelectedItemFormMenuItems(footerItems, foundFirstSelected);
        }
    }
}

bool NavigationView::UpdateSelectedItemFormMenuItems(winrt::impl::com_ref<winrt::IVector<winrt::IInspectable>>& menuItems, bool foundFirstSelected)
{
    for (int i = 0; i < static_cast<int>(menuItems.Size()); i++)
    {
        if (auto item = menuItems.GetAt(i).try_as<winrt::NavigationViewItem>())
        {
            if (item.IsSelected())
            {
                if (!foundFirstSelected)
                {
                    auto scopeGuard = gsl::finally([this]()
                        {
                            m_shouldIgnoreNextSelectionChange = false;
                        });
                    m_shouldIgnoreNextSelectionChange = true;
                    SelectedItem(item);
                    foundFirstSelected = true;
                }
                else
                {
                    item.IsSelected(false);
                }
            }
        }
    }
    return foundFirstSelected;
}

void NavigationView::OnTitleBarMetricsChanged(const winrt::IInspectable& /*sender*/, const winrt::IInspectable& /*args*/)
{
    UpdateTitleBarPadding();
}

void NavigationView::OnTitleBarIsVisibleChanged(const winrt::CoreApplicationViewTitleBar& /*sender*/, const winrt::IInspectable& /*args*/)
{
    UpdateTitleBarPadding();
}

void NavigationView::ClosePaneIfNeccessaryAfterItemIsClicked(const winrt::NavigationViewItem& selectedContainer)
{
    if (IsPaneOpen() && DisplayMode() != winrt::NavigationViewDisplayMode::Expanded && !DoesNavigationViewItemHaveChildren(selectedContainer))
    {
        ClosePane();
    }
}

bool NavigationView::NeedTopPaddingForRS5OrHigher(winrt::CoreApplicationViewTitleBar const& coreTitleBar)
{
    // Starting on RS5, we will be using the following IsVisible API together with ExtendViewIntoTitleBar
    // to decide whether to try to add top padding or not.
    // We don't add padding when in fullscreen or tablet mode.
    return coreTitleBar.IsVisible() && coreTitleBar.ExtendViewIntoTitleBar()
        && !IsFullScreenOrTabletMode();
}

void NavigationView::UpdateTitleBarPadding()
{
    if (!m_appliedTemplate)
    {
        return;
    }

    double topPadding = 0;

    if (auto coreTitleBar = m_coreTitleBar.get())
    {
        bool needsTopPadding = false;

        // Do not set a top padding when the IsTitleBarAutoPaddingEnabled property is set to False.
        if (IsTitleBarAutoPaddingEnabled())
        {
            if (ShouldPreserveNavigationViewRS3Behavior())
            {
                needsTopPadding = true;
            }
            else if (ShouldPreserveNavigationViewRS4Behavior())
            {
                // For RS4 apps maintain the behavior that we shipped for RS4.
                // We keep this behavior for app compact purposes.
                needsTopPadding = !coreTitleBar.ExtendViewIntoTitleBar();
            }
            else
            {
                needsTopPadding = NeedTopPaddingForRS5OrHigher(coreTitleBar);
            }
        }

        if (needsTopPadding)
        {
            // Only add extra padding if the NavView is the "root" of the app,
            // but not if the app is expanding into the titlebar
            winrt::UIElement root = winrt::Window::Current().Content();
            winrt::GeneralTransform gt = TransformToVisual(root);
            winrt::Point pos = gt.TransformPoint(winrt::Point());

            if (pos.Y == 0.0f)
            {
                topPadding = coreTitleBar.Height();
            }
        }

        if (ShouldPreserveNavigationViewRS4Behavior())
        {
            if (auto fe = m_togglePaneTopPadding.get())
            {
                fe.Height(topPadding);
            }

            if (auto fe = m_contentPaneTopPadding.get())
            {
                fe.Height(topPadding);
            }
        }

        auto paneTitleHolderFrameworkElement = m_paneTitleHolderFrameworkElement.get();
        auto paneToggleButton = m_paneToggleButton.get();

        bool setPaneTitleHolderFrameworkElementMargin = paneTitleHolderFrameworkElement && paneTitleHolderFrameworkElement.Visibility() == winrt::Visibility::Visible;
        bool setPaneToggleButtonMargin = !setPaneTitleHolderFrameworkElementMargin && paneToggleButton && paneToggleButton.Visibility() == winrt::Visibility::Visible;

        if (setPaneTitleHolderFrameworkElementMargin || setPaneToggleButtonMargin)
        {
            auto thickness = winrt::ThicknessHelper::FromLengths(0, 0, 0, 0);

            if (ShouldShowBackButton())
            {
                if (IsOverlay())
                {
                    thickness = winrt::ThicknessHelper::FromLengths(c_backButtonWidth, 0, 0, 0);
                }
                else
                {
                    thickness = winrt::ThicknessHelper::FromLengths(0, c_backButtonHeight, 0, 0);
                }
            }
            else if (ShouldShowCloseButton() && IsOverlay())
            {
                thickness = winrt::ThicknessHelper::FromLengths(c_backButtonWidth, 0, 0, 0);
            }

            if (setPaneTitleHolderFrameworkElementMargin)
            {
                // The PaneHeader is hosted by PaneTitlePresenter and PaneTitleHolder.
                paneTitleHolderFrameworkElement.Margin(thickness);
            }
            else
            {
                // The PaneHeader is hosted by PaneToggleButton
                paneToggleButton.Margin(thickness);
            }
        }
    }

    if (auto templateSettings = TemplateSettings())
    {
        // 0.0 and 0.00000000 is not the same in double world. try to reduce the number of TopPadding update event. epsilon is 0.1 here.
        if (fabs(templateSettings.TopPadding() - topPadding) > 0.1)
        {
            GetTemplateSettings()->TopPadding(topPadding);
        }
    }
}

void NavigationView::RaiseDisplayModeChanged(const winrt::NavigationViewDisplayMode& displayMode)
{
    SetValue(s_DisplayModeProperty, box_value(displayMode));
    auto eventArgs = winrt::make_self<NavigationViewDisplayModeChangedEventArgs>();
    eventArgs->DisplayMode(displayMode);
    m_displayModeChangedEventSource(*this, *eventArgs);
}

// This method attaches the series of animations which are fired off dependent upon the amount 
// of space give and the length of the strings involved. It occurs upon re-rendering.
void NavigationView::CreateAndAttachHeaderAnimation(const winrt::Visual& visual)
{
    auto compositor = visual.Compositor();
    auto cubicFunction = compositor.CreateCubicBezierEasingFunction({ 0.0f, 0.35f }, { 0.15f, 1.0f });
    auto moveAnimation = compositor.CreateVector3KeyFrameAnimation();
    moveAnimation.Target(L"Offset");
    moveAnimation.InsertExpressionKeyFrame(1.0f, L"this.FinalValue", cubicFunction);
    moveAnimation.Duration(200ms);

    auto collection = compositor.CreateImplicitAnimationCollection();
    collection.Insert(L"Offset", moveAnimation);
    visual.ImplicitAnimations(collection);
}

bool NavigationView::IsFullScreenOrTabletMode()
{
    // ApplicationView::GetForCurrentView() is an expensive call - make sure to cache the ApplicationView
    if (!m_applicationView)
    {
        m_applicationView = winrt::ViewManagement::ApplicationView::GetForCurrentView();
    }

    // UIViewSettings::GetForCurrentView() is an expensive call - make sure to cache the UIViewSettings
    if (!m_uiViewSettings)
    {
        m_uiViewSettings = winrt::ViewManagement::UIViewSettings::GetForCurrentView();
    }

    bool isFullScreenMode = m_applicationView.IsFullScreenMode();
    bool isTabletMode = m_uiViewSettings.UserInteractionMode() == winrt::ViewManagement::UserInteractionMode::Touch;

    return isFullScreenMode || isTabletMode;
}

void NavigationView::UpdatePaneShadow()
{
    if (SharedHelpers::IsThemeShadowAvailable())
    {
        winrt::Canvas shadowReceiver = GetTemplateChildT<winrt::Canvas>(c_paneShadowReceiverCanvas, *this);
        if (!shadowReceiver)
        {
            shadowReceiver = winrt::Canvas();
            shadowReceiver.Name(c_paneShadowReceiverCanvas);

            if (auto contentGrid = GetTemplateChildT<winrt::Grid>(c_contentGridName, *this))
            {
                contentGrid.SetRowSpan(shadowReceiver, contentGrid.RowDefinitions().Size());
                contentGrid.SetRow(shadowReceiver, 0);
                // Only register to columns if those are actually defined
                if (contentGrid.ColumnDefinitions().Size() > 0) {
                    contentGrid.SetColumn(shadowReceiver, 0);
                    contentGrid.SetColumnSpan(shadowReceiver, contentGrid.ColumnDefinitions().Size());
                }
                contentGrid.Children().Append(shadowReceiver);

                winrt::ThemeShadow shadow;
                shadow.Receivers().Append(shadowReceiver);
                if (auto splitView = m_rootSplitView.get())
                {
                    if (auto paneRoot = splitView.Pane())
                    {
                        if (auto paneRoot_uiElement10 = paneRoot.try_as<winrt::IUIElement10 >())
                        {
                            paneRoot_uiElement10.Shadow(shadow);
                        }
                    }
                }
            }
        }


        // Shadow will get clipped if casting on the splitView.Content directly
        // Creating a canvas with negative margins as receiver to allow shadow to be drawn outside the content grid 
        winrt::Thickness shadowReceiverMargin = { 0, -c_paneElevationTranslationZ, -c_paneElevationTranslationZ, -c_paneElevationTranslationZ };

        // Ensuring shadow is aligned to the left
        shadowReceiver.HorizontalAlignment(winrt::HorizontalAlignment::Left);

        // Ensure shadow is as wide as the pane when it is open
        shadowReceiver.Width(OpenPaneLength());
        shadowReceiver.Margin(shadowReceiverMargin);
    }
}

template<typename T> T NavigationView::GetContainerForData(const winrt::IInspectable& data)
{
    if (!data)
    {
        return nullptr;
    }

    if (auto nvi = data.try_as<T>())
    {
        return nvi;
    }

    // First conduct a basic top level search, which should succeed for a lot of scenarios.
    auto ir = IsTopNavigationView() ? m_topNavRepeater.get() : m_leftNavRepeater.get();
    auto itemIndex = GetIndexFromItem(ir, data);
    if (ir && itemIndex >= 0)
    {
        if (auto container = ir.TryGetElement(itemIndex))
        {
            return container.try_as<T>();
        }
    }

    // If unsuccessful, unfortunately we are going to have to search through the whole tree
    // TODO: Either fix or remove implementation for TopNav.
    // It may not be required due to top nav rarely having realized children in its default state.
    auto const repeater = IsTopNavigationView() ? m_topNavRepeater.get() : m_leftNavRepeater.get();
    if (auto const container = SearchEntireTreeForContainer(repeater, data))
    {
        return container.try_as<T>();
    }

    return nullptr;
}

winrt::UIElement NavigationView::SearchEntireTreeForContainer(const winrt::ItemsRepeater& rootRepeater, const winrt::IInspectable& data)
{
    // TODO: Temporary inefficient solution that results in unnecessary time complexity, fix.
    auto index = GetIndexFromItem(rootRepeater, data);
    if (index != -1)
    {
        return rootRepeater.TryGetElement(index);
    }

    for (int i = 0; i < GetContainerCountInRepeater(rootRepeater); i++)
    {
        if (auto const container = rootRepeater.TryGetElement(i))
        {
            if (auto const nvi = container.try_as<winrt::NavigationViewItem>())
            {
                if (auto const nviRepeater = winrt::get_self<NavigationViewItem>(nvi)->GetRepeater())
                {
                    if (auto const foundElement = SearchEntireTreeForContainer(nviRepeater, data))
                    {
                        return foundElement;
                    }
                }
            }
        }
    }
    return nullptr;
}

winrt::IndexPath NavigationView::SearchEntireTreeForIndexPath(const winrt::ItemsRepeater& rootRepeater, const winrt::IInspectable& data, bool isFooterRepeater)
{
    for (int i = 0; i < GetContainerCountInRepeater(rootRepeater); i++)
    {
        if (auto const container = rootRepeater.TryGetElement(i))
        {
            if (auto const nvi = container.try_as<winrt::NavigationViewItem>())
            {
                auto const ip = winrt::make<IndexPath>(std::vector<int>({ isFooterRepeater ? 1 : 0, i }));
                if (auto const indexPath = SearchEntireTreeForIndexPath(nvi, data, ip))
                {
                    return indexPath;
                }
            }
        }
    }
    return nullptr;
}

// There are two possibilities here if the passed in item has children. Either the children of the passed in container have already been realized,
// in which case we simply just iterate through the children containers, or they have not been realized yet and we have to iterate through the data
// and manually realize each item.
winrt::IndexPath NavigationView::SearchEntireTreeForIndexPath(const winrt::NavigationViewItem& parentContainer, const winrt::IInspectable& data, const winrt::IndexPath& ip)
{
    bool areChildrenRealized = false;
    if (auto const childrenRepeater = winrt::get_self<NavigationViewItem>(parentContainer)->GetRepeater())
    {
        if (DoesRepeaterHaveRealizedContainers(childrenRepeater))
        {
            areChildrenRealized = true;
            for (int i = 0; i < GetContainerCountInRepeater(childrenRepeater); i++)
            {
                if (auto const container = childrenRepeater.TryGetElement(i))
                {
                    if (auto const nvi = container.try_as<winrt::NavigationViewItem>())
                    {
                        auto const newIndexPath = winrt::get_self<IndexPath>(ip)->CloneWithChildIndex(i);
                        if (nvi.Content() == data)
                        {
                            return newIndexPath;
                        }
                        else
                        {
                            if (auto const foundIndexPath = SearchEntireTreeForIndexPath(nvi, data, newIndexPath))
                            {
                                return foundIndexPath;
                            }
                        }
                    }
                }
            }
        }
    }

    //If children are not realized, manually realize and search.
    if (!areChildrenRealized)
    {
        if (auto const childrenData = GetChildren(parentContainer))
        {
            // Get children data in an enumarable form
            auto newDataSource = childrenData.try_as<winrt::ItemsSourceView>();
            if (childrenData && !newDataSource)
            {
                newDataSource = winrt::ItemsSourceView(childrenData);
            }

            for (int i = 0; i < newDataSource.Count(); i++)
            {
                auto const newIndexPath = winrt::get_self<IndexPath>(ip)->CloneWithChildIndex(i);
                auto const childData = newDataSource.GetAt(i);
                if (childData == data)
                {
                    return newIndexPath;
                }
                else
                {
                    // Resolve databinding for item and search through that item's children
                    if (auto const nvib = ResolveContainerForItem(childData, i))
                    {
                        if (auto const nvi = nvib.try_as<winrt::NavigationViewItem>())
                        {
                            // Process x:bind
                            if (auto extension = CachedVisualTreeHelpers::GetDataTemplateComponent(nvi))
                            {
                                // Clear out old data. 
                                extension.Recycle();
                                int nextPhase = VirtualizationInfo::PhaseReachedEnd;
                                // Run Phase 0
                                extension.ProcessBindings(childData, i, 0 /* currentPhase */, nextPhase);

                                // TODO: If nextPhase is not -1, ProcessBinding for all the phases
                            }

                            if (auto const foundIndexPath = SearchEntireTreeForIndexPath(nvi, data, newIndexPath))
                            {
                                return foundIndexPath;
                            }

                            //TODO: Recycle container!
                        }
                    }
                }
            }
        }
    }

    return nullptr;
}

winrt::NavigationViewItemBase NavigationView::ResolveContainerForItem(const winrt::IInspectable& item, int index)
{
    auto const args = winrt::make_self<ElementFactoryGetArgs>();
    args->Data(item);
    args->Index(index);

    if (auto container = m_navigationViewItemsFactory.get()->GetElement(static_cast<winrt::ElementFactoryGetArgs>(*args)))
    {
        if (auto nvib = container.try_as<winrt::NavigationViewItemBase>())
        {
            return nvib;
        }
    }
    return nullptr;
}

void NavigationView::RecycleContainer(const winrt::UIElement& container)
{
    auto const args = winrt::make_self<ElementFactoryRecycleArgs>();
    args->Element(container);
    m_navigationViewItemsFactory.get()->RecycleElement(static_cast<winrt::ElementFactoryRecycleArgs>(*args));
}

int NavigationView::GetContainerCountInRepeater(const winrt::ItemsRepeater& ir)
{
    if (ir)
    {
        if (auto const repeaterItemSourceView = ir.ItemsSourceView())
        {
            return repeaterItemSourceView.Count();
        }
    }
    return -1;
}

bool NavigationView::DoesRepeaterHaveRealizedContainers(const winrt::ItemsRepeater& ir)
{
    if (ir)
    {
        if (ir.TryGetElement(0))
        {
            return true;
        }
    }
    return false;
}

int NavigationView::GetIndexFromItem(const winrt::ItemsRepeater& ir, const winrt::IInspectable& data)
{
    if (ir)
    {
        if (auto itemsSourceView = ir.ItemsSourceView())
        {
            return itemsSourceView.IndexOf(data);
        }
    }
    return -1;
}

winrt::IInspectable NavigationView::GetItemFromIndex(const winrt::ItemsRepeater& ir, int index)
{
    if (ir)
    {
        if (auto itemsSourceView = ir.ItemsSourceView())
        {
            return itemsSourceView.GetAt(index);
        }
    }
    return nullptr;
}

winrt::IndexPath NavigationView::GetIndexPathOfItem(const winrt::IInspectable& data)
{
    if (auto const nvib = data.try_as<winrt::NavigationViewItemBase>())
    {
        return GetIndexPathForContainer(nvib);
    }

    // In the databinding scenario, we need to conduct a search where we go through every item,
    // realizing it if necessary.
    if (IsTopNavigationView())
    {
        // First search through primary list
        if (auto const ip = SearchEntireTreeForIndexPath(m_topNavRepeater.get(), data, false /*isFooterRepeater*/))
        {
            return ip;
        }

        // If item was not located in primary list, search through overflow
        if (auto const ip = SearchEntireTreeForIndexPath(m_topNavRepeaterOverflowView.get(), data, false /*isFooterRepeater*/))
        {
            return ip;
        }

        // If item was not located in primary list and overflow, search through footer
        if (auto const ip = SearchEntireTreeForIndexPath(m_topNavFooterMenuRepeater.get(), data, true /*isFooterRepeater*/))
        {
            return ip;
        }
    }
    else
    {
        if (auto const ip = SearchEntireTreeForIndexPath(m_leftNavRepeater.get(), data, false /*isFooterRepeater*/))
        {
            return ip;
        }

        // If item was not located in primary list, search through footer
        if (auto const ip = SearchEntireTreeForIndexPath(m_leftNavFooterMenuRepeater.get(), data, true /*isFooterRepeater*/))
        {
            return ip;
        }
    }

    return winrt::make<IndexPath>(std::vector<int>(0));
}

winrt::UIElement NavigationView::GetContainerForIndex(int index, bool inFooter)
{
    if (IsTopNavigationView())
    {
        // Get the repeater that is presenting the first item
        auto ir = inFooter ? m_topNavFooterMenuRepeater.get()
            : (m_topDataProvider.IsItemInPrimaryList(index) ? m_topNavRepeater.get() : m_topNavRepeaterOverflowView.get());

            // Get the index of the item in the repeater
            auto irIndex = inFooter ? index : m_topDataProvider.ConvertOriginalIndexToIndex(index);

        // Get the container of the first item
        if (auto const container = ir.TryGetElement(irIndex))
        {
            return container;
        }
    }
    else
    {
        if (auto container = inFooter ? m_leftNavFooterMenuRepeater.get().TryGetElement(index)
            : m_leftNavRepeater.get().TryGetElement(index))
        {
            return container.try_as<winrt::NavigationViewItemBase>();
        }
    }
    return nullptr;
}

winrt::NavigationViewItemBase NavigationView::GetContainerForIndexPath(const winrt::IndexPath& ip)
{
    if (ip && ip.GetSize() > 0)
    {
        if (auto const container = GetContainerForIndex(ip.GetAt(1), ip.GetAt(0) == c_footerMenuBlockIndex /*inFooter*/))
        {
            // TODO: Fix below for top flyout scenario once the flyout is introduced in the XAML.
            // We want to be able to retrieve containers for items that are in the flyout.
            // This will return nullptr if requesting children containers of
            // items in the primary list, or unrealized items in the overflow popup.
            // However this should not happen.
            return GetContainerForIndexPath(container, ip);
        }
    }
    return nullptr;
}

winrt::NavigationViewItemBase NavigationView::GetContainerForIndexPath(const winrt::UIElement& firstContainer, const winrt::IndexPath& ip)
{
    auto container = firstContainer;
    if (ip.GetSize() > 1)
    {
        for (int i = 2; i < ip.GetSize(); i++)
        {
            bool succeededGettingNextContainer = false;
            if (auto const nvi = container.try_as<winrt::NavigationViewItem>())
            {
                if (auto const nviRepeater = winrt::get_self<NavigationViewItem>(nvi)->GetRepeater())
                {
                    if (auto const nextContainer = nviRepeater.TryGetElement(ip.GetAt(i)))
                    {
                        container = nextContainer;
                        succeededGettingNextContainer = true;
                    }
                }
            }
            // If any of the above checks failed, it means something went wrong and we have an index for a non-existent repeater.
            if (!succeededGettingNextContainer)
            {
                return nullptr;
            }
        }
    }
    return container.try_as<winrt::NavigationViewItemBase>();
}

bool NavigationView::IsContainerTheSelectedItemInTheSelectionModel(const winrt::NavigationViewItemBase& nvib)
{
    if (auto selectedItem = m_selectionModel.SelectedItem())
    {
        auto selectedItemContainer = selectedItem.try_as<winrt::NavigationViewItemBase>();
        if (!selectedItemContainer)
        {
            selectedItemContainer = GetContainerForIndexPath(m_selectionModel.SelectedIndex());
        }

        return selectedItemContainer == nvib;
    }
    return false;
}

winrt::ItemsRepeater NavigationView::LeftNavRepeater()
{
    return m_leftNavRepeater.get();
}

winrt::NavigationViewItem NavigationView::GetSelectedContainer()
{
    if (auto selectedItem = SelectedItem())
    {
        if (auto selectedItemContainer = selectedItem.try_as<winrt::NavigationViewItem>())
        {
            return selectedItemContainer;
        }
        else
        {
            return NavigationViewItemOrSettingsContentFromData(selectedItem);
        }
    }
    return nullptr;
}

void NavigationView::Expand(const winrt::NavigationViewItem& item)
{
    ChangeIsExpandedNavigationViewItem(item, true /*isExpanded*/);
}

void NavigationView::Collapse(const winrt::NavigationViewItem& item)
{
    ChangeIsExpandedNavigationViewItem(item, false /*isExpanded*/);
}

bool NavigationView::DoesNavigationViewItemHaveChildren(const winrt::NavigationViewItem& nvi)
{
    return nvi.MenuItems().Size() > 0 || nvi.MenuItemsSource() != nullptr || nvi.HasUnrealizedChildren();
}

void NavigationView::ToggleIsExpandedNavigationViewItem(const winrt::NavigationViewItem& nvi)
{
    ChangeIsExpandedNavigationViewItem(nvi, !nvi.IsExpanded());
}

void NavigationView::ChangeIsExpandedNavigationViewItem(const winrt::NavigationViewItem& nvi, bool isExpanded)
{
    if (DoesNavigationViewItemHaveChildren(nvi))
    {
        nvi.IsExpanded(isExpanded);
    }
}

winrt::NavigationViewItem NavigationView::FindLowestLevelContainerToDisplaySelectionIndicator()
{
    auto indexIntoIndex = 1;
    auto const selectedIndex = m_selectionModel.SelectedIndex();
    if (selectedIndex && selectedIndex.GetSize() > 1)
    {
        if (auto container = GetContainerForIndex(selectedIndex.GetAt(indexIntoIndex), selectedIndex.GetAt(0) == c_footerMenuBlockIndex /* inFooter */))
        {
            if (auto nvi = container.try_as<winrt::NavigationViewItem>())
            {
                auto nviImpl = winrt::get_self<NavigationViewItem>(nvi);
                auto isRepeaterVisible = nviImpl->IsRepeaterVisible();
                while (nvi && isRepeaterVisible && !nvi.IsSelected() && nvi.IsChildSelected())
                {
                    indexIntoIndex++;
                    isRepeaterVisible = false;
                    if (auto const repeater = nviImpl->GetRepeater())
                    {
                        if (auto const childContainer = repeater.TryGetElement(selectedIndex.GetAt(indexIntoIndex)))
                        {
                            nvi = childContainer.try_as<winrt::NavigationViewItem>();
                            nviImpl = winrt::get_self<NavigationViewItem>(nvi);
                            isRepeaterVisible = nviImpl->IsRepeaterVisible();
                        }
                    }
                }
                return nvi;
            }
        }
    }
    return nullptr;
}

void NavigationView::ShowHideChildrenItemsRepeater(const winrt::NavigationViewItem& nvi)
{
    auto nviImpl = winrt::get_self<NavigationViewItem>(nvi);

    nviImpl->ShowHideChildren();

    if (nviImpl->ShouldRepeaterShowInFlyout())
    {
        nvi.IsExpanded() ? m_lastItemExpandedIntoFlyout.set(nvi) : m_lastItemExpandedIntoFlyout.set(nullptr);
    }

    // If SelectedItem is being hidden/shown, animate SelectionIndicator
    if (!nvi.IsSelected() && nvi.IsChildSelected())
    {
        if (!nviImpl->IsRepeaterVisible() && nvi.IsChildSelected())
        {
            AnimateSelectionChanged(nvi);
        }
        else
        {
            AnimateSelectionChanged(FindLowestLevelContainerToDisplaySelectionIndicator());
        }
    }

    nviImpl->RotateExpandCollapseChevron(nvi.IsExpanded());
}

winrt::IInspectable NavigationView::GetChildren(const winrt::NavigationViewItem& nvi)
{
    if (nvi.MenuItems().Size() > 0)
    {
        return nvi.MenuItems();
    }
    return nvi.MenuItemsSource();
}

winrt::ItemsRepeater NavigationView::GetChildRepeaterForIndexPath(const winrt::IndexPath& ip)
{
    if (auto const container = GetContainerForIndexPath(ip).try_as<winrt::NavigationViewItem>())
    {
        return winrt::get_self<NavigationViewItem>(container)->GetRepeater();
    }
    return nullptr;
}


winrt::IInspectable NavigationView::GetChildrenForItemInIndexPath(const winrt::IndexPath& ip, bool forceRealize)
{
    if (ip && ip.GetSize() > 1)
    {
        if (auto const container = GetContainerForIndex(ip.GetAt(1), ip.GetAt(0) == c_footerMenuBlockIndex /*inFooter*/))
        {
            return GetChildrenForItemInIndexPath(container, ip, forceRealize);
        }
    }
    return nullptr;
}

winrt::IInspectable NavigationView::GetChildrenForItemInIndexPath(const winrt::UIElement& firstContainer, const winrt::IndexPath& ip, bool forceRealize)
{
    auto container = firstContainer;
    bool shouldRecycleContainer = false;
    if (ip.GetSize() > 2)
    {
        for (int i = 2; i < ip.GetSize(); i++)
        {
            bool succeededGettingNextContainer = false;
            if (auto const nvi = container.try_as<winrt::NavigationViewItem>())
            {
                auto const nextContainerIndex = ip.GetAt(i);
                auto const nviRepeater = winrt::get_self<NavigationViewItem>(nvi)->GetRepeater();
                if (nviRepeater && DoesRepeaterHaveRealizedContainers(nviRepeater))
                {
                    if (auto const nextContainer = nviRepeater.TryGetElement(nextContainerIndex))
                    {
                        container = nextContainer;
                        succeededGettingNextContainer = true;
                    }
                }
                else if (forceRealize)
                {
                    if (auto const childrenData = GetChildren(nvi))
                    {
                        if (shouldRecycleContainer)
                        {
                            RecycleContainer(nvi);
                            shouldRecycleContainer = false;
                        }

                        // Get children data in an enumarable form
                        auto newDataSource = childrenData.try_as<winrt::ItemsSourceView>();
                        if (childrenData && !newDataSource)
                        {
                            newDataSource = winrt::ItemsSourceView(childrenData);
                        }

                        if (auto const data = newDataSource.GetAt(nextContainerIndex))
                        {
                            // Resolve databinding for item and search through that item's children
                            if (auto const nvib = ResolveContainerForItem(data, nextContainerIndex))
                            {
                                if (auto const nextContainer = nvib.try_as<winrt::NavigationViewItem>())
                                {
                                    // Process x:bind
                                    if (auto extension = CachedVisualTreeHelpers::GetDataTemplateComponent(nextContainer))
                                    {
                                        // Clear out old data. 
                                        extension.Recycle();
                                        int nextPhase = VirtualizationInfo::PhaseReachedEnd;
                                        // Run Phase 0
                                        extension.ProcessBindings(data, nextContainerIndex, 0 /* currentPhase */, nextPhase);

                                        // TODO: If nextPhase is not -1, ProcessBinding for all the phases
                                    }

                                    container = nextContainer;
                                    shouldRecycleContainer = true;
                                    succeededGettingNextContainer = true;
                                }
                            }
                        }
                    }
                }

            }
            // If any of the above checks failed, it means something went wrong and we have an index for a non-existent repeater.
            if (!succeededGettingNextContainer)
            {
                return nullptr;
            }
        }
    }

    if (auto const nvi = container.try_as<winrt::NavigationViewItem>())
    {
        auto const children = GetChildren(nvi);
        if (shouldRecycleContainer)
        {
            RecycleContainer(nvi);
        }
        return children;
    }

    return nullptr;
}

void NavigationView::CollapseTopLevelMenuItems(winrt::NavigationViewPaneDisplayMode oldDisplayMode)
{
    // We want to make sure only top level items are visible when switching pane modes
    if (oldDisplayMode == winrt::NavigationViewPaneDisplayMode::Top)
    {
        CollapseMenuItemsInRepeater(m_topNavRepeater.get());
        CollapseMenuItemsInRepeater(m_topNavRepeaterOverflowView.get());
    }
    else
    {
        CollapseMenuItemsInRepeater(m_leftNavRepeater.get());
    }
}

void NavigationView::CollapseMenuItemsInRepeater(const winrt::ItemsRepeater& ir)
{
    for (int index = 0; index < GetContainerCountInRepeater(ir); index++)
    {
        if (auto const element = ir.TryGetElement(index))
        {
            if (auto const nvi = element.try_as<winrt::NavigationViewItem>())
            {
                ChangeIsExpandedNavigationViewItem(nvi, false /*isExpanded*/);
            }
        }
    }
}

void NavigationView::RaiseExpandingEvent(const winrt::NavigationViewItemBase& container)
{
    auto eventArgs = winrt::make_self<NavigationViewItemExpandingEventArgs>(*this);
    eventArgs->ExpandingItemContainer(container);
    m_expandingEventSource(*this, *eventArgs);
}

void NavigationView::RaiseCollapsedEvent(const winrt::NavigationViewItemBase& container)
{
    auto eventArgs = winrt::make_self<NavigationViewItemCollapsedEventArgs>(*this);
    eventArgs->CollapsedItemContainer(container);
    m_collapsedEventSource(*this, *eventArgs);
}

bool NavigationView::IsTopLevelItem(const winrt::NavigationViewItemBase& nvib)
{
    return IsRootItemsRepeater(GetParentItemsRepeaterForContainer(nvib));
}<|MERGE_RESOLUTION|>--- conflicted
+++ resolved
@@ -109,11 +109,6 @@
     m_titleBarIsVisibleChangedRevoker.revoke();
     m_paneToggleButtonClickRevoker.revoke();
 
-<<<<<<< HEAD
-=======
-    m_settingsItemTappedRevoker.revoke();
-    m_settingsItemKeyDownRevoker.revoke();
->>>>>>> 8811c967
     m_settingsItem.set(nullptr);
 
     m_paneSearchButtonClickRevoker.revoke();
@@ -1155,41 +1150,8 @@
 {
     if (!m_settingsItem)
     {
-<<<<<<< HEAD
         return;
     }
-=======
-        // If the old settings item is selected, move the selection to the new one.
-        auto selectedItem = SelectedItem();
-        bool shouldSelectSetting = selectedItem && IsSettingsItem(selectedItem);
-
-        if (shouldSelectSetting)
-        {
-            auto scopeGuard = gsl::finally([this]()
-            {
-                    m_shouldIgnoreNextSelectionChangeBecauseSettingsRestore = false;
-            });
-            m_shouldIgnoreNextSelectionChangeBecauseSettingsRestore = true;
-            SetSelectedItemAndExpectItemInvokeWhenSelectionChangedIfNotInvokedFromAPI(nullptr);
-        }
-
-        m_settingsItemTappedRevoker.revoke();
-        m_settingsItemKeyDownRevoker.revoke();
-
-        m_settingsItem.set(settingsItem);
-        m_settingsItemTappedRevoker = settingsItem.Tapped(winrt::auto_revoke, { this, &NavigationView::OnNavigationViewItemTapped });
-        m_settingsItemKeyDownRevoker = settingsItem.KeyDown(winrt::auto_revoke, { this, &NavigationView::OnNavigationViewItemKeyDown });
-
-        auto nvibImpl = winrt::get_self<NavigationViewItem>(settingsItem);
-        nvibImpl->SetNavigationViewParent(*this);
-
-        // Do localization for settings item label and Automation Name
-        auto localizedSettingsName = ResourceAccessor::GetLocalizedStringResource(SR_SettingsButtonName);
-        winrt::AutomationProperties::SetName(settingsItem, localizedSettingsName);
-        settingsItem.Tag(box_value(localizedSettingsName));
-
-        UpdateSettingsItemToolTip();
->>>>>>> 8811c967
 
     auto settingsItem = m_settingsItem.get();
     auto settingsIcon = winrt::SymbolIcon(winrt::Symbol::Setting);
