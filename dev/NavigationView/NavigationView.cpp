﻿// Copyright (c) Microsoft Corporation. All rights reserved.
// Licensed under the MIT License. See LICENSE in the project root for license information.

#include "pch.h"
#include "common.h"

#include "NavigationView.h"
#include "Vector.h"
#include "BindableVector.h"
#include "NavigationViewDisplayModeChangedEventArgs.h"
#include "NavigationViewPaneClosingEventArgs.h"
#include "NavigationViewBackRequestedEventArgs.h"
#include "ResourceAccessor.h"
#include "CppWinRTHelpers.h"
#include "NavigationViewItem.h"
#include "NavigationViewSelectionChangedEventArgs.h"
#include "NavigationViewItemInvokedEventArgs.h"
#include "RuntimeProfiler.h"
#include "Utils.h"
#include "TraceLogging.h"
#include "NavigationViewItemRevokers.h"
#include "IndexPath.h"
#include "InspectingDataSource.h"
#include "NavigationViewAutomationPeer.h"
#include "StackLayout.h"
#include "ItemsRepeater.h"
#include "ElementFactoryGetArgs.h"
#include "ElementFactoryRecycleArgs.h"
#include <ItemsRepeater.common.h>
#include "NavigationViewItemExpandingEventArgs.h"
#include "NavigationViewItemCollapsedEventArgs.h"

// General items
static constexpr auto c_togglePaneButtonName = L"TogglePaneButton"sv;
static constexpr auto c_paneTitleHolderFrameworkElement = L"PaneTitleHolder"sv;
static constexpr auto c_paneTitleFrameworkElement = L"PaneTitleTextBlock"sv;
static constexpr auto c_rootSplitViewName = L"RootSplitView"sv;
static constexpr auto c_menuItemsHost = L"MenuItemsHost"sv;
static constexpr auto c_settingsName = L"SettingsNavPaneItem"sv;
static constexpr auto c_settingsNameTopNav = L"SettingsTopNavPaneItem"sv;
static constexpr auto c_selectionIndicatorName = L"SelectionIndicator"sv;
static constexpr auto c_paneContentGridName = L"PaneContentGrid"sv;
static constexpr auto c_rootGridName = L"RootGrid"sv;
static constexpr auto c_contentGridName = L"ContentGrid"sv;
static constexpr auto c_searchButtonName = L"PaneAutoSuggestButton"sv;
static constexpr auto c_paneToggleButtonIconGridColumnName = L"PaneToggleButtonIconWidthColumn"sv;
static constexpr auto c_togglePaneTopPadding = L"TogglePaneTopPadding"sv;
static constexpr auto c_contentPaneTopPadding = L"ContentPaneTopPadding"sv;
static constexpr auto c_contentLeftPadding = L"ContentLeftPadding"sv;
static constexpr auto c_navViewBackButton = L"NavigationViewBackButton"sv;
static constexpr auto c_navViewBackButtonToolTip = L"NavigationViewBackButtonToolTip"sv;
static constexpr auto c_navViewCloseButton = L"NavigationViewCloseButton"sv;
static constexpr auto c_navViewCloseButtonToolTip = L"NavigationViewCloseButtonToolTip"sv;
static constexpr auto c_paneShadowReceiverCanvas = L"PaneShadowReceiver"sv;
static constexpr auto c_flyoutRootGrid = L"FlyoutRootGrid"sv;

// DisplayMode Top specific items
static constexpr auto c_topNavMenuItemsHost = L"TopNavMenuItemsHost"sv;
static constexpr auto c_topNavOverflowButton = L"TopNavOverflowButton"sv;
static constexpr auto c_topNavMenuItemsOverflowHost = L"TopNavMenuItemsOverflowHost"sv;
static constexpr auto c_topNavGrid = L"TopNavGrid"sv;
static constexpr auto c_topNavContentOverlayAreaGrid = L"TopNavContentOverlayAreaGrid"sv;
static constexpr auto c_leftNavPaneAutoSuggestBoxPresenter = L"PaneAutoSuggestBoxPresenter"sv;
static constexpr auto c_topNavPaneAutoSuggestBoxPresenter = L"TopPaneAutoSuggestBoxPresenter"sv;
static constexpr auto c_paneTitlePresenter = L"PaneTitlePresenter"sv;

// DisplayMode Left specific items
static constexpr auto c_leftNavFooterContentBorder = L"FooterContentBorder"sv;
static constexpr auto c_leftNavPaneHeaderContentBorder = L"PaneHeaderContentBorder"sv;
static constexpr auto c_leftNavPaneCustomContentBorder = L"PaneCustomContentBorder"sv;

static constexpr auto c_paneHeaderOnTopPane = L"PaneHeaderOnTopPane"sv;
static constexpr auto c_paneTitleOnTopPane = L"PaneTitleOnTopPane"sv;
static constexpr auto c_paneCustomContentOnTopPane = L"PaneCustomContentOnTopPane"sv;
static constexpr auto c_paneFooterOnTopPane = L"PaneFooterOnTopPane"sv;
static constexpr auto c_paneHeaderCloseButtonColumn = L"PaneHeaderCloseButtonColumn"sv;
static constexpr auto c_paneHeaderToggleButtonColumn = L"PaneHeaderToggleButtonColumn"sv;
static constexpr auto c_paneHeaderContentBorderRow = L"PaneHeaderContentBorderRow"sv;

static constexpr int c_backButtonHeight = 40;
static constexpr int c_backButtonWidth = 40;
static constexpr int c_paneToggleButtonHeight = 40;
static constexpr int c_paneToggleButtonWidth = 40;
static constexpr int c_toggleButtonHeightWhenShouldPreserveNavigationViewRS3Behavior = 56;
static constexpr int c_backButtonRowDefinition = 1;
static constexpr float c_paneElevationTranslationZ = 32;

constexpr int s_itemNotFound{ -1 };

static winrt::Size c_infSize{ std::numeric_limits<float>::infinity(), std::numeric_limits<float>::infinity() };

NavigationView::~NavigationView()
{
    UnhookEventsAndClearFields(true);
}

// IUIElement / IUIElementOverridesHelper
winrt::AutomationPeer NavigationView::OnCreateAutomationPeer()
{
    return winrt::make<NavigationViewAutomationPeer>(*this);
}

void NavigationView::UnhookEventsAndClearFields(bool isFromDestructor)
{
    m_titleBarMetricsChangedRevoker.revoke();
    m_titleBarIsVisibleChangedRevoker.revoke();
    m_paneToggleButtonClickRevoker.revoke();

    m_settingsItemTappedRevoker.revoke();
    m_settingsItemKeyDownRevoker.revoke();
    m_settingsItemKeyUpRevoker.revoke();
    m_settingsItem.set(nullptr);

    m_paneSearchButtonClickRevoker.revoke();
    m_paneSearchButton.set(nullptr);

    m_paneHeaderOnTopPane.set(nullptr);
    m_paneTitleOnTopPane.set(nullptr);

    m_paneTitleHolderFrameworkElementSizeChangedRevoker.revoke();
    m_paneTitleHolderFrameworkElement.set(nullptr);

    m_paneTitleFrameworkElement.set(nullptr);
    m_paneTitlePresenter.set(nullptr);

    m_paneHeaderCloseButtonColumn.set(nullptr);
    m_paneHeaderToggleButtonColumn.set(nullptr);
    m_paneHeaderContentBorderRow.set(nullptr);

    m_leftNavItemsRepeaterElementPreparedRevoker.revoke();
    m_leftNavItemsRepeaterElementClearingRevoker.revoke();
    m_leftNavRepeaterLoadedRevoker.revoke();
    m_leftNavRepeater.set(nullptr);

    m_topNavItemsRepeaterElementPreparedRevoker.revoke();
    m_topNavItemsRepeaterElementClearingRevoker.revoke();
    m_topNavRepeaterLoadedRevoker.revoke();
    m_topNavRepeater.set(nullptr);

    m_topNavOverflowItemsRepeaterElementPreparedRevoker.revoke();
    m_topNavOverflowItemsRepeaterElementClearingRevoker.revoke();
    m_topNavRepeaterOverflowView.set(nullptr);

    if (isFromDestructor)
    {
        m_selectionChangedRevoker.revoke();
    }
}

NavigationView::NavigationView()
{
    __RP_Marker_ClassById(RuntimeProfiler::ProfId_NavigationView);
    SetValue(s_TemplateSettingsProperty, winrt::make<::NavigationViewTemplateSettings>());
    SetDefaultStyleKey(this);

    SizeChanged({ this, &NavigationView::OnSizeChanged });
    auto items = winrt::make<Vector<winrt::IInspectable>>();
    SetValue(s_MenuItemsProperty, items);

    auto weakThis = get_weak();
    m_topDataProvider.OnRawDataChanged(
        [weakThis](const winrt::NotifyCollectionChangedEventArgs& args)
        {
            if (auto target = weakThis.get())
            {
                target->OnTopNavDataSourceChanged(args);
            }
        });

    Unloaded({ this, &NavigationView::OnUnloaded });
    Loaded({ this, &NavigationView::OnLoaded });

    m_selectionModel.SingleSelect(true);
    m_selectionChangedRevoker = m_selectionModel.SelectionChanged(winrt::auto_revoke, { this, &NavigationView::OnSelectionModelSelectionChanged });
    m_childrenRequestedRevoker = m_selectionModel.ChildrenRequested(winrt::auto_revoke, { this, &NavigationView::OnSelectionModelChildrenRequested });

    m_navigationViewItemsFactory = winrt::make_self<NavigationViewItemsFactory>();

    s_NavigationViewItemRevokersProperty =
        InitializeDependencyProperty(
            L"NavigationViewItemRevokers",
            winrt::name_of<winrt::IInspectable>(),
            winrt::name_of<winrt::NavigationViewItem>(),
            true /* isAttached */,
            nullptr /* defaultValue */);
}

void NavigationView::OnSelectionModelChildrenRequested(const winrt::SelectionModel& selectionModel, const winrt::SelectionModelChildrenRequestedEventArgs& e)
{
    if (auto nvi = e.Source().try_as<winrt::NavigationViewItem>())
    {
        e.Children(GetChildren(nvi));
    }
    else if (auto const children = GetChildrenForItemInIndexPath(e.SourceIndex(), true /*forceRealize*/))
    {
        e.Children(children);
    }
}

void NavigationView::OnSelectionModelSelectionChanged(const winrt::SelectionModel& selectionModel, const winrt::SelectionModelSelectionChangedEventArgs& e)
{
    auto selectedItem = selectionModel.SelectedItem();

    // Ignore this callback if:
    // 1. the SelectedItem property of NavigationView is already set to the item
    //    being passed in this callback. This is because the item has already been selected
    //    via API and we are just updating the m_selectionModel state to accurately reflect the new selection.
    // 2. Template has not been applied yet. SelectionModel's selectedIndex state will get properly updated
    //    after the repeater finishes loading.
    // TODO: Update SelectedItem comparison to work for the exact same item datasource scenario
    if (m_shouldIgnoreNextSelectionChange || selectedItem == SelectedItem() || !m_appliedTemplate)
    {
        return;
    }

    bool setSelectedItem = true;
    auto const selectedIndex = selectionModel.SelectedIndex();
    if (IsTopNavigationView())
    {
        // If selectedIndex does not exist, means item is being deselected through API
        const auto isInOverflow = (selectedIndex && selectedIndex.GetSize() > 0) ? !m_topDataProvider.IsItemInPrimaryList(selectedIndex.GetAt(0)) : false;
        if (isInOverflow)
        {
            // We only want to close the overflow flyout and move the item on selection if it is a leaf node
            auto const itemShouldBeMoved = [selectedIndex, this]()
            {
                if (auto const selectedContainer = GetContainerForIndexPath(selectedIndex))
                {
                    if (auto const selectedNVI = selectedContainer.try_as<winrt::NavigationViewItem>())
                    {
                        if (DoesNavigationViewItemHaveChildren(selectedNVI))
                        {
                            return false;
                        }
                    }
                }
                return true;
            }();

            if (itemShouldBeMoved)
            {
                SelectandMoveOverflowItem(selectedItem, selectedIndex, true /*closeFlyout*/);
                setSelectedItem = false;
            }
            else
            {
                m_moveTopNavOverflowItemOnFlyoutClose = true;
            }
        } 
    }

    if (setSelectedItem)
    {
        SetSelectedItemAndExpectItemInvokeWhenSelectionChangedIfNotInvokedFromAPI(selectedItem);
    }
}

void NavigationView::SelectandMoveOverflowItem(winrt::IInspectable const& selectedItem, winrt::IndexPath const& selectedIndex, bool closeFlyout)
{
    // SelectOverflowItem is moving data in/out of overflow.
    auto scopeGuard = gsl::finally([this]()
        {
            m_selectionChangeFromOverflowMenu = false;
        });
    m_selectionChangeFromOverflowMenu = true;

    if (closeFlyout)
    {
        CloseTopNavigationViewFlyout();
    }

    if (!IsSelectionSuppressed(selectedItem))
    {
        SelectOverflowItem(selectedItem, selectedIndex);
    }
}

// We only need to close the flyout if the selected item is a leaf node
void NavigationView::CloseFlyoutIfRequired(const winrt::NavigationViewItem& selectedItem)
{
    auto const selectedIndex = m_selectionModel.SelectedIndex();
    const bool isInModeWithFlyout = [this]()
    {
        if (auto splitView = m_rootSplitView.get())
        {
            // Check if the pane is closed and if the splitview is in either compact mode.
            const auto splitViewDisplayMode = splitView.DisplayMode();
            return (!splitView.IsPaneOpen() && (splitViewDisplayMode == winrt::SplitViewDisplayMode::CompactOverlay || splitViewDisplayMode == winrt::SplitViewDisplayMode::CompactInline)) ||
                    PaneDisplayMode() == winrt::NavigationViewPaneDisplayMode::Top;
        }
        return false;
    }();

    if (isInModeWithFlyout && selectedIndex && !DoesNavigationViewItemHaveChildren(selectedItem))
    {
        // Item selected is a leaf node, find top level parent and close flyout
        if (auto const rootItem = GetContainerForIndex(selectedIndex.GetAt(0)))
        {
            if (auto const nvi = rootItem.try_as<winrt::NavigationViewItem>())
            {
                auto const nviImpl = winrt::get_self<NavigationViewItem>(nvi);
                if (nviImpl->ShouldRepeaterShowInFlyout())
                {
                    nvi.IsExpanded(false);
                }
            }
        }
    }
}

void NavigationView::OnApplyTemplate()
{
    // Stop update anything because of PropertyChange during OnApplyTemplate. Update them all together at the end of this function
    m_appliedTemplate = false;

    UnhookEventsAndClearFields();

    winrt::IControlProtected controlProtected = *this;

    // Set up the pane toggle button click handler
    if (auto paneToggleButton = GetTemplateChildT<winrt::Button>(c_togglePaneButtonName, controlProtected))
    {
        m_paneToggleButton.set(paneToggleButton);
        m_paneToggleButtonClickRevoker = paneToggleButton.Click(winrt::auto_revoke, { this, &NavigationView::OnPaneToggleButtonClick });

        SetPaneToggleButtonAutomationName();

        if (SharedHelpers::IsRS3OrHigher())
        {
            winrt::KeyboardAccelerator keyboardAccelerator;
            keyboardAccelerator.Key(winrt::VirtualKey::Back);
            keyboardAccelerator.Modifiers(winrt::VirtualKeyModifiers::Windows);
            paneToggleButton.KeyboardAccelerators().Append(keyboardAccelerator);
        }
    }

    m_leftNavPaneHeaderContentBorder.set(GetTemplateChildT<winrt::ContentControl>(c_leftNavPaneHeaderContentBorder, controlProtected));
    m_leftNavPaneCustomContentBorder.set(GetTemplateChildT<winrt::ContentControl>(c_leftNavPaneCustomContentBorder, controlProtected));
    m_leftNavFooterContentBorder.set(GetTemplateChildT<winrt::ContentControl>(c_leftNavFooterContentBorder, controlProtected));
    m_paneHeaderOnTopPane.set(GetTemplateChildT<winrt::ContentControl>(c_paneHeaderOnTopPane, controlProtected));
    m_paneTitleOnTopPane.set(GetTemplateChildT<winrt::ContentControl>(c_paneTitleOnTopPane, controlProtected));
    m_paneCustomContentOnTopPane.set(GetTemplateChildT<winrt::ContentControl>(c_paneCustomContentOnTopPane, controlProtected));
    m_paneFooterOnTopPane.set(GetTemplateChildT<winrt::ContentControl>(c_paneFooterOnTopPane, controlProtected));

    // Get a pointer to the root SplitView
    if (auto splitView = GetTemplateChildT<winrt::SplitView>(c_rootSplitViewName, controlProtected))
    {
        m_rootSplitView.set(splitView);
        m_splitViewIsPaneOpenChangedRevoker = RegisterPropertyChanged(splitView,
            winrt::SplitView::IsPaneOpenProperty(),
            { this, &NavigationView::OnSplitViewClosedCompactChanged });

        m_splitViewDisplayModeChangedRevoker = RegisterPropertyChanged(splitView,
            winrt::SplitView::DisplayModeProperty(),
            { this, &NavigationView::OnSplitViewClosedCompactChanged });

        if (SharedHelpers::IsRS3OrHigher()) // These events are new to RS3/v5 API
        {
            m_splitViewPaneClosedRevoker = splitView.PaneClosed(winrt::auto_revoke, { this, &NavigationView::OnSplitViewPaneClosed });
            m_splitViewPaneClosingRevoker = splitView.PaneClosing(winrt::auto_revoke, { this, &NavigationView::OnSplitViewPaneClosing });
            m_splitViewPaneOpenedRevoker = splitView.PaneOpened(winrt::auto_revoke, { this, &NavigationView::OnSplitViewPaneOpened });
            m_splitViewPaneOpeningRevoker = splitView.PaneOpening(winrt::auto_revoke, { this, &NavigationView::OnSplitViewPaneOpening });
        }

        UpdateIsClosedCompact();
    }

    m_topNavGrid.set(GetTemplateChildT<winrt::Grid>(c_topNavGrid, controlProtected));

    // Change code to NOT do this if we're in top nav mode, to prevent it from being realized:
    if (auto leftNavRepeater = GetTemplateChildT<winrt::ItemsRepeater>(c_menuItemsHost, controlProtected))
    {
        m_leftNavRepeater.set(leftNavRepeater);

        // API is currently in preview, so setting this via code.
        // Disabling virtualization for now because of https://github.com/microsoft/microsoft-ui-xaml/issues/2095
        if (auto stackLayout = leftNavRepeater.Layout().try_as<winrt::StackLayout>())
        {
            auto stackLayoutImpl = winrt::get_self<StackLayout>(stackLayout);
            stackLayoutImpl->DisableVirtualization(true);
        }

        m_leftNavItemsRepeaterElementPreparedRevoker = leftNavRepeater.ElementPrepared(winrt::auto_revoke, { this, &NavigationView::OnRepeaterElementPrepared });
        m_leftNavItemsRepeaterElementClearingRevoker = leftNavRepeater.ElementClearing(winrt::auto_revoke, { this, &NavigationView::OnRepeaterElementClearing });

        m_leftNavRepeaterLoadedRevoker = leftNavRepeater.Loaded(winrt::auto_revoke, { this, &NavigationView::OnRepeaterLoaded });

        leftNavRepeater.ItemTemplate(*m_navigationViewItemsFactory);
    }

    // Change code to NOT do this if we're in left nav mode, to prevent it from being realized:
    if (auto topNavRepeater = GetTemplateChildT<winrt::ItemsRepeater>(c_topNavMenuItemsHost, controlProtected))
    {
        m_topNavRepeater.set(topNavRepeater);

        // API is currently in preview, so setting this via code
        if (auto stackLayout = topNavRepeater.Layout().try_as<winrt::StackLayout>())
        {
            auto stackLayoutImpl = winrt::get_self<StackLayout>(stackLayout);
            stackLayoutImpl->DisableVirtualization(true);
        }

        m_topNavItemsRepeaterElementPreparedRevoker = topNavRepeater.ElementPrepared(winrt::auto_revoke, { this, &NavigationView::OnRepeaterElementPrepared });
        m_topNavItemsRepeaterElementClearingRevoker = topNavRepeater.ElementClearing(winrt::auto_revoke, { this, &NavigationView::OnRepeaterElementClearing });

        m_topNavRepeaterLoadedRevoker = topNavRepeater.Loaded(winrt::auto_revoke, { this, &NavigationView::OnRepeaterLoaded });

        topNavRepeater.ItemTemplate(*m_navigationViewItemsFactory);
    }

    // Change code to NOT do this if we're in left nav mode, to prevent it from being realized:
    if (auto topNavListOverflowRepeater = GetTemplateChildT<winrt::ItemsRepeater>(c_topNavMenuItemsOverflowHost, controlProtected))
    {
        m_topNavRepeaterOverflowView.set(topNavListOverflowRepeater);

        // API is currently in preview, so setting this via code.
        // Disabling virtualization for now because of https://github.com/microsoft/microsoft-ui-xaml/issues/2095
        if (auto stackLayout = topNavListOverflowRepeater.Layout().try_as<winrt::StackLayout>())
        {
            auto stackLayoutImpl = winrt::get_self<StackLayout>(stackLayout);
            stackLayoutImpl->DisableVirtualization(true);
        }

        m_topNavOverflowItemsRepeaterElementPreparedRevoker = topNavListOverflowRepeater.ElementPrepared(winrt::auto_revoke, { this, &NavigationView::OnRepeaterElementPrepared });
        m_topNavOverflowItemsRepeaterElementClearingRevoker = topNavListOverflowRepeater.ElementClearing(winrt::auto_revoke, { this, &NavigationView::OnRepeaterElementClearing });

        topNavListOverflowRepeater.ItemTemplate(*m_navigationViewItemsFactory);
    }

    if (auto topNavOverflowButton = GetTemplateChildT<winrt::Button>(c_topNavOverflowButton, controlProtected))
    {
        m_topNavOverflowButton.set(topNavOverflowButton);
        winrt::AutomationProperties::SetName(topNavOverflowButton, ResourceAccessor::GetLocalizedStringResource(SR_NavigationOverflowButtonText));
        topNavOverflowButton.Content(box_value(ResourceAccessor::GetLocalizedStringResource(SR_NavigationOverflowButtonText)));
        auto visual = winrt::ElementCompositionPreview::GetElementVisual(topNavOverflowButton);
        CreateAndAttachHeaderAnimation(visual);

        if (auto const flyoutBase = topNavOverflowButton.Flyout())
        {
            if (winrt::IFlyoutBase6 topNavOverflowButtonAsFlyoutBase6 = flyoutBase)
            {
                topNavOverflowButtonAsFlyoutBase6.ShouldConstrainToRootBounds(false);
            }
            m_flyoutClosingRevoker = flyoutBase.Closing(winrt::auto_revoke, { this, &NavigationView::OnFlyoutClosing });
        }
    }

    m_topNavContentOverlayAreaGrid.set(GetTemplateChildT<winrt::Border>(c_topNavContentOverlayAreaGrid, controlProtected));
    m_leftNavPaneAutoSuggestBoxPresenter.set(GetTemplateChildT<winrt::ContentControl>(c_leftNavPaneAutoSuggestBoxPresenter, controlProtected));
    m_topNavPaneAutoSuggestBoxPresenter.set(GetTemplateChildT<winrt::ContentControl>(c_topNavPaneAutoSuggestBoxPresenter, controlProtected));

    // Get pointer to the pane content area, for use in the selection indicator animation
    m_paneContentGrid.set(GetTemplateChildT<winrt::UIElement>(c_paneContentGridName, controlProtected));

    m_contentLeftPadding.set(GetTemplateChildT<winrt::FrameworkElement>(c_contentLeftPadding, controlProtected));

    m_paneHeaderCloseButtonColumn.set(GetTemplateChildT<winrt::ColumnDefinition>(c_paneHeaderCloseButtonColumn, controlProtected));
    m_paneHeaderToggleButtonColumn.set(GetTemplateChildT<winrt::ColumnDefinition>(c_paneHeaderToggleButtonColumn, controlProtected));
    m_paneHeaderContentBorderRow.set(GetTemplateChildT<winrt::RowDefinition>(c_paneHeaderContentBorderRow, controlProtected));
    m_paneTitleFrameworkElement.set(GetTemplateChildT<winrt::FrameworkElement>(c_paneTitleFrameworkElement, controlProtected));
    m_paneTitlePresenter.set(GetTemplateChildT<winrt::ContentControl>(c_paneTitlePresenter, controlProtected));

    if (auto paneTitleHolderFrameworkElement = GetTemplateChildT<winrt::FrameworkElement>(c_paneTitleHolderFrameworkElement, controlProtected))
    {
        m_paneTitleHolderFrameworkElement.set(paneTitleHolderFrameworkElement);
        m_paneTitleHolderFrameworkElementSizeChangedRevoker = paneTitleHolderFrameworkElement.SizeChanged(winrt::auto_revoke, { this, &NavigationView::OnPaneTitleHolderSizeChanged });
    }

    // Set automation name on search button
    if (auto button = GetTemplateChildT<winrt::Button>(c_searchButtonName, controlProtected))
    {
        m_paneSearchButton.set(button);
        m_paneSearchButtonClickRevoker = button.Click(winrt::auto_revoke, { this, &NavigationView::OnPaneSearchButtonClick });

        auto searchButtonName = ResourceAccessor::GetLocalizedStringResource(SR_NavigationViewSearchButtonName);
        winrt::AutomationProperties::SetName(button, searchButtonName);
        auto toolTip = winrt::ToolTip();
        toolTip.Content(box_value(searchButtonName));
        winrt::ToolTipService::SetToolTip(button, toolTip);
    }

    if (auto backButton = GetTemplateChildT<winrt::Button>(c_navViewBackButton, controlProtected))
    {
        m_backButton.set(backButton);
        m_backButtonClickedRevoker = backButton.Click(winrt::auto_revoke, { this, &NavigationView::OnBackButtonClicked });

        winrt::hstring navigationName = ResourceAccessor::GetLocalizedStringResource(SR_NavigationBackButtonName);
        winrt::AutomationProperties::SetName(backButton, navigationName);
    }

    // Register for changes in title bar layout
    if (auto coreTitleBar = winrt::CoreApplication::GetCurrentView().TitleBar())
    {
        m_coreTitleBar.set(coreTitleBar);
        m_titleBarMetricsChangedRevoker = coreTitleBar.LayoutMetricsChanged(winrt::auto_revoke, { this, &NavigationView::OnTitleBarMetricsChanged });
        m_titleBarIsVisibleChangedRevoker = coreTitleBar.IsVisibleChanged(winrt::auto_revoke, { this, &NavigationView::OnTitleBarIsVisibleChanged });

        if (ShouldPreserveNavigationViewRS4Behavior())
        {
            m_togglePaneTopPadding.set(GetTemplateChildT<winrt::FrameworkElement>(c_togglePaneTopPadding, controlProtected));
            m_contentPaneTopPadding.set(GetTemplateChildT<winrt::FrameworkElement>(c_contentPaneTopPadding, controlProtected));
        }
    }

    if (auto backButtonToolTip = GetTemplateChildT<winrt::ToolTip>(c_navViewBackButtonToolTip, controlProtected))
    {
        winrt::hstring navigationBackButtonToolTip = ResourceAccessor::GetLocalizedStringResource(SR_NavigationBackButtonToolTip);
        backButtonToolTip.Content(box_value(navigationBackButtonToolTip));
    }

    if (auto closeButton = GetTemplateChildT<winrt::Button>(c_navViewCloseButton, controlProtected))
    {
        m_closeButton.set(closeButton);
        m_closeButtonClickedRevoker = closeButton.Click(winrt::auto_revoke, { this, &NavigationView::OnPaneToggleButtonClick });

        winrt::hstring navigationName = ResourceAccessor::GetLocalizedStringResource(SR_NavigationCloseButtonName);
        winrt::AutomationProperties::SetName(closeButton, navigationName);
    }

    if (auto closeButtonToolTip = GetTemplateChildT<winrt::ToolTip>(c_navViewCloseButtonToolTip, controlProtected))
    {
        winrt::hstring navigationCloseButtonToolTip = ResourceAccessor::GetLocalizedStringResource(SR_NavigationButtonOpenName);
        closeButtonToolTip.Content(box_value(navigationCloseButtonToolTip));
    }

    if (SharedHelpers::IsRS2OrHigher())
    {
        // Get hold of the outermost grid and enable XYKeyboardNavigationMode
        // However, we only want this to work in the content pane + the hamburger button (which is not inside the splitview)
        // so disable it on the grid in the content area of the SplitView
        if (auto rootGrid = GetTemplateChildT<winrt::Grid>(c_rootGridName, controlProtected))
        {
            rootGrid.XYFocusKeyboardNavigation(winrt::XYFocusKeyboardNavigationMode::Enabled);
        }

        if (auto contentGrid = GetTemplateChildT<winrt::Grid>(c_contentGridName, controlProtected))
        {
            contentGrid.XYFocusKeyboardNavigation(winrt::XYFocusKeyboardNavigationMode::Disabled);
        }
    }

    m_accessKeyInvokedRevoker = AccessKeyInvoked(winrt::auto_revoke, { this, &NavigationView::OnAccessKeyInvoked });

    UpdatePaneShadow();

    m_appliedTemplate = true;

    // Do initial setup
    UpdatePaneDisplayMode();
    UpdateHeaderVisibility();
    UpdatePaneTitleFrameworkElementParents();
    UpdateTitleBarPadding();
    UpdatePaneTabFocusNavigation();
    UpdateBackAndCloseButtonsVisibility();
    UpdateSingleSelectionFollowsFocusTemplateSetting();
    UpdateNavigationViewUseSystemVisual();
    UpdatePaneVisibility();
    UpdateVisualState();
    UpdatePaneTitleMargins();
}

void NavigationView::UpdateRepeaterItemsSource(bool forceSelectionModelUpdate)
{
    auto const itemsSource = [this]()
    {
        if (auto const menuItemsSource = MenuItemsSource())
        {
            return menuItemsSource;
        }
        UpdateSelectionForMenuItems();
        return MenuItems().as<winrt::IInspectable>();
    }();

    // Selection Model has same representation of data regardless
    // of pane mode, so only update if the ItemsSource data itself
    // has changed.
    if (forceSelectionModelUpdate)
    {
        m_selectionModel.Source(itemsSource);
    }

    if (IsTopNavigationView())
    {
        UpdateLeftRepeaterItemSource(nullptr);
        UpdateTopNavRepeatersItemSource(itemsSource);
        InvalidateTopNavPrimaryLayout();
        SyncSettingsSelectionState();
    }
    else
    {
        UpdateTopNavRepeatersItemSource(nullptr);
        UpdateLeftRepeaterItemSource(itemsSource);
    }
}

void NavigationView::UpdateLeftRepeaterItemSource(const winrt::IInspectable& items)
{
    UpdateItemsRepeaterItemsSource(m_leftNavRepeater.get(), items);
}

void NavigationView::UpdateTopNavRepeatersItemSource(const winrt::IInspectable& items)
{
    // Change data source and setup vectors
    m_topDataProvider.SetDataSource(items);

    // rebinding
    if (items)
    {
        UpdateItemsRepeaterItemsSource(m_topNavRepeater.get(), m_topDataProvider.GetPrimaryItems());
        UpdateItemsRepeaterItemsSource(m_topNavRepeaterOverflowView.get(), m_topDataProvider.GetOverflowItems());
    }
    else
    {
        UpdateItemsRepeaterItemsSource(m_topNavRepeater.get(), nullptr);
        UpdateItemsRepeaterItemsSource(m_topNavRepeaterOverflowView.get(), nullptr);
    }
}

void NavigationView::UpdateItemsRepeaterItemsSource(const winrt::ItemsRepeater& ir,
    const winrt::IInspectable& itemsSource)
{
    if (ir)
    {
        ir.ItemsSource(itemsSource);
    }
}

void NavigationView::OnFlyoutClosing(const winrt::IInspectable& sender, const winrt::FlyoutBaseClosingEventArgs& args)
{
    // If the user selected an parent item in the overflow flyout then the item has not been moved to top primary yet.
    // So we need to move it.
    if (m_moveTopNavOverflowItemOnFlyoutClose && !m_selectionChangeFromOverflowMenu)
    {
        m_moveTopNavOverflowItemOnFlyoutClose = false;

        auto const selectedIndex = m_selectionModel.SelectedIndex();
        if (selectedIndex.GetSize() > 0)
        {
            if (auto const firstContainer = GetContainerForIndex(selectedIndex.GetAt(0)))
            {
                if (auto const firstNVI = firstContainer.try_as<winrt::NavigationViewItem>())
                {
                    // We want to collapse the top level item before we move it
                    firstNVI.IsExpanded(false);
                }
            }

            SelectandMoveOverflowItem(SelectedItem(), selectedIndex, false);
        }
    }
}

void NavigationView::OnNavigationViewItemIsSelectedPropertyChanged(const winrt::DependencyObject& sender, const winrt::DependencyProperty& args)
{
    if (auto const nvi = sender.try_as<winrt::NavigationViewItem>())
    {
        // Check whether the container that triggered this call back is the selected container
        const bool isContainerSelectedInModel = IsContainerTheSelectedItemInTheSelectionModel(nvi);
        const bool isSelectedInContainer = nvi.IsSelected();

        if (isSelectedInContainer && !isContainerSelectedInModel)
        {
            auto indexPath = GetIndexPathForContainer(nvi);
            UpdateSelectionModelSelection(indexPath);
        }
        else if (!isSelectedInContainer && isContainerSelectedInModel)
        {
            auto indexPath = GetIndexPathForContainer(nvi);
            auto indexPathFromModel = m_selectionModel.SelectedIndex();

            if (indexPathFromModel && indexPath.CompareTo(indexPathFromModel) == 0)
            {
                m_selectionModel.DeselectAt(indexPath);
            }
        }

        if (isSelectedInContainer)
        {
            nvi.IsChildSelected(false);
        }
    }
}

void NavigationView::OnNavigationViewItemExpandedPropertyChanged(const winrt::DependencyObject& sender, const winrt::DependencyProperty& args)
{
    if (auto const nvi = sender.try_as<winrt::NavigationViewItem>())
    {
        if (nvi.IsExpanded())
        {
            RaiseExpandingEvent(nvi);
        }

        ShowHideChildrenItemsRepeater(nvi);

        if (!nvi.IsExpanded())
        {
            RaiseCollapsedEvent(nvi);
        }
    }
}

void NavigationView::RaiseItemInvokedForNavigationViewItem(const winrt::NavigationViewItem& nvi)
{
    winrt::IInspectable nextItem = nullptr;
    auto prevItem = SelectedItem();
    auto parentIR = GetParentItemsRepeaterForContainer(nvi);

    if (auto itemsSourceView = parentIR.ItemsSourceView())
    {
        auto inspectingDataSource = static_cast<InspectingDataSource*>(winrt::get_self<ItemsSourceView>(itemsSourceView));
        auto itemIndex = parentIR.GetElementIndex(nvi);
        nextItem = inspectingDataSource->GetAt(itemIndex);
    }

    // Determine the recommeded transition direction.
    // Any transitions other than `Default` only apply in top nav scenarios.
    auto recommendedDirection = [this, prevItem, nvi, parentIR]()
    {
        if (IsTopNavigationView() && nvi.SelectsOnInvoked())
        {
            const bool isInOverflow = parentIR == m_topNavRepeaterOverflowView.get();
            if (isInOverflow)
            {
                return NavigationRecommendedTransitionDirection::FromOverflow;
            }
            else if (prevItem)
            {
                return GetRecommendedTransitionDirection(NavigationViewItemBaseOrSettingsContentFromData(prevItem), nvi);
            }
        }
        return NavigationRecommendedTransitionDirection::Default;
    }();

    RaiseItemInvoked(nextItem, false /*isSettings*/, nvi, recommendedDirection);
}

void NavigationView::OnNavigationViewItemInvoked(const winrt::NavigationViewItem& nvi)
{
<<<<<<< HEAD
    const auto selectedItem = SelectedItem();
    RaiseItemInvokedForNavigationViewItem(nvi);

    // User changed selectionstate in the ItemInvoked callback
    if (selectedItem != SelectedItem())
    {
        return;
    }

    const bool updateSelection = m_selectionModel && nvi.SelectsOnInvoked();
=======
    m_shouldRaiseItemInvokedAfterSelection = true;

    auto selectedItem = SelectedItem();
    bool updateSelection = m_selectionModel && nvi.SelectsOnInvoked();
>>>>>>> 5003dbc6
    if (updateSelection)
    {
        const auto ip = GetIndexPathForContainer(nvi);
        UpdateSelectionModelSelection(ip);
    }

    // Item was invoked but already selected, so raise event here.
    if (selectedItem == SelectedItem())
    {
        RaiseItemInvokedForNavigationViewItem(nvi);
    }

    ToggleIsExpandedNavigationViewItem(nvi);
    ClosePaneIfNeccessaryAfterItemIsClicked(nvi);

    if (updateSelection)
    {
        CloseFlyoutIfRequired(nvi);
    }
}

bool NavigationView::IsRootItemsRepeater(const winrt::DependencyObject& element)
{
    if (element)
    {
        return (element == m_topNavRepeater.get() ||
            element == m_leftNavRepeater.get() ||
            element == m_topNavRepeaterOverflowView.get());
    }
    return false;
}

bool NavigationView::IsRootGridOfFlyout(const winrt::DependencyObject& element)
{
    if (auto grid = element.try_as<winrt::Grid>())
    {
        return grid.Name() == c_flyoutRootGrid;
    }
    return false;
}

winrt::ItemsRepeater NavigationView::GetParentItemsRepeaterForContainer(const winrt::NavigationViewItemBase& nvib)
{
    if (auto parent = winrt::VisualTreeHelper::GetParent(nvib))
    {
        if (auto parentIR = parent.try_as<winrt::ItemsRepeater>())
        {
            return parentIR;
        }
    }
    return nullptr;
}

winrt::NavigationViewItem NavigationView::GetParentNavigationViewItemForContainer(const winrt::NavigationViewItemBase& nvib)
{
    // TODO: This scenario does not find parent items when in a flyout, which causes problems if item if first loaded
    // straight in the flyout. Fix. This logic can be merged with the 'GetIndexPathForContainer' logic below.
    winrt::DependencyObject parent = GetParentItemsRepeaterForContainer(nvib);
    if (!IsRootItemsRepeater(parent))
    {
        while (parent)
        {
            parent = winrt::VisualTreeHelper::GetParent(parent);
            if (auto const nvi = parent.try_as<winrt::NavigationViewItem>())
            {
                return nvi;
            }
        }
    }
    return nullptr;
}

winrt::IndexPath NavigationView::GetIndexPathForContainer(const winrt::NavigationViewItemBase& nvib)
{
    auto path = std::vector<int>();

    winrt::DependencyObject child = nvib;
    auto parent = winrt::VisualTreeHelper::GetParent(child);
    if (!parent)
    {
        return IndexPath::CreateFromIndices(path);
    }

    // Search through VisualTree for a root itemsrepeater
    while (parent && !IsRootItemsRepeater(parent) && !IsRootGridOfFlyout(parent))
    {
        if (auto parentIR = parent.try_as<winrt::ItemsRepeater>())
        {
            if (auto childElement = child.try_as<winrt::UIElement>())
            {
                path.insert(path.begin(), parentIR.GetElementIndex(childElement));
            }
        }
        child = parent;
        parent = winrt::VisualTreeHelper::GetParent(parent);
    }

    // If the item is in a flyout, then we need to final index of its parent
    if (IsRootGridOfFlyout(parent))
    {
        if (auto const nvi = m_lastItemExpandedIntoFlyout.get())
        {
            child = nvi;
            parent = IsTopNavigationView() ? m_topNavRepeater.get() : m_leftNavRepeater.get();
        }
    }

    // If item is in one of the disconnected ItemRepeaters, account for that in IndexPath calculations
    if (parent == m_topNavRepeaterOverflowView.get())
    {
        // Convert index of selected item in overflow to index in datasource
        const auto containerIndex = m_topNavRepeaterOverflowView.get().GetElementIndex(child.try_as<winrt::UIElement>());
        const auto item = m_topDataProvider.GetOverflowItems().GetAt(containerIndex);
        const auto indexAtRoot = m_topDataProvider.IndexOf(item);
        path.insert(path.begin(), indexAtRoot);
    }
    else if (parent == m_topNavRepeater.get())
    {
        // Convert index of selected item in overflow to index in datasource
        const auto containerIndex = m_topNavRepeater.get().GetElementIndex(child.try_as<winrt::UIElement>());
        const auto item = m_topDataProvider.GetPrimaryItems().GetAt(containerIndex);
        const auto indexAtRoot = m_topDataProvider.IndexOf(item);
        path.insert(path.begin(), indexAtRoot);
    }
    else if (auto parentIR = parent.try_as<winrt::ItemsRepeater>())
    {
        path.insert(path.begin(), parentIR.GetElementIndex(child.try_as<winrt::UIElement>()));
    }

    return IndexPath::CreateFromIndices(path);
}

void NavigationView::OnRepeaterElementPrepared(const winrt::ItemsRepeater& ir, const winrt::ItemsRepeaterElementPreparedEventArgs& args)
{
    // This validation is only relevant outside of the Windows build where WUXC and MUXC have distinct types.
    // Certain items are disallowed in a NavigationView's items list. Check for them.
    if (args.Element().try_as<winrt::Windows::UI::Xaml::Controls::NavigationViewItemBase>())
    {
        throw winrt::hresult_invalid_argument(L"MenuItems contains a Windows.UI.Xaml.Controls.NavigationViewItem. This control requires that the NavigationViewItems be of type Microsoft.UI.Xaml.Controls.NavigationViewItem.");
    }

    if (auto nvib = args.Element().try_as<winrt::NavigationViewItemBase>())
    {
        auto nvibImpl = winrt::get_self<NavigationViewItemBase>(nvib);
        nvibImpl->SetNavigationViewParent(*this);
        nvibImpl->IsTopLevelItem(IsTopLevelItem(nvib));

        // Visual state info propagation
        auto position = [this, ir]()
        {
            if (IsTopNavigationView())
            {
                if (ir == m_topNavRepeater.get())
                {
                    return NavigationViewRepeaterPosition::TopPrimary;
                }
                return NavigationViewRepeaterPosition::TopOverflow;
            }
            return NavigationViewRepeaterPosition::LeftNav;
        }();
        nvibImpl->Position(position);

        if (auto const parentNVI = GetParentNavigationViewItemForContainer(nvib))
        {
            auto const parentNVIImpl = winrt::get_self<NavigationViewItem>(parentNVI);
            const auto itemDepth = parentNVIImpl->ShouldRepeaterShowInFlyout() ? 0 : parentNVIImpl->Depth() + 1;
            nvibImpl->Depth(itemDepth);
        }
        else
        {
            nvibImpl->Depth(0);
        }

        // Apply any custom container styling
        ApplyCustomMenuItemContainerStyling(nvib, ir, args.Index());

        if (auto nvi = args.Element().try_as<winrt::NavigationViewItem>())
        {
            // Propagate depth to children items if they exist
            const auto childDepth = [position, nvibImpl]()
            {
                if (position == NavigationViewRepeaterPosition::TopPrimary)
                {
                    return 0;
                }
                return nvibImpl->Depth() + 1;

            }();
            winrt::get_self<NavigationViewItem>(nvi)->PropagateDepthToChildren(childDepth);

            if (ir != m_topNavRepeaterOverflowView.get())
            {
                nvibImpl->UseSystemFocusVisuals(ShouldShowFocusVisual());
            }

            // Register for item events
            auto nviRevokers = winrt::make_self<NavigationViewItemRevokers>();
            nviRevokers->tappedRevoker = nvi.Tapped(winrt::auto_revoke, { this, &NavigationView::OnNavigationViewItemTapped });
            nviRevokers->keyUpRevoker = nvi.KeyUp(winrt::auto_revoke, { this, &NavigationView::OnNavigationViewItemKeyUp });
            nviRevokers->keyDownRevoker = nvi.KeyDown(winrt::auto_revoke, { this, &NavigationView::OnNavigationViewItemKeyDown });
            nviRevokers->gotFocusRevoker = nvi.GotFocus(winrt::auto_revoke, { this, &NavigationView::OnNavigationViewItemOnGotFocus });
            nviRevokers->isSelectedRevoker = RegisterPropertyChanged(nvi, winrt::NavigationViewItemBase::IsSelectedProperty(), { this, &NavigationView::OnNavigationViewItemIsSelectedPropertyChanged });
            nviRevokers->isExpandedRevoker = RegisterPropertyChanged(nvi, winrt::NavigationViewItem::IsExpandedProperty(), { this, &NavigationView::OnNavigationViewItemExpandedPropertyChanged });
            nvi.SetValue(s_NavigationViewItemRevokersProperty, nviRevokers.as<winrt::IInspectable>());
        }
    }
}

void NavigationView::ApplyCustomMenuItemContainerStyling(const winrt::NavigationViewItemBase& nvib, const winrt::ItemsRepeater& ir, int index)
{
    if (auto menuItemContainerStyle = MenuItemContainerStyle())
    {
        nvib.Style(menuItemContainerStyle);
    }
    else if (auto menuItemContainerStyleSelector = MenuItemContainerStyleSelector())
    {
        if (auto itemsSourceView = ir.ItemsSourceView())
        {
            if (auto item = itemsSourceView.GetAt(index))
            {
                if (auto selectedStyle = menuItemContainerStyleSelector.SelectStyle(item, nvib))
                {
                    nvib.Style(selectedStyle);
                }
            }
        }
    }
}

void NavigationView::OnRepeaterElementClearing(const winrt::ItemsRepeater& ir, const winrt::ItemsRepeaterElementClearingEventArgs& args)
{
    if (auto nvib = args.Element().try_as<winrt::NavigationViewItemBase>())
    {
        auto const nvibImpl = winrt::get_self<NavigationViewItemBase>(nvib);
        nvibImpl->Depth(0);
        nvibImpl->IsTopLevelItem(false);
        if (auto nvi = nvib.try_as<winrt::NavigationViewItem>())
        {
            // Revoke all the events that we were listing to on the item
            nvi.SetValue(s_NavigationViewItemRevokersProperty, nullptr);
        }
    }
}

// Hook up the Settings Item Invoked event listener
void NavigationView::CreateAndHookEventsToSettings(std::wstring_view settingsName)
{
    winrt::IControlProtected controlProtected = *this;
    auto settingsItem = GetTemplateChildT<winrt::NavigationViewItem>(settingsName, controlProtected);
    if (settingsItem && settingsItem != m_settingsItem.get())
    {
        // If the old settings item is selected, move the selection to the new one.
        auto selectedItem = SelectedItem();
        const bool shouldSelectSetting = selectedItem && IsSettingsItem(selectedItem);

        if (shouldSelectSetting)
        {
            auto scopeGuard = gsl::finally([this]()
            {
                    m_shouldIgnoreNextSelectionChangeBecauseSettingsRestore = false;
            });
            m_shouldIgnoreNextSelectionChangeBecauseSettingsRestore = true;
            SetSelectedItemAndExpectItemInvokeWhenSelectionChangedIfNotInvokedFromAPI(nullptr);
        }

        m_settingsItemTappedRevoker.revoke();
        m_settingsItemKeyDownRevoker.revoke();
        m_settingsItemKeyUpRevoker.revoke();

        m_settingsItem.set(settingsItem);
        m_settingsItemTappedRevoker = settingsItem.Tapped(winrt::auto_revoke, { this, &NavigationView::OnNavigationViewItemTapped });
        m_settingsItemKeyDownRevoker = settingsItem.KeyDown(winrt::auto_revoke, { this, &NavigationView::OnNavigationViewItemKeyDown });
        m_settingsItemKeyUpRevoker = settingsItem.KeyUp(winrt::auto_revoke, { this, &NavigationView::OnNavigationViewItemKeyUp });

        auto nvibImpl = winrt::get_self<NavigationViewItem>(settingsItem);
        nvibImpl->SetNavigationViewParent(*this);

        // Do localization for settings item label and Automation Name
        auto localizedSettingsName = ResourceAccessor::GetLocalizedStringResource(SR_SettingsButtonName);
        winrt::AutomationProperties::SetName(settingsItem, localizedSettingsName);
        settingsItem.Tag(box_value(localizedSettingsName));

        UpdateSettingsItemToolTip();

        // Add the name only in case of horizontal nav
        if (!IsTopNavigationView())
        {
            settingsItem.Content(box_value(localizedSettingsName));
        }

        // hook up SettingsItem
        SetValue(s_SettingsItemProperty, settingsItem);

        if (shouldSelectSetting)
        {
            auto scopeGuard = gsl::finally([this]()
            {
                    m_shouldIgnoreNextSelectionChangeBecauseSettingsRestore = false;
            });
            m_shouldIgnoreNextSelectionChangeBecauseSettingsRestore = true;
            SetSelectedItemAndExpectItemInvokeWhenSelectionChangedIfNotInvokedFromAPI(m_settingsItem.get());
        }
    }
}

winrt::Size NavigationView::MeasureOverride(winrt::Size const& availableSize)
{
    if (IsTopNavigationView() && IsTopPrimaryListVisible())
    {
        if (availableSize.Width == std::numeric_limits<float>::infinity())
        {
            // We have infinite space, so move all items to primary list
            m_topDataProvider.MoveAllItemsToPrimaryList();
        }
        else
        {
            HandleTopNavigationMeasureOverride(availableSize);
#ifdef DEBUG
            if (m_topDataProvider.Size() > 0)
            {
                // We should always have at least one item in primary.
                MUX_ASSERT(m_topDataProvider.GetPrimaryItems().Size() > 0);
            }
#endif // DEBUG
        }
    }

    m_layoutUpdatedToken.revoke();
    m_layoutUpdatedToken = LayoutUpdated(winrt::auto_revoke, { this, &NavigationView::OnLayoutUpdated });

    return __super::MeasureOverride(availableSize);
}

void NavigationView::OnLayoutUpdated(const winrt::IInspectable& sender, const winrt::IInspectable& e)
{
    // We only need to handle once after MeasureOverride, so revoke the token.
    m_layoutUpdatedToken.revoke();

    // In topnav, when an item in overflow menu is clicked, the animation is delayed because that item is not move to primary list yet.
    // And it depends on LayoutUpdated to re-play the animation. m_lastSelectedItemPendingAnimationInTopNav is the last selected overflow item.
    if (auto lastSelectedItemInTopNav = m_lastSelectedItemPendingAnimationInTopNav.get())
    {
        m_lastSelectedItemPendingAnimationInTopNav.set(nullptr);
        AnimateSelectionChanged(lastSelectedItemInTopNav);
    }
}

void NavigationView::OnSizeChanged(winrt::IInspectable const& /*sender*/, winrt::SizeChangedEventArgs const& args)
{
    const auto width = args.NewSize().Width;
    UpdateAdaptiveLayout(width);
    UpdateTitleBarPadding();
    UpdateBackAndCloseButtonsVisibility();
}

// forceSetDisplayMode: On first call to SetDisplayMode, force setting to initial values
void NavigationView::UpdateAdaptiveLayout(double width, bool forceSetDisplayMode)
{
    // In top nav, there is no adaptive pane layout
    if (IsTopNavigationView())
    {
        return;
    }

    if (!m_rootSplitView)
    {
        return;
    }

    // If we decide we want it to animate open/closed when you resize the
    // window we'll have to change how we figure out the initial state
    // instead of this:
    m_initialListSizeStateSet = false; // see UpdateIsClosedCompact()

    winrt::NavigationViewDisplayMode displayMode = winrt::NavigationViewDisplayMode::Compact;

    const auto paneDisplayMode = PaneDisplayMode();
    if (paneDisplayMode == winrt::NavigationViewPaneDisplayMode::Auto)
    {
        if (width >= ExpandedModeThresholdWidth())
        {
            displayMode = winrt::NavigationViewDisplayMode::Expanded;
        }
        else if (width < CompactModeThresholdWidth())
        {
            displayMode = winrt::NavigationViewDisplayMode::Minimal;
        }
    }
    else if (paneDisplayMode == winrt::NavigationViewPaneDisplayMode::Left)
    {
        displayMode = winrt::NavigationViewDisplayMode::Expanded;
    }
    else if (paneDisplayMode == winrt::NavigationViewPaneDisplayMode::LeftCompact)
    {
        displayMode = winrt::NavigationViewDisplayMode::Compact;
    }
    else if (paneDisplayMode == winrt::NavigationViewPaneDisplayMode::LeftMinimal)
    {
        displayMode = winrt::NavigationViewDisplayMode::Minimal;
    }
    else
    {
        MUX_FAIL_FAST();
    }

    if (!forceSetDisplayMode && m_InitialNonForcedModeUpdate) {
        if (displayMode == winrt::NavigationViewDisplayMode::Minimal ||
            displayMode == winrt::NavigationViewDisplayMode::Compact) {
            ClosePane();
        }
        m_InitialNonForcedModeUpdate = false;
    }

    const auto previousMode = DisplayMode();
    SetDisplayMode(displayMode, forceSetDisplayMode);

    if (displayMode == winrt::NavigationViewDisplayMode::Expanded && IsPaneVisible())
    {
        if (!m_wasForceClosed)
        {
            OpenPane();
        }
    }

    if (previousMode == winrt::NavigationViewDisplayMode::Expanded
        && displayMode == winrt::NavigationViewDisplayMode::Compact)
    {
        m_initialListSizeStateSet = false;
        ClosePane();
    }
}

void NavigationView::OnPaneToggleButtonClick(const winrt::IInspectable& /*sender*/, const winrt::RoutedEventArgs& /*args*/)
{
    if (IsPaneOpen())
    {
        m_wasForceClosed = true;
        ClosePane();
    }
    else
    {
        m_wasForceClosed = false;
        OpenPane();
    }
}

void NavigationView::OnPaneSearchButtonClick(const winrt::IInspectable& /*sender*/, const winrt::RoutedEventArgs& /*args*/)
{
    m_wasForceClosed = false;
    OpenPane();

    if (auto autoSuggestBox = AutoSuggestBox())
    {
        autoSuggestBox.Focus(winrt::FocusState::Keyboard);
    }
}

void NavigationView::OnPaneTitleHolderSizeChanged(const winrt::IInspectable& /*sender*/, const winrt::SizeChangedEventArgs& /*args*/)
{
    UpdateBackAndCloseButtonsVisibility();
}

void NavigationView::OpenPane()
{
    auto scopeGuard = gsl::finally([this]()
        {
            m_isOpenPaneForInteraction = false;
        });
    m_isOpenPaneForInteraction = true;
    IsPaneOpen(true);
}

// Call this when you want an uncancellable close
void NavigationView::ClosePane()
{
    CollapseMenuItemsInRepeater(m_leftNavRepeater.get());
    auto scopeGuard = gsl::finally([this]()
        {
            m_isOpenPaneForInteraction = false;
        });
    m_isOpenPaneForInteraction = true;
    IsPaneOpen(false); // the SplitView is two-way bound to this value 
}

// Call this when NavigationView itself is going to trigger a close
// where you will stop the close if the cancel is triggered
bool NavigationView::AttemptClosePaneLightly()
{
    bool pendingPaneClosingCancel = false;

    if (SharedHelpers::IsRS3OrHigher())
    {
        auto eventArgs = winrt::make_self<NavigationViewPaneClosingEventArgs>();
        m_paneClosingEventSource(*this, *eventArgs);
        pendingPaneClosingCancel = eventArgs->Cancel();
    }

    if (!pendingPaneClosingCancel || m_wasForceClosed)
    {
        m_blockNextClosingEvent = true;
        ClosePane();
        return true;
    }

    return false;
}

void NavigationView::OnSplitViewClosedCompactChanged(const winrt::DependencyObject& /*sender*/, const winrt::DependencyProperty& args)
{
    if (args == winrt::SplitView::IsPaneOpenProperty() ||
        args == winrt::SplitView::DisplayModeProperty())
    {
        UpdateIsClosedCompact();
    }
}

void NavigationView::OnSplitViewPaneClosed(const winrt::DependencyObject& /*sender*/, const winrt::IInspectable& obj)
{
    m_paneClosedEventSource(*this, nullptr);
}

void NavigationView::OnSplitViewPaneClosing(const winrt::DependencyObject& /*sender*/, const winrt::SplitViewPaneClosingEventArgs& args)
{
    bool pendingPaneClosingCancel = false;
    if (m_paneClosingEventSource)
    {
        if (!m_blockNextClosingEvent) // If this is true, we already sent one out "manually" and don't need to forward SplitView's event
        {
            auto eventArgs = winrt::make_self<NavigationViewPaneClosingEventArgs>();
            eventArgs->SplitViewClosingArgs(args);
            m_paneClosingEventSource(*this, *eventArgs);
            pendingPaneClosingCancel = eventArgs->Cancel();
        }
        else
        {
            m_blockNextClosingEvent = false;
        }
    }

    if (!pendingPaneClosingCancel) // will be set in above event!
    {
        if (auto splitView = m_rootSplitView.get())
        {
            if (auto paneList = m_leftNavRepeater.get())
            {
                if (splitView.DisplayMode() == winrt::SplitViewDisplayMode::CompactOverlay || splitView.DisplayMode() == winrt::SplitViewDisplayMode::CompactInline)
                {
                    // See UpdateIsClosedCompact 'RS3+ animation timing enhancement' for explanation:
                    winrt::VisualStateManager::GoToState(*this, L"ListSizeCompact", true /*useTransitions*/);
                    UpdatePaneToggleSize();
                }
            }
        }
    }
}

void NavigationView::OnSplitViewPaneOpened(const winrt::DependencyObject& /*sender*/, const winrt::IInspectable& obj)
{
    m_paneOpenedEventSource(*this, nullptr);
}

void NavigationView::OnSplitViewPaneOpening(const winrt::DependencyObject& /*sender*/, const winrt::IInspectable& obj)
{
    if (m_leftNavRepeater)
    {
        // See UpdateIsClosedCompact 'RS3+ animation timing enhancement' for explanation:
        winrt::VisualStateManager::GoToState(*this, L"ListSizeFull", true /*useTransitions*/);
    }

    m_paneOpeningEventSource(*this, nullptr);
}

void NavigationView::UpdateIsClosedCompact()
{
    if (auto splitView = m_rootSplitView.get())
    {
        // Check if the pane is closed and if the splitview is in either compact mode.
        const auto splitViewDisplayMode = splitView.DisplayMode();
        m_isClosedCompact = !splitView.IsPaneOpen() && (splitViewDisplayMode == winrt::SplitViewDisplayMode::CompactOverlay || splitViewDisplayMode == winrt::SplitViewDisplayMode::CompactInline);
        winrt::VisualStateManager::GoToState(*this, m_isClosedCompact ? L"ClosedCompact" : L"NotClosedCompact", true /*useTransitions*/);

        // Set the initial state of the list size
        if (!m_initialListSizeStateSet)
        {
            m_initialListSizeStateSet = true;
            winrt::VisualStateManager::GoToState(*this, m_isClosedCompact ? L"ListSizeCompact" : L"ListSizeFull", true /*useTransitions*/);
        }
        else if (!SharedHelpers::IsRS3OrHigher()) // Do any changes that would otherwise happen on opening/closing for RS2 and earlier:
        {
            // RS3+ animation timing enhancement:
            // Pre-RS3, we didn't have the full suite of Closed, Closing, Opened,
            // Opening events on SplitView. So when doing open/closed operations,
            // we have to do them immediately. Just one example: on RS2 when you
            // close the pane, the PaneTitle will disappear *immediately* which
            // looks janky. But on RS4, it'll have its visibility set after the
            // closed event fires.
            winrt::VisualStateManager::GoToState(*this, m_isClosedCompact ? L"ListSizeCompact" : L"ListSizeFull", true /*useTransitions*/);
        }

        UpdateTitleBarPadding();
        UpdateBackAndCloseButtonsVisibility();
        UpdatePaneTitleMargins();
        UpdatePaneToggleSize();
    }
}

void NavigationView::UpdatePaneButtonsWidths()
{
    const auto newButtonWidths = [this]()
    {
        if (DisplayMode() == winrt::NavigationViewDisplayMode::Minimal)
        {
            return static_cast<double>(c_paneToggleButtonWidth);
        }
        return CompactPaneLength();
    }();

    if (auto&& backButton = m_backButton.get())
    {
        backButton.Width(newButtonWidths);
    }
    if (auto&& paneToggleButton = m_paneToggleButton.get())
    {
        paneToggleButton.MinWidth(newButtonWidths);
        if (const auto iconGridColumnElement = paneToggleButton.GetTemplateChild(c_paneToggleButtonIconGridColumnName))
        {
            if (const auto paneToggleButtonIconColumn = iconGridColumnElement.try_as<winrt::ColumnDefinition>())
            {
                auto width = paneToggleButtonIconColumn.Width();
                width.Value = newButtonWidths;
                paneToggleButtonIconColumn.Width(width);
            }
        }
    }
}

void NavigationView::OnBackButtonClicked(const winrt::IInspectable& sender, const winrt::RoutedEventArgs& args)
{
    auto eventArgs = winrt::make_self<NavigationViewBackRequestedEventArgs>();
    m_backRequestedEventSource(*this, *eventArgs);
}

bool NavigationView::IsOverlay()
{
    if (auto splitView = m_rootSplitView.get())
    {
        return splitView.DisplayMode() == winrt::SplitViewDisplayMode::Overlay;
    }
    else
    {
        return false;
    }
}

bool NavigationView::IsLightDismissible()
{
    if (auto splitView = m_rootSplitView.get())
    {
        return splitView.DisplayMode() != winrt::SplitViewDisplayMode::Inline && splitView.DisplayMode() != winrt::SplitViewDisplayMode::CompactInline;
    }
    else
    {
        return false;
    }
}

bool NavigationView::ShouldShowBackButton()
{
    if (m_backButton && !ShouldPreserveNavigationViewRS3Behavior())
    {
        if (DisplayMode() == winrt::NavigationViewDisplayMode::Minimal && IsPaneOpen())
        {
            return false;
        }

        return ShouldShowBackOrCloseButton();
    }

    return false;
}

bool NavigationView::ShouldShowCloseButton()
{
    if (m_backButton && !ShouldPreserveNavigationViewRS3Behavior() && m_closeButton)
    {
        if (!IsPaneOpen())
        {
            return false;
        }

        const auto paneDisplayMode = PaneDisplayMode();

        if (paneDisplayMode != winrt::NavigationViewPaneDisplayMode::LeftMinimal &&
            (paneDisplayMode != winrt::NavigationViewPaneDisplayMode::Auto || DisplayMode() != winrt::NavigationViewDisplayMode::Minimal))
        {
            return false;
        }

        return ShouldShowBackOrCloseButton();
    }

    return false;
}

bool NavigationView::ShouldShowBackOrCloseButton()
{
    const auto visibility = IsBackButtonVisible();
    return (visibility == winrt::NavigationViewBackButtonVisible::Visible || (visibility == winrt::NavigationViewBackButtonVisible::Auto && !SharedHelpers::IsOnXbox()));
}

// The automation name and tooltip for the pane toggle button changes depending on whether it is open or closed
// put the logic here as it will be called in a couple places
void NavigationView::SetPaneToggleButtonAutomationName()
{
    winrt::hstring navigationName;
    if (IsPaneOpen())
    {
        navigationName = ResourceAccessor::GetLocalizedStringResource(SR_NavigationButtonOpenName);
    }
    else
    {
        navigationName = ResourceAccessor::GetLocalizedStringResource(SR_NavigationButtonClosedName);
    }

    if (auto paneToggleButton = m_paneToggleButton.get())
    {
        winrt::AutomationProperties::SetName(paneToggleButton, navigationName);
        auto toolTip = winrt::ToolTip();
        toolTip.Content(box_value(navigationName));
        winrt::ToolTipService::SetToolTip(paneToggleButton, toolTip);
    }
}

void NavigationView::UpdateSettingsItemToolTip()
{
    if (auto settingsItem = m_settingsItem.get())
    {
        if (!IsTopNavigationView() && IsPaneOpen())
        {
            winrt::ToolTipService::SetToolTip(settingsItem, nullptr);
        }
        else
        {
            auto localizedSettingsName = ResourceAccessor::GetLocalizedStringResource(SR_SettingsButtonName);
            auto toolTip = winrt::ToolTip();
            toolTip.Content(box_value(localizedSettingsName));
            winrt::ToolTipService::SetToolTip(settingsItem, toolTip);
        }
    }
}

// Updates the PaneTitleHolder.Visibility and PaneTitleTextBlock.Parent properties based on the PaneDisplayMode, PaneTitle and IsPaneToggleButtonVisible properties.
void NavigationView::UpdatePaneTitleFrameworkElementParents()
{
    if (auto&& paneTitleHolderFrameworkElement = m_paneTitleHolderFrameworkElement.get())
    {
        const auto isPaneToggleButtonVisible = IsPaneToggleButtonVisible();
        const auto isTopNavigationView = IsTopNavigationView();

        paneTitleHolderFrameworkElement.Visibility(
            (isPaneToggleButtonVisible ||
                isTopNavigationView ||
                PaneTitle().size() == 0 ||
                (PaneDisplayMode() == winrt::NavigationViewPaneDisplayMode::LeftMinimal && !IsPaneOpen())) ?
            winrt::Visibility::Collapsed : winrt::Visibility::Visible);

        if (auto&& paneTitleFrameworkElement = m_paneTitleFrameworkElement.get())
        {
            const auto first = SetPaneTitleFrameworkElementParent(m_paneToggleButton.get(), paneTitleFrameworkElement, isTopNavigationView || !isPaneToggleButtonVisible);
            const auto second = SetPaneTitleFrameworkElementParent(m_paneTitlePresenter.get(), paneTitleFrameworkElement, isTopNavigationView || isPaneToggleButtonVisible);
            const auto third = SetPaneTitleFrameworkElementParent(m_paneTitleOnTopPane.get(), paneTitleFrameworkElement, !isTopNavigationView || isPaneToggleButtonVisible);
            first ? first() : second ? second() : third ? third() : []() {}();
        }
    }
}

std::function<void()> NavigationView::SetPaneTitleFrameworkElementParent(const winrt::ContentControl& parent, const winrt::FrameworkElement& paneTitle, bool shouldNotContainPaneTitle)
{
    if (parent)
    {
        if ((parent.Content() == paneTitle) == shouldNotContainPaneTitle)
        {
            if (shouldNotContainPaneTitle)
            {
                parent.Content(nullptr);
            }
            else
            {
                return [parent, paneTitle]() { parent.Content(paneTitle); };
            }
        }
    }
    return nullptr;
}

winrt::float2 c_frame1point1 = winrt::float2(0.9f, 0.1f);
winrt::float2 c_frame1point2 = winrt::float2(1.0f, 0.2f);
winrt::float2 c_frame2point1 = winrt::float2(0.1f, 0.9f);
winrt::float2 c_frame2point2 = winrt::float2(0.2f, 1.0f);

void NavigationView::AnimateSelectionChangedToItem(const winrt::IInspectable& selectedItem)
{
    if (selectedItem && !IsSelectionSuppressed(selectedItem))
    {
        AnimateSelectionChanged(selectedItem);
    }
}

// Please clear the field m_lastSelectedItemPendingAnimationInTopNav when calling this method to prevent garbage value and incorrect animation
// when the layout is invalidated as it's called in OnLayoutUpdated.
void NavigationView::AnimateSelectionChanged(const winrt::IInspectable& nextItem)
{
    // If we are delaying animation due to item movement in top nav overflow, dont do anything
    if (m_lastSelectedItemPendingAnimationInTopNav)
    {
        return;
    }

    winrt::UIElement prevIndicator = m_activeIndicator.get();
    winrt::UIElement nextIndicator = FindSelectionIndicator(nextItem);

    bool haveValidAnimation = false;
    // It's possible that AnimateSelectionChanged is called multiple times before the first animation is complete.
    // To have better user experience, if the selected target is the same, keep the first animation
    // If the selected target is not the same, abort the first animation and launch another animation.
    if (m_prevIndicator || m_nextIndicator) // There is ongoing animation
    {
        if (nextIndicator && m_nextIndicator.get() == nextIndicator) // animate to the same target, just wait for animation complete
        {
            if (prevIndicator && prevIndicator != m_prevIndicator.get())
            {
                ResetElementAnimationProperties(prevIndicator, 0.0f);
            }
            haveValidAnimation = true;
        }
        else
        {
            // If the last animation is still playing, force it to complete.
            OnAnimationComplete(nullptr, nullptr);
        }
    }

    if (!haveValidAnimation)
    {
        winrt::UIElement paneContentGrid = m_paneContentGrid.get();

        if ((prevIndicator != nextIndicator) && paneContentGrid && prevIndicator && nextIndicator && SharedHelpers::IsAnimationsEnabled())
        {
            // Make sure both indicators are visible and in their original locations
            ResetElementAnimationProperties(prevIndicator, 1.0f);
            ResetElementAnimationProperties(nextIndicator, 1.0f);

            // get the item positions in the pane
            const winrt::Point point = winrt::Point(0, 0);
            float prevPos;
            float nextPos;

            const winrt::Point prevPosPoint = prevIndicator.TransformToVisual(paneContentGrid).TransformPoint(point);
            const winrt::Point nextPosPoint = nextIndicator.TransformToVisual(paneContentGrid).TransformPoint(point);
            const winrt::Size prevSize = prevIndicator.RenderSize();
            const winrt::Size nextSize = nextIndicator.RenderSize();

            bool areElementsAtSameDepth = false;
            if (IsTopNavigationView())
            {
                prevPos = prevPosPoint.X;
                nextPos = nextPosPoint.X;
                areElementsAtSameDepth = prevPosPoint.Y == nextPosPoint.Y;
            }
            else
            {
                prevPos = prevPosPoint.Y;
                nextPos = nextPosPoint.Y;
                areElementsAtSameDepth = prevPosPoint.X == nextPosPoint.X;
            }

            winrt::Visual visual = winrt::ElementCompositionPreview::GetElementVisual(*this);
            winrt::CompositionScopedBatch scopedBatch = visual.Compositor().CreateScopedBatch(winrt::CompositionBatchTypes::Animation);

            if (!areElementsAtSameDepth)
            {
                const bool isNextBelow = prevPosPoint.Y < nextPosPoint.Y;
                prevIndicator.RenderSize().Height > prevIndicator.RenderSize().Width ?
                    PlayIndicatorNonSameLevelAnimations(prevIndicator, true, isNextBelow ? false : true) :
                    PlayIndicatorNonSameLevelTopPrimaryAnimation(prevIndicator, true);

                nextIndicator.RenderSize().Height > nextIndicator.RenderSize().Width ?
                    PlayIndicatorNonSameLevelAnimations(nextIndicator, false, isNextBelow ? true : false) :
                    PlayIndicatorNonSameLevelTopPrimaryAnimation(nextIndicator, false);

            }
            else
            {

                const float outgoingEndPosition = static_cast<float>(nextPos - prevPos);
                const float incomingStartPosition = static_cast<float>(prevPos - nextPos);

                // Play the animation on both the previous and next indicators
                PlayIndicatorAnimations(prevIndicator,
                    0,
                    outgoingEndPosition,
                    prevSize,
                    nextSize,
                    true);
                PlayIndicatorAnimations(nextIndicator,
                    incomingStartPosition,
                    0,
                    prevSize,
                    nextSize,
                    false);
            }

            scopedBatch.End();
            m_prevIndicator.set(prevIndicator);
            m_nextIndicator.set(nextIndicator);

            auto strongThis = get_strong();
            scopedBatch.Completed(
                [strongThis](auto sender, auto args)
                {
                    strongThis->OnAnimationComplete(sender, args);
                });
        }
        else
        {
            // if all else fails, or if animations are turned off, attempt to correctly set the positions and opacities of the indicators.
            ResetElementAnimationProperties(prevIndicator, 0.0f);
            ResetElementAnimationProperties(nextIndicator, 1.0f);
        }

        m_activeIndicator.set(nextIndicator);
    }
}

void NavigationView::PlayIndicatorNonSameLevelAnimations(const winrt::UIElement& indicator, bool isOutgoing, bool fromTop)
{
    winrt::Visual visual = winrt::ElementCompositionPreview::GetElementVisual(indicator);
    winrt::Compositor comp = visual.Compositor();

    // Determine scaling of indicator (whether it is appearing or dissapearing)
    const float beginScale = isOutgoing ? 1.0f : 0.0f;
    const float endScale = isOutgoing ? 0.0f : 1.0f;
    const winrt::ScalarKeyFrameAnimation scaleAnim = comp.CreateScalarKeyFrameAnimation();
    scaleAnim.InsertKeyFrame(0.0f, beginScale);
    scaleAnim.InsertKeyFrame(1.0f, endScale);
    scaleAnim.Duration(600ms);

    // Determine where the indicator is animating from/to
    const winrt::Size size = indicator.RenderSize();
    const float dimension = IsTopNavigationView() ? size.Width : size.Height;
    const float newCenter = fromTop ? 0.0f : dimension;
    auto indicatorCenterPoint = visual.CenterPoint();
    indicatorCenterPoint.y = newCenter;
    visual.CenterPoint(indicatorCenterPoint);

    visual.StartAnimation(L"Scale.Y", scaleAnim);
}


void NavigationView::PlayIndicatorNonSameLevelTopPrimaryAnimation(const winrt::UIElement& indicator, bool isOutgoing)
{
    winrt::Visual visual = winrt::ElementCompositionPreview::GetElementVisual(indicator);
    winrt::Compositor comp = visual.Compositor();

    // Determine scaling of indicator (whether it is appearing or dissapearing)
    const float beginScale = isOutgoing ? 1.0f : 0.0f;
    const float endScale = isOutgoing ? 0.0f : 1.0f;
    const winrt::ScalarKeyFrameAnimation scaleAnim = comp.CreateScalarKeyFrameAnimation();
    scaleAnim.InsertKeyFrame(0.0f, beginScale);
    scaleAnim.InsertKeyFrame(1.0f, endScale);
    scaleAnim.Duration(600ms);

    // Determine where the indicator is animating from/to
    const winrt::Size size = indicator.RenderSize();
    const float newCenter = size.Width /2;
    auto indicatorCenterPoint = visual.CenterPoint();
    indicatorCenterPoint.y = newCenter;
    visual.CenterPoint(indicatorCenterPoint);

    visual.StartAnimation(L"Scale.X", scaleAnim);
}

void NavigationView::PlayIndicatorAnimations(const winrt::UIElement& indicator, float from, float to, winrt::Size beginSize, winrt::Size endSize, bool isOutgoing)
{
    const winrt::Visual visual = winrt::ElementCompositionPreview::GetElementVisual(indicator);
    const winrt::Compositor comp = visual.Compositor();

    const winrt::Size size = indicator.RenderSize();
    const float dimension = IsTopNavigationView() ? size.Width : size.Height;

    float beginScale = 1.0f;
    float endScale = 1.0f;
    if (IsTopNavigationView() && fabs(size.Width) > 0.001f)
    {
        beginScale = beginSize.Width / size.Width;
        endScale = endSize.Width / size.Width;
    }

    winrt::StepEasingFunction singleStep = comp.CreateStepEasingFunction();
    singleStep.IsFinalStepSingleFrame(true);

    if (isOutgoing)
    {
        // fade the outgoing indicator so it looks nice when animating over the scroll area
        winrt::ScalarKeyFrameAnimation opacityAnim = comp.CreateScalarKeyFrameAnimation();
        opacityAnim.InsertKeyFrame(0.0f, 1.0);
        opacityAnim.InsertKeyFrame(0.333f, 1.0, singleStep);
        opacityAnim.InsertKeyFrame(1.0f, 0.0, comp.CreateCubicBezierEasingFunction(c_frame2point1, c_frame2point2));
        opacityAnim.Duration(600ms);

        visual.StartAnimation(L"Opacity", opacityAnim);
    }

    winrt::ScalarKeyFrameAnimation posAnim = comp.CreateScalarKeyFrameAnimation();
    posAnim.InsertKeyFrame(0.0f, from < to ? from : (from + (dimension * (beginScale - 1))));
    posAnim.InsertKeyFrame(0.333f, from < to ? (to + (dimension * (endScale - 1))) : to, singleStep);
    posAnim.Duration(600ms);

    winrt::ScalarKeyFrameAnimation scaleAnim = comp.CreateScalarKeyFrameAnimation();
    scaleAnim.InsertKeyFrame(0.0f, beginScale);
    scaleAnim.InsertKeyFrame(0.333f, abs(to - from) / dimension + (from < to ? endScale : beginScale), comp.CreateCubicBezierEasingFunction(c_frame1point1, c_frame1point2));
    scaleAnim.InsertKeyFrame(1.0f, endScale, comp.CreateCubicBezierEasingFunction(c_frame2point1, c_frame2point2));
    scaleAnim.Duration(600ms);

    winrt::ScalarKeyFrameAnimation centerAnim = comp.CreateScalarKeyFrameAnimation();
    centerAnim.InsertKeyFrame(0.0f, from < to ? 0.0f : dimension);
    centerAnim.InsertKeyFrame(1.0f, from < to ? dimension : 0.0f, singleStep);
    centerAnim.Duration(200ms);

    if (IsTopNavigationView())
    {
        visual.StartAnimation(L"Offset.X", posAnim);
        visual.StartAnimation(L"Scale.X", scaleAnim);
        visual.StartAnimation(L"CenterPoint.X", centerAnim);
    }
    else
    {
        visual.StartAnimation(L"Offset.Y", posAnim);
        visual.StartAnimation(L"Scale.Y", scaleAnim);
        visual.StartAnimation(L"CenterPoint.Y", centerAnim);
    }
}

void NavigationView::OnAnimationComplete(const winrt::IInspectable& /*sender*/, const winrt::CompositionBatchCompletedEventArgs& /*args*/)
{
    auto indicator = m_prevIndicator.get();
    ResetElementAnimationProperties(indicator, 0.0f);
    m_prevIndicator.set(nullptr);

    indicator = m_nextIndicator.get();
    ResetElementAnimationProperties(indicator, 1.0f);
    m_nextIndicator.set(nullptr);
}

void NavigationView::ResetElementAnimationProperties(const winrt::UIElement& element, float desiredOpacity)
{
    if (element)
    {
        element.Opacity(desiredOpacity);
        if (winrt::Visual visual = winrt::ElementCompositionPreview::GetElementVisual(element))
        {
            visual.Offset(winrt::float3(0.0f, 0.0f, 0.0f));
            visual.Scale(winrt::float3(1.0f, 1.0f, 1.0f));
            visual.Opacity(desiredOpacity);
        }
    }
}

winrt::NavigationViewItemBase NavigationView::NavigationViewItemBaseOrSettingsContentFromData(const winrt::IInspectable& data)
{
    return GetContainerForData<winrt::NavigationViewItemBase>(data);
}

winrt::NavigationViewItem NavigationView::NavigationViewItemOrSettingsContentFromData(const winrt::IInspectable& data)
{
    return GetContainerForData<winrt::NavigationViewItem>(data);
}

bool NavigationView::IsSelectionSuppressed(const winrt::IInspectable& item)
{
    if (item)
    {
        if (auto nvi = NavigationViewItemOrSettingsContentFromData(item))
        {
            return !winrt::get_self<NavigationViewItem>(nvi)->SelectsOnInvoked();
        }
    }

    return false;
}

bool NavigationView::ShouldPreserveNavigationViewRS4Behavior()
{
    // Since RS5, we support topnav
    return !m_topNavGrid;
}

bool NavigationView::ShouldPreserveNavigationViewRS3Behavior()
{
    // Since RS4, we support backbutton
    return !m_backButton;
}

winrt::UIElement NavigationView::FindSelectionIndicator(const winrt::IInspectable& item)
{
    if (item)
    {
        if (auto const container = NavigationViewItemOrSettingsContentFromData(item))
        {
            return winrt::get_self<NavigationViewItem>(container)->GetSelectionIndicator();
        }
    }
    return nullptr;
}

void NavigationView::RaiseSelectionChangedEvent(winrt::IInspectable const& nextItem, bool isSettingsItem, NavigationRecommendedTransitionDirection recommendedDirection)
{
    auto eventArgs = winrt::make_self<NavigationViewSelectionChangedEventArgs>();
    eventArgs->SelectedItem(nextItem);
    eventArgs->IsSettingsSelected(isSettingsItem);
    if (auto container = NavigationViewItemBaseOrSettingsContentFromData(nextItem))
    {
        eventArgs->SelectedItemContainer(container);
    }
    eventArgs->RecommendedNavigationTransitionInfo(CreateNavigationTransitionInfo(recommendedDirection));
    m_selectionChangedEventSource(*this, *eventArgs);
}

// SelectedItem change can be invoked by API or user's action like clicking. if it's not from API, m_shouldRaiseInvokeItemInSelectionChange would be true
// If nextItem is selectionsuppressed, we should undo the selection. We didn't undo it OnSelectionChange because we want change by API has the same undo logic.
void NavigationView::ChangeSelection(const winrt::IInspectable& prevItem, const winrt::IInspectable& nextItem)
{
    // Selection changed event was requested to be ignored by settings item restoration, so let's do that
    if (m_shouldIgnoreNextSelectionChangeBecauseSettingsRestore) {
        return;
    }

    const bool isSettingsItem = IsSettingsItem(nextItem);

    if (IsSelectionSuppressed(nextItem))
    {
        // This should not be a common codepath. Only happens if customer passes a 'selectionsuppressed' item via API.
        UndoSelectionAndRevertSelectionTo(prevItem, nextItem);
        RaiseItemInvoked(nextItem, isSettingsItem);
    }
    else
    {
        // TODO: The raising of this event can probably can be moved where the settings invocation is first handled.
        // Need to raise ItemInvoked for when the settings item gets invoked
        if (isSettingsItem)
        {
            RaiseItemInvoked(nextItem, isSettingsItem);
        }

        // Other transition other than default only apply to topnav
        // when clicking overflow on topnav, transition is from bottom
        // otherwise if prevItem is on left side of nextActualItem, transition is from left
        //           if prevItem is on right side of nextActualItem, transition is from right
        // click on Settings item is considered Default
        auto recommendedDirection = [this, prevItem, nextItem, isSettingsItem]()
        {
            if (IsTopNavigationView())
            {
                if (m_selectionChangeFromOverflowMenu)
                {
                    return NavigationRecommendedTransitionDirection::FromOverflow;
                }
                else if (!isSettingsItem && prevItem && nextItem)
                {
                    return GetRecommendedTransitionDirection(NavigationViewItemBaseOrSettingsContentFromData(prevItem),
                        NavigationViewItemBaseOrSettingsContentFromData(nextItem));
                }
            }
            return NavigationRecommendedTransitionDirection::Default;
        }();

        // Bug 17850504, Customer may use NavigationViewItem.IsSelected in ItemInvoke or SelectionChanged Event.
        // To keep the logic the same as RS4, ItemInvoke is before unselect the old item
        // And SelectionChanged is after we selected the new item.
        const auto selectedItem = SelectedItem();
        if (m_shouldRaiseItemInvokedAfterSelection)
        {
            // If selection changed inside ItemInvoked, the flag does not get said to false and the event get's raised again,so we need to set it to false now!
            m_shouldRaiseItemInvokedAfterSelection = false;
            RaiseItemInvoked(nextItem, isSettingsItem, NavigationViewItemOrSettingsContentFromData(nextItem), recommendedDirection);
        }
        // Selection was modified inside ItemInvoked, skip everything here!
        if (selectedItem != SelectedItem())
        {
            return;
        }
        UnselectPrevItem(prevItem, nextItem);
        ChangeSelectStatusForItem(nextItem, true /*selected*/);

        RaiseSelectionChangedEvent(nextItem, isSettingsItem, recommendedDirection);
        AnimateSelectionChanged(nextItem);

        if (auto const nvi = NavigationViewItemOrSettingsContentFromData(nextItem))
        {
            ClosePaneIfNeccessaryAfterItemIsClicked(nvi);
        }    
    }
}

void NavigationView::UpdateSelectionModelSelection(const winrt::IndexPath& ip)
{
    auto const prevIndexPath = m_selectionModel.SelectedIndex();
    m_selectionModel.SelectAt(ip);
    UpdateIsChildSelected(prevIndexPath, ip);  
}

void NavigationView::UpdateIsChildSelected(const winrt::IndexPath& prevIP, const winrt::IndexPath& nextIP)
{ 
    if (prevIP && prevIP.GetSize() > 0)
    {
        UpdateIsChildSelectedForIndexPath(prevIP, false /*isChildSelected*/);
    }
     
    if (nextIP && nextIP.GetSize() > 0)
    {
        UpdateIsChildSelectedForIndexPath(nextIP, true /*isChildSelected*/);
    }
}

void NavigationView::UpdateIsChildSelectedForIndexPath(const winrt::IndexPath& ip, bool isChildSelected)
{
    // Update the isChildSelected property for every container on the IndexPath (with the exception of the actual container pointed to by the indexpath)
    auto container = GetContainerForIndex(ip.GetAt(0));
    auto index = 1;
    while (container)
    {
        if (auto const nvi = container.try_as<winrt::NavigationViewItem>())
        {
            nvi.IsChildSelected(isChildSelected);
            if (auto const nextIR = winrt::get_self<NavigationViewItem>(nvi)->GetRepeater())
            {
                if (index < ip.GetSize() - 1)
                {
                    container = nextIR.TryGetElement(ip.GetAt(index));
                    index++;
                    continue;
                }
            }
        }
        container = nullptr;
    }
}

void NavigationView::RaiseItemInvoked(winrt::IInspectable const& item,
    bool isSettings,
    winrt::NavigationViewItemBase const& container,
    NavigationRecommendedTransitionDirection recommendedDirection)
{
    auto invokedItem = item;
    auto invokedContainer = container;

    auto eventArgs = winrt::make_self<NavigationViewItemInvokedEventArgs>();

    if (container)
    {
        invokedItem = container.Content();
    }
    else
    {
        // InvokedItem is container for Settings, but Content of item for other ListViewItem
        if (!isSettings)
        {
            if (auto containerFromData = NavigationViewItemBaseOrSettingsContentFromData(item))
            {
                invokedItem = containerFromData.Content();
                invokedContainer = containerFromData;
            }
        }
        else
        {
            MUX_ASSERT(item);
            invokedContainer = item.try_as<winrt::NavigationViewItemBase>();
            MUX_ASSERT(invokedContainer);
        }
    }
    eventArgs->InvokedItem(invokedItem);
    eventArgs->InvokedItemContainer(invokedContainer);
    eventArgs->IsSettingsInvoked(isSettings);
    eventArgs->RecommendedNavigationTransitionInfo(CreateNavigationTransitionInfo(recommendedDirection));
    m_itemInvokedEventSource(*this, *eventArgs);
}

// forceSetDisplayMode: On first call to SetDisplayMode, force setting to initial values
void NavigationView::SetDisplayMode(const winrt::NavigationViewDisplayMode& displayMode, bool forceSetDisplayMode)
{
    // Need to keep the VisualStateGroup "DisplayModeGroup" updated even if the actual
    // display mode is not changed. This is due to the fact that there can be a transition between
    // 'Minimal' and 'MinimalWithBackButton'.
    UpdateVisualStateForDisplayModeGroup(displayMode);

    if (forceSetDisplayMode || DisplayMode() != displayMode)
    {
        // Update header visibility based on what the new display mode will be
        UpdateHeaderVisibility(displayMode);

        UpdatePaneTabFocusNavigation();

        UpdatePaneToggleSize();

        RaiseDisplayModeChanged(displayMode);
    }
}

// To support TopNavigationView, DisplayModeGroup in visualstate(We call it VisualStateDisplayMode) is decoupled with DisplayMode.
// The VisualStateDisplayMode is the combination of TopNavigationView, DisplayMode, PaneDisplayMode.
// Here is the mapping:
//    TopNav -> Minimal
//    PaneDisplayMode::Left || (PaneDisplayMode::Auto && DisplayMode::Expanded) -> Expanded
//    PaneDisplayMode::LeftCompact || (PaneDisplayMode::Auto && DisplayMode::Compact) -> Compact
//    Map others to Minimal or MinimalWithBackButton 
NavigationViewVisualStateDisplayMode NavigationView::GetVisualStateDisplayMode(const winrt::NavigationViewDisplayMode& displayMode)
{
    const auto paneDisplayMode = PaneDisplayMode();

    if (IsTopNavigationView())
    {
        return NavigationViewVisualStateDisplayMode::Minimal;
    }

    if (paneDisplayMode == winrt::NavigationViewPaneDisplayMode::Left ||
        (paneDisplayMode == winrt::NavigationViewPaneDisplayMode::Auto && displayMode == winrt::NavigationViewDisplayMode::Expanded))
    {
        return NavigationViewVisualStateDisplayMode::Expanded;
    }

    if (paneDisplayMode == winrt::NavigationViewPaneDisplayMode::LeftCompact ||
        (paneDisplayMode == winrt::NavigationViewPaneDisplayMode::Auto && displayMode == winrt::NavigationViewDisplayMode::Compact))
    {
        return NavigationViewVisualStateDisplayMode::Compact;
    }

    // In minimal mode, when the NavView is closed, the HeaderContent doesn't have
    // its own dedicated space, and must 'share' the top of the NavView with the 
    // pane toggle button ('hamburger' button) and the back button.
    // When the NavView is open, the close button is taking space instead of the back button.
    if (ShouldShowBackButton() || ShouldShowCloseButton())
    {
        return NavigationViewVisualStateDisplayMode::MinimalWithBackButton;
    }
    else
    {
        return NavigationViewVisualStateDisplayMode::Minimal;
    }
}

void NavigationView::UpdateVisualStateForDisplayModeGroup(const winrt::NavigationViewDisplayMode& displayMode)
{
    if (auto splitView = m_rootSplitView.get())
    {
        const auto visualStateDisplayMode = GetVisualStateDisplayMode(displayMode);
        auto visualStateName = L"";
        auto splitViewDisplayMode = winrt::SplitViewDisplayMode::Overlay;
        const auto visualStateNameMinimal = L"Minimal";

        switch (visualStateDisplayMode)
        {
        case NavigationViewVisualStateDisplayMode::MinimalWithBackButton:
            visualStateName = L"MinimalWithBackButton";
            splitViewDisplayMode = winrt::SplitViewDisplayMode::Overlay;
            break;
        case NavigationViewVisualStateDisplayMode::Minimal:
            visualStateName = visualStateNameMinimal;
            splitViewDisplayMode = winrt::SplitViewDisplayMode::Overlay;
            break;
        case NavigationViewVisualStateDisplayMode::Compact:
            visualStateName = L"Compact";
            splitViewDisplayMode = winrt::SplitViewDisplayMode::CompactOverlay;
            break;
        case NavigationViewVisualStateDisplayMode::Expanded:
            visualStateName = L"Expanded";
            splitViewDisplayMode = winrt::SplitViewDisplayMode::CompactInline;
            break;
        }

        // When the pane is made invisible we need to collapse the pane part of the SplitView
        if (!IsPaneVisible())
        {
            splitViewDisplayMode = winrt::SplitViewDisplayMode::CompactOverlay;
        }

        auto handled = false;
        if (visualStateName == visualStateNameMinimal && IsTopNavigationView())
        {
            // TopNavigationMinimal was introduced in 19H1. We need to fallback to Minimal if the customer uses an older template.
            handled = winrt::VisualStateManager::GoToState(*this, L"TopNavigationMinimal", false /*useTransitions*/);
        }
        if (!handled)
        {
            winrt::VisualStateManager::GoToState(*this, visualStateName, false /*useTransitions*/);
        }
        splitView.DisplayMode(splitViewDisplayMode);
    }
}

void NavigationView::OnNavigationViewItemTapped(const winrt::IInspectable& sender, const winrt::TappedRoutedEventArgs& args)
{
    if (auto nvi = sender.try_as<winrt::NavigationViewItem>())
    {
        if (IsSettingsItem(nvi))
        {
            OnSettingsInvoked();
        }
        else
        {
            OnNavigationViewItemInvoked(nvi);
        }
        nvi.Focus(winrt::FocusState::Pointer);
        args.Handled(true);
    }
}

void NavigationView::OnNavigationViewItemKeyUp(const winrt::IInspectable& sender, const winrt::KeyRoutedEventArgs& args)
{
    // Since we handle space and enter upon initial key down, user can hold down and items get invoked rapidly
    // To prevent that, we detect whether a key was released or not.
    if ((args.OriginalKey() == winrt::VirtualKey::GamepadA
        || args.Key() == winrt::VirtualKey::Enter
        || args.Key() == winrt::VirtualKey::Space))
    {
        m_invokeKeyWasReleased = true;
    }
}

void NavigationView::OnNavigationViewItemKeyDown(const winrt::IInspectable& sender, const winrt::KeyRoutedEventArgs& args)
{
    if ((args.OriginalKey() == winrt::VirtualKey::GamepadA
        || args.Key() == winrt::VirtualKey::Enter
        || args.Key() == winrt::VirtualKey::Space))
    {
        // Only handle those keys if m_invokeKeyWasReleased is true!
        if (m_invokeKeyWasReleased)
        {
            m_invokeKeyWasReleased = false;
            if (auto nvi = sender.try_as<winrt::NavigationViewItem>())
            {
                HandleKeyEventForNavigationViewItem(nvi, args);
            }
        }
    }
    else
    {
        if (auto nvi = sender.try_as<winrt::NavigationViewItem>())
        {
            HandleKeyEventForNavigationViewItem(nvi, args);
        }
    }
}

void NavigationView::HandleKeyEventForNavigationViewItem(const winrt::NavigationViewItem& nvi, const winrt::KeyRoutedEventArgs& args)
{
    const auto key = args.Key();
    if (IsSettingsItem(nvi))
    {
        if (key == winrt::VirtualKey::Space ||
            key == winrt::VirtualKey::Enter)
        {
            args.Handled(true);
            OnSettingsInvoked();
        }
    }
    else
    {
        switch (key)
        {
        case winrt::VirtualKey::Enter:
        case winrt::VirtualKey::Space:
            args.Handled(true);
            OnNavigationViewItemInvoked(nvi);
            break;
        case winrt::VirtualKey::Home:
            args.Handled(true);
            KeyboardFocusFirstItemFromItem(nvi);
            break;
        case winrt::VirtualKey::End:
            args.Handled(true);
            KeyboardFocusLastItemFromItem(nvi);
            break;
        case winrt::VirtualKey::Down:
            FocusNextDownItem(nvi, args);
            break;
        case winrt::VirtualKey::Up:
            FocusNextUpItem(nvi, args);
            break;
        }
    }
}

void NavigationView::FocusNextUpItem(const winrt::NavigationViewItem& nvi, const winrt::KeyRoutedEventArgs& args)
{
    if (args.OriginalSource() != nvi)
    {
        return;
    }

    bool shouldHandleFocus = true;
    auto const nviImpl = winrt::get_self<NavigationViewItem>(nvi);
    auto const nextFocusableElement = winrt::FocusManager::FindNextFocusableElement(winrt::FocusNavigationDirection::Up);

    if (auto const nextFocusableNVI = nextFocusableElement.try_as<winrt::NavigationViewItem>())
    {

        auto const nextFocusableNVIImpl = winrt::get_self<NavigationViewItem>(nextFocusableNVI);

        if (nextFocusableNVIImpl->Depth() == nviImpl->Depth())
        {
            // If we not at the top of the list for our current depth and the item above us has children, check whether we should move focus onto a child
            if (DoesNavigationViewItemHaveChildren(nextFocusableNVI))
            {
                // Focus on last lowest level visible container
                if (auto const childRepeater = nextFocusableNVIImpl->GetRepeater())
                {
                    if (auto const lastFocusableElement = winrt::FocusManager::FindLastFocusableElement(childRepeater))
                    {
                        if (auto lastFocusableNVI = lastFocusableElement.try_as<winrt::Control>())
                        {
                            args.Handled(lastFocusableNVI.Focus(winrt::FocusState::Keyboard));
                        }
                    }
                    else
                    {
                        args.Handled(nextFocusableNVIImpl->Focus(winrt::FocusState::Keyboard));
                    }

                }
            }
            else
            {
                // Traversing up a list where XYKeyboardFocus will result in correct behavior
                shouldHandleFocus = false;
            }
        }
    }

    // We are at the top of the list, focus on parent
    if (shouldHandleFocus && !args.Handled() && nviImpl->Depth() > 0)
    {
        if (auto const parentContainer = GetParentNavigationViewItemForContainer(nvi))
        {
            args.Handled(parentContainer.Focus(winrt::FocusState::Keyboard));
        }
    }
}

// If item has focusable children, move focus to first focusable child, otherise just defer to default XYKeyboardFocus behavior
void NavigationView::FocusNextDownItem(const winrt::NavigationViewItem& nvi, const winrt::KeyRoutedEventArgs& args)
{
    if (args.OriginalSource() != nvi)
    {
        return;
    }

    if (DoesNavigationViewItemHaveChildren(nvi))
    {
        auto const nviImpl = winrt::get_self<NavigationViewItem>(nvi);
        if (auto const childRepeater = nviImpl->GetRepeater())
        {
            auto const firstFocusableElement = winrt::FocusManager::FindFirstFocusableElement(childRepeater);
            if (auto controlFirst = firstFocusableElement.try_as<winrt::Control>())
            {
                args.Handled(controlFirst.Focus(winrt::FocusState::Keyboard));
            }
        }
    }
}

void NavigationView::KeyboardFocusFirstItemFromItem(const winrt::NavigationViewItemBase& nvib)
{
    auto const firstElement = [this, nvib]()
    {
        if (IsTopNavigationView())
        {
            if (IsContainerInOverflow(nvib))
            {
                return m_topNavRepeaterOverflowView.get().TryGetElement(0);
            }
            else
            {
                return m_topNavRepeater.get().TryGetElement(0);
            }
        }
        return m_leftNavRepeater.get().TryGetElement(0);
    }();

    if (auto controlFirst = firstElement.try_as<winrt::Control>())
    {
        controlFirst.Focus(winrt::FocusState::Keyboard);
    }
}

void NavigationView::KeyboardFocusLastItemFromItem(const winrt::NavigationViewItemBase& nvib)
{
    auto const ir = [this, nvib]()
    {
        if (IsTopNavigationView())
        {
            if (IsContainerInOverflow(nvib))
            {
                return m_topNavRepeaterOverflowView.get();
            }
            else
            {
                return m_topNavRepeater.get();
            }
        }
        else
        {
            return m_leftNavRepeater.get();
        }
    }();

    if (const auto itemsSourceView = ir.ItemsSourceView())
    {
        const auto lastIndex = itemsSourceView.Count() - 1;
        if (const auto lastElement = ir.TryGetElement(lastIndex))
        {
            if (const auto controlLast = lastElement.try_as<winrt::Control>())
            {
                controlLast.Focus(winrt::FocusState::Programmatic);
            }
        }
    }
}

void NavigationView::OnNavigationViewItemOnGotFocus(const winrt::IInspectable& sender, winrt::RoutedEventArgs const& e)
{
    if (auto nvi = sender.try_as<winrt::NavigationViewItem>())
    {
        // Achieve selection follows focus behavior
        if (IsNavigationViewListSingleSelectionFollowsFocus())
        {
            if (nvi.SelectsOnInvoked())
            {
                if (IsTopNavigationView())
                {
                    if (auto parentIR = GetParentItemsRepeaterForContainer(nvi))
                    {
                        if (parentIR != m_topNavRepeaterOverflowView.get())
                        {
                            OnNavigationViewItemInvoked(nvi);
                        }
                    }
                }
                else
                {
                    OnNavigationViewItemInvoked(nvi);
                }
            }
        }
    }
}

void NavigationView::OnSettingsInvoked()
{
    auto prevItem = SelectedItem();
    auto settingsItem = m_settingsItem.get();
    if (IsSettingsItem(prevItem))
    {
        RaiseItemInvoked(settingsItem, true /*isSettings*/);
    }
    else if (settingsItem)
    {
        SetSelectedItemAndExpectItemInvokeWhenSelectionChangedIfNotInvokedFromAPI(settingsItem);
    }
}

void NavigationView::OnKeyDown(winrt::KeyRoutedEventArgs const& e)
{
    const auto& eventArgs = e;
    const auto key = eventArgs.Key();

    bool handled = false;

    switch (key)
    {
    case winrt::VirtualKey::GamepadView:
        if (!IsPaneOpen() && !IsTopNavigationView())
        {
            OpenPane();
            handled = true;
        }
        break;
    case winrt::VirtualKey::GoBack:
    case winrt::VirtualKey::XButton1:
        if (IsPaneOpen() && IsLightDismissible())
        {
            handled = AttemptClosePaneLightly();
        }
        break;
    case winrt::VirtualKey::GamepadLeftShoulder:
        handled = BumperNavigation(-1);
        break;
    case winrt::VirtualKey::GamepadRightShoulder:
        handled = BumperNavigation(1);
        break;
    case winrt::VirtualKey::Left:
        auto altState = winrt::CoreWindow::GetForCurrentThread().GetKeyState(winrt::VirtualKey::Menu);
        const bool isAltPressed = (altState & winrt::CoreVirtualKeyStates::Down) == winrt::CoreVirtualKeyStates::Down;

        if (isAltPressed && IsPaneOpen() && IsLightDismissible())
        {
            handled = AttemptClosePaneLightly();
        }

        break;
    }

    eventArgs.Handled(handled);

    __super::OnKeyDown(e);
}

bool NavigationView::BumperNavigation(int offset)
{
    // By passing an offset indicating direction (ideally 1 or -1, meaning right or left respectively)
    // we'll try to move focus to an item. We won't be moving focus to items in the overflow menu and this won't
    // work on left navigation, only dealing with the top primary list here and only with items that don't have
    // !SelectsOnInvoked set to true. If !SelectsOnInvoked is true, we'll skip the item and try focusing on the next one
    // that meets the conditions, in the same direction.
    const auto shoulderNavigationEnabledParamValue = ShoulderNavigationEnabled();
    const auto shoulderNavigationForcedDisabled = (shoulderNavigationEnabledParamValue == winrt::NavigationViewShoulderNavigationEnabled::Never);

    if (!IsTopNavigationView()
        || !IsNavigationViewListSingleSelectionFollowsFocus()
        || shoulderNavigationForcedDisabled)
    {
        return false;
    }

    const auto shoulderNavigationSelectionFollowsFocusEnabled = (SelectionFollowsFocus() == winrt::NavigationViewSelectionFollowsFocus::Enabled
        && shoulderNavigationEnabledParamValue == winrt::NavigationViewShoulderNavigationEnabled::WhenSelectionFollowsFocus);

    const auto shoulderNavigationEnabled = (shoulderNavigationSelectionFollowsFocusEnabled
        || shoulderNavigationEnabledParamValue == winrt::NavigationViewShoulderNavigationEnabled::Always);

    if (!shoulderNavigationEnabled)
    {
        return false;
    }

    auto item = SelectedItem();

    if (item)
    {
        if (auto nvi = NavigationViewItemOrSettingsContentFromData(item))
        {
            auto index = m_topDataProvider.IndexOf(item, NavigationViewSplitVectorID::PrimaryList);

            if (index >= 0)
            {
                if (auto&& topNavRepeater = m_topNavRepeater.get())
                {
                    const auto topPrimaryListSize = m_topDataProvider.GetPrimaryListSize();
                    index += offset;

                    while (index > -1 && index < topPrimaryListSize)
                    {
                        auto newItem = topNavRepeater.TryGetElement(index);
                        if (auto newNavViewItem = newItem.try_as<winrt::NavigationViewItem>())
                        {
                            // This is done to skip Separators or other items that are not NavigationViewItems
                            if (winrt::get_self<NavigationViewItem>(newNavViewItem)->SelectsOnInvoked())
                            {
                                newNavViewItem.IsSelected(true);
                                return true;
                            }
                        }

                        index += offset;
                    }
                }
            }
        }
    }

    return false;
}

winrt::IInspectable NavigationView::MenuItemFromContainer(winrt::DependencyObject const& container)
{
    if (container)
    {
        if (auto const nvib = container.try_as<winrt::NavigationViewItemBase>())
        {
            if (auto const parentRepeater = GetParentItemsRepeaterForContainer(nvib))
            {
                auto const containerIndex = parentRepeater.GetElementIndex(nvib);
                if (containerIndex >= 0)
                {
                    return GetItemFromIndex(parentRepeater, containerIndex);
                }
            }
        }
    }
    return nullptr;
}

winrt::DependencyObject NavigationView::ContainerFromMenuItem(winrt::IInspectable const& item)
{
    if (const auto& data = item)
    {
        return NavigationViewItemBaseOrSettingsContentFromData(item);
    }

    return nullptr;
}

void NavigationView::OnTopNavDataSourceChanged(winrt::NotifyCollectionChangedEventArgs const& args)
{
    CloseTopNavigationViewFlyout();

    // Assume that raw data doesn't change very often for navigationview.
    // So here is a simple implementation and for each data item change, it request a layout change
    // update this in the future if there is performance problem

    // If it's Uninitialized, it means that we didn't start the layout yet.
    if (m_topNavigationMode != TopNavigationViewLayoutState::Uninitialized)
    {
        m_topDataProvider.MoveAllItemsToPrimaryList();
    }

    m_lastSelectedItemPendingAnimationInTopNav.set(nullptr);
}

int NavigationView::GetNavigationViewItemCountInPrimaryList()
{
    return m_topDataProvider.GetNavigationViewItemCountInPrimaryList();
}

int NavigationView::GetNavigationViewItemCountInTopNav()
{
    return m_topDataProvider.GetNavigationViewItemCountInTopNav();
}

winrt::SplitView NavigationView::GetSplitView()
{
    return m_rootSplitView.get();
}

void NavigationView::TopNavigationViewItemContentChanged()
{
    if (m_appliedTemplate)
    {
        m_topDataProvider.InvalidWidthCache();
        InvalidateMeasure();
    }
}

void NavigationView::OnAccessKeyInvoked(winrt::IInspectable const& sender, winrt::AccessKeyInvokedEventArgs const& args)
{
    if (args.Handled())
    {
        return;
    }

    // For topnav, invoke Morebutton, otherwise togglebutton
    auto button = IsTopNavigationView() ? m_topNavOverflowButton.get() : m_paneToggleButton.get();
    if (button)
    {
        if (auto peer = winrt::FrameworkElementAutomationPeer::FromElement(button).try_as<winrt::ButtonAutomationPeer>())
        {
            peer.Invoke();
            args.Handled(true);
        }
    }
}

winrt::NavigationTransitionInfo NavigationView::CreateNavigationTransitionInfo(NavigationRecommendedTransitionDirection recommendedTransitionDirection)
{
    // In current implementation, if click is from overflow item, just recommend FromRight Slide animation.
    if (recommendedTransitionDirection == NavigationRecommendedTransitionDirection::FromOverflow)
    {
        recommendedTransitionDirection = NavigationRecommendedTransitionDirection::FromRight;
    }

    if ((recommendedTransitionDirection == NavigationRecommendedTransitionDirection::FromLeft
        || recommendedTransitionDirection == NavigationRecommendedTransitionDirection::FromRight)
        && SharedHelpers::IsRS5OrHigher())
    {
        winrt::SlideNavigationTransitionInfo sliderNav;
        const winrt::SlideNavigationTransitionEffect effect =
            recommendedTransitionDirection == NavigationRecommendedTransitionDirection::FromRight ?
            winrt::SlideNavigationTransitionEffect::FromRight :
            winrt::SlideNavigationTransitionEffect::FromLeft;
        // PR 1895355: Bug 17724768: Remove Side-to-Side navigation transition velocity key
        // https://microsoft.visualstudio.com/_git/os/commit/7d58531e69bc8ad1761cff938d8db25f6fb6a841
        // We want to use Effect, but it's not in all os of rs5. as a workaround, we only apply effect to the os which is already remove velocity key.
        if (auto sliderNav2 = sliderNav.try_as<winrt::ISlideNavigationTransitionInfo2>())
        {
            sliderNav.Effect(effect);
        }
        return sliderNav;
    }
    else
    {
        winrt::EntranceNavigationTransitionInfo defaultInfo;
        return defaultInfo;
    }
}

NavigationRecommendedTransitionDirection NavigationView::GetRecommendedTransitionDirection(winrt::DependencyObject const& prev, winrt::DependencyObject const& next)
{
    auto recommendedTransitionDirection = NavigationRecommendedTransitionDirection::Default;
    if (auto ir = m_topNavRepeater.get())
    {
        auto prevIndex = prev ? ir.GetElementIndex(prev.try_as<winrt::UIElement>()) : s_itemNotFound;
        auto nextIndex = next ? ir.GetElementIndex(next.try_as<winrt::UIElement>()) : s_itemNotFound;
        if (prevIndex == s_itemNotFound || nextIndex == s_itemNotFound)
        {
            // One item is settings, so have problem to get the index
            recommendedTransitionDirection = NavigationRecommendedTransitionDirection::Default;
        }
        else if (prevIndex < nextIndex)
        {
            recommendedTransitionDirection = NavigationRecommendedTransitionDirection::FromRight;
        }
        else if (prevIndex > nextIndex)
        {
            recommendedTransitionDirection = NavigationRecommendedTransitionDirection::FromLeft;
        }
    }
    return recommendedTransitionDirection;
}

NavigationViewTemplateSettings* NavigationView::GetTemplateSettings()
{
    return winrt::get_self<NavigationViewTemplateSettings>(TemplateSettings());
}

bool NavigationView::IsNavigationViewListSingleSelectionFollowsFocus()
{
    return (SelectionFollowsFocus() == winrt::NavigationViewSelectionFollowsFocus::Enabled);
}

void NavigationView::UpdateSingleSelectionFollowsFocusTemplateSetting()
{
    GetTemplateSettings()->SingleSelectionFollowsFocus(IsNavigationViewListSingleSelectionFollowsFocus());
}

void NavigationView::OnSelectedItemPropertyChanged(winrt::DependencyPropertyChangedEventArgs const& args)
{

    const auto newItem = args.NewValue();
    const auto oldItem = args.OldValue();

    ChangeSelection(oldItem, newItem);

    // When we do not raise a "SelectItemChanged" event, the selection does not get animated.
    // To prevent faulty visual states, we will animate that here
    // Since we only do this for the settings item, check if the old item is our settings item
    if (oldItem != newItem && m_shouldIgnoreNextSelectionChangeBecauseSettingsRestore)
    {
        ChangeSelectStatusForItem(oldItem, false /*selected*/);
        ChangeSelectStatusForItem(newItem, true /*selected*/);
        AnimateSelectionChanged(newItem);
    }

    if (m_appliedTemplate && IsTopNavigationView())
    {
        if (!m_layoutUpdatedToken ||
            (newItem && m_topDataProvider.IndexOf(newItem) != s_itemNotFound && m_topDataProvider.IndexOf(newItem, NavigationViewSplitVectorID::PrimaryList) == s_itemNotFound)) // selection is in overflow
        {
            InvalidateTopNavPrimaryLayout();
        }
    }
}

void NavigationView::SetSelectedItemAndExpectItemInvokeWhenSelectionChangedIfNotInvokedFromAPI(winrt::IInspectable const& item)
{
    SelectedItem(item);
}

void NavigationView::ChangeSelectStatusForItem(winrt::IInspectable const& item, bool selected)
{
    if (auto container = NavigationViewItemOrSettingsContentFromData(item))
    {
        // If we unselect an item, ListView doesn't tolerate setting the SelectedItem to nullptr. 
        // Instead we remove IsSelected from the item itself, and it make ListView to unselect it.
        // If we select an item, we follow the unselect to simplify the code.
        container.IsSelected(selected);
    }
    else if (selected)
    {
        // If we are selecting an item and have not found a realized container for it,
        // we may need to manually resolve a container for this in order to update the
        // SelectionModel's selected IndexPath.
        auto const ip = GetIndexPathOfItem(item);
        if (ip && ip.GetSize() > 0)
        {
            // The SelectedItem property has already been updated. So we want to block any logic from executing
            // in the SelectionModel selection changed callback.
            auto scopeGuard = gsl::finally([this]()
                {
                    m_shouldIgnoreNextSelectionChange = false;
                });
            m_shouldIgnoreNextSelectionChange = true;
            UpdateSelectionModelSelection(ip);
        }
    }
}

bool NavigationView::IsSettingsItem(winrt::IInspectable const& item)
{
    bool isSettingsItem = false;
    if (item)
    {
        if (auto settingItem = m_settingsItem.get())
        {
            isSettingsItem = (settingItem == item) || (settingItem.Content() == item);
        }
    }
    return isSettingsItem;
}

void NavigationView::UnselectPrevItem(winrt::IInspectable const& prevItem, winrt::IInspectable const& nextItem)
{
    if (prevItem && prevItem != nextItem)
    {
        auto scopeGuard = gsl::finally([this, setIgnoreNextSelectionChangeToFalse = !m_shouldIgnoreNextSelectionChange]()
        {
            if (setIgnoreNextSelectionChangeToFalse)
            {
                m_shouldIgnoreNextSelectionChange = false;
            }
        });
        m_shouldIgnoreNextSelectionChange = true;
        ChangeSelectStatusForItem(prevItem, false /*selected*/);
    }
}

void NavigationView::UndoSelectionAndRevertSelectionTo(winrt::IInspectable const& prevSelectedItem, winrt::IInspectable const& nextItem)
{
    winrt::IInspectable selectedItem{ nullptr };
    if (prevSelectedItem)
    {
        if (IsSelectionSuppressed(prevSelectedItem))
        {
            AnimateSelectionChanged(nullptr);
        }
        else
        {
            ChangeSelectStatusForItem(prevSelectedItem, true /*selected*/);
            AnimateSelectionChangedToItem(prevSelectedItem);
            selectedItem = prevSelectedItem;
        }
    }
    else
    {
        // Bug 18033309, A SelectsOnInvoked=false item is clicked, if we don't unselect it from listview, the second click will not raise ItemClicked
        // because listview doesn't raise SelectionChange.
        ChangeSelectStatusForItem(nextItem, false /*selected*/);
    }
    SelectedItem(selectedItem);
}

void NavigationView::CloseTopNavigationViewFlyout()
{
    if (auto button = m_topNavOverflowButton.get())
    {
        if (auto flyout = button.Flyout())
        {
            flyout.Hide();
        }
    }
}

void NavigationView::UpdateVisualState(bool useTransitions)
{
    if (m_appliedTemplate)
    {
        const auto box = AutoSuggestBox();
        winrt::VisualStateManager::GoToState(*this, box ? L"AutoSuggestBoxVisible" : L"AutoSuggestBoxCollapsed", false /*useTransitions*/);

        const bool isVisible = IsSettingsVisible();
        winrt::VisualStateManager::GoToState(*this, isVisible ? L"SettingsVisible" : L"SettingsCollapsed", false /*useTransitions*/);

        if (IsTopNavigationView())
        {
            UpdateVisualStateForOverflowButton();
        }
        else
        {
            UpdateLeftNavigationOnlyVisualState(useTransitions);
        }
    }
}

void NavigationView::UpdateVisualStateForOverflowButton()
{
    auto state = (OverflowLabelMode() == winrt::NavigationViewOverflowLabelMode::MoreLabel) ?
        L"OverflowButtonWithLabel" :
        L"OverflowButtonNoLabel";
    winrt::VisualStateManager::GoToState(*this, state, false /* useTransitions*/);
}

void NavigationView::UpdateLeftNavigationOnlyVisualState(bool useTransitions)
{
    const bool isToggleButtonVisible = IsPaneToggleButtonVisible();
    winrt::VisualStateManager::GoToState(*this, isToggleButtonVisible ? L"TogglePaneButtonVisible" : L"TogglePaneButtonCollapsed", false /*useTransitions*/);
}

void NavigationView::UpdateNavigationViewUseSystemVisual()
{
    if (SharedHelpers::IsRS1OrHigher() && !ShouldPreserveNavigationViewRS4Behavior() && m_appliedTemplate)
    {
        PropagateShowFocusVisualToAllNavigationViewItemsInRepeater(m_leftNavRepeater.get(), ShouldShowFocusVisual());
        PropagateShowFocusVisualToAllNavigationViewItemsInRepeater(m_topNavRepeater.get(), ShouldShowFocusVisual());
    }
}

bool NavigationView::ShouldShowFocusVisual()
{
    return SelectionFollowsFocus() == winrt::NavigationViewSelectionFollowsFocus::Disabled;
}

void NavigationView::PropagateShowFocusVisualToAllNavigationViewItemsInRepeater(winrt::ItemsRepeater const& ir, bool showFocusVisual)
{
    if (ir)
    {
        if (auto itemsSourceView = ir.ItemsSourceView())
        {
            const auto numberOfItems = itemsSourceView.Count();
            for (int i = 0; i < numberOfItems; i++)
            {
                if (auto nvib = ir.TryGetElement(i))
                {
                    if (auto nvi = nvib.try_as<winrt::NavigationViewItem>())
                    {
                        auto nviImpl = winrt::get_self<NavigationViewItem>(nvi);
                        nviImpl->UseSystemFocusVisuals(showFocusVisual);
                    }
                }

            }
        }
    }
}

void NavigationView::InvalidateTopNavPrimaryLayout()
{
    if (m_appliedTemplate && IsTopNavigationView())
    {
        InvalidateMeasure();
    }
}

float NavigationView::MeasureTopNavigationViewDesiredWidth(winrt::Size const& availableSize)
{
    return LayoutUtils::MeasureAndGetDesiredWidthFor(m_topNavGrid.get(), availableSize);
}

float NavigationView::MeasureTopNavMenuItemsHostDesiredWidth(winrt::Size const& availableSize)
{
    return LayoutUtils::MeasureAndGetDesiredWidthFor(m_topNavRepeater.get(), availableSize);
}

float NavigationView::GetTopNavigationViewActualWidth()
{
    const double width = LayoutUtils::GetActualWidthFor(m_topNavGrid.get());
    MUX_ASSERT(width < std::numeric_limits<float>::max());
    return static_cast<float>(width);
}

bool NavigationView::HasTopNavigationViewItemNotInPrimaryList()
{
    return m_topDataProvider.GetPrimaryListSize() != m_topDataProvider.Size();
}

void NavigationView::ResetAndRearrangeTopNavItems(winrt::Size const& availableSize)
{
    if (HasTopNavigationViewItemNotInPrimaryList())
    {
        m_topDataProvider.MoveAllItemsToPrimaryList();
    }
    ArrangeTopNavItems(availableSize);
}

void NavigationView::HandleTopNavigationMeasureOverride(winrt::Size const& availableSize)
{
    // Determine if TopNav is in Overflow
    if (HasTopNavigationViewItemNotInPrimaryList())
    {
        HandleTopNavigationMeasureOverrideOverflow(availableSize);
    }
    else
    {
        HandleTopNavigationMeasureOverrideNormal(availableSize);
    }

    if (m_topNavigationMode == TopNavigationViewLayoutState::Uninitialized)
    {
        m_topNavigationMode = TopNavigationViewLayoutState::Initialized;
    }
}

void NavigationView::HandleTopNavigationMeasureOverrideNormal(const winrt::Windows::Foundation::Size& availableSize)
{
    const auto desiredWidth = MeasureTopNavigationViewDesiredWidth(c_infSize);
    if (desiredWidth > availableSize.Width)
    {
        ResetAndRearrangeTopNavItems(availableSize);
    }
}

void NavigationView::HandleTopNavigationMeasureOverrideOverflow(const winrt::Windows::Foundation::Size& availableSize)
{
    const auto desiredWidth = MeasureTopNavigationViewDesiredWidth(c_infSize);
    if (desiredWidth > availableSize.Width)
    {
        ShrinkTopNavigationSize(desiredWidth, availableSize);
    }
    else if (desiredWidth < availableSize.Width)
    {
        const auto fullyRecoverWidth = m_topDataProvider.WidthRequiredToRecoveryAllItemsToPrimary();
        if (availableSize.Width >= desiredWidth + fullyRecoverWidth + m_topNavigationRecoveryGracePeriodWidth)
        {
            // It's possible to recover from Overflow to Normal state, so we restart the MeasureOverride from first step
            ResetAndRearrangeTopNavItems(availableSize);
        }
        else
        {
            auto movableItems = FindMovableItemsRecoverToPrimaryList(availableSize.Width - desiredWidth, {}/*includeItems*/);
            m_topDataProvider.MoveItemsToPrimaryList(movableItems);
        }
    }
}

void NavigationView::ArrangeTopNavItems(winrt::Size const& availableSize)
{
    SetOverflowButtonVisibility(winrt::Visibility::Collapsed);
    const auto desiredWidth = MeasureTopNavigationViewDesiredWidth(c_infSize);
    if (!(desiredWidth < availableSize.Width))
    {
        // overflow
        SetOverflowButtonVisibility(winrt::Visibility::Visible);
        const auto desiredWidthForOverflowButton = MeasureTopNavigationViewDesiredWidth(c_infSize);

        MUX_ASSERT(desiredWidthForOverflowButton >= desiredWidth);
        m_topDataProvider.OverflowButtonWidth(desiredWidthForOverflowButton - desiredWidth);

        ShrinkTopNavigationSize(desiredWidthForOverflowButton, availableSize);
    }
}

void NavigationView::SetOverflowButtonVisibility(winrt::Visibility const& visibility)
{
    if (visibility != TemplateSettings().OverflowButtonVisibility())
    {
        GetTemplateSettings()->OverflowButtonVisibility(visibility);
    }
}

void NavigationView::SelectOverflowItem(winrt::IInspectable const& item, winrt::IndexPath const& ip)
{

    auto const itemBeingMoved = [item, ip, this]()
    {
        if (ip.GetSize() > 1)
        {
            return GetItemFromIndex(m_topNavRepeaterOverflowView.get(), m_topDataProvider.ConvertOriginalIndexToIndex(ip.GetAt(0)));
        }
        return item;
    }();

    // Calculate selected overflow item size.
    auto selectedOverflowItemIndex = m_topDataProvider.IndexOf(itemBeingMoved);
    MUX_ASSERT(selectedOverflowItemIndex != s_itemNotFound);
    const auto selectedOverflowItemWidth = m_topDataProvider.GetWidthForItem(selectedOverflowItemIndex);

    bool needInvalidMeasure = !m_topDataProvider.IsValidWidthForItem(selectedOverflowItemIndex);

    if (!needInvalidMeasure)
    {
        const auto actualWidth = GetTopNavigationViewActualWidth();
        const auto desiredWidth = MeasureTopNavigationViewDesiredWidth(c_infSize);
        MUX_ASSERT(desiredWidth <= actualWidth);

        // Calculate selected item size
        auto selectedItemIndex = s_itemNotFound;
        auto selectedItemWidth = 0.f;
        if (auto selectedItem = SelectedItem())
        {
            selectedItemIndex = m_topDataProvider.IndexOf(selectedItem);
            if (selectedItemIndex != s_itemNotFound)
            {
                selectedItemWidth = m_topDataProvider.GetWidthForItem(selectedItemIndex);
            }
        }

        const auto widthAtLeastToBeRemoved = desiredWidth + selectedOverflowItemWidth - actualWidth;

        // calculate items to be removed from primary because a overflow item is selected. 
        // SelectedItem is assumed to be removed from primary first, then added it back if it should not be removed
        auto itemsToBeRemoved = FindMovableItemsToBeRemovedFromPrimaryList(widthAtLeastToBeRemoved, { } /*excludeItems*/);

        // calculate the size to be removed
        const auto toBeRemovedItemWidth = m_topDataProvider.CalculateWidthForItems(itemsToBeRemoved);

        const auto widthAvailableToRecover = toBeRemovedItemWidth - widthAtLeastToBeRemoved;
        auto itemsToBeAdded = FindMovableItemsRecoverToPrimaryList(widthAvailableToRecover, { selectedOverflowItemIndex }/*includeItems*/);

        CollectionHelper::unique_push_back(itemsToBeAdded, selectedOverflowItemIndex);

        // Keep track of the item being moved in order to know where to animate selection indicator
        m_lastSelectedItemPendingAnimationInTopNav.set(itemBeingMoved);
        if (ip && ip.GetSize() > 0)
        {
            for (std::vector<int>::iterator it = itemsToBeRemoved.begin(); it != itemsToBeRemoved.end(); ++it)
            {
                if (*it == ip.GetAt(0))
                {
                    if (auto const indicator = m_activeIndicator.get())
                    {
                        // If the previously selected item is being moved into overflow, hide its indicator
                        // as we will no longer need to animate from its location.
                        AnimateSelectionChanged(nullptr);
                    }
                    break;
                }
            }
        }

        if (m_topDataProvider.HasInvalidWidth(itemsToBeAdded))
        {
            needInvalidMeasure = true;
        }
        else
        {
            // Exchange items between Primary and Overflow
            {
                m_topDataProvider.MoveItemsToPrimaryList(itemsToBeAdded);
                m_topDataProvider.MoveItemsOutOfPrimaryList(itemsToBeRemoved);
            }

            if (NeedRearrangeOfTopElementsAfterOverflowSelectionChanged(selectedOverflowItemIndex))
            {
                needInvalidMeasure = true;
            }

            if (!needInvalidMeasure)
            {
                SetSelectedItemAndExpectItemInvokeWhenSelectionChangedIfNotInvokedFromAPI(item);
                InvalidateMeasure();
            }
        }
    }

    // TODO: Verify that this is no longer needed and delete
    if (needInvalidMeasure)
    {
        // not all items have known width, need to redo the layout
        m_topDataProvider.MoveAllItemsToPrimaryList();
        SetSelectedItemAndExpectItemInvokeWhenSelectionChangedIfNotInvokedFromAPI(item);
        InvalidateTopNavPrimaryLayout();
    }
}

bool NavigationView::NeedRearrangeOfTopElementsAfterOverflowSelectionChanged(int selectedOriginalIndex)
{
    bool needRearrange = false;

    const auto primaryList = m_topDataProvider.GetPrimaryItems();
    const auto primaryListSize = primaryList.Size();
    const auto indexInPrimary = m_topDataProvider.ConvertOriginalIndexToIndex(selectedOriginalIndex);
    // We need to verify that through various overflow selection combinations, the primary
    // items have not been put into a state of non-logical item layout (aka not in proper sequence).
    // To verify this, if the newly selected item has items following it in the primary items:
    // - we verify that they are meant to follow the selected item as specified in the original order
    // - we verify that the preceding item is meant to directly precede the selected item in the original order
    // If these two conditions are not met, we move all items to the primary list and trigger a re-arrangement of the items.
    if (indexInPrimary < static_cast<int>(primaryListSize - 1))
    {
        auto nextIndexInPrimary = indexInPrimary + 1;
        auto nextIndexInOriginal = selectedOriginalIndex + 1;
        const auto prevIndexInOriginal = selectedOriginalIndex - 1;

        // Check whether item preceding the selected is not directly preceding
        // in the original.
        if (indexInPrimary > 0)
        {
            std::vector<int> prevIndexInVector;
            prevIndexInVector.push_back(nextIndexInPrimary - 1);
            auto prevOriginalIndexOfPrevPrimaryItem = m_topDataProvider.ConvertPrimaryIndexToIndex(prevIndexInVector);
            if (prevOriginalIndexOfPrevPrimaryItem.at(0) != prevIndexInOriginal)
            {
                needRearrange = true;
            }
        }


        // Check whether items following the selected item are out of order
        while (!needRearrange && nextIndexInPrimary < static_cast<int>(primaryListSize))
        {
            std::vector<int> nextIndexInVector;
            nextIndexInVector.push_back(nextIndexInPrimary);
            auto originalIndex = m_topDataProvider.ConvertPrimaryIndexToIndex(nextIndexInVector);
            if (nextIndexInOriginal != originalIndex.at(0))
            {
                needRearrange = true;
                break;
            }
            nextIndexInPrimary++;
            nextIndexInOriginal++;
        }
    }

    return needRearrange;
}

void NavigationView::ShrinkTopNavigationSize(float desiredWidth, winrt::Size const& availableSize)
{
    UpdateTopNavigationWidthCache();

    const auto selectedItemIndex = GetSelectedItemIndex();

    const auto possibleWidthForPrimaryList = MeasureTopNavMenuItemsHostDesiredWidth(c_infSize) - (desiredWidth - availableSize.Width);
    if (possibleWidthForPrimaryList >= 0)
    {
        // Remove all items which is not visible except first item and selected item.
        auto itemToBeRemoved = FindMovableItemsBeyondAvailableWidth(possibleWidthForPrimaryList);
        // should keep at least one item in primary
        KeepAtLeastOneItemInPrimaryList(itemToBeRemoved, true/*shouldKeepFirst*/);
        m_topDataProvider.MoveItemsOutOfPrimaryList(itemToBeRemoved);
    }

    // measure again to make sure SelectedItem is realized
    desiredWidth = MeasureTopNavigationViewDesiredWidth(c_infSize);

    const auto widthAtLeastToBeRemoved = desiredWidth - availableSize.Width;
    if (widthAtLeastToBeRemoved > 0)
    {
        auto itemToBeRemoved = FindMovableItemsToBeRemovedFromPrimaryList(widthAtLeastToBeRemoved, { selectedItemIndex });

        // At least one item is kept on primary list
        KeepAtLeastOneItemInPrimaryList(itemToBeRemoved, false/*shouldKeepFirst*/);

        // There should be no item is virtualized in this step
        MUX_ASSERT(!m_topDataProvider.HasInvalidWidth(itemToBeRemoved));
        m_topDataProvider.MoveItemsOutOfPrimaryList(itemToBeRemoved);
    }
}

std::vector<int> NavigationView::FindMovableItemsRecoverToPrimaryList(float availableWidth, std::vector<int> const& includeItems)
{
    std::vector<int> toBeMoved;

    const auto size = m_topDataProvider.Size();

    // Included Items take high priority, all of them are included in recovery list
    for (const auto index : includeItems)
    {
        const auto width = m_topDataProvider.GetWidthForItem(index);
        toBeMoved.push_back(index);
        availableWidth -= width;
    }

    int i = 0;
    while (i < size && availableWidth > 0)
    {
        if (!m_topDataProvider.IsItemInPrimaryList(i) && !CollectionHelper::contains(includeItems, i))
        {
            const auto width = m_topDataProvider.GetWidthForItem(i);
            if (availableWidth >= width)
            {
                toBeMoved.push_back(i);
                availableWidth -= width;
            }
            else
            {
                break;
            }
        }
        i++;
    }
    // Keep at one item is not in primary list. Two possible reason: 
    //  1, Most likely it's caused by m_topNavigationRecoveryGracePeriod
    //  2, virtualization and it doesn't have cached width
    if (i == size && !toBeMoved.empty())
    {
        toBeMoved.pop_back();
    }
    return toBeMoved;
}

std::vector<int> NavigationView::FindMovableItemsToBeRemovedFromPrimaryList(float widthAtLeastToBeRemoved, std::vector<int> const& excludeItems)
{
    std::vector<int> toBeMoved;

    int i = m_topDataProvider.Size() - 1;
    while (i >= 0 && widthAtLeastToBeRemoved > 0)
    {
        if (m_topDataProvider.IsItemInPrimaryList(i))
        {
            if (!CollectionHelper::contains(excludeItems, i))
            {
                const auto width = m_topDataProvider.GetWidthForItem(i);
                toBeMoved.push_back(i);
                widthAtLeastToBeRemoved -= width;
            }
        }
        i--;
    }

    return toBeMoved;
}

std::vector<int> NavigationView::FindMovableItemsBeyondAvailableWidth(float availableWidth)
{
    std::vector<int> toBeMoved;
    if (auto ir = m_topNavRepeater.get())
    {
        const int selectedItemIndexInPrimary = m_topDataProvider.IndexOf(SelectedItem(), NavigationViewSplitVectorID::PrimaryList);
        const int size = m_topDataProvider.GetPrimaryListSize();

        float requiredWidth = 0;

        for (int i = 0; i < size; i++)
        {
            if (i != selectedItemIndexInPrimary)
            {
                bool shouldMove = true;
                if (requiredWidth <= availableWidth)
                {
                    const auto container = ir.TryGetElement(i);
                    if (container)
                    {
                        if (const auto containerAsUIElement = container.try_as<winrt::UIElement>())
                        {
                            const auto width = containerAsUIElement.DesiredSize().Width;
                            requiredWidth += width;
                            shouldMove = requiredWidth > availableWidth;
                        }
                    }
                    else
                    {
                        // item is virtualized but not realized.                    
                    }
                }

                if (shouldMove)
                {
                    toBeMoved.push_back(i);
                }
            }
        }
    }

    return m_topDataProvider.ConvertPrimaryIndexToIndex(toBeMoved);
}

void NavigationView::KeepAtLeastOneItemInPrimaryList(std::vector<int> itemInPrimaryToBeRemoved, bool shouldKeepFirst)
{
    if (!itemInPrimaryToBeRemoved.empty() && static_cast<int>(itemInPrimaryToBeRemoved.size()) == m_topDataProvider.GetPrimaryListSize())
    {
        if (shouldKeepFirst)
        {
            itemInPrimaryToBeRemoved.erase(itemInPrimaryToBeRemoved.begin());
        }
        else
        {
            itemInPrimaryToBeRemoved.pop_back();
        }
    }
}

int NavigationView::GetSelectedItemIndex()
{
    return m_topDataProvider.IndexOf(SelectedItem());
}

double NavigationView::GetPaneToggleButtonWidth()
{
    return unbox_value<double>(SharedHelpers::FindInApplicationResources(L"PaneToggleButtonWidth", box_value(c_paneToggleButtonWidth)));
}

double NavigationView::GetPaneToggleButtonHeight()
{
    return unbox_value<double>(SharedHelpers::FindInApplicationResources(L"PaneToggleButtonHeight", box_value(c_paneToggleButtonHeight)));
}

void NavigationView::UpdateTopNavigationWidthCache()
{
    const int size = m_topDataProvider.GetPrimaryListSize();
    if (auto&& ir = m_topNavRepeater.get())
    {
        for (int i = 0; i < size; i++)
        {
            if (const auto container = ir.TryGetElement(i))
            {
                if (const auto containerAsUIElement = container.try_as<winrt::UIElement>())
                {
                    const auto width = containerAsUIElement.DesiredSize().Width;
                    m_topDataProvider.UpdateWidthForPrimaryItem(i, width);
                }
            }
            else
            {
                break;
            }
        }
    }
}

bool NavigationView::IsTopNavigationView()
{
    return PaneDisplayMode() == winrt::NavigationViewPaneDisplayMode::Top;
}

bool NavigationView::IsTopPrimaryListVisible()
{
    return m_topNavRepeater && (TemplateSettings().TopPaneVisibility() == winrt::Visibility::Visible);
}

void NavigationView::CoerceToGreaterThanZero(double& value)
{
    // Property coercion for OpenPaneLength, CompactPaneLength, CompactModeThresholdWidth, ExpandedModeThresholdWidth
    value = std::max(value, 0.0);
}

void NavigationView::OnPropertyChanged(const winrt::DependencyPropertyChangedEventArgs& args)
{
    winrt::IDependencyProperty property = args.Property();

    if (property == s_IsPaneOpenProperty)
    {
        OnIsPaneOpenChanged();
        UpdateVisualStateForDisplayModeGroup(DisplayMode());
    }
    else if (property == s_CompactModeThresholdWidthProperty ||
        property == s_ExpandedModeThresholdWidthProperty)
    {
        UpdateAdaptiveLayout(ActualWidth());
    }
    else if (property == s_AlwaysShowHeaderProperty || property == s_HeaderProperty)
    {
        UpdateHeaderVisibility();
    }
    else if (property == s_SelectedItemProperty)
    {
        OnSelectedItemPropertyChanged(args);
    }
    else if (property == s_PaneTitleProperty)
    {
        UpdatePaneTitleFrameworkElementParents();
        UpdateBackAndCloseButtonsVisibility();
        UpdatePaneToggleSize();
    }
    else if (property == s_IsBackButtonVisibleProperty)
    {
        UpdateBackAndCloseButtonsVisibility();
        UpdateAdaptiveLayout(ActualWidth());
        if (IsTopNavigationView())
        {
            InvalidateTopNavPrimaryLayout();
        }

        if (g_IsTelemetryProviderEnabled && IsBackButtonVisible() == winrt::NavigationViewBackButtonVisible::Collapsed)
        {
            //  Explicitly disabling BackUI on NavigationView
            [[gsl::suppress(con.4)]] TraceLoggingWrite(
                g_hTelemetryProvider,
                "NavigationView_DisableBackUI",
                TraceLoggingDescription("Developer explicitly disables the BackUI on NavigationView"));
        }
    }
    else if (property == s_MenuItemsSourceProperty)
    {
        UpdateRepeaterItemsSource(true /*forceSelectionModelUpdate*/);
    }
    else if (property == s_MenuItemsProperty)
    {
        UpdateRepeaterItemsSource(true /*forceSelectionModelUpdate*/);
    }
    else if (property == s_PaneDisplayModeProperty)
    {
        // m_wasForceClosed is set to true because ToggleButton is clicked and Pane is closed.
        // When PaneDisplayMode is changed, reset the force flag to make the Pane can be opened automatically again.
        m_wasForceClosed = false;

        CollapseTopLevelMenuItems(auto_unbox(args.OldValue()));
        UpdatePaneToggleButtonVisibility();
        UpdatePaneDisplayMode(auto_unbox(args.OldValue()), auto_unbox(args.NewValue()));
        UpdatePaneTitleFrameworkElementParents();
        UpdatePaneVisibility();
        UpdateVisualState();
        UpdatePaneButtonsWidths();
    }
    else if (property == s_IsPaneVisibleProperty)
    {
        UpdatePaneVisibility();
        UpdateVisualStateForDisplayModeGroup(DisplayMode());

        // When NavView is in expaneded mode with fixed window size, setting IsPaneVisible to false doesn't closes the pane
        // We manually close/open it for this case
        if (!IsPaneVisible() && IsPaneOpen())
        {
            ClosePane();
        }

        if (IsPaneVisible() && DisplayMode() == winrt::NavigationViewDisplayMode::Expanded && !IsPaneOpen())
        {
            OpenPane();
        }
    }
    else if (property == s_OverflowLabelModeProperty)
    {
        if (m_appliedTemplate)
        {
            UpdateVisualStateForOverflowButton();
            InvalidateTopNavPrimaryLayout();
        }
    }
    else if (property == s_AutoSuggestBoxProperty)
    {
        InvalidateTopNavPrimaryLayout();
    }
    else if (property == s_SelectionFollowsFocusProperty)
    {
        UpdateSingleSelectionFollowsFocusTemplateSetting();
        UpdateNavigationViewUseSystemVisual();
    }
    else if (property == s_IsPaneToggleButtonVisibleProperty)
    {
        UpdatePaneTitleFrameworkElementParents();
        UpdateBackAndCloseButtonsVisibility();
        UpdatePaneToggleButtonVisibility();
        UpdateVisualState();
    }
    else if (property == s_IsSettingsVisibleProperty)
    {
        UpdateVisualState();
    }
    else if (property == s_CompactPaneLengthProperty)
    {
        // Need to update receiver margins when CompactPaneLength changes
        UpdatePaneShadow();

        // Update pane-button-grid width when pane is closed and we are not in minimal
        UpdatePaneButtonsWidths();
    }
    else if (property == s_IsTitleBarAutoPaddingEnabledProperty)
    {
        UpdateTitleBarPadding();
    }
    else if (property == s_MenuItemTemplateProperty ||
        property == s_MenuItemTemplateSelectorProperty)
    {
        SyncItemTemplates();
    }
}

void NavigationView::UpdateNavigationViewItemsFactory()
{
    winrt::IInspectable newItemTemplate = MenuItemTemplate();
    if (!newItemTemplate)
    {
        newItemTemplate = MenuItemTemplateSelector();
    }
    m_navigationViewItemsFactory->UserElementFactory(newItemTemplate);
}

void NavigationView::SyncItemTemplates()
{
    UpdateNavigationViewItemsFactory();
}

void NavigationView::OnRepeaterLoaded(winrt::IInspectable const& sender, winrt::RoutedEventArgs const& args)
{
    if (auto item = SelectedItem())
    {
        if (!IsSelectionSuppressed(item))
        {
            if (auto navViewItem = NavigationViewItemOrSettingsContentFromData(item))
            {
                navViewItem.IsSelected(true);
            }
        }
        AnimateSelectionChanged(item);
    }
}

// If app is .net app, the lifetime of NavigationView maybe depends on garbage collection.
// Unlike other revoker, TitleBar is in global space and we need to stop receiving changed event when it's unloaded.
// So we do hook it in Loaded and Unhook it in Unloaded
void NavigationView::OnUnloaded(winrt::IInspectable const& sender, winrt::RoutedEventArgs const& args)
{
    m_titleBarMetricsChangedRevoker.revoke();
    m_titleBarIsVisibleChangedRevoker.revoke();
}

void NavigationView::OnLoaded(winrt::IInspectable const& sender, winrt::RoutedEventArgs const& args)
{
    if (auto coreTitleBar = m_coreTitleBar.get())
    {
        m_titleBarMetricsChangedRevoker = coreTitleBar.LayoutMetricsChanged(winrt::auto_revoke, { this, &NavigationView::OnTitleBarMetricsChanged });
        m_titleBarIsVisibleChangedRevoker = coreTitleBar.IsVisibleChanged(winrt::auto_revoke, { this, &NavigationView::OnTitleBarIsVisibleChanged });
    }
    // Update pane buttons now since we the CompactPaneLength is actually known now.
    UpdatePaneButtonsWidths();
}

void NavigationView::OnIsPaneOpenChanged()
{
    const auto isPaneOpen = IsPaneOpen();
    if (isPaneOpen && m_wasForceClosed)
    {
        m_wasForceClosed = false; // remove the pane open flag since Pane is opened.
    }
    else if (!m_isOpenPaneForInteraction && !isPaneOpen)
    {
        if (auto splitView = m_rootSplitView.get())
        {
            // splitview.IsPaneOpen and nav.IsPaneOpen is two way binding. There is possible change that SplitView.IsPaneOpen=false, then
            // nav.IsPaneOpen=false. We don't need to set force flag in this situation
            if (splitView.IsPaneOpen())
            {
                m_wasForceClosed = true;
            }
        }
    }

    SetPaneToggleButtonAutomationName();
    UpdatePaneTabFocusNavigation();
    UpdateSettingsItemToolTip();
    UpdatePaneTitleFrameworkElementParents();

    if (SharedHelpers::IsThemeShadowAvailable())
    {
        if (auto&& splitView = m_rootSplitView.get())
        {
            const auto displayMode = splitView.DisplayMode();
            const auto isOverlay = displayMode == winrt::SplitViewDisplayMode::Overlay || displayMode == winrt::SplitViewDisplayMode::CompactOverlay;
            if (const auto paneRoot = splitView.Pane())
            {
                const auto currentTranslation = paneRoot.Translation();
                const auto translation = winrt::float3{ currentTranslation.x, currentTranslation.y, IsPaneOpen() && isOverlay ? c_paneElevationTranslationZ : 0.0f };
                paneRoot.Translation(translation);
            }
        }
    }
    UpdatePaneButtonsWidths();
}

void NavigationView::UpdatePaneToggleButtonVisibility()
{
    const auto visible = IsPaneToggleButtonVisible() && !IsTopNavigationView();
    GetTemplateSettings()->PaneToggleButtonVisibility(Util::VisibilityFromBool(visible));
}

void NavigationView::UpdatePaneDisplayMode()
{
    if (!m_appliedTemplate)
    {
        return;
    }
    if (!IsTopNavigationView())
    {
        UpdateAdaptiveLayout(ActualWidth(), true /*forceSetDisplayMode*/);

        SwapPaneHeaderContent(m_leftNavPaneHeaderContentBorder, m_paneHeaderOnTopPane, L"PaneHeader");
        SwapPaneHeaderContent(m_leftNavPaneCustomContentBorder, m_paneCustomContentOnTopPane, L"PaneCustomContent");
        SwapPaneHeaderContent(m_leftNavFooterContentBorder, m_paneFooterOnTopPane, L"PaneFooter");

        CreateAndHookEventsToSettings(c_settingsName);

        if (winrt::IUIElement8 thisAsUIElement8 = *this)
        {
            if (auto paneToggleButton = m_paneToggleButton.get())
            {
                thisAsUIElement8.KeyTipTarget(paneToggleButton);
            }
        }

    }
    else
    {
        ClosePane();
        SetDisplayMode(winrt::NavigationViewDisplayMode::Minimal, true);

        SwapPaneHeaderContent(m_paneHeaderOnTopPane, m_leftNavPaneHeaderContentBorder, L"PaneHeader");
        SwapPaneHeaderContent(m_paneCustomContentOnTopPane, m_leftNavPaneCustomContentBorder, L"PaneCustomContent");
        SwapPaneHeaderContent(m_paneFooterOnTopPane, m_leftNavFooterContentBorder, L"PaneFooter");

        CreateAndHookEventsToSettings(c_settingsNameTopNav);

        if (winrt::IUIElement8 thisAsUIElement8 = *this)
        {
            if (auto topNavOverflowButton = m_topNavOverflowButton.get())
            {
                thisAsUIElement8.KeyTipTarget(topNavOverflowButton);
            }
        }
    }

    UpdateContentBindingsForPaneDisplayMode();
    UpdateRepeaterItemsSource(false /*forceSelectionModelUpdate*/);
}

void NavigationView::UpdatePaneDisplayMode(winrt::NavigationViewPaneDisplayMode oldDisplayMode, winrt::NavigationViewPaneDisplayMode newDisplayMode)
{
    if (!m_appliedTemplate)
    {
        return;
    }

    UpdatePaneDisplayMode();

    // For better user experience, We help customer to Open/Close Pane automatically when we switch between LeftMinimal <-> Left.
    // From other navigation PaneDisplayMode to LeftMinimal, we expect pane is closed.
    // From LeftMinimal to Left, it is expected the pane is open. For other configurations, this seems counterintuitive.
    // See #1702 and #1787
    if (!IsTopNavigationView())
    {
        if (IsPaneOpen())
        {
            if (newDisplayMode == winrt::NavigationViewPaneDisplayMode::LeftMinimal)
            {
                ClosePane();
            }
        }
        else
        {
            if (oldDisplayMode == winrt::NavigationViewPaneDisplayMode::LeftMinimal
                && newDisplayMode == winrt::NavigationViewPaneDisplayMode::Left)
            {
                OpenPane();
            }
        }
    }
}

void NavigationView::UpdatePaneVisibility()
{
    auto templateSettings = GetTemplateSettings();
    if (IsPaneVisible())
    {
        if (IsTopNavigationView())
        {
            templateSettings->LeftPaneVisibility(winrt::Visibility::Collapsed);
            templateSettings->TopPaneVisibility(winrt::Visibility::Visible);
        }
        else
        {
            templateSettings->TopPaneVisibility(winrt::Visibility::Collapsed);
            templateSettings->LeftPaneVisibility(winrt::Visibility::Visible);
        }

        winrt::VisualStateManager::GoToState(*this, L"PaneVisible", false /*useTransitions*/);
    }
    else
    {
        templateSettings->TopPaneVisibility(winrt::Visibility::Collapsed);
        templateSettings->LeftPaneVisibility(winrt::Visibility::Collapsed);

        winrt::VisualStateManager::GoToState(*this, L"PaneCollapsed", false /*useTransitions*/);
    }
}

void NavigationView::SwapPaneHeaderContent(tracker_ref<winrt::ContentControl> newParentTrackRef, tracker_ref<winrt::ContentControl> oldParentTrackRef, winrt::hstring const& propertyPathName)
{
    if (auto newParent = newParentTrackRef.get())
    {
        if (auto oldParent = oldParentTrackRef.get())
        {
            oldParent.ClearValue(winrt::ContentControl::ContentProperty());
        }

        SharedHelpers::SetBinding(propertyPathName, newParent, winrt::ContentControl::ContentProperty());
    }
}

void NavigationView::UpdateContentBindingsForPaneDisplayMode()
{
    winrt::UIElement autoSuggestBoxContentControl = nullptr;
    winrt::UIElement notControl = nullptr;
    if (!IsTopNavigationView())
    {
        autoSuggestBoxContentControl = m_leftNavPaneAutoSuggestBoxPresenter.get();
        notControl = m_topNavPaneAutoSuggestBoxPresenter.get();
    }
    else
    {
        autoSuggestBoxContentControl = m_topNavPaneAutoSuggestBoxPresenter.get();
        notControl = m_leftNavPaneAutoSuggestBoxPresenter.get();
    }

    if (autoSuggestBoxContentControl)
    {
        if (notControl)
        {
            notControl.ClearValue(winrt::ContentControl::ContentProperty());
        }

        SharedHelpers::SetBinding(L"AutoSuggestBox", autoSuggestBoxContentControl, winrt::ContentControl::ContentProperty());
    }
}

void NavigationView::UpdateHeaderVisibility()
{
    if (!m_appliedTemplate)
    {
        return;
    }

    UpdateHeaderVisibility(DisplayMode());
}

void NavigationView::UpdateHeaderVisibility(winrt::NavigationViewDisplayMode displayMode)
{
    // Ignore AlwaysShowHeader property in case DisplayMode is Minimal and it's not Top NavigationView
    bool showHeader = AlwaysShowHeader() || (!IsTopNavigationView() && displayMode == winrt::NavigationViewDisplayMode::Minimal);

    // Like bug 17517627, Customer like WallPaper Studio 10 expects a HeaderContent visual even if Header() is null. 
    // App crashes when they have dependency on that visual, but the crash is not directly state that it's a header problem.   
    // NavigationView doesn't use quirk, but we determine the version by themeresource.
    // As a workaround, we 'quirk' it for RS4 or before release. if it's RS4 or before, HeaderVisible is not related to Header().
    // If theme resource is RS5 or later, we will not show header if header is null.
    if (SharedHelpers::IsRS5OrHigher())
    {
        showHeader = Header() && showHeader;
    }
    winrt::VisualStateManager::GoToState(*this, showHeader ? L"HeaderVisible" : L"HeaderCollapsed", false /*useTransitions*/);
}

void NavigationView::UpdatePaneTabFocusNavigation()
{
    if (!m_appliedTemplate)
    {
        return;
    }

    if (SharedHelpers::IsRS2OrHigher())
    {
        winrt::KeyboardNavigationMode mode = winrt::KeyboardNavigationMode::Local;

        if (auto splitView = m_rootSplitView.get())
        {
            // If the pane is open in an overlay (light-dismiss) mode, trap keyboard focus inside the pane
            if (IsPaneOpen() && (splitView.DisplayMode() == winrt::SplitViewDisplayMode::Overlay || splitView.DisplayMode() == winrt::SplitViewDisplayMode::CompactOverlay))
            {
                mode = winrt::KeyboardNavigationMode::Cycle;
            }
        }

        if (auto paneContentGrid = m_paneContentGrid.get())
        {
            paneContentGrid.TabFocusNavigation(mode);
        }
    }
}

void NavigationView::UpdatePaneToggleSize()
{
    if (!ShouldPreserveNavigationViewRS3Behavior())
    {
        if (auto splitView = m_rootSplitView.get())
        {
            double width = GetPaneToggleButtonWidth();
            double togglePaneButtonWidth = width;

            if (ShouldShowBackButton() && splitView.DisplayMode() == winrt::SplitViewDisplayMode::Overlay)
            {
                double backButtonWidth = c_backButtonWidth;
                if (auto backButton = m_backButton.get())
                {
                    backButtonWidth = backButton.Width();
                }

                width += backButtonWidth;
            }

            if (!m_isClosedCompact && PaneTitle().size() > 0)
            {
                if (splitView.DisplayMode() == winrt::SplitViewDisplayMode::Overlay && IsPaneOpen())
                {
                    width = OpenPaneLength();
                    togglePaneButtonWidth = OpenPaneLength() - ((ShouldShowBackButton() || ShouldShowCloseButton()) ? c_backButtonWidth : 0);
                }
                else if (!(splitView.DisplayMode() == winrt::SplitViewDisplayMode::Overlay && !IsPaneOpen()))
                {
                    width = OpenPaneLength();
                    togglePaneButtonWidth = OpenPaneLength();
                }
            }

            if (auto toggleButton = m_paneToggleButton.get())
            {
                toggleButton.Width(togglePaneButtonWidth);
            }
        }
    }
}

void NavigationView::UpdateBackAndCloseButtonsVisibility()
{
    if (!m_appliedTemplate)
    {
        return;
    }

    const auto shouldShowBackButton = ShouldShowBackButton();
    const auto backButtonVisibility = Util::VisibilityFromBool(shouldShowBackButton);
    const auto visualStateDisplayMode = GetVisualStateDisplayMode(DisplayMode());
    const bool useLeftPaddingForBackOrCloseButton =
        (visualStateDisplayMode == NavigationViewVisualStateDisplayMode::Minimal && !IsTopNavigationView()) ||
        visualStateDisplayMode == NavigationViewVisualStateDisplayMode::MinimalWithBackButton;
    double leftPaddingForBackOrCloseButton = 0.0;
    double paneHeaderPaddingForToggleButton = 0.0;
    double paneHeaderPaddingForCloseButton = 0.0;
    double paneHeaderContentBorderRowMinHeight = 0.0;

    GetTemplateSettings()->BackButtonVisibility(backButtonVisibility);

    if (m_paneToggleButton && IsPaneToggleButtonVisible())
    {
        paneHeaderContentBorderRowMinHeight = GetPaneToggleButtonHeight();
        paneHeaderPaddingForToggleButton = GetPaneToggleButtonWidth();

        if (useLeftPaddingForBackOrCloseButton)
        {
            leftPaddingForBackOrCloseButton = paneHeaderPaddingForToggleButton;
        }
    }

    if (auto backButton = m_backButton.get())
    {
        if (ShouldPreserveNavigationViewRS4Behavior())
        {
            backButton.Visibility(backButtonVisibility);
        }

        if (useLeftPaddingForBackOrCloseButton && backButtonVisibility == winrt::Visibility::Visible)
        {
            leftPaddingForBackOrCloseButton += backButton.Width();
        }
    }

    if (auto closeButton = m_closeButton.get())
    {
        const auto closeButtonVisibility = Util::VisibilityFromBool(ShouldShowCloseButton());

        closeButton.Visibility(closeButtonVisibility);

        if (closeButtonVisibility == winrt::Visibility::Visible)
        {
            paneHeaderContentBorderRowMinHeight = std::max(paneHeaderContentBorderRowMinHeight, closeButton.Height());

            if (useLeftPaddingForBackOrCloseButton)
            {
                paneHeaderPaddingForCloseButton = closeButton.Width();
                leftPaddingForBackOrCloseButton += paneHeaderPaddingForCloseButton;
            }
        }
    }

    if (auto contentLeftPadding = m_contentLeftPadding.get())
    {
        contentLeftPadding.Width(leftPaddingForBackOrCloseButton);
    }

    if (auto paneHeaderToggleButtonColumn = m_paneHeaderToggleButtonColumn.get())
    {
        // Account for the PaneToggleButton's width in the PaneHeader's placement.
        paneHeaderToggleButtonColumn.Width(winrt::GridLengthHelper::FromValueAndType(paneHeaderPaddingForToggleButton, winrt::GridUnitType::Pixel));
    }

    if (auto paneHeaderCloseButtonColumn = m_paneHeaderCloseButtonColumn.get())
    {
        // Account for the CloseButton's width in the PaneHeader's placement.
        paneHeaderCloseButtonColumn.Width(winrt::GridLengthHelper::FromValueAndType(paneHeaderPaddingForCloseButton, winrt::GridUnitType::Pixel));
    }

    if (auto paneTitleHolderFrameworkElement = m_paneTitleHolderFrameworkElement.get())
    {
        if (paneHeaderContentBorderRowMinHeight == 0.00 && paneTitleHolderFrameworkElement.Visibility() == winrt::Visibility::Visible)
        {
            // Handling the case where the PaneTottleButton is collapsed and the PaneTitle's height needs to push the rest of the NavigationView's UI down.
            paneHeaderContentBorderRowMinHeight = paneTitleHolderFrameworkElement.ActualHeight();
        }
    }

    if (auto paneHeaderContentBorderRow = m_paneHeaderContentBorderRow.get())
    {
        paneHeaderContentBorderRow.MinHeight(paneHeaderContentBorderRowMinHeight);
    }

    if (auto paneContentGridAsUIE = m_paneContentGrid.get())
    {
        if (auto paneContentGrid = paneContentGridAsUIE.try_as<winrt::Grid>())
        {
            auto rowDefs = paneContentGrid.RowDefinitions();

            if (rowDefs.Size() >= c_backButtonRowDefinition)
            {
                auto rowDef = rowDefs.GetAt(c_backButtonRowDefinition);

                int backButtonRowHeight = 0;
                if (!IsOverlay() && shouldShowBackButton)
                {
                    backButtonRowHeight = c_backButtonHeight;
                }
                else if (ShouldPreserveNavigationViewRS3Behavior())
                {
                    // This row represented the height of the hamburger+margin in RS3 and prior
                    backButtonRowHeight = c_toggleButtonHeightWhenShouldPreserveNavigationViewRS3Behavior;
                }

                const auto length = winrt::GridLengthHelper::FromPixels(backButtonRowHeight);
                rowDef.Height(length);
            }
        }
    }

    if (!ShouldPreserveNavigationViewRS4Behavior())
    {
        winrt::VisualStateManager::GoToState(*this, shouldShowBackButton ? L"BackButtonVisible" : L"BackButtonCollapsed", false /*useTransitions*/);
    }
    UpdateTitleBarPadding();
}

void NavigationView::UpdatePaneTitleMargins()
{
    if (ShouldPreserveNavigationViewRS4Behavior())
    {
        if (auto paneTitleFrameworkElement = m_paneTitleFrameworkElement.get())
        {
            double width = GetPaneToggleButtonWidth();

            if (ShouldShowBackButton() && IsOverlay())
            {
                width += c_backButtonWidth;
            }

            paneTitleFrameworkElement.Margin({ width, 0, 0, 0 }); // see "Hamburger title" on uni
        }
    }
}

void NavigationView::UpdateSelectionForMenuItems()
{
    // Allow customer to set selection by NavigationViewItem.IsSelected.
    // If there are more than two items are set IsSelected=true, the first one is actually selected.
    // If SelectedItem is set, IsSelected is ignored.
    //         <NavigationView.MenuItems>
    //              <NavigationViewItem Content = "Collection" IsSelected = "True" / >
    //         </NavigationView.MenuItems>
    if (!SelectedItem())
    {
        if (auto menuItems = MenuItems().try_as<winrt::IVector<winrt::IInspectable>>())
        {
            bool foundFirstSelected = false;
            for (auto menuItem : menuItems)
            {
                if (auto nvi = menuItem.try_as<winrt::NavigationViewItem>())
                {
                    if (nvi.IsSelected())
                    {
                        if (!foundFirstSelected)
                        {
                            auto scopeGuard = gsl::finally([this]()
                                {
                                    m_shouldIgnoreNextSelectionChange = false;
                                });
                            m_shouldIgnoreNextSelectionChange = true;
                            SelectedItem(nvi);
                            foundFirstSelected = true;
                        }
                        else
                        {
                            nvi.IsSelected(false);
                        }
                    }
                }
            }
        }
    }
}

void NavigationView::OnTitleBarMetricsChanged(const winrt::IInspectable& /*sender*/, const winrt::IInspectable& /*args*/)
{
    UpdateTitleBarPadding();
}

void NavigationView::OnTitleBarIsVisibleChanged(const winrt::CoreApplicationViewTitleBar& /*sender*/, const winrt::IInspectable& /*args*/)
{
    UpdateTitleBarPadding();
}

void NavigationView::ClosePaneIfNeccessaryAfterItemIsClicked(const winrt::NavigationViewItem& selectedContainer)
{
    if (IsPaneOpen() && DisplayMode() != winrt::NavigationViewDisplayMode::Expanded && !DoesNavigationViewItemHaveChildren(selectedContainer))
    {
        ClosePane();
    }
}

bool NavigationView::NeedTopPaddingForRS5OrHigher(winrt::CoreApplicationViewTitleBar const& coreTitleBar)
{
    // Starting on RS5, we will be using the following IsVisible API together with ExtendViewIntoTitleBar
    // to decide whether to try to add top padding or not.
    // We don't add padding when in fullscreen or tablet mode.
    return coreTitleBar.IsVisible() && coreTitleBar.ExtendViewIntoTitleBar()
        && !IsFullScreenOrTabletMode();
}

void NavigationView::UpdateTitleBarPadding()
{
    if (!m_appliedTemplate)
    {
        return;
    }

    double topPadding = 0;

    if (auto coreTitleBar = m_coreTitleBar.get())
    {
        bool needsTopPadding = false;

        // Do not set a top padding when the IsTitleBarAutoPaddingEnabled property is set to False.
        if (IsTitleBarAutoPaddingEnabled())
        {
            if (ShouldPreserveNavigationViewRS3Behavior())
            {
                needsTopPadding = true;
            }
            else if (ShouldPreserveNavigationViewRS4Behavior())
            {
                // For RS4 apps maintain the behavior that we shipped for RS4.
                // We keep this behavior for app compact purposes.
                needsTopPadding = !coreTitleBar.ExtendViewIntoTitleBar();
            }
            else
            {
                needsTopPadding = NeedTopPaddingForRS5OrHigher(coreTitleBar);
            }
        }

        if (needsTopPadding)
        {
            // Only add extra padding if the NavView is the "root" of the app,
            // but not if the app is expanding into the titlebar
            const winrt::UIElement root = winrt::Window::Current().Content();
            const winrt::GeneralTransform gt = TransformToVisual(root);
            const winrt::Point pos = gt.TransformPoint(winrt::Point());

            if (pos.Y == 0.0f)
            {
                topPadding = coreTitleBar.Height();
            }
        }

        if (ShouldPreserveNavigationViewRS4Behavior())
        {
            if (auto fe = m_togglePaneTopPadding.get())
            {
                fe.Height(topPadding);
            }

            if (auto fe = m_contentPaneTopPadding.get())
            {
                fe.Height(topPadding);
            }
        }

        const auto paneTitleHolderFrameworkElement = m_paneTitleHolderFrameworkElement.get();
        const auto paneToggleButton = m_paneToggleButton.get();

        const bool setPaneTitleHolderFrameworkElementMargin = paneTitleHolderFrameworkElement && paneTitleHolderFrameworkElement.Visibility() == winrt::Visibility::Visible;
        const bool setPaneToggleButtonMargin = !setPaneTitleHolderFrameworkElementMargin && paneToggleButton && paneToggleButton.Visibility() == winrt::Visibility::Visible;

        if (setPaneTitleHolderFrameworkElementMargin || setPaneToggleButtonMargin)
        {
            auto thickness = winrt::ThicknessHelper::FromLengths(0, 0, 0, 0);

            if (ShouldShowBackButton())
            {
                if (IsOverlay())
                {
                    thickness = winrt::ThicknessHelper::FromLengths(c_backButtonWidth, 0, 0, 0);
                }
                else
                {
                    thickness = winrt::ThicknessHelper::FromLengths(0, c_backButtonHeight, 0, 0);
                }
            }
            else if (ShouldShowCloseButton() && IsOverlay())
            {
                thickness = winrt::ThicknessHelper::FromLengths(c_backButtonWidth, 0, 0, 0);
            }

            if (setPaneTitleHolderFrameworkElementMargin)
            {
                // The PaneHeader is hosted by PaneTitlePresenter and PaneTitleHolder.
                paneTitleHolderFrameworkElement.Margin(thickness);
            }
            else
            {
                // The PaneHeader is hosted by PaneToggleButton
                paneToggleButton.Margin(thickness);
            }
        }
    }

    if (auto templateSettings = TemplateSettings())
    {
        // 0.0 and 0.00000000 is not the same in double world. try to reduce the number of TopPadding update event. epsilon is 0.1 here.
        if (fabs(templateSettings.TopPadding() - topPadding) > 0.1)
        {
            GetTemplateSettings()->TopPadding(topPadding);
        }
    }
}

void NavigationView::SyncSettingsSelectionState()
{
    auto item = SelectedItem();
    auto settingsItem = m_settingsItem.get();
    if (settingsItem && item == settingsItem)
    {
        OnSettingsInvoked();
    }
}

void NavigationView::RaiseDisplayModeChanged(const winrt::NavigationViewDisplayMode& displayMode)
{
    SetValue(s_DisplayModeProperty, box_value(displayMode));
    auto eventArgs = winrt::make_self<NavigationViewDisplayModeChangedEventArgs>();
    eventArgs->DisplayMode(displayMode);
    m_displayModeChangedEventSource(*this, *eventArgs);
}

// This method attaches the series of animations which are fired off dependent upon the amount 
// of space give and the length of the strings involved. It occurs upon re-rendering.
void NavigationView::CreateAndAttachHeaderAnimation(const winrt::Visual& visual)
{
    auto compositor = visual.Compositor();
    auto cubicFunction = compositor.CreateCubicBezierEasingFunction({ 0.0f, 0.35f }, { 0.15f, 1.0f });
    auto moveAnimation = compositor.CreateVector3KeyFrameAnimation();
    moveAnimation.Target(L"Offset");
    moveAnimation.InsertExpressionKeyFrame(1.0f, L"this.FinalValue", cubicFunction);
    moveAnimation.Duration(200ms);

    auto collection = compositor.CreateImplicitAnimationCollection();
    collection.Insert(L"Offset", moveAnimation);
    visual.ImplicitAnimations(collection);
}

bool NavigationView::IsFullScreenOrTabletMode()
{
    // ApplicationView::GetForCurrentView() is an expensive call - make sure to cache the ApplicationView
    if (!m_applicationView)
    {
        m_applicationView = winrt::ViewManagement::ApplicationView::GetForCurrentView();
    }

    // UIViewSettings::GetForCurrentView() is an expensive call - make sure to cache the UIViewSettings
    if (!m_uiViewSettings)
    {
        m_uiViewSettings = winrt::ViewManagement::UIViewSettings::GetForCurrentView();
    }

    const bool isFullScreenMode = m_applicationView.IsFullScreenMode();
    const bool isTabletMode = m_uiViewSettings.UserInteractionMode() == winrt::ViewManagement::UserInteractionMode::Touch;

    return isFullScreenMode || isTabletMode;
}

void NavigationView::UpdatePaneShadow()
{
    if (SharedHelpers::IsThemeShadowAvailable())
    {
        winrt::Canvas shadowReceiver = GetTemplateChildT<winrt::Canvas>(c_paneShadowReceiverCanvas, *this);
        if (!shadowReceiver)
        {
            shadowReceiver = winrt::Canvas();
            shadowReceiver.Name(c_paneShadowReceiverCanvas);

            if (auto contentGrid = GetTemplateChildT<winrt::Grid>(c_contentGridName, *this))
            {
                contentGrid.SetRowSpan(shadowReceiver, contentGrid.RowDefinitions().Size());
                contentGrid.SetRow(shadowReceiver, 0);
                // Only register to columns if those are actually defined
                if (contentGrid.ColumnDefinitions().Size() > 0) {
                    contentGrid.SetColumn(shadowReceiver, 0);
                    contentGrid.SetColumnSpan(shadowReceiver, contentGrid.ColumnDefinitions().Size());
                }
                contentGrid.Children().Append(shadowReceiver);

                winrt::ThemeShadow shadow;
                shadow.Receivers().Append(shadowReceiver);
                if (auto splitView = m_rootSplitView.get())
                {
                    if (auto paneRoot = splitView.Pane())
                    {
                        if (auto paneRoot_uiElement10 = paneRoot.try_as<winrt::IUIElement10 >())
                        {
                            paneRoot_uiElement10.Shadow(shadow);
                        }
                    }
                }
            }
        }


        // Shadow will get clipped if casting on the splitView.Content directly
        // Creating a canvas with negative margins as receiver to allow shadow to be drawn outside the content grid 
        winrt::Thickness shadowReceiverMargin = { 0, -c_paneElevationTranslationZ, -c_paneElevationTranslationZ, -c_paneElevationTranslationZ };

        // Ensuring shadow is aligned to the left
        shadowReceiver.HorizontalAlignment(winrt::HorizontalAlignment::Left);

        // Ensure shadow is as wide as the pane when it is open
        shadowReceiver.Width(OpenPaneLength());
        shadowReceiver.Margin(shadowReceiverMargin);
    }
}

template<typename T> T NavigationView::GetContainerForData(const winrt::IInspectable& data)
{
    if (!data)
    {
        return nullptr;
    }

    if (auto nvi = data.try_as<T>())
    {
        return nvi;
    }

    if (auto settingsItem = m_settingsItem.get())
    {
        if (settingsItem == data || settingsItem.Content() == data)
        {
            return settingsItem.try_as<T>();
        }
    }

    // First conduct a basic top level search, which should succeed for a lot of scenarios.
    auto ir = IsTopNavigationView() ? m_topNavRepeater.get() : m_leftNavRepeater.get();
    const auto itemIndex = GetIndexFromItem(ir, data);
    if (ir && itemIndex >= 0)
    {
        if (auto container = ir.TryGetElement(itemIndex))
        {
            return container.try_as<T>();
        }
    }

    // If unsuccessful, unfortunately we are going to have to search through the whole tree
    // TODO: Either fix or remove implementation for TopNav.
    // It may not be required due to top nav rarely having realized children in its default state.
    auto const repeater = IsTopNavigationView() ? m_topNavRepeater.get() : m_leftNavRepeater.get();
    if (auto const container = SearchEntireTreeForContainer(repeater, data))
    {
        return container.try_as<T>();
    }

    return nullptr;
}

winrt::UIElement NavigationView::SearchEntireTreeForContainer(const winrt::ItemsRepeater& rootRepeater, const winrt::IInspectable& data)
{
    // TODO: Temporary inefficient solution that results in unnecessary time complexity, fix.
    const auto index = GetIndexFromItem(rootRepeater, data);
    if (index != -1)
    {
        return rootRepeater.TryGetElement(index);
    }

    for (int i = 0; i < GetContainerCountInRepeater(rootRepeater); i++)
    {
        if (auto const container = rootRepeater.TryGetElement(i))
        {
            if (auto const nvi = container.try_as<winrt::NavigationViewItem>())
            {
                if (auto const nviRepeater = winrt::get_self<NavigationViewItem>(nvi)->GetRepeater())
                {
                    if (auto const foundElement = SearchEntireTreeForContainer(nviRepeater, data))
                    {
                        return foundElement;
                    }
                }
            }
        }
    }
    return nullptr;
}

winrt::IndexPath NavigationView::SearchEntireTreeForIndexPath(const winrt::ItemsRepeater& rootRepeater, const winrt::IInspectable& data)
{
    for (int i = 0; i < GetContainerCountInRepeater(rootRepeater); i++)
    {
        if (auto const container = rootRepeater.TryGetElement(i))
        {
            if (auto const nvi = container.try_as<winrt::NavigationViewItem>())
            {
                auto const ip = winrt::make<IndexPath>(std::vector<int>({ i }));
                if (auto const indexPath = SearchEntireTreeForIndexPath(nvi, data, ip))
                {
                    return indexPath;
                }
            }
        }
    }
    return nullptr;
}

// There are two possibilities here if the passed in item has children. Either the children of the passed in container have already been realized,
// in which case we simply just iterate through the children containers, or they have not been realized yet and we have to iterate through the data
// and manually realize each item.
winrt::IndexPath NavigationView::SearchEntireTreeForIndexPath(const winrt::NavigationViewItem& parentContainer, const winrt::IInspectable& data, const winrt::IndexPath& ip)
{
    bool areChildrenRealized = false;
    if (auto const childrenRepeater = winrt::get_self<NavigationViewItem>(parentContainer)->GetRepeater())
    {
        if (DoesRepeaterHaveRealizedContainers(childrenRepeater))
        {
            areChildrenRealized = true;
            for (int i = 0; i < GetContainerCountInRepeater(childrenRepeater); i++)
            {
                if (auto const container = childrenRepeater.TryGetElement(i))
                {
                    if (auto const nvi = container.try_as<winrt::NavigationViewItem>())
                    {
                        auto const newIndexPath = winrt::get_self<IndexPath>(ip)->CloneWithChildIndex(i);
                        if (nvi.Content() == data)
                        {
                            return newIndexPath;
                        }
                        else
                        {
                            if (auto const foundIndexPath = SearchEntireTreeForIndexPath(nvi, data, newIndexPath))
                            {
                                return foundIndexPath;
                            }
                        }
                    }
                }
            }
        }
    }

    //If children are not realized, manually realize and search.
    if (!areChildrenRealized)
    {
        if (auto const childrenData = GetChildren(parentContainer))
        {
            // Get children data in an enumarable form
            auto newDataSource = childrenData.try_as<winrt::ItemsSourceView>();
            if (childrenData && !newDataSource)
            {
                newDataSource = winrt::ItemsSourceView(childrenData);
            }

            for (int i = 0; i < newDataSource.Count(); i++)
            {
                auto const newIndexPath = winrt::get_self<IndexPath>(ip)->CloneWithChildIndex(i);
                auto const childData = newDataSource.GetAt(i);
                if (childData == data)
                {
                    return newIndexPath;
                }
                else
                {
                    // Resolve databinding for item and search through that item's children
                    if (auto const nvib = ResolveContainerForItem(childData, i))
                    {
                        if (auto const nvi = nvib.try_as<winrt::NavigationViewItem>())
                        {
                            // Process x:bind
                            if (auto extension = CachedVisualTreeHelpers::GetDataTemplateComponent(nvi))
                            {
                                // Clear out old data. 
                                extension.Recycle();
                                int nextPhase = VirtualizationInfo::PhaseReachedEnd;
                                // Run Phase 0
                                extension.ProcessBindings(childData, i, 0 /* currentPhase */, nextPhase);

                                // TODO: If nextPhase is not -1, ProcessBinding for all the phases
                            }

                            if (auto const foundIndexPath = SearchEntireTreeForIndexPath(nvi, data, newIndexPath))
                            {
                                return foundIndexPath;
                            }

                            //TODO: Recycle container!
                        }
                    }
                }
            }
        }
    }

    return nullptr;
}

winrt::NavigationViewItemBase NavigationView::ResolveContainerForItem(const winrt::IInspectable& item, int index)
{
    auto const args = winrt::make_self<ElementFactoryGetArgs>();
    args->Data(item);
    args->Index(index);

    if (auto container = m_navigationViewItemsFactory.get()->GetElement(static_cast<winrt::ElementFactoryGetArgs>(*args)))
    {
        if (auto nvib = container.try_as<winrt::NavigationViewItemBase>())
        {
            return nvib;
        }
    }
    return nullptr;
}

void NavigationView::RecycleContainer(const winrt::UIElement& container)
{
    auto const args = winrt::make_self<ElementFactoryRecycleArgs>();
    args->Element(container);
    m_navigationViewItemsFactory.get()->RecycleElement(static_cast<winrt::ElementFactoryRecycleArgs>(*args));
}

int NavigationView::GetContainerCountInRepeater(const winrt::ItemsRepeater& ir)
{
    if (ir)
    {
        if (auto const repeaterItemSourceView = ir.ItemsSourceView())
        {
            return repeaterItemSourceView.Count();
        }
    }
    return -1;
}

bool NavigationView::DoesRepeaterHaveRealizedContainers(const winrt::ItemsRepeater& ir)
{
    if (ir)
    {
        if (ir.TryGetElement(0))
        {
            return true;
        }
    }
    return false;
}

int NavigationView::GetIndexFromItem(const winrt::ItemsRepeater& ir, const winrt::IInspectable& data)
{
    if (ir)
    {
        if (auto itemsSourceView = ir.ItemsSourceView())
        {
            return itemsSourceView.IndexOf(data);
        }
    }
    return -1;
}

winrt::IInspectable NavigationView::GetItemFromIndex(const winrt::ItemsRepeater& ir, int index)
{
    if (ir)
    {
        if (auto itemsSourceView = ir.ItemsSourceView())
        {
            return itemsSourceView.GetAt(index);
        }
    }
    return nullptr;
}

winrt::IndexPath NavigationView::GetIndexPathOfItem(const winrt::IInspectable& data)
{
    if (auto const nvib = data.try_as<winrt::NavigationViewItemBase>())
    {
        return GetIndexPathForContainer(nvib);
    }

    // In the databinding scenario, we need to conduct a search where we go through every item,
    // realizing it if necessary.
    if (IsTopNavigationView())
    {
        // First search through primary list
        if (auto const ip = SearchEntireTreeForIndexPath(m_topNavRepeater.get(), data))
        {
            return ip;
        }

        // If item was not located in primary list, search through overflow
        if (auto const ip = SearchEntireTreeForIndexPath(m_topNavRepeaterOverflowView.get(), data))
        {
            return ip;
        }
    }
    else
    {
        if (auto const ip = SearchEntireTreeForIndexPath(m_leftNavRepeater.get(), data))
        {
            return ip;
        }
    }

    return winrt::make<IndexPath>(std::vector<int>(0));
}

winrt::UIElement NavigationView::GetContainerForIndex(int index)
{
    if (IsTopNavigationView())
    {
        // Get the repeater that is presenting the first item
        auto ir = m_topDataProvider.IsItemInPrimaryList(index) ? m_topNavRepeater.get() : m_topNavRepeaterOverflowView.get();

        // Get the index of the first item in the repeater
        const auto irIndex = m_topDataProvider.ConvertOriginalIndexToIndex(index);

        // Get the container of the first item
        if (auto const container = ir.TryGetElement(irIndex))
        {
            return container;
        }
    }
    else
    {
        if (auto const container = m_leftNavRepeater.get().TryGetElement(index))
        {
            return container;
        }
    }
    return nullptr;
}

winrt::NavigationViewItemBase NavigationView::GetContainerForIndexPath(const winrt::IndexPath& ip)
{
    if (ip && ip.GetSize() > 0)
    {
        if (auto const container = GetContainerForIndex(ip.GetAt(0)))
        {
            // TODO: Fix below for top flyout scenario once the flyout is introduced in the XAML.
            // We want to be able to retrieve containers for items that are in the flyout.
            // This will return nullptr if requesting children containers of
            // items in the primary list, or unrealized items in the overflow popup.
            // However this should not happen.
            return GetContainerForIndexPath(container, ip);
        }
    }
    return nullptr;
}

winrt::NavigationViewItemBase NavigationView::GetContainerForIndexPath(const winrt::UIElement& firstContainer, const winrt::IndexPath& ip)
{
    auto container = firstContainer;
    if (ip.GetSize() > 1)
    {
        for (int i = 1; i < ip.GetSize(); i++)
        {
            bool succeededGettingNextContainer = false;
            if (auto const nvi = container.try_as<winrt::NavigationViewItem>())
            {
                if (auto const nviRepeater = winrt::get_self<NavigationViewItem>(nvi)->GetRepeater())
                {
                    if (auto const nextContainer = nviRepeater.TryGetElement(ip.GetAt(i)))
                    {
                        container = nextContainer;
                        succeededGettingNextContainer = true;
                    }
                }
            }
            // If any of the above checks failed, it means something went wrong and we have an index for a non-existent repeater.
            if (!succeededGettingNextContainer)
            {
                return nullptr;
            }
        }
    }
    return container.try_as<winrt::NavigationViewItemBase>();
}

bool NavigationView::IsContainerTheSelectedItemInTheSelectionModel(const winrt::NavigationViewItemBase& nvib)
{
    if (auto selectedItem = m_selectionModel.SelectedItem())
    {
        auto selectedItemContainer = selectedItem.try_as<winrt::NavigationViewItemBase>();
        if (!selectedItemContainer)
        {
            selectedItemContainer = GetContainerForIndexPath(m_selectionModel.SelectedIndex());
        }

        return selectedItemContainer == nvib;
    }
    return false;
}

winrt::ItemsRepeater NavigationView::LeftNavRepeater()
{
    return m_leftNavRepeater.get();
}

bool NavigationView::IsContainerInOverflow(const winrt::NavigationViewItemBase& nvib)
{
    if (IsTopNavigationView())
    {
        auto parentIR = GetParentItemsRepeaterForContainer(nvib);
        if (parentIR == m_topNavRepeaterOverflowView.get())
        {
            return true;
        }
    }
    return false;
}

winrt::NavigationViewItem NavigationView::GetSelectedContainer()
{
    if (auto selectedItem = SelectedItem())
    {
        if (auto selectedItemContainer = selectedItem.try_as<winrt::NavigationViewItem>())
        {
            return selectedItemContainer;
        }
        else
        {
            return NavigationViewItemOrSettingsContentFromData(selectedItem);
        }
    }
    return nullptr;
}

void NavigationView::Expand(const winrt::NavigationViewItem& item)
{
    ChangeIsExpandedNavigationViewItem(item, true /*isExpanded*/);
}

void NavigationView::Collapse(const winrt::NavigationViewItem& item)
{
    ChangeIsExpandedNavigationViewItem(item, false /*isExpanded*/);
}

bool NavigationView::DoesNavigationViewItemHaveChildren(const winrt::NavigationViewItem& nvi)
{
    return nvi.MenuItems().Size() > 0 || nvi.MenuItemsSource() != nullptr || nvi.HasUnrealizedChildren();
}

void NavigationView::ToggleIsExpandedNavigationViewItem(const winrt::NavigationViewItem& nvi)
{
    ChangeIsExpandedNavigationViewItem(nvi, !nvi.IsExpanded());
}

void NavigationView::ChangeIsExpandedNavigationViewItem(const winrt::NavigationViewItem& nvi, bool isExpanded)
{
    if (DoesNavigationViewItemHaveChildren(nvi))
    {
        nvi.IsExpanded(isExpanded);
    }
}

winrt::NavigationViewItem NavigationView::FindLowestLevelContainerToDisplaySelectionIndicator()
{
    auto indexIntoIndex = 0;
    auto const selectedIndex = m_selectionModel.SelectedIndex();
    if (selectedIndex && selectedIndex.GetSize() > 0)
    {
        if (auto container = GetContainerForIndex(selectedIndex.GetAt(indexIntoIndex)))
        {
            if (auto nvi = container.try_as<winrt::NavigationViewItem>())
            {
                auto nviImpl = winrt::get_self<NavigationViewItem>(nvi);
                auto isRepeaterVisible = nviImpl->IsRepeaterVisible();
                while (nvi && isRepeaterVisible && !nvi.IsSelected() && nvi.IsChildSelected())
                {
                    indexIntoIndex++;
                    isRepeaterVisible = false;
                    if (auto const repeater = nviImpl->GetRepeater())
                    {
                        if (auto const childContainer = repeater.TryGetElement(selectedIndex.GetAt(indexIntoIndex)))
                        {
                            nvi = childContainer.try_as<winrt::NavigationViewItem>();
                            nviImpl = winrt::get_self<NavigationViewItem>(nvi);
                            isRepeaterVisible = nviImpl->IsRepeaterVisible();
                        }
                    }
                }
                return nvi;
            }
        }
    }
    return nullptr;
}

void NavigationView::ShowHideChildrenItemsRepeater(const winrt::NavigationViewItem& nvi)
{
    auto nviImpl = winrt::get_self<NavigationViewItem>(nvi);

    nviImpl->ShowHideChildren();

    if (nviImpl->ShouldRepeaterShowInFlyout())
    {
        nvi.IsExpanded() ? m_lastItemExpandedIntoFlyout.set(nvi) : m_lastItemExpandedIntoFlyout.set(nullptr);
    }

    // If SelectedItem is being hidden/shown, animate SelectionIndicator
    if (!nvi.IsSelected() && nvi.IsChildSelected())
    {
        if (!nviImpl->IsRepeaterVisible() && nvi.IsChildSelected())
        {
            AnimateSelectionChanged(nvi);
        }
        else
        {
            AnimateSelectionChanged(FindLowestLevelContainerToDisplaySelectionIndicator());
        }
    }

    nviImpl->RotateExpandCollapseChevron(nvi.IsExpanded());
}

winrt::IInspectable NavigationView::GetChildren(const winrt::NavigationViewItem& nvi)
{
    if (nvi.MenuItems().Size() > 0)
    {
        return nvi.MenuItems();
    }
    return nvi.MenuItemsSource();
}

winrt::ItemsRepeater NavigationView::GetChildRepeaterForIndexPath(const winrt::IndexPath& ip)
{
    if (auto const container = GetContainerForIndexPath(ip).try_as<winrt::NavigationViewItem>())
    {
        return winrt::get_self<NavigationViewItem>(container)->GetRepeater();
    }
    return nullptr;
}


winrt::IInspectable NavigationView::GetChildrenForItemInIndexPath(const winrt::IndexPath& ip, bool forceRealize)
{
    if (ip && ip.GetSize() > 0)
    {
        if (auto const container = GetContainerForIndex(ip.GetAt(0)))
        {
            return GetChildrenForItemInIndexPath(container, ip, forceRealize);
        }
    }
    return nullptr;
}

winrt::IInspectable NavigationView::GetChildrenForItemInIndexPath(const winrt::UIElement& firstContainer, const winrt::IndexPath& ip, bool forceRealize)
{
    auto container = firstContainer;
    bool shouldRecycleContainer = false;
    if (ip.GetSize() > 1)
    {
        for (int i = 1; i < ip.GetSize(); i++)
        {
            bool succeededGettingNextContainer = false;
            if (auto const nvi = container.try_as<winrt::NavigationViewItem>())
            {
                auto const nextContainerIndex = ip.GetAt(i);
                auto const nviRepeater = winrt::get_self<NavigationViewItem>(nvi)->GetRepeater();
                if (nviRepeater && DoesRepeaterHaveRealizedContainers(nviRepeater))
                {
                    if (auto const nextContainer = nviRepeater.TryGetElement(nextContainerIndex))
                    {
                        container = nextContainer;
                        succeededGettingNextContainer = true;
                    }
                }
                else if (forceRealize)
                {
                    if (auto const childrenData = GetChildren(nvi))
                    {
                        if (shouldRecycleContainer)
                        {
                            RecycleContainer(nvi);
                            shouldRecycleContainer = false;
                        }

                        // Get children data in an enumarable form
                        auto newDataSource = childrenData.try_as<winrt::ItemsSourceView>();
                        if (childrenData && !newDataSource)
                        {
                            newDataSource = winrt::ItemsSourceView(childrenData);
                        }

                        if (auto const data = newDataSource.GetAt(nextContainerIndex))
                        {
                            // Resolve databinding for item and search through that item's children
                            if (auto const nvib = ResolveContainerForItem(data, nextContainerIndex))
                            {
                                if (auto const nextContainer = nvib.try_as<winrt::NavigationViewItem>())
                                {
                                    // Process x:bind
                                    if (auto extension = CachedVisualTreeHelpers::GetDataTemplateComponent(nextContainer))
                                    {
                                        // Clear out old data. 
                                        extension.Recycle();
                                        int nextPhase = VirtualizationInfo::PhaseReachedEnd;
                                        // Run Phase 0
                                        extension.ProcessBindings(data, nextContainerIndex, 0 /* currentPhase */, nextPhase);

                                        // TODO: If nextPhase is not -1, ProcessBinding for all the phases
                                    }

                                    container = nextContainer;
                                    shouldRecycleContainer = true;
                                    succeededGettingNextContainer = true;
                                }
                            }
                        }
                    }
                }

            }
            // If any of the above checks failed, it means something went wrong and we have an index for a non-existent repeater.
            if (!succeededGettingNextContainer)
            {
                return nullptr;
            }
        }
    }

    if (auto const nvi = container.try_as<winrt::NavigationViewItem>())
    {
        auto const children = GetChildren(nvi);
        if (shouldRecycleContainer)
        {
            RecycleContainer(nvi);
        }
        return children;
    }

    return nullptr;
}

void NavigationView::CollapseTopLevelMenuItems(winrt::NavigationViewPaneDisplayMode oldDisplayMode)
{
    // We want to make sure only top level items are visible when switching pane modes
    if (oldDisplayMode == winrt::NavigationViewPaneDisplayMode::Top)
    {
        CollapseMenuItemsInRepeater(m_topNavRepeater.get());
        CollapseMenuItemsInRepeater(m_topNavRepeaterOverflowView.get());
    }
    else
    {
        CollapseMenuItemsInRepeater(m_leftNavRepeater.get());
    }
}

void NavigationView::CollapseMenuItemsInRepeater(const winrt::ItemsRepeater& ir)
{
    for (int index = 0; index < GetContainerCountInRepeater(ir); index++)
    {
        if (auto const element = ir.TryGetElement(index))
        {
            if (auto const nvi = element.try_as<winrt::NavigationViewItem>())
            {
                ChangeIsExpandedNavigationViewItem(nvi, false /*isExpanded*/);
            }
        }
    }
}

void NavigationView::RaiseExpandingEvent(const winrt::NavigationViewItemBase& container)
{
    auto eventArgs = winrt::make_self<NavigationViewItemExpandingEventArgs>(*this);
    eventArgs->ExpandingItemContainer(container);
    m_expandingEventSource(*this, *eventArgs);
}

void NavigationView::RaiseCollapsedEvent(const winrt::NavigationViewItemBase& container)
{
    auto eventArgs = winrt::make_self<NavigationViewItemCollapsedEventArgs>(*this);
    eventArgs->CollapsedItemContainer(container);
    m_collapsedEventSource(*this, *eventArgs);
}

bool NavigationView::IsTopLevelItem(const winrt::NavigationViewItemBase& nvib)
{
    return IsRootItemsRepeater(GetParentItemsRepeaterForContainer(nvib));
}<|MERGE_RESOLUTION|>--- conflicted
+++ resolved
@@ -736,23 +736,10 @@
 
 void NavigationView::OnNavigationViewItemInvoked(const winrt::NavigationViewItem& nvi)
 {
-<<<<<<< HEAD
+    m_shouldRaiseItemInvokedAfterSelection = true;
+
     const auto selectedItem = SelectedItem();
-    RaiseItemInvokedForNavigationViewItem(nvi);
-
-    // User changed selectionstate in the ItemInvoked callback
-    if (selectedItem != SelectedItem())
-    {
-        return;
-    }
-
     const bool updateSelection = m_selectionModel && nvi.SelectsOnInvoked();
-=======
-    m_shouldRaiseItemInvokedAfterSelection = true;
-
-    auto selectedItem = SelectedItem();
-    bool updateSelection = m_selectionModel && nvi.SelectsOnInvoked();
->>>>>>> 5003dbc6
     if (updateSelection)
     {
         const auto ip = GetIndexPathForContainer(nvi);
