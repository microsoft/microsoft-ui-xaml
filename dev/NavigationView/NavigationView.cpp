--- conflicted
+++ resolved
@@ -106,9 +106,6 @@
     m_titleBarIsVisibleChangedRevoker.revoke();
     m_paneToggleButtonClickRevoker.revoke();
 
-    m_settingsItemTappedRevoker.revoke();
-    m_settingsItemKeyDownRevoker.revoke();
-    m_settingsItemKeyUpRevoker.revoke();
     m_settingsItem.set(nullptr);
 
     m_paneSearchButtonClickRevoker.revoke();
@@ -1139,43 +1136,8 @@
 {
     if (!m_settingsItem)
     {
-<<<<<<< HEAD
         return;
     }
-=======
-        // If the old settings item is selected, move the selection to the new one.
-        auto selectedItem = SelectedItem();
-        bool shouldSelectSetting = selectedItem && IsSettingsItem(selectedItem);
-
-        if (shouldSelectSetting)
-        {
-            auto scopeGuard = gsl::finally([this]()
-            {
-                    m_shouldIgnoreNextSelectionChangeBecauseSettingsRestore = false;
-            });
-            m_shouldIgnoreNextSelectionChangeBecauseSettingsRestore = true;
-            SetSelectedItemAndExpectItemInvokeWhenSelectionChangedIfNotInvokedFromAPI(nullptr);
-        }
-
-        m_settingsItemTappedRevoker.revoke();
-        m_settingsItemKeyDownRevoker.revoke();
-        m_settingsItemKeyUpRevoker.revoke();
-
-        m_settingsItem.set(settingsItem);
-        m_settingsItemTappedRevoker = settingsItem.Tapped(winrt::auto_revoke, { this, &NavigationView::OnNavigationViewItemTapped });
-        m_settingsItemKeyDownRevoker = settingsItem.KeyDown(winrt::auto_revoke, { this, &NavigationView::OnNavigationViewItemKeyDown });
-        m_settingsItemKeyUpRevoker = settingsItem.KeyUp(winrt::auto_revoke, { this, &NavigationView::OnNavigationViewItemKeyUp });
-
-        auto nvibImpl = winrt::get_self<NavigationViewItem>(settingsItem);
-        nvibImpl->SetNavigationViewParent(*this);
-
-        // Do localization for settings item label and Automation Name
-        auto localizedSettingsName = ResourceAccessor::GetLocalizedStringResource(SR_SettingsButtonName);
-        winrt::AutomationProperties::SetName(settingsItem, localizedSettingsName);
-        settingsItem.Tag(box_value(localizedSettingsName));
-
-        UpdateSettingsItemToolTip();
->>>>>>> c99f508d
 
     auto settingsItem = m_settingsItem.get();
     auto settingsIcon = winrt::SymbolIcon(winrt::Symbol::Setting);
