﻿// Copyright (c) Microsoft Corporation. All rights reserved.
// Licensed under the MIT License. See LICENSE in the project root for license information.

#include "pch.h"
#include "common.h"

#include "NavigationView.h"
#include "Vector.h"
#include "BindableVector.h"
#include "NavigationViewDisplayModeChangedEventArgs.h"
#include "NavigationViewPaneClosingEventArgs.h"
#include "NavigationViewBackRequestedEventArgs.h"
#include "ResourceAccessor.h"
#include "CppWinRTHelpers.h"
#include "NavigationViewItem.h"
#include "NavigationViewSelectionChangedEventArgs.h"
#include "NavigationViewItemInvokedEventArgs.h"
#include "RuntimeProfiler.h"
#include "Utils.h"
#include "TraceLogging.h"
#include "NavigationViewItemRevokers.h"
#include "IndexPath.h"
#include "InspectingDataSource.h"
#include "NavigationViewAutomationPeer.h"
#include "StackLayout.h"
#include "ItemsRepeater.h"
#include "ElementFactoryGetArgs.h"
#include "ElementFactoryRecycleArgs.h"
#include <ItemsRepeater.common.h>
#include "NavigationViewItemExpandingEventArgs.h"
#include "NavigationViewItemCollapsedEventArgs.h"

// General items
static constexpr auto c_togglePaneButtonName = L"TogglePaneButton"sv;
static constexpr auto c_paneTitleHolderFrameworkElement = L"PaneTitleHolder"sv;
static constexpr auto c_paneTitleFrameworkElement = L"PaneTitleTextBlock"sv;
static constexpr auto c_rootSplitViewName = L"RootSplitView"sv;
static constexpr auto c_menuItemsHost = L"MenuItemsHost"sv;
static constexpr auto c_settingsName = L"SettingsNavPaneItem"sv;
static constexpr auto c_settingsNameTopNav = L"SettingsTopNavPaneItem"sv;
static constexpr auto c_selectionIndicatorName = L"SelectionIndicator"sv;
static constexpr auto c_paneContentGridName = L"PaneContentGrid"sv;
static constexpr auto c_rootGridName = L"RootGrid"sv;
static constexpr auto c_contentGridName = L"ContentGrid"sv;
static constexpr auto c_searchButtonName = L"PaneAutoSuggestButton"sv;
static constexpr auto c_paneToggleButtonIconGridColumnName = L"PaneToggleButtonIconWidthColumn"sv;
static constexpr auto c_togglePaneTopPadding = L"TogglePaneTopPadding"sv;
static constexpr auto c_contentPaneTopPadding = L"ContentPaneTopPadding"sv;
static constexpr auto c_contentLeftPadding = L"ContentLeftPadding"sv;
static constexpr auto c_navViewBackButton = L"NavigationViewBackButton"sv;
static constexpr auto c_navViewBackButtonToolTip = L"NavigationViewBackButtonToolTip"sv;
static constexpr auto c_navViewCloseButton = L"NavigationViewCloseButton"sv;
static constexpr auto c_navViewCloseButtonToolTip = L"NavigationViewCloseButtonToolTip"sv;
static constexpr auto c_paneShadowReceiverCanvas = L"PaneShadowReceiver"sv;
static constexpr auto c_flyoutRootGrid = L"FlyoutRootGrid"sv;

// DisplayMode Top specific items
static constexpr auto c_topNavMenuItemsHost = L"TopNavMenuItemsHost"sv;
static constexpr auto c_topNavOverflowButton = L"TopNavOverflowButton"sv;
static constexpr auto c_topNavMenuItemsOverflowHost = L"TopNavMenuItemsOverflowHost"sv;
static constexpr auto c_topNavGrid = L"TopNavGrid"sv;
static constexpr auto c_topNavContentOverlayAreaGrid = L"TopNavContentOverlayAreaGrid"sv;
static constexpr auto c_leftNavPaneAutoSuggestBoxPresenter = L"PaneAutoSuggestBoxPresenter"sv;
static constexpr auto c_topNavPaneAutoSuggestBoxPresenter = L"TopPaneAutoSuggestBoxPresenter"sv;
static constexpr auto c_paneTitlePresenter = L"PaneTitlePresenter"sv;

// DisplayMode Left specific items
static constexpr auto c_leftNavFooterContentBorder = L"FooterContentBorder"sv;
static constexpr auto c_leftNavPaneHeaderContentBorder = L"PaneHeaderContentBorder"sv;
static constexpr auto c_leftNavPaneCustomContentBorder = L"PaneCustomContentBorder"sv;

static constexpr auto c_paneHeaderOnTopPane = L"PaneHeaderOnTopPane"sv;
static constexpr auto c_paneTitleOnTopPane = L"PaneTitleOnTopPane"sv;
static constexpr auto c_paneCustomContentOnTopPane = L"PaneCustomContentOnTopPane"sv;
static constexpr auto c_paneFooterOnTopPane = L"PaneFooterOnTopPane"sv;
static constexpr auto c_paneHeaderCloseButtonColumn = L"PaneHeaderCloseButtonColumn"sv;
static constexpr auto c_paneHeaderToggleButtonColumn = L"PaneHeaderToggleButtonColumn"sv;
static constexpr auto c_paneHeaderContentBorderRow = L"PaneHeaderContentBorderRow"sv;

static constexpr int c_backButtonHeight = 40;
static constexpr int c_backButtonWidth = 40;
static constexpr int c_paneToggleButtonHeight = 40;
static constexpr int c_paneToggleButtonWidth = 40;
static constexpr int c_toggleButtonHeightWhenShouldPreserveNavigationViewRS3Behavior = 56;
static constexpr int c_backButtonRowDefinition = 1;
static constexpr float c_paneElevationTranslationZ = 32;

constexpr int s_itemNotFound{ -1 };

static winrt::Size c_infSize{ std::numeric_limits<float>::infinity(), std::numeric_limits<float>::infinity() };

NavigationView::~NavigationView()
{
    UnhookEventsAndClearFields(true);
}

// IUIElement / IUIElementOverridesHelper
winrt::AutomationPeer NavigationView::OnCreateAutomationPeer()
{
    return winrt::make<NavigationViewAutomationPeer>(*this);
}

void NavigationView::UnhookEventsAndClearFields(bool isFromDestructor)
{
    m_titleBarMetricsChangedRevoker.revoke();
    m_titleBarIsVisibleChangedRevoker.revoke();
    m_paneToggleButtonClickRevoker.revoke();

    m_settingsItemTappedRevoker.revoke();
    m_settingsItemKeyDownRevoker.revoke();
    m_settingsItem.set(nullptr);

    m_paneSearchButtonClickRevoker.revoke();
    m_paneSearchButton.set(nullptr);

    m_paneHeaderOnTopPane.set(nullptr);
    m_paneTitleOnTopPane.set(nullptr);

    m_paneTitleHolderFrameworkElementSizeChangedRevoker.revoke();
    m_paneTitleHolderFrameworkElement.set(nullptr);

    m_paneTitleFrameworkElement.set(nullptr);
    m_paneTitlePresenter.set(nullptr);

    m_paneHeaderCloseButtonColumn.set(nullptr);
    m_paneHeaderToggleButtonColumn.set(nullptr);
    m_paneHeaderContentBorderRow.set(nullptr);

    m_leftNavItemsRepeaterElementPreparedRevoker.revoke();
    m_leftNavItemsRepeaterElementClearingRevoker.revoke();
    m_leftNavRepeaterLoadedRevoker.revoke();
    m_leftNavRepeater.set(nullptr);

    m_topNavItemsRepeaterElementPreparedRevoker.revoke();
    m_topNavItemsRepeaterElementClearingRevoker.revoke();
    m_topNavRepeaterLoadedRevoker.revoke();
    m_topNavRepeater.set(nullptr);

    m_topNavOverflowItemsRepeaterElementPreparedRevoker.revoke();
    m_topNavOverflowItemsRepeaterElementClearingRevoker.revoke();
    m_topNavRepeaterOverflowView.set(nullptr);

    if (isFromDestructor)
    {
        m_selectionChangedRevoker.revoke();
    }
}

NavigationView::NavigationView()
{
    __RP_Marker_ClassById(RuntimeProfiler::ProfId_NavigationView);
    SetValue(s_TemplateSettingsProperty, winrt::make<::NavigationViewTemplateSettings>());
    SetDefaultStyleKey(this);

    SizeChanged({ this, &NavigationView::OnSizeChanged });
    auto items = winrt::make<Vector<winrt::IInspectable>>();
    SetValue(s_MenuItemsProperty, items);

    auto weakThis = get_weak();
    m_topDataProvider.OnRawDataChanged(
        [weakThis](const winrt::NotifyCollectionChangedEventArgs& args)
        {
            if (auto target = weakThis.get())
            {
                target->OnTopNavDataSourceChanged(args);
            }
        });

    Unloaded({ this, &NavigationView::OnUnloaded });
    Loaded({ this, &NavigationView::OnLoaded });

    m_selectionModel.SingleSelect(true);
    m_selectionChangedRevoker = m_selectionModel.SelectionChanged(winrt::auto_revoke, { this, &NavigationView::OnSelectionModelSelectionChanged });
    m_childrenRequestedRevoker = m_selectionModel.ChildrenRequested(winrt::auto_revoke, { this, &NavigationView::OnSelectionModelChildrenRequested });

    m_navigationViewItemsFactory = winrt::make_self<NavigationViewItemsFactory>();

    s_NavigationViewItemRevokersProperty =
        InitializeDependencyProperty(
            L"NavigationViewItemRevokers",
            winrt::name_of<winrt::IInspectable>(),
            winrt::name_of<winrt::NavigationViewItem>(),
            true /* isAttached */,
            nullptr /* defaultValue */);
}

void NavigationView::OnSelectionModelChildrenRequested(const winrt::SelectionModel& selectionModel, const winrt::SelectionModelChildrenRequestedEventArgs& e)
{
    if (auto nvi = e.Source().try_as<winrt::NavigationViewItem>())
    {
        e.Children(GetChildren(nvi));
    }
    else if (auto const children = GetChildrenForItemInIndexPath(e.SourceIndex(), true /*forceRealize*/))
    {
        e.Children(children);
    }
}

void NavigationView::OnSelectionModelSelectionChanged(const winrt::SelectionModel& selectionModel, const winrt::SelectionModelSelectionChangedEventArgs& e)
{
    auto selectedItem = selectionModel.SelectedItem();

    // Ignore this callback if:
    // 1. the SelectedItem property of NavigationView is already set to the item
    //    being passed in this callback. This is because the item has already been selected
    //    via API and we are just updating the m_selectionModel state to accurately reflect the new selection.
    // 2. Template has not been applied yet. SelectionModel's selectedIndex state will get properly updated
    //    after the repeater finishes loading.
    // TODO: Update SelectedItem comparison to work for the exact same item datasource scenario
    if (m_shouldIgnoreNextSelectionChange || selectedItem == SelectedItem() || !m_appliedTemplate)
    {
        return;
    }

    bool setSelectedItem = true;
    auto const selectedIndex = selectionModel.SelectedIndex();
    if (IsTopNavigationView())
    {
        // If selectedIndex does not exist, means item is being deselected through API
        auto isInOverflow = (selectedIndex && selectedIndex.GetSize() > 0) ? !m_topDataProvider.IsItemInPrimaryList(selectedIndex.GetAt(0)) : false;
        if (isInOverflow)
        {
            // We only want to close the overflow flyout and move the item on selection if it is a leaf node
            auto const itemShouldBeMoved = [selectedIndex, this]()
            {
                if (auto const selectedContainer = GetContainerForIndexPath(selectedIndex))
                {
                    if (auto const selectedNVI = selectedContainer.try_as<winrt::NavigationViewItem>())
                    {
                        if (DoesNavigationViewItemHaveChildren(selectedNVI))
                        {
                            return false;
                        }
                    }
                }
                return true;
            }();

            if (itemShouldBeMoved)
            {
                SelectandMoveOverflowItem(selectedItem, selectedIndex, true /*closeFlyout*/);
                setSelectedItem = false;
            }
            else
            {
                m_moveTopNavOverflowItemOnFlyoutClose = true;
            }
        } 
    }

    if (setSelectedItem)
    {
        SetSelectedItemAndExpectItemInvokeWhenSelectionChangedIfNotInvokedFromAPI(selectedItem);
    }
}

void NavigationView::SelectandMoveOverflowItem(winrt::IInspectable const& selectedItem, winrt::IndexPath const& selectedIndex, bool closeFlyout)
{
    // SelectOverflowItem is moving data in/out of overflow.
    auto scopeGuard = gsl::finally([this]()
        {
            m_selectionChangeFromOverflowMenu = false;
        });
    m_selectionChangeFromOverflowMenu = true;

    if (closeFlyout)
    {
        CloseTopNavigationViewFlyout();
    }

    if (!IsSelectionSuppressed(selectedItem))
    {
        SelectOverflowItem(selectedItem, selectedIndex);
    }
}

// We only need to close the flyout if the selected item is a leaf node
void NavigationView::CloseFlyoutIfRequired(const winrt::NavigationViewItem& selectedItem)
{
    auto const selectedIndex = m_selectionModel.SelectedIndex();
    bool isInModeWithFlyout = [this]()
    {
        if (auto splitView = m_rootSplitView.get())
        {
            // Check if the pane is closed and if the splitview is in either compact mode.
            auto splitViewDisplayMode = splitView.DisplayMode();
            return (!splitView.IsPaneOpen() && (splitViewDisplayMode == winrt::SplitViewDisplayMode::CompactOverlay || splitViewDisplayMode == winrt::SplitViewDisplayMode::CompactInline)) ||
                    PaneDisplayMode() == winrt::NavigationViewPaneDisplayMode::Top;
        }
        return false;
    }();

    if (isInModeWithFlyout && selectedIndex && !DoesNavigationViewItemHaveChildren(selectedItem))
    {
        // Item selected is a leaf node, find top level parent and close flyout
        if (auto const rootItem = GetContainerForIndex(selectedIndex.GetAt(0)))
        {
            if (auto const nvi = rootItem.try_as<winrt::NavigationViewItem>())
            {
                auto const nviImpl = winrt::get_self<NavigationViewItem>(nvi);
                if (nviImpl->ShouldRepeaterShowInFlyout())
                {
                    nvi.IsExpanded(false);
                }
            }
        }
    }
}

void NavigationView::OnApplyTemplate()
{
    // Stop update anything because of PropertyChange during OnApplyTemplate. Update them all together at the end of this function
    m_appliedTemplate = false;

    UnhookEventsAndClearFields();

    winrt::IControlProtected controlProtected = *this;

    // Set up the pane toggle button click handler
    if (auto paneToggleButton = GetTemplateChildT<winrt::Button>(c_togglePaneButtonName, controlProtected))
    {
        m_paneToggleButton.set(paneToggleButton);
        m_paneToggleButtonClickRevoker = paneToggleButton.Click(winrt::auto_revoke, { this, &NavigationView::OnPaneToggleButtonClick });

        SetPaneToggleButtonAutomationName();

        if (SharedHelpers::IsRS3OrHigher())
        {
            winrt::KeyboardAccelerator keyboardAccelerator;
            keyboardAccelerator.Key(winrt::VirtualKey::Back);
            keyboardAccelerator.Modifiers(winrt::VirtualKeyModifiers::Windows);
            paneToggleButton.KeyboardAccelerators().Append(keyboardAccelerator);
        }
    }

    m_leftNavPaneHeaderContentBorder.set(GetTemplateChildT<winrt::ContentControl>(c_leftNavPaneHeaderContentBorder, controlProtected));
    m_leftNavPaneCustomContentBorder.set(GetTemplateChildT<winrt::ContentControl>(c_leftNavPaneCustomContentBorder, controlProtected));
    m_leftNavFooterContentBorder.set(GetTemplateChildT<winrt::ContentControl>(c_leftNavFooterContentBorder, controlProtected));
    m_paneHeaderOnTopPane.set(GetTemplateChildT<winrt::ContentControl>(c_paneHeaderOnTopPane, controlProtected));
    m_paneTitleOnTopPane.set(GetTemplateChildT<winrt::ContentControl>(c_paneTitleOnTopPane, controlProtected));
    m_paneCustomContentOnTopPane.set(GetTemplateChildT<winrt::ContentControl>(c_paneCustomContentOnTopPane, controlProtected));
    m_paneFooterOnTopPane.set(GetTemplateChildT<winrt::ContentControl>(c_paneFooterOnTopPane, controlProtected));

    // Get a pointer to the root SplitView
    if (auto splitView = GetTemplateChildT<winrt::SplitView>(c_rootSplitViewName, controlProtected))
    {
        m_rootSplitView.set(splitView);
        m_splitViewIsPaneOpenChangedRevoker = RegisterPropertyChanged(splitView,
            winrt::SplitView::IsPaneOpenProperty(),
            { this, &NavigationView::OnSplitViewClosedCompactChanged });

        m_splitViewDisplayModeChangedRevoker = RegisterPropertyChanged(splitView,
            winrt::SplitView::DisplayModeProperty(),
            { this, &NavigationView::OnSplitViewClosedCompactChanged });

        if (SharedHelpers::IsRS3OrHigher()) // These events are new to RS3/v5 API
        {
            m_splitViewPaneClosedRevoker = splitView.PaneClosed(winrt::auto_revoke, { this, &NavigationView::OnSplitViewPaneClosed });
            m_splitViewPaneClosingRevoker = splitView.PaneClosing(winrt::auto_revoke, { this, &NavigationView::OnSplitViewPaneClosing });
            m_splitViewPaneOpenedRevoker = splitView.PaneOpened(winrt::auto_revoke, { this, &NavigationView::OnSplitViewPaneOpened });
            m_splitViewPaneOpeningRevoker = splitView.PaneOpening(winrt::auto_revoke, { this, &NavigationView::OnSplitViewPaneOpening });
        }

        UpdateIsClosedCompact();
    }

    m_topNavGrid.set(GetTemplateChildT<winrt::Grid>(c_topNavGrid, controlProtected));

    // Change code to NOT do this if we're in top nav mode, to prevent it from being realized:
    if (auto leftNavRepeater = GetTemplateChildT<winrt::ItemsRepeater>(c_menuItemsHost, controlProtected))
    {
        m_leftNavRepeater.set(leftNavRepeater);

        // API is currently in preview, so setting this via code.
        // Disabling virtualization for now because of https://github.com/microsoft/microsoft-ui-xaml/issues/2095
        if (auto stackLayout = leftNavRepeater.Layout().try_as<winrt::StackLayout>())
        {
            auto stackLayoutImpl = winrt::get_self<StackLayout>(stackLayout);
            stackLayoutImpl->DisableVirtualization(true);
        }

        m_leftNavItemsRepeaterElementPreparedRevoker = leftNavRepeater.ElementPrepared(winrt::auto_revoke, { this, &NavigationView::OnRepeaterElementPrepared });
        m_leftNavItemsRepeaterElementClearingRevoker = leftNavRepeater.ElementClearing(winrt::auto_revoke, { this, &NavigationView::OnRepeaterElementClearing });

        m_leftNavRepeaterLoadedRevoker = leftNavRepeater.Loaded(winrt::auto_revoke, { this, &NavigationView::OnRepeaterLoaded });

        leftNavRepeater.ItemTemplate(*m_navigationViewItemsFactory);
    }

    // Change code to NOT do this if we're in left nav mode, to prevent it from being realized:
    if (auto topNavRepeater = GetTemplateChildT<winrt::ItemsRepeater>(c_topNavMenuItemsHost, controlProtected))
    {
        m_topNavRepeater.set(topNavRepeater);

        // API is currently in preview, so setting this via code
        if (auto stackLayout = topNavRepeater.Layout().try_as<winrt::StackLayout>())
        {
            auto stackLayoutImpl = winrt::get_self<StackLayout>(stackLayout);
            stackLayoutImpl->DisableVirtualization(true);
        }

        m_topNavItemsRepeaterElementPreparedRevoker = topNavRepeater.ElementPrepared(winrt::auto_revoke, { this, &NavigationView::OnRepeaterElementPrepared });
        m_topNavItemsRepeaterElementClearingRevoker = topNavRepeater.ElementClearing(winrt::auto_revoke, { this, &NavigationView::OnRepeaterElementClearing });

        m_topNavRepeaterLoadedRevoker = topNavRepeater.Loaded(winrt::auto_revoke, { this, &NavigationView::OnRepeaterLoaded });

        topNavRepeater.ItemTemplate(*m_navigationViewItemsFactory);
    }

    // Change code to NOT do this if we're in left nav mode, to prevent it from being realized:
    if (auto topNavListOverflowRepeater = GetTemplateChildT<winrt::ItemsRepeater>(c_topNavMenuItemsOverflowHost, controlProtected))
    {
        m_topNavRepeaterOverflowView.set(topNavListOverflowRepeater);

        // API is currently in preview, so setting this via code.
        // Disabling virtualization for now because of https://github.com/microsoft/microsoft-ui-xaml/issues/2095
        if (auto stackLayout = topNavListOverflowRepeater.Layout().try_as<winrt::StackLayout>())
        {
            auto stackLayoutImpl = winrt::get_self<StackLayout>(stackLayout);
            stackLayoutImpl->DisableVirtualization(true);
        }

        m_topNavOverflowItemsRepeaterElementPreparedRevoker = topNavListOverflowRepeater.ElementPrepared(winrt::auto_revoke, { this, &NavigationView::OnRepeaterElementPrepared });
        m_topNavOverflowItemsRepeaterElementClearingRevoker = topNavListOverflowRepeater.ElementClearing(winrt::auto_revoke, { this, &NavigationView::OnRepeaterElementClearing });

        topNavListOverflowRepeater.ItemTemplate(*m_navigationViewItemsFactory);
    }

    if (auto topNavOverflowButton = GetTemplateChildT<winrt::Button>(c_topNavOverflowButton, controlProtected))
    {
        m_topNavOverflowButton.set(topNavOverflowButton);
        winrt::AutomationProperties::SetName(topNavOverflowButton, ResourceAccessor::GetLocalizedStringResource(SR_NavigationOverflowButtonText));
        topNavOverflowButton.Content(box_value(ResourceAccessor::GetLocalizedStringResource(SR_NavigationOverflowButtonText)));
        auto visual = winrt::ElementCompositionPreview::GetElementVisual(topNavOverflowButton);
        CreateAndAttachHeaderAnimation(visual);

        if (auto const flyoutBase = topNavOverflowButton.Flyout())
        {
            if (winrt::IFlyoutBase6 topNavOverflowButtonAsFlyoutBase6 = flyoutBase)
            {
                topNavOverflowButtonAsFlyoutBase6.ShouldConstrainToRootBounds(false);
            }
            m_flyoutClosingRevoker = flyoutBase.Closing(winrt::auto_revoke, { this, &NavigationView::OnFlyoutClosing });
        }
    }

    m_topNavContentOverlayAreaGrid.set(GetTemplateChildT<winrt::Border>(c_topNavContentOverlayAreaGrid, controlProtected));
    m_leftNavPaneAutoSuggestBoxPresenter.set(GetTemplateChildT<winrt::ContentControl>(c_leftNavPaneAutoSuggestBoxPresenter, controlProtected));
    m_topNavPaneAutoSuggestBoxPresenter.set(GetTemplateChildT<winrt::ContentControl>(c_topNavPaneAutoSuggestBoxPresenter, controlProtected));

    // Get pointer to the pane content area, for use in the selection indicator animation
    m_paneContentGrid.set(GetTemplateChildT<winrt::UIElement>(c_paneContentGridName, controlProtected));

    m_contentLeftPadding.set(GetTemplateChildT<winrt::FrameworkElement>(c_contentLeftPadding, controlProtected));

    m_paneHeaderCloseButtonColumn.set(GetTemplateChildT<winrt::ColumnDefinition>(c_paneHeaderCloseButtonColumn, controlProtected));
    m_paneHeaderToggleButtonColumn.set(GetTemplateChildT<winrt::ColumnDefinition>(c_paneHeaderToggleButtonColumn, controlProtected));
    m_paneHeaderContentBorderRow.set(GetTemplateChildT<winrt::RowDefinition>(c_paneHeaderContentBorderRow, controlProtected));
    m_paneTitleFrameworkElement.set(GetTemplateChildT<winrt::FrameworkElement>(c_paneTitleFrameworkElement, controlProtected));
    m_paneTitlePresenter.set(GetTemplateChildT<winrt::ContentControl>(c_paneTitlePresenter, controlProtected));

    if (auto paneTitleHolderFrameworkElement = GetTemplateChildT<winrt::FrameworkElement>(c_paneTitleHolderFrameworkElement, controlProtected))
    {
        m_paneTitleHolderFrameworkElement.set(paneTitleHolderFrameworkElement);
        m_paneTitleHolderFrameworkElementSizeChangedRevoker = paneTitleHolderFrameworkElement.SizeChanged(winrt::auto_revoke, { this, &NavigationView::OnPaneTitleHolderSizeChanged });
    }

    // Set automation name on search button
    if (auto button = GetTemplateChildT<winrt::Button>(c_searchButtonName, controlProtected))
    {
        m_paneSearchButton.set(button);
        m_paneSearchButtonClickRevoker = button.Click(winrt::auto_revoke, { this, &NavigationView::OnPaneSearchButtonClick });

        auto searchButtonName = ResourceAccessor::GetLocalizedStringResource(SR_NavigationViewSearchButtonName);
        winrt::AutomationProperties::SetName(button, searchButtonName);
        auto toolTip = winrt::ToolTip();
        toolTip.Content(box_value(searchButtonName));
        winrt::ToolTipService::SetToolTip(button, toolTip);
    }

    if (auto backButton = GetTemplateChildT<winrt::Button>(c_navViewBackButton, controlProtected))
    {
        m_backButton.set(backButton);
        m_backButtonClickedRevoker = backButton.Click(winrt::auto_revoke, { this, &NavigationView::OnBackButtonClicked });

        winrt::hstring navigationName = ResourceAccessor::GetLocalizedStringResource(SR_NavigationBackButtonName);
        winrt::AutomationProperties::SetName(backButton, navigationName);
    }

    // Register for changes in title bar layout
    if (auto coreTitleBar = winrt::CoreApplication::GetCurrentView().TitleBar())
    {
        m_coreTitleBar.set(coreTitleBar);
        m_titleBarMetricsChangedRevoker = coreTitleBar.LayoutMetricsChanged(winrt::auto_revoke, { this, &NavigationView::OnTitleBarMetricsChanged });
        m_titleBarIsVisibleChangedRevoker = coreTitleBar.IsVisibleChanged(winrt::auto_revoke, { this, &NavigationView::OnTitleBarIsVisibleChanged });

        if (ShouldPreserveNavigationViewRS4Behavior())
        {
            m_togglePaneTopPadding.set(GetTemplateChildT<winrt::FrameworkElement>(c_togglePaneTopPadding, controlProtected));
            m_contentPaneTopPadding.set(GetTemplateChildT<winrt::FrameworkElement>(c_contentPaneTopPadding, controlProtected));
        }
    }

    if (auto backButtonToolTip = GetTemplateChildT<winrt::ToolTip>(c_navViewBackButtonToolTip, controlProtected))
    {
        winrt::hstring navigationBackButtonToolTip = ResourceAccessor::GetLocalizedStringResource(SR_NavigationBackButtonToolTip);
        backButtonToolTip.Content(box_value(navigationBackButtonToolTip));
    }

    if (auto closeButton = GetTemplateChildT<winrt::Button>(c_navViewCloseButton, controlProtected))
    {
        m_closeButton.set(closeButton);
        m_closeButtonClickedRevoker = closeButton.Click(winrt::auto_revoke, { this, &NavigationView::OnPaneToggleButtonClick });

        winrt::hstring navigationName = ResourceAccessor::GetLocalizedStringResource(SR_NavigationCloseButtonName);
        winrt::AutomationProperties::SetName(closeButton, navigationName);
    }

    if (auto closeButtonToolTip = GetTemplateChildT<winrt::ToolTip>(c_navViewCloseButtonToolTip, controlProtected))
    {
        winrt::hstring navigationCloseButtonToolTip = ResourceAccessor::GetLocalizedStringResource(SR_NavigationButtonOpenName);
        closeButtonToolTip.Content(box_value(navigationCloseButtonToolTip));
    }

    if (SharedHelpers::IsRS2OrHigher())
    {
        // Get hold of the outermost grid and enable XYKeyboardNavigationMode
        // However, we only want this to work in the content pane + the hamburger button (which is not inside the splitview)
        // so disable it on the grid in the content area of the SplitView
        if (auto rootGrid = GetTemplateChildT<winrt::Grid>(c_rootGridName, controlProtected))
        {
            rootGrid.XYFocusKeyboardNavigation(winrt::XYFocusKeyboardNavigationMode::Enabled);
        }

        if (auto contentGrid = GetTemplateChildT<winrt::Grid>(c_contentGridName, controlProtected))
        {
            contentGrid.XYFocusKeyboardNavigation(winrt::XYFocusKeyboardNavigationMode::Disabled);
        }
    }

    m_accessKeyInvokedRevoker = AccessKeyInvoked(winrt::auto_revoke, { this, &NavigationView::OnAccessKeyInvoked });

    UpdatePaneShadow();

    m_appliedTemplate = true;

    // Do initial setup
    UpdatePaneDisplayMode();
    UpdateHeaderVisibility();
    UpdatePaneTitleFrameworkElementParents();
    UpdateTitleBarPadding();
    UpdatePaneTabFocusNavigation();
    UpdateBackAndCloseButtonsVisibility();
    UpdateSingleSelectionFollowsFocusTemplateSetting();
    UpdateNavigationViewUseSystemVisual();
    UpdatePaneVisibility();
    UpdateVisualState();
    UpdatePaneTitleMargins();
}

void NavigationView::UpdateRepeaterItemsSource(bool forceSelectionModelUpdate)
{
    auto const itemsSource = [this]()
    {
        if (auto const menuItemsSource = MenuItemsSource())
        {
            return menuItemsSource;
        }
        UpdateSelectionForMenuItems();
        return MenuItems().as<winrt::IInspectable>();
    }();

    // Selection Model has same representation of data regardless
    // of pane mode, so only update if the ItemsSource data itself
    // has changed.
    if (forceSelectionModelUpdate)
    {
        m_selectionModel.Source(itemsSource);
    }

    if (IsTopNavigationView())
    {
        UpdateLeftRepeaterItemSource(nullptr);
        UpdateTopNavRepeatersItemSource(itemsSource);
        InvalidateTopNavPrimaryLayout();
        SyncSettingsSelectionState();
    }
    else
    {
        UpdateTopNavRepeatersItemSource(nullptr);
        UpdateLeftRepeaterItemSource(itemsSource);
    }
}

void NavigationView::UpdateLeftRepeaterItemSource(const winrt::IInspectable& items)
{
    UpdateItemsRepeaterItemsSource(m_leftNavRepeater.get(), items);
}

void NavigationView::UpdateTopNavRepeatersItemSource(const winrt::IInspectable& items)
{
    // Change data source and setup vectors
    m_topDataProvider.SetDataSource(items);

    // rebinding
    if (items)
    {
        UpdateItemsRepeaterItemsSource(m_topNavRepeater.get(), m_topDataProvider.GetPrimaryItems());
        UpdateItemsRepeaterItemsSource(m_topNavRepeaterOverflowView.get(), m_topDataProvider.GetOverflowItems());
    }
    else
    {
        UpdateItemsRepeaterItemsSource(m_topNavRepeater.get(), nullptr);
        UpdateItemsRepeaterItemsSource(m_topNavRepeaterOverflowView.get(), nullptr);
    }
}

void NavigationView::UpdateItemsRepeaterItemsSource(const winrt::ItemsRepeater& ir,
    const winrt::IInspectable& itemsSource)
{
    if (ir)
    {
        ir.ItemsSource(itemsSource);
    }
}

void NavigationView::OnFlyoutClosing(const winrt::IInspectable& sender, const winrt::FlyoutBaseClosingEventArgs& args)
{
    // If the user selected an parent item in the overflow flyout then the item has not been moved to top primary yet.
    // So we need to move it.
    if (m_moveTopNavOverflowItemOnFlyoutClose && !m_selectionChangeFromOverflowMenu)
    {
        m_moveTopNavOverflowItemOnFlyoutClose = false;

        auto const selectedIndex = m_selectionModel.SelectedIndex();
        if (selectedIndex.GetSize() > 0)
        {
            if (auto const firstContainer = GetContainerForIndex(selectedIndex.GetAt(0)))
            {
                if (auto const firstNVI = firstContainer.try_as<winrt::NavigationViewItem>())
                {
                    // We want to collapse the top level item before we move it
                    firstNVI.IsExpanded(false);
                }
            }

            SelectandMoveOverflowItem(SelectedItem(), selectedIndex, false);
        }
    }
}

void NavigationView::OnNavigationViewItemIsSelectedPropertyChanged(const winrt::DependencyObject& sender, const winrt::DependencyProperty& args)
{
    if (auto const nvi = sender.try_as<winrt::NavigationViewItem>())
    {
        // Check whether the container that triggered this call back is the selected container
        bool isContainerSelectedInModel = IsContainerTheSelectedItemInTheSelectionModel(nvi);
        bool isSelectedInContainer = nvi.IsSelected();

        if (isSelectedInContainer && !isContainerSelectedInModel)
        {
            auto indexPath = GetIndexPathForContainer(nvi);
            UpdateSelectionModelSelection(indexPath);
        }
        else if (!isSelectedInContainer && isContainerSelectedInModel)
        {
            auto indexPath = GetIndexPathForContainer(nvi);
            auto indexPathFromModel = m_selectionModel.SelectedIndex();

            if (indexPathFromModel && indexPath.CompareTo(indexPathFromModel) == 0)
            {
                m_selectionModel.DeselectAt(indexPath);
            }
        }

        if (isSelectedInContainer)
        {
            nvi.IsChildSelected(false);
        }
    }
}

void NavigationView::OnNavigationViewItemExpandedPropertyChanged(const winrt::DependencyObject& sender, const winrt::DependencyProperty& args)
{
    if (auto const nvi = sender.try_as<winrt::NavigationViewItem>())
    {
        if (nvi.IsExpanded())
        {
            RaiseExpandingEvent(nvi);
        }

        ShowHideChildrenItemsRepeater(nvi);

        if (!nvi.IsExpanded())
        {
            RaiseCollapsedEvent(nvi);
        }
    }
}

void NavigationView::RaiseItemInvokedForNavigationViewItem(const winrt::NavigationViewItem& nvi)
{
    winrt::IInspectable nextItem = nullptr;
    auto prevItem = SelectedItem();
    auto parentIR = GetParentItemsRepeaterForContainer(nvi);

    if (auto itemsSourceView = parentIR.ItemsSourceView())
    {
        auto inspectingDataSource = static_cast<InspectingDataSource*>(winrt::get_self<ItemsSourceView>(itemsSourceView));
        auto itemIndex = parentIR.GetElementIndex(nvi);
        nextItem = inspectingDataSource->GetAt(itemIndex);
    }

    // Determine the recommeded transition direction.
    // Any transitions other than `Default` only apply in top nav scenarios.
    auto recommendedDirection = [this, prevItem, nvi, parentIR]()
    {
        if (IsTopNavigationView() && nvi.SelectsOnInvoked())
        {
            bool isInOverflow = parentIR == m_topNavRepeaterOverflowView.get();
            if (isInOverflow)
            {
                return NavigationRecommendedTransitionDirection::FromOverflow;
            }
            else if (prevItem)
            {
                return GetRecommendedTransitionDirection(NavigationViewItemBaseOrSettingsContentFromData(prevItem), nvi);
            }
        }
        return NavigationRecommendedTransitionDirection::Default;
    }();

    RaiseItemInvoked(nextItem, false /*isSettings*/, nvi, recommendedDirection);
}

void NavigationView::OnNavigationViewItemInvoked(const winrt::NavigationViewItem& nvi)
{
    auto selectedItem = SelectedItem();
    RaiseItemInvokedForNavigationViewItem(nvi);

    // User changed selectionstate in the ItemInvoked callback
    if (selectedItem != SelectedItem())
    {
        return;
    }

    bool updateSelection = m_selectionModel && nvi.SelectsOnInvoked();
    if (updateSelection)
    {
        auto ip = GetIndexPathForContainer(nvi);
        UpdateSelectionModelSelection(ip);
    }

    ToggleIsExpandedNavigationViewItem(nvi);
    ClosePaneIfNeccessaryAfterItemIsClicked(nvi);

    if (updateSelection)
    {
        CloseFlyoutIfRequired(nvi);
    }
}

bool NavigationView::IsRootItemsRepeater(const winrt::DependencyObject& element)
{
    if (element)
    {
        return (element == m_topNavRepeater.get() ||
            element == m_leftNavRepeater.get() ||
            element == m_topNavRepeaterOverflowView.get());
    }
    return false;
}

bool NavigationView::IsRootGridOfFlyout(const winrt::DependencyObject& element)
{
    if (auto grid = element.try_as<winrt::Grid>())
    {
        return grid.Name() == c_flyoutRootGrid;
    }
    return false;
}

winrt::ItemsRepeater NavigationView::GetParentItemsRepeaterForContainer(const winrt::NavigationViewItemBase& nvib)
{
    if (auto parent = winrt::VisualTreeHelper::GetParent(nvib))
    {
        if (auto parentIR = parent.try_as<winrt::ItemsRepeater>())
        {
            return parentIR;
        }
    }
    return nullptr;
}

winrt::NavigationViewItem NavigationView::GetParentNavigationViewItemForContainer(const winrt::NavigationViewItemBase& nvib)
{
    // TODO: This scenario does not find parent items when in a flyout, which causes problems if item if first loaded
    // straight in the flyout. Fix. This logic can be merged with the 'GetIndexPathForContainer' logic below.
    winrt::DependencyObject parent = GetParentItemsRepeaterForContainer(nvib);
    if (!IsRootItemsRepeater(parent))
    {
        while (parent)
        {
            parent = winrt::VisualTreeHelper::GetParent(parent);
            if (auto const nvi = parent.try_as<winrt::NavigationViewItem>())
            {
                return nvi;
            }
        }
    }
    return nullptr;
}

winrt::IndexPath NavigationView::GetIndexPathForContainer(const winrt::NavigationViewItemBase& nvib)
{
    auto path = std::vector<int>();

    winrt::DependencyObject child = nvib;
    auto parent = winrt::VisualTreeHelper::GetParent(child);
    if (!parent)
    {
        return IndexPath::CreateFromIndices(path);
    }

    // Search through VisualTree for a root itemsrepeater
    while (parent && !IsRootItemsRepeater(parent) && !IsRootGridOfFlyout(parent))
    {
        if (auto parentIR = parent.try_as<winrt::ItemsRepeater>())
        {
            if (auto childElement = child.try_as<winrt::UIElement>())
            {
                path.insert(path.begin(), parentIR.GetElementIndex(childElement));
            }
        }
        child = parent;
        parent = winrt::VisualTreeHelper::GetParent(parent);
    }

    // If the item is in a flyout, then we need to final index of its parent
    if (IsRootGridOfFlyout(parent))
    {
        if (auto const nvi = m_lastItemExpandedIntoFlyout.get())
        {
            child = nvi;
            parent = IsTopNavigationView() ? m_topNavRepeater.get() : m_leftNavRepeater.get();
        }
    }

    // If item is in one of the disconnected ItemRepeaters, account for that in IndexPath calculations
    if (parent == m_topNavRepeaterOverflowView.get())
    {
        // Convert index of selected item in overflow to index in datasource
        auto containerIndex = m_topNavRepeaterOverflowView.get().GetElementIndex(child.try_as<winrt::UIElement>());
        auto item = m_topDataProvider.GetOverflowItems().GetAt(containerIndex);
        auto indexAtRoot = m_topDataProvider.IndexOf(item);
        path.insert(path.begin(), indexAtRoot);
    }
    else if (parent == m_topNavRepeater.get())
    {
        // Convert index of selected item in overflow to index in datasource
        auto containerIndex = m_topNavRepeater.get().GetElementIndex(child.try_as<winrt::UIElement>());
        auto item = m_topDataProvider.GetPrimaryItems().GetAt(containerIndex);
        auto indexAtRoot = m_topDataProvider.IndexOf(item);
        path.insert(path.begin(), indexAtRoot);
    }
    else if (auto parentIR = parent.try_as<winrt::ItemsRepeater>())
    {
        path.insert(path.begin(), parentIR.GetElementIndex(child.try_as<winrt::UIElement>()));
    }

    return IndexPath::CreateFromIndices(path);
}

void NavigationView::OnRepeaterElementPrepared(const winrt::ItemsRepeater& ir, const winrt::ItemsRepeaterElementPreparedEventArgs& args)
{
    // This validation is only relevant outside of the Windows build where WUXC and MUXC have distinct types.
    // Certain items are disallowed in a NavigationView's items list. Check for them.
    if (args.Element().try_as<winrt::Windows::UI::Xaml::Controls::NavigationViewItemBase>())
    {
        throw winrt::hresult_invalid_argument(L"MenuItems contains a Windows.UI.Xaml.Controls.NavigationViewItem. This control requires that the NavigationViewItems be of type Microsoft.UI.Xaml.Controls.NavigationViewItem.");
    }

    if (auto nvib = args.Element().try_as<winrt::NavigationViewItemBase>())
    {
        auto nvibImpl = winrt::get_self<NavigationViewItemBase>(nvib);
        nvibImpl->SetNavigationViewParent(*this);
        nvibImpl->IsTopLevelItem(IsTopLevelItem(nvib));

        // Visual state info propagation
        auto position = [this, ir]()
        {
            if (IsTopNavigationView())
            {
                if (ir == m_topNavRepeater.get())
                {
                    return NavigationViewRepeaterPosition::TopPrimary;
                }
                return NavigationViewRepeaterPosition::TopOverflow;
            }
            return NavigationViewRepeaterPosition::LeftNav;
        }();
        nvibImpl->Position(position);

        if (auto const parentNVI = GetParentNavigationViewItemForContainer(nvib))
        {
            auto const parentNVIImpl = winrt::get_self<NavigationViewItem>(parentNVI);
            auto itemDepth = parentNVIImpl->ShouldRepeaterShowInFlyout() ? 0 : parentNVIImpl->Depth() + 1;
            nvibImpl->Depth(itemDepth);
        }
        else
        {
            nvibImpl->Depth(0);
        }

        // Apply any custom container styling
        ApplyCustomMenuItemContainerStyling(nvib, ir, args.Index());

        if (auto nvi = args.Element().try_as<winrt::NavigationViewItem>())
        {
            // Propagate depth to children items if they exist
            auto childDepth = [position, nvibImpl]()
            {
                if (position == NavigationViewRepeaterPosition::TopPrimary)
                {
                    return 0;
                }
                return nvibImpl->Depth() + 1;

            }();
            winrt::get_self<NavigationViewItem>(nvi)->PropagateDepthToChildren(childDepth);

            if (ir != m_topNavRepeaterOverflowView.get())
            {
                nvibImpl->UseSystemFocusVisuals(ShouldShowFocusVisual());
            }

            // Register for item events
            auto nviRevokers = winrt::make_self<NavigationViewItemRevokers>();
            nviRevokers->tappedRevoker = nvi.Tapped(winrt::auto_revoke, { this, &NavigationView::OnNavigationViewItemTapped });
            nviRevokers->keyDownRevoker = nvi.KeyDown(winrt::auto_revoke, { this, &NavigationView::OnNavigationViewItemKeyDown });
            nviRevokers->gotFocusRevoker = nvi.GotFocus(winrt::auto_revoke, { this, &NavigationView::OnNavigationViewItemOnGotFocus });
            nviRevokers->isSelectedRevoker = RegisterPropertyChanged(nvi, winrt::NavigationViewItemBase::IsSelectedProperty(), { this, &NavigationView::OnNavigationViewItemIsSelectedPropertyChanged });
            nviRevokers->isExpandedRevoker = RegisterPropertyChanged(nvi, winrt::NavigationViewItem::IsExpandedProperty(), { this, &NavigationView::OnNavigationViewItemExpandedPropertyChanged });
            nvi.SetValue(s_NavigationViewItemRevokersProperty, nviRevokers.as<winrt::IInspectable>());
        }
    }
}

void NavigationView::ApplyCustomMenuItemContainerStyling(const winrt::NavigationViewItemBase& nvib, const winrt::ItemsRepeater& ir, int index)
{
    if (auto menuItemContainerStyle = MenuItemContainerStyle())
    {
        nvib.Style(menuItemContainerStyle);
    }
    else if (auto menuItemContainerStyleSelector = MenuItemContainerStyleSelector())
    {
        if (auto itemsSourceView = ir.ItemsSourceView())
        {
            if (auto item = itemsSourceView.GetAt(index))
            {
                if (auto selectedStyle = menuItemContainerStyleSelector.SelectStyle(item, nvib))
                {
                    nvib.Style(selectedStyle);
                }
            }
        }
    }
}

void NavigationView::OnRepeaterElementClearing(const winrt::ItemsRepeater& ir, const winrt::ItemsRepeaterElementClearingEventArgs& args)
{
    if (auto nvib = args.Element().try_as<winrt::NavigationViewItemBase>())
    {
        auto const nvibImpl = winrt::get_self<NavigationViewItemBase>(nvib);
        nvibImpl->Depth(0);
        nvibImpl->IsTopLevelItem(false);
        if (auto nvi = nvib.try_as<winrt::NavigationViewItem>())
        {
            // Revoke all the events that we were listing to on the item
            nvi.SetValue(s_NavigationViewItemRevokersProperty, nullptr);
        }
    }
}

// Hook up the Settings Item Invoked event listener
void NavigationView::CreateAndHookEventsToSettings(std::wstring_view settingsName)
{
    winrt::IControlProtected controlProtected = *this;
    auto settingsItem = GetTemplateChildT<winrt::NavigationViewItem>(settingsName, controlProtected);
    if (settingsItem && settingsItem != m_settingsItem.get())
    {
        // If the old settings item is selected, move the selection to the new one.
        auto selectedItem = SelectedItem();
        bool shouldSelectSetting = selectedItem && IsSettingsItem(selectedItem);

        if (shouldSelectSetting)
        {
            auto scopeGuard = gsl::finally([this]()
            {
                    m_shouldIgnoreNextSelectionChangeBecauseSettingsRestore = false;
            });
            m_shouldIgnoreNextSelectionChangeBecauseSettingsRestore = true;
            SetSelectedItemAndExpectItemInvokeWhenSelectionChangedIfNotInvokedFromAPI(nullptr);
        }

        m_settingsItemTappedRevoker.revoke();
        m_settingsItemKeyDownRevoker.revoke();

        m_settingsItem.set(settingsItem);
        m_settingsItemTappedRevoker = settingsItem.Tapped(winrt::auto_revoke, { this, &NavigationView::OnNavigationViewItemTapped });
        m_settingsItemKeyDownRevoker = settingsItem.KeyDown(winrt::auto_revoke, { this, &NavigationView::OnNavigationViewItemKeyDown });

        auto nvibImpl = winrt::get_self<NavigationViewItem>(settingsItem);
        nvibImpl->SetNavigationViewParent(*this);

        // Do localization for settings item label and Automation Name
        auto localizedSettingsName = ResourceAccessor::GetLocalizedStringResource(SR_SettingsButtonName);
        winrt::AutomationProperties::SetName(settingsItem, localizedSettingsName);
        settingsItem.Tag(box_value(localizedSettingsName));

        UpdateSettingsItemToolTip();

        // Add the name only in case of horizontal nav
        if (!IsTopNavigationView())
        {
            settingsItem.Content(box_value(localizedSettingsName));
        }

        // hook up SettingsItem
        SetValue(s_SettingsItemProperty, settingsItem);

        if (shouldSelectSetting)
        {
            auto scopeGuard = gsl::finally([this]()
            {
                    m_shouldIgnoreNextSelectionChangeBecauseSettingsRestore = false;
            });
            m_shouldIgnoreNextSelectionChangeBecauseSettingsRestore = true;
            SetSelectedItemAndExpectItemInvokeWhenSelectionChangedIfNotInvokedFromAPI(m_settingsItem.get());
        }
    }
}

winrt::Size NavigationView::MeasureOverride(winrt::Size const& availableSize)
{
    if (IsTopNavigationView() && IsTopPrimaryListVisible())
    {
        if (availableSize.Width == std::numeric_limits<float>::infinity())
        {
            // We have infinite space, so move all items to primary list
            m_topDataProvider.MoveAllItemsToPrimaryList();
        }
        else
        {
            HandleTopNavigationMeasureOverride(availableSize);
#ifdef DEBUG
            if (m_topDataProvider.Size() > 0)
            {
                // We should always have at least one item in primary.
                MUX_ASSERT(m_topDataProvider.GetPrimaryItems().Size() > 0);
            }
#endif // DEBUG
        }
    }

    m_layoutUpdatedToken.revoke();
    m_layoutUpdatedToken = LayoutUpdated(winrt::auto_revoke, { this, &NavigationView::OnLayoutUpdated });

    return __super::MeasureOverride(availableSize);
}

void NavigationView::OnLayoutUpdated(const winrt::IInspectable& sender, const winrt::IInspectable& e)
{
    // We only need to handle once after MeasureOverride, so revoke the token.
    m_layoutUpdatedToken.revoke();

    // In topnav, when an item in overflow menu is clicked, the animation is delayed because that item is not move to primary list yet.
    // And it depends on LayoutUpdated to re-play the animation. m_lastSelectedItemPendingAnimationInTopNav is the last selected overflow item.
    if (auto lastSelectedItemInTopNav = m_lastSelectedItemPendingAnimationInTopNav.get())
    {
        m_lastSelectedItemPendingAnimationInTopNav.set(nullptr);
        AnimateSelectionChanged(lastSelectedItemInTopNav);
    }
}

void NavigationView::OnSizeChanged(winrt::IInspectable const& /*sender*/, winrt::SizeChangedEventArgs const& args)
{
    auto width = args.NewSize().Width;
    UpdateAdaptiveLayout(width);
    UpdateTitleBarPadding();
    UpdateBackAndCloseButtonsVisibility();
}

// forceSetDisplayMode: On first call to SetDisplayMode, force setting to initial values
void NavigationView::UpdateAdaptiveLayout(double width, bool forceSetDisplayMode)
{
    // In top nav, there is no adaptive pane layout
    if (IsTopNavigationView())
    {
        return;
    }

    if (!m_rootSplitView)
    {
        return;
    }

    // If we decide we want it to animate open/closed when you resize the
    // window we'll have to change how we figure out the initial state
    // instead of this:
    m_initialListSizeStateSet = false; // see UpdateIsClosedCompact()

    winrt::NavigationViewDisplayMode displayMode = winrt::NavigationViewDisplayMode::Compact;

    auto paneDisplayMode = PaneDisplayMode();
    if (paneDisplayMode == winrt::NavigationViewPaneDisplayMode::Auto)
    {
        if (width >= ExpandedModeThresholdWidth())
        {
            displayMode = winrt::NavigationViewDisplayMode::Expanded;
        }
        else if (width < CompactModeThresholdWidth())
        {
            displayMode = winrt::NavigationViewDisplayMode::Minimal;
        }
    }
    else if (paneDisplayMode == winrt::NavigationViewPaneDisplayMode::Left)
    {
        displayMode = winrt::NavigationViewDisplayMode::Expanded;
    }
    else if (paneDisplayMode == winrt::NavigationViewPaneDisplayMode::LeftCompact)
    {
        displayMode = winrt::NavigationViewDisplayMode::Compact;
    }
    else if (paneDisplayMode == winrt::NavigationViewPaneDisplayMode::LeftMinimal)
    {
        displayMode = winrt::NavigationViewDisplayMode::Minimal;
    }
    else
    {
        MUX_FAIL_FAST();
    }

    if (!forceSetDisplayMode && m_InitialNonForcedModeUpdate) {
        if (displayMode == winrt::NavigationViewDisplayMode::Minimal ||
            displayMode == winrt::NavigationViewDisplayMode::Compact) {
            ClosePane();
        }
        m_InitialNonForcedModeUpdate = false;
    }

    auto previousMode = DisplayMode();
    SetDisplayMode(displayMode, forceSetDisplayMode);

    if (displayMode == winrt::NavigationViewDisplayMode::Expanded && IsPaneVisible())
    {
        if (!m_wasForceClosed)
        {
            OpenPane();
        }
    }

    if (previousMode == winrt::NavigationViewDisplayMode::Expanded
        && displayMode == winrt::NavigationViewDisplayMode::Compact)
    {
        m_initialListSizeStateSet = false;
        ClosePane();
    }
}

void NavigationView::OnPaneToggleButtonClick(const winrt::IInspectable& /*sender*/, const winrt::RoutedEventArgs& /*args*/)
{
    if (IsPaneOpen())
    {
        m_wasForceClosed = true;
        ClosePane();
    }
    else
    {
        m_wasForceClosed = false;
        OpenPane();
    }
}

void NavigationView::OnPaneSearchButtonClick(const winrt::IInspectable& /*sender*/, const winrt::RoutedEventArgs& /*args*/)
{
    m_wasForceClosed = false;
    OpenPane();

    if (auto autoSuggestBox = AutoSuggestBox())
    {
        autoSuggestBox.Focus(winrt::FocusState::Keyboard);
    }
}

void NavigationView::OnPaneTitleHolderSizeChanged(const winrt::IInspectable& /*sender*/, const winrt::SizeChangedEventArgs& /*args*/)
{
    UpdateBackAndCloseButtonsVisibility();
}

void NavigationView::OpenPane()
{
    auto scopeGuard = gsl::finally([this]()
        {
            m_isOpenPaneForInteraction = false;
        });
    m_isOpenPaneForInteraction = true;
    IsPaneOpen(true);
}

// Call this when you want an uncancellable close
void NavigationView::ClosePane()
{
    CollapseMenuItemsInRepeater(m_leftNavRepeater.get());
    auto scopeGuard = gsl::finally([this]()
        {
            m_isOpenPaneForInteraction = false;
        });
    m_isOpenPaneForInteraction = true;
    IsPaneOpen(false); // the SplitView is two-way bound to this value 
}

// Call this when NavigationView itself is going to trigger a close
// where you will stop the close if the cancel is triggered
bool NavigationView::AttemptClosePaneLightly()
{
    bool pendingPaneClosingCancel = false;

    if (SharedHelpers::IsRS3OrHigher())
    {
        auto eventArgs = winrt::make_self<NavigationViewPaneClosingEventArgs>();
        m_paneClosingEventSource(*this, *eventArgs);
        pendingPaneClosingCancel = eventArgs->Cancel();
    }

    if (!pendingPaneClosingCancel || m_wasForceClosed)
    {
        m_blockNextClosingEvent = true;
        ClosePane();
        return true;
    }

    return false;
}

void NavigationView::OnSplitViewClosedCompactChanged(const winrt::DependencyObject& /*sender*/, const winrt::DependencyProperty& args)
{
    if (args == winrt::SplitView::IsPaneOpenProperty() ||
        args == winrt::SplitView::DisplayModeProperty())
    {
        UpdateIsClosedCompact();
    }
}

void NavigationView::OnSplitViewPaneClosed(const winrt::DependencyObject& /*sender*/, const winrt::IInspectable& obj)
{
    m_paneClosedEventSource(*this, nullptr);
}

void NavigationView::OnSplitViewPaneClosing(const winrt::DependencyObject& /*sender*/, const winrt::SplitViewPaneClosingEventArgs& args)
{
    bool pendingPaneClosingCancel = false;
    if (m_paneClosingEventSource)
    {
        if (!m_blockNextClosingEvent) // If this is true, we already sent one out "manually" and don't need to forward SplitView's event
        {
            auto eventArgs = winrt::make_self<NavigationViewPaneClosingEventArgs>();
            eventArgs->SplitViewClosingArgs(args);
            m_paneClosingEventSource(*this, *eventArgs);
            pendingPaneClosingCancel = eventArgs->Cancel();
        }
        else
        {
            m_blockNextClosingEvent = false;
        }
    }

    if (!pendingPaneClosingCancel) // will be set in above event!
    {
        if (auto splitView = m_rootSplitView.get())
        {
            if (auto paneList = m_leftNavRepeater.get())
            {
                if (splitView.DisplayMode() == winrt::SplitViewDisplayMode::CompactOverlay || splitView.DisplayMode() == winrt::SplitViewDisplayMode::CompactInline)
                {
                    // See UpdateIsClosedCompact 'RS3+ animation timing enhancement' for explanation:
                    winrt::VisualStateManager::GoToState(*this, L"ListSizeCompact", true /*useTransitions*/);
                    UpdatePaneToggleSize();
                }
            }
        }
    }
}

void NavigationView::OnSplitViewPaneOpened(const winrt::DependencyObject& /*sender*/, const winrt::IInspectable& obj)
{
    m_paneOpenedEventSource(*this, nullptr);
}

void NavigationView::OnSplitViewPaneOpening(const winrt::DependencyObject& /*sender*/, const winrt::IInspectable& obj)
{
    if (m_leftNavRepeater)
    {
        // See UpdateIsClosedCompact 'RS3+ animation timing enhancement' for explanation:
        winrt::VisualStateManager::GoToState(*this, L"ListSizeFull", true /*useTransitions*/);
    }

    m_paneOpeningEventSource(*this, nullptr);
}

void NavigationView::UpdateIsClosedCompact()
{
    if (auto splitView = m_rootSplitView.get())
    {
        // Check if the pane is closed and if the splitview is in either compact mode.
        auto splitViewDisplayMode = splitView.DisplayMode();
        m_isClosedCompact = !splitView.IsPaneOpen() && (splitViewDisplayMode == winrt::SplitViewDisplayMode::CompactOverlay || splitViewDisplayMode == winrt::SplitViewDisplayMode::CompactInline);
        winrt::VisualStateManager::GoToState(*this, m_isClosedCompact ? L"ClosedCompact" : L"NotClosedCompact", true /*useTransitions*/);

        // Set the initial state of the list size
        if (!m_initialListSizeStateSet)
        {
            m_initialListSizeStateSet = true;
            winrt::VisualStateManager::GoToState(*this, m_isClosedCompact ? L"ListSizeCompact" : L"ListSizeFull", true /*useTransitions*/);
        }
        else if (!SharedHelpers::IsRS3OrHigher()) // Do any changes that would otherwise happen on opening/closing for RS2 and earlier:
        {
            // RS3+ animation timing enhancement:
            // Pre-RS3, we didn't have the full suite of Closed, Closing, Opened,
            // Opening events on SplitView. So when doing open/closed operations,
            // we have to do them immediately. Just one example: on RS2 when you
            // close the pane, the PaneTitle will disappear *immediately* which
            // looks janky. But on RS4, it'll have its visibility set after the
            // closed event fires.
            winrt::VisualStateManager::GoToState(*this, m_isClosedCompact ? L"ListSizeCompact" : L"ListSizeFull", true /*useTransitions*/);
        }

        UpdateTitleBarPadding();
        UpdateBackAndCloseButtonsVisibility();
        UpdatePaneTitleMargins();
        UpdatePaneToggleSize();
    }
}

void NavigationView::UpdatePaneButtonsWidths()
{
    auto newButtonWidths = [this]()
    {
        if (DisplayMode() == winrt::NavigationViewDisplayMode::Minimal)
        {
            return static_cast<double>(c_paneToggleButtonWidth);
        }
        return CompactPaneLength();
    }();

    if (auto&& backButton = m_backButton.get())
    {
        backButton.Width(newButtonWidths);
    }
    if (auto&& paneToggleButton = m_paneToggleButton.get())
    {
        paneToggleButton.MinWidth(newButtonWidths);
        if (const auto iconGridColumnElement = paneToggleButton.GetTemplateChild(c_paneToggleButtonIconGridColumnName))
        {
            if (const auto paneToggleButtonIconColumn = iconGridColumnElement.try_as<winrt::ColumnDefinition>())
            {
                auto width = paneToggleButtonIconColumn.Width();
                width.Value = newButtonWidths;
                paneToggleButtonIconColumn.Width(width);
            }
        }
    }
}

void NavigationView::OnBackButtonClicked(const winrt::IInspectable& sender, const winrt::RoutedEventArgs& args)
{
    auto eventArgs = winrt::make_self<NavigationViewBackRequestedEventArgs>();
    m_backRequestedEventSource(*this, *eventArgs);
}

bool NavigationView::IsOverlay()
{
    if (auto splitView = m_rootSplitView.get())
    {
        return splitView.DisplayMode() == winrt::SplitViewDisplayMode::Overlay;
    }
    else
    {
        return false;
    }
}

bool NavigationView::IsLightDismissible()
{
    if (auto splitView = m_rootSplitView.get())
    {
        return splitView.DisplayMode() != winrt::SplitViewDisplayMode::Inline && splitView.DisplayMode() != winrt::SplitViewDisplayMode::CompactInline;
    }
    else
    {
        return false;
    }
}

bool NavigationView::ShouldShowBackButton()
{
    if (m_backButton && !ShouldPreserveNavigationViewRS3Behavior())
    {
        if (DisplayMode() == winrt::NavigationViewDisplayMode::Minimal && IsPaneOpen())
        {
            return false;
        }

        return ShouldShowBackOrCloseButton();
    }

    return false;
}

bool NavigationView::ShouldShowCloseButton()
{
    if (m_backButton && !ShouldPreserveNavigationViewRS3Behavior() && m_closeButton)
    {
        if (!IsPaneOpen())
        {
            return false;
        }

        auto paneDisplayMode = PaneDisplayMode();

        if (paneDisplayMode != winrt::NavigationViewPaneDisplayMode::LeftMinimal &&
            (paneDisplayMode != winrt::NavigationViewPaneDisplayMode::Auto || DisplayMode() != winrt::NavigationViewDisplayMode::Minimal))
        {
            return false;
        }

        return ShouldShowBackOrCloseButton();
    }

    return false;
}

bool NavigationView::ShouldShowBackOrCloseButton()
{
    auto visibility = IsBackButtonVisible();
    return (visibility == winrt::NavigationViewBackButtonVisible::Visible || (visibility == winrt::NavigationViewBackButtonVisible::Auto && !SharedHelpers::IsOnXbox()));
}

// The automation name and tooltip for the pane toggle button changes depending on whether it is open or closed
// put the logic here as it will be called in a couple places
void NavigationView::SetPaneToggleButtonAutomationName()
{
    winrt::hstring navigationName;
    if (IsPaneOpen())
    {
        navigationName = ResourceAccessor::GetLocalizedStringResource(SR_NavigationButtonOpenName);
    }
    else
    {
        navigationName = ResourceAccessor::GetLocalizedStringResource(SR_NavigationButtonClosedName);
    }

    if (auto paneToggleButton = m_paneToggleButton.get())
    {
        winrt::AutomationProperties::SetName(paneToggleButton, navigationName);
        auto toolTip = winrt::ToolTip();
        toolTip.Content(box_value(navigationName));
        winrt::ToolTipService::SetToolTip(paneToggleButton, toolTip);
    }
}

void NavigationView::UpdateSettingsItemToolTip()
{
    if (auto settingsItem = m_settingsItem.get())
    {
        if (!IsTopNavigationView() && IsPaneOpen())
        {
            winrt::ToolTipService::SetToolTip(settingsItem, nullptr);
        }
        else
        {
            auto localizedSettingsName = ResourceAccessor::GetLocalizedStringResource(SR_SettingsButtonName);
            auto toolTip = winrt::ToolTip();
            toolTip.Content(box_value(localizedSettingsName));
            winrt::ToolTipService::SetToolTip(settingsItem, toolTip);
        }
    }
}

// Updates the PaneTitleHolder.Visibility and PaneTitleTextBlock.Parent properties based on the PaneDisplayMode, PaneTitle and IsPaneToggleButtonVisible properties.
void NavigationView::UpdatePaneTitleFrameworkElementParents()
{
    if (auto&& paneTitleHolderFrameworkElement = m_paneTitleHolderFrameworkElement.get())
    {
        auto isPaneToggleButtonVisible = IsPaneToggleButtonVisible();
        auto isTopNavigationView = IsTopNavigationView();

        paneTitleHolderFrameworkElement.Visibility(
            (isPaneToggleButtonVisible ||
                isTopNavigationView ||
                PaneTitle().size() == 0 ||
                (PaneDisplayMode() == winrt::NavigationViewPaneDisplayMode::LeftMinimal && !IsPaneOpen())) ?
            winrt::Visibility::Collapsed : winrt::Visibility::Visible);

        if (auto&& paneTitleFrameworkElement = m_paneTitleFrameworkElement.get())
        {
            const auto first = SetPaneTitleFrameworkElementParent(m_paneToggleButton.get(), paneTitleFrameworkElement, isTopNavigationView || !isPaneToggleButtonVisible);
            const auto second = SetPaneTitleFrameworkElementParent(m_paneTitlePresenter.get(), paneTitleFrameworkElement, isTopNavigationView || isPaneToggleButtonVisible);
            const auto third = SetPaneTitleFrameworkElementParent(m_paneTitleOnTopPane.get(), paneTitleFrameworkElement, !isTopNavigationView || isPaneToggleButtonVisible);
            first ? first() : second ? second() : third ? third() : []() {}();
        }
    }
}

std::function<void()> NavigationView::SetPaneTitleFrameworkElementParent(const winrt::ContentControl& parent, const winrt::FrameworkElement& paneTitle, bool shouldNotContainPaneTitle)
{
    if (parent)
    {
        if ((parent.Content() == paneTitle) == shouldNotContainPaneTitle)
        {
            if (shouldNotContainPaneTitle)
            {
                parent.Content(nullptr);
            }
            else
            {
                return [parent, paneTitle]() { parent.Content(paneTitle); };
            }
        }
    }
    return nullptr;
}

winrt::float2 c_frame1point1 = winrt::float2(0.9f, 0.1f);
winrt::float2 c_frame1point2 = winrt::float2(1.0f, 0.2f);
winrt::float2 c_frame2point1 = winrt::float2(0.1f, 0.9f);
winrt::float2 c_frame2point2 = winrt::float2(0.2f, 1.0f);

void NavigationView::AnimateSelectionChangedToItem(const winrt::IInspectable& selectedItem)
{
    if (selectedItem && !IsSelectionSuppressed(selectedItem))
    {
        AnimateSelectionChanged(selectedItem);
    }
}

// Please clear the field m_lastSelectedItemPendingAnimationInTopNav when calling this method to prevent garbage value and incorrect animation
// when the layout is invalidated as it's called in OnLayoutUpdated.
void NavigationView::AnimateSelectionChanged(const winrt::IInspectable& nextItem)
{
    // If we are delaying animation due to item movement in top nav overflow, dont do anything
    if (m_lastSelectedItemPendingAnimationInTopNav)
    {
        return;
    }

    winrt::UIElement prevIndicator = m_activeIndicator.get();
    winrt::UIElement nextIndicator = FindSelectionIndicator(nextItem);

    bool haveValidAnimation = false;
    // It's possible that AnimateSelectionChanged is called multiple times before the first animation is complete.
    // To have better user experience, if the selected target is the same, keep the first animation
    // If the selected target is not the same, abort the first animation and launch another animation.
    if (m_prevIndicator || m_nextIndicator) // There is ongoing animation
    {
        if (nextIndicator && m_nextIndicator.get() == nextIndicator) // animate to the same target, just wait for animation complete
        {
            if (prevIndicator && prevIndicator != m_prevIndicator.get())
            {
                ResetElementAnimationProperties(prevIndicator, 0.0f);
            }
            haveValidAnimation = true;
        }
        else
        {
            // If the last animation is still playing, force it to complete.
            OnAnimationComplete(nullptr, nullptr);
        }
    }

    if (!haveValidAnimation)
    {
        winrt::UIElement paneContentGrid = m_paneContentGrid.get();

        if ((prevIndicator != nextIndicator) && paneContentGrid && prevIndicator && nextIndicator && SharedHelpers::IsAnimationsEnabled())
        {
            // Make sure both indicators are visible and in their original locations
            ResetElementAnimationProperties(prevIndicator, 1.0f);
            ResetElementAnimationProperties(nextIndicator, 1.0f);

            // get the item positions in the pane
            winrt::Point point = winrt::Point(0, 0);
            float prevPos;
            float nextPos;

            winrt::Point prevPosPoint = prevIndicator.TransformToVisual(paneContentGrid).TransformPoint(point);
            winrt::Point nextPosPoint = nextIndicator.TransformToVisual(paneContentGrid).TransformPoint(point);
            winrt::Size prevSize = prevIndicator.RenderSize();
            winrt::Size nextSize = nextIndicator.RenderSize();

            bool areElementsAtSameDepth = false;
            if (IsTopNavigationView())
            {
                prevPos = prevPosPoint.X;
                nextPos = nextPosPoint.X;
                areElementsAtSameDepth = prevPosPoint.Y == nextPosPoint.Y;
            }
            else
            {
                prevPos = prevPosPoint.Y;
                nextPos = nextPosPoint.Y;
                areElementsAtSameDepth = prevPosPoint.X == nextPosPoint.X;
            }

            winrt::Visual visual = winrt::ElementCompositionPreview::GetElementVisual(*this);
            winrt::CompositionScopedBatch scopedBatch = visual.Compositor().CreateScopedBatch(winrt::CompositionBatchTypes::Animation);

            if (!areElementsAtSameDepth)
            {
                bool isNextBelow = prevPosPoint.Y < nextPosPoint.Y;
                prevIndicator.RenderSize().Height > prevIndicator.RenderSize().Width ?
                    PlayIndicatorNonSameLevelAnimations(prevIndicator, true, isNextBelow ? false : true) :
                    PlayIndicatorNonSameLevelTopPrimaryAnimation(prevIndicator, true);

                nextIndicator.RenderSize().Height > nextIndicator.RenderSize().Width ?
                    PlayIndicatorNonSameLevelAnimations(nextIndicator, false, isNextBelow ? true : false) :
                    PlayIndicatorNonSameLevelTopPrimaryAnimation(nextIndicator, false);

            }
            else
            {

                float outgoingEndPosition = static_cast<float>(nextPos - prevPos);
                float incomingStartPosition = static_cast<float>(prevPos - nextPos);

                // Play the animation on both the previous and next indicators
                PlayIndicatorAnimations(prevIndicator,
                    0,
                    outgoingEndPosition,
                    prevSize,
                    nextSize,
                    true);
                PlayIndicatorAnimations(nextIndicator,
                    incomingStartPosition,
                    0,
                    prevSize,
                    nextSize,
                    false);
            }

            scopedBatch.End();
            m_prevIndicator.set(prevIndicator);
            m_nextIndicator.set(nextIndicator);

            auto strongThis = get_strong();
            scopedBatch.Completed(
                [strongThis](auto sender, auto args)
                {
                    strongThis->OnAnimationComplete(sender, args);
                });
        }
        else
        {
            // if all else fails, or if animations are turned off, attempt to correctly set the positions and opacities of the indicators.
            ResetElementAnimationProperties(prevIndicator, 0.0f);
            ResetElementAnimationProperties(nextIndicator, 1.0f);
        }

        m_activeIndicator.set(nextIndicator);
    }
}

void NavigationView::PlayIndicatorNonSameLevelAnimations(const winrt::UIElement& indicator, bool isOutgoing, bool fromTop)
{
    winrt::Visual visual = winrt::ElementCompositionPreview::GetElementVisual(indicator);
    winrt::Compositor comp = visual.Compositor();

    // Determine scaling of indicator (whether it is appearing or dissapearing)
    float beginScale = isOutgoing ? 1.0f : 0.0f;
    float endScale = isOutgoing ? 0.0f : 1.0f;
    winrt::ScalarKeyFrameAnimation scaleAnim = comp.CreateScalarKeyFrameAnimation();
    scaleAnim.InsertKeyFrame(0.0f, beginScale);
    scaleAnim.InsertKeyFrame(1.0f, endScale);
    scaleAnim.Duration(600ms);

    // Determine where the indicator is animating from/to
    winrt::Size size = indicator.RenderSize();
    float dimension = IsTopNavigationView() ? size.Width : size.Height;
    float newCenter = fromTop ? 0.0f : dimension;
    auto indicatorCenterPoint = visual.CenterPoint();
    indicatorCenterPoint.y = newCenter;
    visual.CenterPoint(indicatorCenterPoint);

    visual.StartAnimation(L"Scale.Y", scaleAnim);
}


void NavigationView::PlayIndicatorNonSameLevelTopPrimaryAnimation(const winrt::UIElement& indicator, bool isOutgoing)
{
    winrt::Visual visual = winrt::ElementCompositionPreview::GetElementVisual(indicator);
    winrt::Compositor comp = visual.Compositor();

    // Determine scaling of indicator (whether it is appearing or dissapearing)
    float beginScale = isOutgoing ? 1.0f : 0.0f;
    float endScale = isOutgoing ? 0.0f : 1.0f;
    winrt::ScalarKeyFrameAnimation scaleAnim = comp.CreateScalarKeyFrameAnimation();
    scaleAnim.InsertKeyFrame(0.0f, beginScale);
    scaleAnim.InsertKeyFrame(1.0f, endScale);
    scaleAnim.Duration(600ms);

    // Determine where the indicator is animating from/to
    winrt::Size size = indicator.RenderSize();
    float newCenter = size.Width /2;
    auto indicatorCenterPoint = visual.CenterPoint();
    indicatorCenterPoint.y = newCenter;
    visual.CenterPoint(indicatorCenterPoint);

    visual.StartAnimation(L"Scale.X", scaleAnim);
}

void NavigationView::PlayIndicatorAnimations(const winrt::UIElement& indicator, float from, float to, winrt::Size beginSize, winrt::Size endSize, bool isOutgoing)
{
    winrt::Visual visual = winrt::ElementCompositionPreview::GetElementVisual(indicator);
    winrt::Compositor comp = visual.Compositor();

    winrt::Size size = indicator.RenderSize();
    float dimension = IsTopNavigationView() ? size.Width : size.Height;

    float beginScale = 1.0f;
    float endScale = 1.0f;
    if (IsTopNavigationView() && fabs(size.Width) > 0.001f)
    {
        beginScale = beginSize.Width / size.Width;
        endScale = endSize.Width / size.Width;
    }

    winrt::StepEasingFunction singleStep = comp.CreateStepEasingFunction();
    singleStep.IsFinalStepSingleFrame(true);

    if (isOutgoing)
    {
        // fade the outgoing indicator so it looks nice when animating over the scroll area
        winrt::ScalarKeyFrameAnimation opacityAnim = comp.CreateScalarKeyFrameAnimation();
        opacityAnim.InsertKeyFrame(0.0f, 1.0);
        opacityAnim.InsertKeyFrame(0.333f, 1.0, singleStep);
        opacityAnim.InsertKeyFrame(1.0f, 0.0, comp.CreateCubicBezierEasingFunction(c_frame2point1, c_frame2point2));
        opacityAnim.Duration(600ms);

        visual.StartAnimation(L"Opacity", opacityAnim);
    }

    winrt::ScalarKeyFrameAnimation posAnim = comp.CreateScalarKeyFrameAnimation();
    posAnim.InsertKeyFrame(0.0f, from < to ? from : (from + (dimension * (beginScale - 1))));
    posAnim.InsertKeyFrame(0.333f, from < to ? (to + (dimension * (endScale - 1))) : to, singleStep);
    posAnim.Duration(600ms);

    winrt::ScalarKeyFrameAnimation scaleAnim = comp.CreateScalarKeyFrameAnimation();
    scaleAnim.InsertKeyFrame(0.0f, beginScale);
    scaleAnim.InsertKeyFrame(0.333f, abs(to - from) / dimension + (from < to ? endScale : beginScale), comp.CreateCubicBezierEasingFunction(c_frame1point1, c_frame1point2));
    scaleAnim.InsertKeyFrame(1.0f, endScale, comp.CreateCubicBezierEasingFunction(c_frame2point1, c_frame2point2));
    scaleAnim.Duration(600ms);

    winrt::ScalarKeyFrameAnimation centerAnim = comp.CreateScalarKeyFrameAnimation();
    centerAnim.InsertKeyFrame(0.0f, from < to ? 0.0f : dimension);
    centerAnim.InsertKeyFrame(1.0f, from < to ? dimension : 0.0f, singleStep);
    centerAnim.Duration(200ms);

    if (IsTopNavigationView())
    {
        visual.StartAnimation(L"Offset.X", posAnim);
        visual.StartAnimation(L"Scale.X", scaleAnim);
        visual.StartAnimation(L"CenterPoint.X", centerAnim);
    }
    else
    {
        visual.StartAnimation(L"Offset.Y", posAnim);
        visual.StartAnimation(L"Scale.Y", scaleAnim);
        visual.StartAnimation(L"CenterPoint.Y", centerAnim);
    }
}

void NavigationView::OnAnimationComplete(const winrt::IInspectable& /*sender*/, const winrt::CompositionBatchCompletedEventArgs& /*args*/)
{
    auto indicator = m_prevIndicator.get();
    ResetElementAnimationProperties(indicator, 0.0f);
    m_prevIndicator.set(nullptr);

    indicator = m_nextIndicator.get();
    ResetElementAnimationProperties(indicator, 1.0f);
    m_nextIndicator.set(nullptr);
}

void NavigationView::ResetElementAnimationProperties(const winrt::UIElement& element, float desiredOpacity)
{
    if (element)
    {
        element.Opacity(desiredOpacity);
        if (winrt::Visual visual = winrt::ElementCompositionPreview::GetElementVisual(element))
        {
            visual.Offset(winrt::float3(0.0f, 0.0f, 0.0f));
            visual.Scale(winrt::float3(1.0f, 1.0f, 1.0f));
            visual.Opacity(desiredOpacity);
        }
    }
}

winrt::NavigationViewItemBase NavigationView::NavigationViewItemBaseOrSettingsContentFromData(const winrt::IInspectable& data)
{
    return GetContainerForData<winrt::NavigationViewItemBase>(data);
}

winrt::NavigationViewItem NavigationView::NavigationViewItemOrSettingsContentFromData(const winrt::IInspectable& data)
{
    return GetContainerForData<winrt::NavigationViewItem>(data);
}

bool NavigationView::IsSelectionSuppressed(const winrt::IInspectable& item)
{
    if (item)
    {
        if (auto nvi = NavigationViewItemOrSettingsContentFromData(item))
        {
            return !winrt::get_self<NavigationViewItem>(nvi)->SelectsOnInvoked();
        }
    }

    return false;
}

bool NavigationView::ShouldPreserveNavigationViewRS4Behavior()
{
    // Since RS5, we support topnav
    return !m_topNavGrid;
}

bool NavigationView::ShouldPreserveNavigationViewRS3Behavior()
{
    // Since RS4, we support backbutton
    return !m_backButton;
}

winrt::UIElement NavigationView::FindSelectionIndicator(const winrt::IInspectable& item)
{
    if (item)
    {
        if (auto const container = NavigationViewItemOrSettingsContentFromData(item))
        {
            return winrt::get_self<NavigationViewItem>(container)->GetSelectionIndicator();
        }
    }
    return nullptr;
}

void NavigationView::RaiseSelectionChangedEvent(winrt::IInspectable const& nextItem, bool isSettingsItem, NavigationRecommendedTransitionDirection recommendedDirection)
{
    auto eventArgs = winrt::make_self<NavigationViewSelectionChangedEventArgs>();
    eventArgs->SelectedItem(nextItem);
    eventArgs->IsSettingsSelected(isSettingsItem);
    if (auto container = NavigationViewItemBaseOrSettingsContentFromData(nextItem))
    {
        eventArgs->SelectedItemContainer(container);
    }
    eventArgs->RecommendedNavigationTransitionInfo(CreateNavigationTransitionInfo(recommendedDirection));
    m_selectionChangedEventSource(*this, *eventArgs);
}

// SelectedItem change can be invoked by API or user's action like clicking. if it's not from API, m_shouldRaiseInvokeItemInSelectionChange would be true
// If nextItem is selectionsuppressed, we should undo the selection. We didn't undo it OnSelectionChange because we want change by API has the same undo logic.
void NavigationView::ChangeSelection(const winrt::IInspectable& prevItem, const winrt::IInspectable& nextItem)
{
    // Selection changed event was requested to be ignored by settings item restoration, so let's do that
    if (m_shouldIgnoreNextSelectionChangeBecauseSettingsRestore) {
        return;
    }

    bool isSettingsItem = IsSettingsItem(nextItem);

    if (IsSelectionSuppressed(nextItem))
    {
        // This should not be a common codepath. Only happens if customer passes a 'selectionsuppressed' item via API.
        UndoSelectionAndRevertSelectionTo(prevItem, nextItem);
        RaiseItemInvoked(nextItem, isSettingsItem);
    }
    else
    {
        // TODO: The raising of this event can probably can be moved where the settings invocation is first handled.
        // Need to raise ItemInvoked for when the settings item gets invoked
        if (isSettingsItem)
        {
            RaiseItemInvoked(nextItem, isSettingsItem);
        }

        // Other transition other than default only apply to topnav
        // when clicking overflow on topnav, transition is from bottom
        // otherwise if prevItem is on left side of nextActualItem, transition is from left
        //           if prevItem is on right side of nextActualItem, transition is from right
        // click on Settings item is considered Default
        auto recommendedDirection = [this, prevItem, nextItem, isSettingsItem]()
        {
            if (IsTopNavigationView())
            {
                if (m_selectionChangeFromOverflowMenu)
                {
                    return NavigationRecommendedTransitionDirection::FromOverflow;
                }
                else if (!isSettingsItem && prevItem && nextItem)
                {
                    return GetRecommendedTransitionDirection(NavigationViewItemBaseOrSettingsContentFromData(prevItem),
                        NavigationViewItemBaseOrSettingsContentFromData(nextItem));
                }
            }
            return NavigationRecommendedTransitionDirection::Default;
        }();

        // Bug 17850504, Customer may use NavigationViewItem.IsSelected in ItemInvoke or SelectionChanged Event.
        // To keep the logic the same as RS4, ItemInvoke is before unselect the old item
        // And SelectionChanged is after we selected the new item.
        UnselectPrevItem(prevItem, nextItem);
        ChangeSelectStatusForItem(nextItem, true /*selected*/);
        RaiseSelectionChangedEvent(nextItem, isSettingsItem, recommendedDirection);
        AnimateSelectionChanged(nextItem);

        if (auto const nvi = NavigationViewItemOrSettingsContentFromData(nextItem))
        {
            ClosePaneIfNeccessaryAfterItemIsClicked(nvi);
        }    
    }
}

void NavigationView::UpdateSelectionModelSelection(const winrt::IndexPath& ip)
{
    auto const prevIndexPath = m_selectionModel.SelectedIndex();
    m_selectionModel.SelectAt(ip);
    UpdateIsChildSelected(prevIndexPath, ip);  
}

void NavigationView::UpdateIsChildSelected(const winrt::IndexPath& prevIP, const winrt::IndexPath& nextIP)
{ 
    if (prevIP && prevIP.GetSize() > 0)
    {
        UpdateIsChildSelectedForIndexPath(prevIP, false /*isChildSelected*/);
    }
     
    if (nextIP && nextIP.GetSize() > 0)
    {
        UpdateIsChildSelectedForIndexPath(nextIP, true /*isChildSelected*/);
    }
}

void NavigationView::UpdateIsChildSelectedForIndexPath(const winrt::IndexPath& ip, bool isChildSelected)
{
    // Update the isChildSelected property for every container on the IndexPath (with the exception of the actual container pointed to by the indexpath)
    auto container = GetContainerForIndex(ip.GetAt(0));
    auto index = 1;
    while (container)
    {
        if (auto const nvi = container.try_as<winrt::NavigationViewItem>())
        {
            nvi.IsChildSelected(isChildSelected);
            if (auto const nextIR = winrt::get_self<NavigationViewItem>(nvi)->GetRepeater())
            {
                if (index < ip.GetSize() - 1)
                {
                    container = nextIR.TryGetElement(ip.GetAt(index));
                    index++;
                    continue;
                }
            }
        }
        container = nullptr;
    }
}

void NavigationView::RaiseItemInvoked(winrt::IInspectable const& item,
    bool isSettings,
    winrt::NavigationViewItemBase const& container,
    NavigationRecommendedTransitionDirection recommendedDirection)
{
    auto invokedItem = item;
    auto invokedContainer = container;

    auto eventArgs = winrt::make_self<NavigationViewItemInvokedEventArgs>();

    if (container)
    {
        invokedItem = container.Content();
    }
    else
    {
        // InvokedItem is container for Settings, but Content of item for other ListViewItem
        if (!isSettings)
        {
            if (auto containerFromData = NavigationViewItemBaseOrSettingsContentFromData(item))
            {
                invokedItem = containerFromData.Content();
                invokedContainer = containerFromData;
            }
        }
        else
        {
            MUX_ASSERT(item);
            invokedContainer = item.try_as<winrt::NavigationViewItemBase>();
            MUX_ASSERT(invokedContainer);
        }
    }
    eventArgs->InvokedItem(invokedItem);
    eventArgs->InvokedItemContainer(invokedContainer);
    eventArgs->IsSettingsInvoked(isSettings);
    eventArgs->RecommendedNavigationTransitionInfo(CreateNavigationTransitionInfo(recommendedDirection));
    m_itemInvokedEventSource(*this, *eventArgs);
}

// forceSetDisplayMode: On first call to SetDisplayMode, force setting to initial values
void NavigationView::SetDisplayMode(const winrt::NavigationViewDisplayMode& displayMode, bool forceSetDisplayMode)
{
    // Need to keep the VisualStateGroup "DisplayModeGroup" updated even if the actual
    // display mode is not changed. This is due to the fact that there can be a transition between
    // 'Minimal' and 'MinimalWithBackButton'.
    UpdateVisualStateForDisplayModeGroup(displayMode);

    if (forceSetDisplayMode || DisplayMode() != displayMode)
    {
        // Update header visibility based on what the new display mode will be
        UpdateHeaderVisibility(displayMode);

        UpdatePaneTabFocusNavigation();

        UpdatePaneToggleSize();

        RaiseDisplayModeChanged(displayMode);
    }
}

// To support TopNavigationView, DisplayModeGroup in visualstate(We call it VisualStateDisplayMode) is decoupled with DisplayMode.
// The VisualStateDisplayMode is the combination of TopNavigationView, DisplayMode, PaneDisplayMode.
// Here is the mapping:
//    TopNav -> Minimal
//    PaneDisplayMode::Left || (PaneDisplayMode::Auto && DisplayMode::Expanded) -> Expanded
//    PaneDisplayMode::LeftCompact || (PaneDisplayMode::Auto && DisplayMode::Compact) -> Compact
//    Map others to Minimal or MinimalWithBackButton 
NavigationViewVisualStateDisplayMode NavigationView::GetVisualStateDisplayMode(const winrt::NavigationViewDisplayMode& displayMode)
{
    auto paneDisplayMode = PaneDisplayMode();

    if (IsTopNavigationView())
    {
        return NavigationViewVisualStateDisplayMode::Minimal;
    }

    if (paneDisplayMode == winrt::NavigationViewPaneDisplayMode::Left ||
        (paneDisplayMode == winrt::NavigationViewPaneDisplayMode::Auto && displayMode == winrt::NavigationViewDisplayMode::Expanded))
    {
        return NavigationViewVisualStateDisplayMode::Expanded;
    }

    if (paneDisplayMode == winrt::NavigationViewPaneDisplayMode::LeftCompact ||
        (paneDisplayMode == winrt::NavigationViewPaneDisplayMode::Auto && displayMode == winrt::NavigationViewDisplayMode::Compact))
    {
        return NavigationViewVisualStateDisplayMode::Compact;
    }

    // In minimal mode, when the NavView is closed, the HeaderContent doesn't have
    // its own dedicated space, and must 'share' the top of the NavView with the 
    // pane toggle button ('hamburger' button) and the back button.
    // When the NavView is open, the close button is taking space instead of the back button.
    if (ShouldShowBackButton() || ShouldShowCloseButton())
    {
        return NavigationViewVisualStateDisplayMode::MinimalWithBackButton;
    }
    else
    {
        return NavigationViewVisualStateDisplayMode::Minimal;
    }
}

void NavigationView::UpdateVisualStateForDisplayModeGroup(const winrt::NavigationViewDisplayMode& displayMode)
{
    if (auto splitView = m_rootSplitView.get())
    {
        auto visualStateDisplayMode = GetVisualStateDisplayMode(displayMode);
        auto visualStateName = L"";
        auto splitViewDisplayMode = winrt::SplitViewDisplayMode::Overlay;
        auto visualStateNameMinimal = L"Minimal";

        switch (visualStateDisplayMode)
        {
        case NavigationViewVisualStateDisplayMode::MinimalWithBackButton:
            visualStateName = L"MinimalWithBackButton";
            splitViewDisplayMode = winrt::SplitViewDisplayMode::Overlay;
            break;
        case NavigationViewVisualStateDisplayMode::Minimal:
            visualStateName = visualStateNameMinimal;
            splitViewDisplayMode = winrt::SplitViewDisplayMode::Overlay;
            break;
        case NavigationViewVisualStateDisplayMode::Compact:
            visualStateName = L"Compact";
            splitViewDisplayMode = winrt::SplitViewDisplayMode::CompactOverlay;
            break;
        case NavigationViewVisualStateDisplayMode::Expanded:
            visualStateName = L"Expanded";
            splitViewDisplayMode = winrt::SplitViewDisplayMode::CompactInline;
            break;
        }

        // When the pane is made invisible we need to collapse the pane part of the SplitView
        if (!IsPaneVisible())
        {
            splitViewDisplayMode = winrt::SplitViewDisplayMode::CompactOverlay;
        }

        auto handled = false;
        if (visualStateName == visualStateNameMinimal && IsTopNavigationView())
        {
            // TopNavigationMinimal was introduced in 19H1. We need to fallback to Minimal if the customer uses an older template.
            handled = winrt::VisualStateManager::GoToState(*this, L"TopNavigationMinimal", false /*useTransitions*/);
        }
        if (!handled)
        {
            winrt::VisualStateManager::GoToState(*this, visualStateName, false /*useTransitions*/);
        }
        splitView.DisplayMode(splitViewDisplayMode);
    }
}

void NavigationView::OnNavigationViewItemTapped(const winrt::IInspectable& sender, const winrt::TappedRoutedEventArgs& args)
{
    if (auto nvi = sender.try_as<winrt::NavigationViewItem>())
    {
        if (IsSettingsItem(nvi))
        {
            OnSettingsInvoked();
        }
        else
        {
            OnNavigationViewItemInvoked(nvi);
        }
        nvi.Focus(winrt::FocusState::Pointer);
        args.Handled(true);
    }
}

<<<<<<< HEAD
void NavigationView::OnNavigationViewItemKeyUp(const winrt::IInspectable& sender, const winrt::KeyRoutedEventArgs& args)
{
    // If we handle space and enter upon initial key down, user can hold down and items get invoked rapidly
    // That creates stuttering and we don't want that to happen
    if (args.OriginalKey() == winrt::VirtualKey::GamepadA
        || args.Key() == winrt::VirtualKey::Space
        || args.Key() == winrt::VirtualKey::Enter)
    {
        if (auto nvi = sender.try_as<winrt::NavigationViewItem>())
        {
            HandleKeyEventForNavigationViewItem(nvi, args);
        }
    }
}

=======
>>>>>>> ca95be6f
void NavigationView::OnNavigationViewItemKeyDown(const winrt::IInspectable& sender, const winrt::KeyRoutedEventArgs& args)
{
    if (args.OriginalKey() != winrt::VirtualKey::GamepadA
        && args.Key() != winrt::VirtualKey::Enter
        && args.Key() != winrt::VirtualKey::Space)
    {
        if (auto nvi = sender.try_as<winrt::NavigationViewItem>())
        {
            HandleKeyEventForNavigationViewItem(nvi, args);
        }
    }
}

void NavigationView::HandleKeyEventForNavigationViewItem(const winrt::NavigationViewItem& nvi, const winrt::KeyRoutedEventArgs& args)
{
    auto key = args.Key();
    if (IsSettingsItem(nvi))
    {
        if (key == winrt::VirtualKey::Space ||
            key == winrt::VirtualKey::Enter)
        {
            args.Handled(true);
            OnSettingsInvoked();
        }
    }
    else
    {
        switch (key)
        {
        case winrt::VirtualKey::Enter:
        case winrt::VirtualKey::Space:
            args.Handled(true);
            OnNavigationViewItemInvoked(nvi);
            break;
        case winrt::VirtualKey::Home:
            args.Handled(true);
            KeyboardFocusFirstItemFromItem(nvi);
            break;
        case winrt::VirtualKey::End:
            args.Handled(true);
            KeyboardFocusLastItemFromItem(nvi);
            break;
        case winrt::VirtualKey::Down:
            FocusNextDownItem(nvi, args);
            break;
        case winrt::VirtualKey::Up:
            FocusNextUpItem(nvi, args);
            break;
        }
    }
}

void NavigationView::FocusNextUpItem(const winrt::NavigationViewItem& nvi, const winrt::KeyRoutedEventArgs& args)
{
    if (args.OriginalSource() != nvi)
    {
        return;
    }

    bool shouldHandleFocus = true;
    auto const nviImpl = winrt::get_self<NavigationViewItem>(nvi);
    auto const nextFocusableElement = winrt::FocusManager::FindNextFocusableElement(winrt::FocusNavigationDirection::Up);

    if (auto const nextFocusableNVI = nextFocusableElement.try_as<winrt::NavigationViewItem>())
    {

        auto const nextFocusableNVIImpl = winrt::get_self<NavigationViewItem>(nextFocusableNVI);

        if (nextFocusableNVIImpl->Depth() == nviImpl->Depth())
        {
            // If we not at the top of the list for our current depth and the item above us has children, check whether we should move focus onto a child
            if (DoesNavigationViewItemHaveChildren(nextFocusableNVI))
            {
                // Focus on last lowest level visible container
                if (auto const childRepeater = nextFocusableNVIImpl->GetRepeater())
                {
                    if (auto const lastFocusableElement = winrt::FocusManager::FindLastFocusableElement(childRepeater))
                    {
                        if (auto lastFocusableNVI = lastFocusableElement.try_as<winrt::Control>())
                        {
                            args.Handled(lastFocusableNVI.Focus(winrt::FocusState::Keyboard));
                        }
                    }
                    else
                    {
                        args.Handled(nextFocusableNVIImpl->Focus(winrt::FocusState::Keyboard));
                    }

                }
            }
            else
            {
                // Traversing up a list where XYKeyboardFocus will result in correct behavior
                shouldHandleFocus = false;
            }
        }
    }

    // We are at the top of the list, focus on parent
    if (shouldHandleFocus && !args.Handled() && nviImpl->Depth() > 0)
    {
        if (auto const parentContainer = GetParentNavigationViewItemForContainer(nvi))
        {
            args.Handled(parentContainer.Focus(winrt::FocusState::Keyboard));
        }
    }
}

// If item has focusable children, move focus to first focusable child, otherise just defer to default XYKeyboardFocus behavior
void NavigationView::FocusNextDownItem(const winrt::NavigationViewItem& nvi, const winrt::KeyRoutedEventArgs& args)
{
    if (args.OriginalSource() != nvi)
    {
        return;
    }

    if (DoesNavigationViewItemHaveChildren(nvi))
    {
        auto const nviImpl = winrt::get_self<NavigationViewItem>(nvi);
        if (auto const childRepeater = nviImpl->GetRepeater())
        {
            auto const firstFocusableElement = winrt::FocusManager::FindFirstFocusableElement(childRepeater);
            if (auto controlFirst = firstFocusableElement.try_as<winrt::Control>())
            {
                args.Handled(controlFirst.Focus(winrt::FocusState::Keyboard));
            }
        }
    }
}

void NavigationView::KeyboardFocusFirstItemFromItem(const winrt::NavigationViewItemBase& nvib)
{
    auto const firstElement = [this, nvib]()
    {
        if (IsTopNavigationView())
        {
            if (IsContainerInOverflow(nvib))
            {
                return m_topNavRepeaterOverflowView.get().TryGetElement(0);
            }
            else
            {
                return m_topNavRepeater.get().TryGetElement(0);
            }
        }
        return m_leftNavRepeater.get().TryGetElement(0);
    }();

    if (auto controlFirst = firstElement.try_as<winrt::Control>())
    {
        controlFirst.Focus(winrt::FocusState::Keyboard);
    }
}

void NavigationView::KeyboardFocusLastItemFromItem(const winrt::NavigationViewItemBase& nvib)
{
    auto const ir = [this, nvib]()
    {
        if (IsTopNavigationView())
        {
            if (IsContainerInOverflow(nvib))
            {
                return m_topNavRepeaterOverflowView.get();
            }
            else
            {
                return m_topNavRepeater.get();
            }
        }
        else
        {
            return m_leftNavRepeater.get();
        }
    }();

    if (auto itemsSourceView = ir.ItemsSourceView())
    {
        auto lastIndex = itemsSourceView.Count() - 1;
        if (auto lastElement = ir.TryGetElement(lastIndex))
        {
            if (auto controlLast = lastElement.try_as<winrt::Control>())
            {
                controlLast.Focus(winrt::FocusState::Programmatic);
            }
        }
    }
}

<<<<<<< HEAD
void NavigationView::OnRepeaterGettingFocus(const winrt::IInspectable& sender, const winrt::GettingFocusEventArgs& args)
{
    if (args.InputDevice() == winrt::FocusInputDeviceKind::Keyboard)
    {
        if (auto const oldFocusedElement = args.OldFocusedElement())
        {
            auto const oldElementParent = winrt::VisualTreeHelper::GetParent(oldFocusedElement);
            auto const rootRepeater = [this]()
            {
                if (IsTopNavigationView())
                {
                    return m_topNavRepeater.get();
                }
                return m_leftNavRepeater.get();
            }();
            // If focus is coming from outside the root repeater, put focus on last focused item
            if (rootRepeater != oldElementParent)
            {
                if (auto const argsAsIGettingFocusEventArgs2 = args.try_as<winrt::IGettingFocusEventArgs2>())
                {
                    if (auto const lastFocusedNvi = rootRepeater.TryGetElement(m_indexOfLastFocusedItem))
                    {
                        if (argsAsIGettingFocusEventArgs2.TrySetNewFocusedElement(lastFocusedNvi))
                        {
                            args.Handled(true);
                        }
                    }
                }
            }
        }
    }
}
 
=======
>>>>>>> ca95be6f
void NavigationView::OnNavigationViewItemOnGotFocus(const winrt::IInspectable& sender, winrt::RoutedEventArgs const& e)
{
    if (auto nvi = sender.try_as<winrt::NavigationViewItem>())
    {
        // Achieve selection follows focus behavior
        if (IsNavigationViewListSingleSelectionFollowsFocus())
        {
            if (nvi.SelectsOnInvoked())
            {
                if (IsTopNavigationView())
                {
                    if (auto parentIR = GetParentItemsRepeaterForContainer(nvi))
                    {
                        if (parentIR != m_topNavRepeaterOverflowView.get())
                        {
                            OnNavigationViewItemInvoked(nvi);
                        }
                    }
                }
                else
                {
                    OnNavigationViewItemInvoked(nvi);
                }
            }
        }
    }
}

void NavigationView::OnSettingsInvoked()
{
    auto prevItem = SelectedItem();
    auto settingsItem = m_settingsItem.get();
    if (IsSettingsItem(prevItem))
    {
        RaiseItemInvoked(settingsItem, true /*isSettings*/);
    }
    else if (settingsItem)
    {
        SetSelectedItemAndExpectItemInvokeWhenSelectionChangedIfNotInvokedFromAPI(settingsItem);
    }
}

void NavigationView::OnKeyDown(winrt::KeyRoutedEventArgs const& e)
{
    const auto& eventArgs = e;
    auto key = eventArgs.Key();

    bool handled = false;

    switch (key)
    {
    case winrt::VirtualKey::GamepadView:
        if (!IsPaneOpen() && !IsTopNavigationView())
        {
            OpenPane();
            handled = true;
        }
        break;
    case winrt::VirtualKey::GoBack:
    case winrt::VirtualKey::XButton1:
        if (IsPaneOpen() && IsLightDismissible())
        {
            handled = AttemptClosePaneLightly();
        }
        break;
    case winrt::VirtualKey::GamepadLeftShoulder:
        handled = BumperNavigation(-1);
        break;
    case winrt::VirtualKey::GamepadRightShoulder:
        handled = BumperNavigation(1);
        break;
    case winrt::VirtualKey::Left:
        auto altState = winrt::CoreWindow::GetForCurrentThread().GetKeyState(winrt::VirtualKey::Menu);
        bool isAltPressed = (altState & winrt::CoreVirtualKeyStates::Down) == winrt::CoreVirtualKeyStates::Down;

        if (isAltPressed && IsPaneOpen() && IsLightDismissible())
        {
            handled = AttemptClosePaneLightly();
        }

        break;
    }

    eventArgs.Handled(handled);

    __super::OnKeyDown(e);
}

bool NavigationView::BumperNavigation(int offset)
{
    // By passing an offset indicating direction (ideally 1 or -1, meaning right or left respectively)
    // we'll try to move focus to an item. We won't be moving focus to items in the overflow menu and this won't
    // work on left navigation, only dealing with the top primary list here and only with items that don't have
    // !SelectsOnInvoked set to true. If !SelectsOnInvoked is true, we'll skip the item and try focusing on the next one
    // that meets the conditions, in the same direction.
    auto shoulderNavigationEnabledParamValue = ShoulderNavigationEnabled();
    auto shoulderNavigationForcedDisabled = (shoulderNavigationEnabledParamValue == winrt::NavigationViewShoulderNavigationEnabled::Never);

    if (!IsTopNavigationView()
        || !IsNavigationViewListSingleSelectionFollowsFocus()
        || shoulderNavigationForcedDisabled)
    {
        return false;
    }

    auto shoulderNavigationSelectionFollowsFocusEnabled = (SelectionFollowsFocus() == winrt::NavigationViewSelectionFollowsFocus::Enabled
        && shoulderNavigationEnabledParamValue == winrt::NavigationViewShoulderNavigationEnabled::WhenSelectionFollowsFocus);

    auto shoulderNavigationEnabled = (shoulderNavigationSelectionFollowsFocusEnabled
        || shoulderNavigationEnabledParamValue == winrt::NavigationViewShoulderNavigationEnabled::Always);

    if (!shoulderNavigationEnabled)
    {
        return false;
    }

    auto item = SelectedItem();

    if (item)
    {
        if (auto nvi = NavigationViewItemOrSettingsContentFromData(item))
        {
            auto index = m_topDataProvider.IndexOf(item, NavigationViewSplitVectorID::PrimaryList);

            if (index >= 0)
            {
                if (auto&& topNavRepeater = m_topNavRepeater.get())
                {
                    auto topPrimaryListSize = m_topDataProvider.GetPrimaryListSize();
                    index += offset;

                    while (index > -1 && index < topPrimaryListSize)
                    {
                        auto newItem = topNavRepeater.TryGetElement(index);
                        if (auto newNavViewItem = newItem.try_as<winrt::NavigationViewItem>())
                        {
                            // This is done to skip Separators or other items that are not NavigationViewItems
                            if (winrt::get_self<NavigationViewItem>(newNavViewItem)->SelectsOnInvoked())
                            {
                                newNavViewItem.IsSelected(true);
                                return true;
                            }
                        }

                        index += offset;
                    }
                }
            }
        }
    }

    return false;
}

winrt::IInspectable NavigationView::MenuItemFromContainer(winrt::DependencyObject const& container)
{
    if (container)
    {
        if (auto const nvib = container.try_as<winrt::NavigationViewItemBase>())
        {
            if (auto const parentRepeater = GetParentItemsRepeaterForContainer(nvib))
            {
                auto const containerIndex = parentRepeater.GetElementIndex(nvib);
                if (containerIndex >= 0)
                {
                    return GetItemFromIndex(parentRepeater, containerIndex);
                }
            }
        }
    }
    return nullptr;
}

winrt::DependencyObject NavigationView::ContainerFromMenuItem(winrt::IInspectable const& item)
{
    if (const auto& data = item)
    {
        return NavigationViewItemBaseOrSettingsContentFromData(item);
    }

    return nullptr;
}

void NavigationView::OnTopNavDataSourceChanged(winrt::NotifyCollectionChangedEventArgs const& args)
{
    CloseTopNavigationViewFlyout();

    // Assume that raw data doesn't change very often for navigationview.
    // So here is a simple implementation and for each data item change, it request a layout change
    // update this in the future if there is performance problem

    // If it's Uninitialized, it means that we didn't start the layout yet.
    if (m_topNavigationMode != TopNavigationViewLayoutState::Uninitialized)
    {
        m_topDataProvider.MoveAllItemsToPrimaryList();
    }

    m_lastSelectedItemPendingAnimationInTopNav.set(nullptr);
}

int NavigationView::GetNavigationViewItemCountInPrimaryList()
{
    return m_topDataProvider.GetNavigationViewItemCountInPrimaryList();
}

int NavigationView::GetNavigationViewItemCountInTopNav()
{
    return m_topDataProvider.GetNavigationViewItemCountInTopNav();
}

winrt::SplitView NavigationView::GetSplitView()
{
    return m_rootSplitView.get();
}

void NavigationView::TopNavigationViewItemContentChanged()
{
    if (m_appliedTemplate)
    {
        m_topDataProvider.InvalidWidthCache();
        InvalidateMeasure();
    }
}

void NavigationView::OnAccessKeyInvoked(winrt::IInspectable const& sender, winrt::AccessKeyInvokedEventArgs const& args)
{
    if (args.Handled())
    {
        return;
    }

    // For topnav, invoke Morebutton, otherwise togglebutton
    auto button = IsTopNavigationView() ? m_topNavOverflowButton.get() : m_paneToggleButton.get();
    if (button)
    {
        if (auto peer = winrt::FrameworkElementAutomationPeer::FromElement(button).try_as<winrt::ButtonAutomationPeer>())
        {
            peer.Invoke();
            args.Handled(true);
        }
    }
}

winrt::NavigationTransitionInfo NavigationView::CreateNavigationTransitionInfo(NavigationRecommendedTransitionDirection recommendedTransitionDirection)
{
    // In current implementation, if click is from overflow item, just recommend FromRight Slide animation.
    if (recommendedTransitionDirection == NavigationRecommendedTransitionDirection::FromOverflow)
    {
        recommendedTransitionDirection = NavigationRecommendedTransitionDirection::FromRight;
    }

    if ((recommendedTransitionDirection == NavigationRecommendedTransitionDirection::FromLeft
        || recommendedTransitionDirection == NavigationRecommendedTransitionDirection::FromRight)
        && SharedHelpers::IsRS5OrHigher())
    {
        winrt::SlideNavigationTransitionInfo sliderNav;
        winrt::SlideNavigationTransitionEffect effect =
            recommendedTransitionDirection == NavigationRecommendedTransitionDirection::FromRight ?
            winrt::SlideNavigationTransitionEffect::FromRight :
            winrt::SlideNavigationTransitionEffect::FromLeft;
        // PR 1895355: Bug 17724768: Remove Side-to-Side navigation transition velocity key
        // https://microsoft.visualstudio.com/_git/os/commit/7d58531e69bc8ad1761cff938d8db25f6fb6a841
        // We want to use Effect, but it's not in all os of rs5. as a workaround, we only apply effect to the os which is already remove velocity key.
        if (auto sliderNav2 = sliderNav.try_as<winrt::ISlideNavigationTransitionInfo2>())
        {
            sliderNav.Effect(effect);
        }
        return sliderNav;
    }
    else
    {
        winrt::EntranceNavigationTransitionInfo defaultInfo;
        return defaultInfo;
    }
}

NavigationRecommendedTransitionDirection NavigationView::GetRecommendedTransitionDirection(winrt::DependencyObject const& prev, winrt::DependencyObject const& next)
{
    auto recommendedTransitionDirection = NavigationRecommendedTransitionDirection::Default;
    if (auto ir = m_topNavRepeater.get())
    {
        auto prevIndex = prev ? ir.GetElementIndex(prev.try_as<winrt::UIElement>()) : s_itemNotFound;
        auto nextIndex = next ? ir.GetElementIndex(next.try_as<winrt::UIElement>()) : s_itemNotFound;
        if (prevIndex == s_itemNotFound || nextIndex == s_itemNotFound)
        {
            // One item is settings, so have problem to get the index
            recommendedTransitionDirection = NavigationRecommendedTransitionDirection::Default;
        }
        else if (prevIndex < nextIndex)
        {
            recommendedTransitionDirection = NavigationRecommendedTransitionDirection::FromRight;
        }
        else if (prevIndex > nextIndex)
        {
            recommendedTransitionDirection = NavigationRecommendedTransitionDirection::FromLeft;
        }
    }
    return recommendedTransitionDirection;
}

NavigationViewTemplateSettings* NavigationView::GetTemplateSettings()
{
    return winrt::get_self<NavigationViewTemplateSettings>(TemplateSettings());
}

bool NavigationView::IsNavigationViewListSingleSelectionFollowsFocus()
{
    return (SelectionFollowsFocus() == winrt::NavigationViewSelectionFollowsFocus::Enabled);
}

void NavigationView::UpdateSingleSelectionFollowsFocusTemplateSetting()
{
    GetTemplateSettings()->SingleSelectionFollowsFocus(IsNavigationViewListSingleSelectionFollowsFocus());
}

void NavigationView::OnSelectedItemPropertyChanged(winrt::DependencyPropertyChangedEventArgs const& args)
{

    const auto newItem = args.NewValue();
    const auto oldItem = args.OldValue();

    ChangeSelection(oldItem, newItem);

    // When we do not raise a "SelectItemChanged" event, the selection does not get animated.
    // To prevent faulty visual states, we will animate that here
    // Since we only do this for the settings item, check if the old item is our settings item
    if (oldItem != newItem && m_shouldIgnoreNextSelectionChangeBecauseSettingsRestore)
    {
        ChangeSelectStatusForItem(oldItem, false /*selected*/);
        ChangeSelectStatusForItem(newItem, true /*selected*/);
        AnimateSelectionChanged(newItem);
    }

    if (m_appliedTemplate && IsTopNavigationView())
    {
        if (!m_layoutUpdatedToken ||
            (newItem && m_topDataProvider.IndexOf(newItem) != s_itemNotFound && m_topDataProvider.IndexOf(newItem, NavigationViewSplitVectorID::PrimaryList) == s_itemNotFound)) // selection is in overflow
        {
            InvalidateTopNavPrimaryLayout();
        }
    }
}

void NavigationView::SetSelectedItemAndExpectItemInvokeWhenSelectionChangedIfNotInvokedFromAPI(winrt::IInspectable const& item)
{
    SelectedItem(item);
}

void NavigationView::ChangeSelectStatusForItem(winrt::IInspectable const& item, bool selected)
{
    if (auto container = NavigationViewItemOrSettingsContentFromData(item))
    {
        // If we unselect an item, ListView doesn't tolerate setting the SelectedItem to nullptr. 
        // Instead we remove IsSelected from the item itself, and it make ListView to unselect it.
        // If we select an item, we follow the unselect to simplify the code.
        container.IsSelected(selected);
    }
    else if (selected)
    {
        // If we are selecting an item and have not found a realized container for it,
        // we may need to manually resolve a container for this in order to update the
        // SelectionModel's selected IndexPath.
        auto const ip = GetIndexPathOfItem(item);
        if (ip && ip.GetSize() > 0)
        {
            // The SelectedItem property has already been updated. So we want to block any logic from executing
            // in the SelectionModel selection changed callback.
            auto scopeGuard = gsl::finally([this]()
                {
                    m_shouldIgnoreNextSelectionChange = false;
                });
            m_shouldIgnoreNextSelectionChange = true;
            UpdateSelectionModelSelection(ip);
        }
    }
}

bool NavigationView::IsSettingsItem(winrt::IInspectable const& item)
{
    bool isSettingsItem = false;
    if (item)
    {
        if (auto settingItem = m_settingsItem.get())
        {
            isSettingsItem = (settingItem == item) || (settingItem.Content() == item);
        }
    }
    return isSettingsItem;
}

void NavigationView::UnselectPrevItem(winrt::IInspectable const& prevItem, winrt::IInspectable const& nextItem)
{
    if (prevItem && prevItem != nextItem)
    {
        auto scopeGuard = gsl::finally([this, setIgnoreNextSelectionChangeToFalse = !m_shouldIgnoreNextSelectionChange]()
        {
            if (setIgnoreNextSelectionChangeToFalse)
            {
                m_shouldIgnoreNextSelectionChange = false;
            }
        });
        m_shouldIgnoreNextSelectionChange = true;
        ChangeSelectStatusForItem(prevItem, false /*selected*/);
    }
}

void NavigationView::UndoSelectionAndRevertSelectionTo(winrt::IInspectable const& prevSelectedItem, winrt::IInspectable const& nextItem)
{
    winrt::IInspectable selectedItem{ nullptr };
    if (prevSelectedItem)
    {
        if (IsSelectionSuppressed(prevSelectedItem))
        {
            AnimateSelectionChanged(nullptr);
        }
        else
        {
            ChangeSelectStatusForItem(prevSelectedItem, true /*selected*/);
            AnimateSelectionChangedToItem(prevSelectedItem);
            selectedItem = prevSelectedItem;
        }
    }
    else
    {
        // Bug 18033309, A SelectsOnInvoked=false item is clicked, if we don't unselect it from listview, the second click will not raise ItemClicked
        // because listview doesn't raise SelectionChange.
        ChangeSelectStatusForItem(nextItem, false /*selected*/);
    }
    SelectedItem(selectedItem);
}

void NavigationView::CloseTopNavigationViewFlyout()
{
    if (auto button = m_topNavOverflowButton.get())
    {
        if (auto flyout = button.Flyout())
        {
            flyout.Hide();
        }
    }
}

void NavigationView::UpdateVisualState(bool useTransitions)
{
    if (m_appliedTemplate)
    {
        auto box = AutoSuggestBox();
        winrt::VisualStateManager::GoToState(*this, box ? L"AutoSuggestBoxVisible" : L"AutoSuggestBoxCollapsed", false /*useTransitions*/);

        bool isVisible = IsSettingsVisible();
        winrt::VisualStateManager::GoToState(*this, isVisible ? L"SettingsVisible" : L"SettingsCollapsed", false /*useTransitions*/);

        if (IsTopNavigationView())
        {
            UpdateVisualStateForOverflowButton();
        }
        else
        {
            UpdateLeftNavigationOnlyVisualState(useTransitions);
        }
    }
}

void NavigationView::UpdateVisualStateForOverflowButton()
{
    auto state = (OverflowLabelMode() == winrt::NavigationViewOverflowLabelMode::MoreLabel) ?
        L"OverflowButtonWithLabel" :
        L"OverflowButtonNoLabel";
    winrt::VisualStateManager::GoToState(*this, state, false /* useTransitions*/);
}

void NavigationView::UpdateLeftNavigationOnlyVisualState(bool useTransitions)
{
    bool isToggleButtonVisible = IsPaneToggleButtonVisible();
    winrt::VisualStateManager::GoToState(*this, isToggleButtonVisible ? L"TogglePaneButtonVisible" : L"TogglePaneButtonCollapsed", false /*useTransitions*/);
}

void NavigationView::UpdateNavigationViewUseSystemVisual()
{
    if (SharedHelpers::IsRS1OrHigher() && !ShouldPreserveNavigationViewRS4Behavior() && m_appliedTemplate)
    {
        PropagateShowFocusVisualToAllNavigationViewItemsInRepeater(m_leftNavRepeater.get(), ShouldShowFocusVisual());
        PropagateShowFocusVisualToAllNavigationViewItemsInRepeater(m_topNavRepeater.get(), ShouldShowFocusVisual());
    }
}

bool NavigationView::ShouldShowFocusVisual()
{
    return SelectionFollowsFocus() == winrt::NavigationViewSelectionFollowsFocus::Disabled;
}

void NavigationView::PropagateShowFocusVisualToAllNavigationViewItemsInRepeater(winrt::ItemsRepeater const& ir, bool showFocusVisual)
{
    if (ir)
    {
        if (auto itemsSourceView = ir.ItemsSourceView())
        {
            auto numberOfItems = itemsSourceView.Count();
            for (int i = 0; i < numberOfItems; i++)
            {
                if (auto nvib = ir.TryGetElement(i))
                {
                    if (auto nvi = nvib.try_as<winrt::NavigationViewItem>())
                    {
                        auto nviImpl = winrt::get_self<NavigationViewItem>(nvi);
                        nviImpl->UseSystemFocusVisuals(showFocusVisual);
                    }
                }

            }
        }
    }
}

void NavigationView::InvalidateTopNavPrimaryLayout()
{
    if (m_appliedTemplate && IsTopNavigationView())
    {
        InvalidateMeasure();
    }
}

float NavigationView::MeasureTopNavigationViewDesiredWidth(winrt::Size const& availableSize)
{
    return LayoutUtils::MeasureAndGetDesiredWidthFor(m_topNavGrid.get(), availableSize);
}

float NavigationView::MeasureTopNavMenuItemsHostDesiredWidth(winrt::Size const& availableSize)
{
    return LayoutUtils::MeasureAndGetDesiredWidthFor(m_topNavRepeater.get(), availableSize);
}

float NavigationView::GetTopNavigationViewActualWidth()
{
    double width = LayoutUtils::GetActualWidthFor(m_topNavGrid.get());
    MUX_ASSERT(width < std::numeric_limits<float>::max());
    return static_cast<float>(width);
}

bool NavigationView::HasTopNavigationViewItemNotInPrimaryList()
{
    return m_topDataProvider.GetPrimaryListSize() != m_topDataProvider.Size();
}

void NavigationView::ResetAndRearrangeTopNavItems(winrt::Size const& availableSize)
{
    if (HasTopNavigationViewItemNotInPrimaryList())
    {
        m_topDataProvider.MoveAllItemsToPrimaryList();
    }
    ArrangeTopNavItems(availableSize);
}

void NavigationView::HandleTopNavigationMeasureOverride(winrt::Size const& availableSize)
{
    // Determine if TopNav is in Overflow
    if (HasTopNavigationViewItemNotInPrimaryList())
    {
        HandleTopNavigationMeasureOverrideOverflow(availableSize);
    }
    else
    {
        HandleTopNavigationMeasureOverrideNormal(availableSize);
    }

    if (m_topNavigationMode == TopNavigationViewLayoutState::Uninitialized)
    {
        m_topNavigationMode = TopNavigationViewLayoutState::Initialized;
    }
}

void NavigationView::HandleTopNavigationMeasureOverrideNormal(const winrt::Windows::Foundation::Size& availableSize)
{
    auto desiredWidth = MeasureTopNavigationViewDesiredWidth(c_infSize);
    if (desiredWidth > availableSize.Width)
    {
        ResetAndRearrangeTopNavItems(availableSize);
    }
}

void NavigationView::HandleTopNavigationMeasureOverrideOverflow(const winrt::Windows::Foundation::Size& availableSize)
{
    auto desiredWidth = MeasureTopNavigationViewDesiredWidth(c_infSize);
    if (desiredWidth > availableSize.Width)
    {
        ShrinkTopNavigationSize(desiredWidth, availableSize);
    }
    else if (desiredWidth < availableSize.Width)
    {
        auto fullyRecoverWidth = m_topDataProvider.WidthRequiredToRecoveryAllItemsToPrimary();
        if (availableSize.Width >= desiredWidth + fullyRecoverWidth + m_topNavigationRecoveryGracePeriodWidth)
        {
            // It's possible to recover from Overflow to Normal state, so we restart the MeasureOverride from first step
            ResetAndRearrangeTopNavItems(availableSize);
        }
        else
        {
            auto movableItems = FindMovableItemsRecoverToPrimaryList(availableSize.Width - desiredWidth, {}/*includeItems*/);
            m_topDataProvider.MoveItemsToPrimaryList(movableItems);
        }
    }
}

void NavigationView::ArrangeTopNavItems(winrt::Size const& availableSize)
{
    SetOverflowButtonVisibility(winrt::Visibility::Collapsed);
    auto desiredWidth = MeasureTopNavigationViewDesiredWidth(c_infSize);
    if (!(desiredWidth < availableSize.Width))
    {
        // overflow
        SetOverflowButtonVisibility(winrt::Visibility::Visible);
        auto desiredWidthForOverflowButton = MeasureTopNavigationViewDesiredWidth(c_infSize);

        MUX_ASSERT(desiredWidthForOverflowButton >= desiredWidth);
        m_topDataProvider.OverflowButtonWidth(desiredWidthForOverflowButton - desiredWidth);

        ShrinkTopNavigationSize(desiredWidthForOverflowButton, availableSize);
    }
}

void NavigationView::SetOverflowButtonVisibility(winrt::Visibility const& visibility)
{
    if (visibility != TemplateSettings().OverflowButtonVisibility())
    {
        GetTemplateSettings()->OverflowButtonVisibility(visibility);
    }
}

void NavigationView::SelectOverflowItem(winrt::IInspectable const& item, winrt::IndexPath const& ip)
{

    auto const itemBeingMoved = [item, ip, this]()
    {
        if (ip.GetSize() > 1)
        {
            return GetItemFromIndex(m_topNavRepeaterOverflowView.get(), m_topDataProvider.ConvertOriginalIndexToIndex(ip.GetAt(0)));
        }
        return item;
    }();

    // Calculate selected overflow item size.
    auto selectedOverflowItemIndex = m_topDataProvider.IndexOf(itemBeingMoved);
    MUX_ASSERT(selectedOverflowItemIndex != s_itemNotFound);
    auto selectedOverflowItemWidth = m_topDataProvider.GetWidthForItem(selectedOverflowItemIndex);

    bool needInvalidMeasure = !m_topDataProvider.IsValidWidthForItem(selectedOverflowItemIndex);

    if (!needInvalidMeasure)
    {
        auto actualWidth = GetTopNavigationViewActualWidth();
        auto desiredWidth = MeasureTopNavigationViewDesiredWidth(c_infSize);
        MUX_ASSERT(desiredWidth <= actualWidth);

        // Calculate selected item size
        auto selectedItemIndex = s_itemNotFound;
        auto selectedItemWidth = 0.f;
        if (auto selectedItem = SelectedItem())
        {
            selectedItemIndex = m_topDataProvider.IndexOf(selectedItem);
            if (selectedItemIndex != s_itemNotFound)
            {
                selectedItemWidth = m_topDataProvider.GetWidthForItem(selectedItemIndex);
            }
        }

        auto widthAtLeastToBeRemoved = desiredWidth + selectedOverflowItemWidth - actualWidth;

        // calculate items to be removed from primary because a overflow item is selected. 
        // SelectedItem is assumed to be removed from primary first, then added it back if it should not be removed
        auto itemsToBeRemoved = FindMovableItemsToBeRemovedFromPrimaryList(widthAtLeastToBeRemoved, { } /*excludeItems*/);

        // calculate the size to be removed
        auto toBeRemovedItemWidth = m_topDataProvider.CalculateWidthForItems(itemsToBeRemoved);

        auto widthAvailableToRecover = toBeRemovedItemWidth - widthAtLeastToBeRemoved;
        auto itemsToBeAdded = FindMovableItemsRecoverToPrimaryList(widthAvailableToRecover, { selectedOverflowItemIndex }/*includeItems*/);

        CollectionHelper::unique_push_back(itemsToBeAdded, selectedOverflowItemIndex);

        // Keep track of the item being moved in order to know where to animate selection indicator
        m_lastSelectedItemPendingAnimationInTopNav.set(itemBeingMoved);
        if (ip && ip.GetSize() > 0)
        {
            for (std::vector<int>::iterator it = itemsToBeRemoved.begin(); it != itemsToBeRemoved.end(); ++it)
            {
                if (*it == ip.GetAt(0))
                {
                    if (auto const indicator = m_activeIndicator.get())
                    {
                        // If the previously selected item is being moved into overflow, hide its indicator
                        // as we will no longer need to animate from its location.
                        AnimateSelectionChanged(nullptr);
                    }
                    break;
                }
            }
        }

        if (m_topDataProvider.HasInvalidWidth(itemsToBeAdded))
        {
            needInvalidMeasure = true;
        }
        else
        {
            // Exchange items between Primary and Overflow
            {
                m_topDataProvider.MoveItemsToPrimaryList(itemsToBeAdded);
                m_topDataProvider.MoveItemsOutOfPrimaryList(itemsToBeRemoved);
            }

            if (NeedRearrangeOfTopElementsAfterOverflowSelectionChanged(selectedOverflowItemIndex))
            {
                needInvalidMeasure = true;
            }

            if (!needInvalidMeasure)
            {
                SetSelectedItemAndExpectItemInvokeWhenSelectionChangedIfNotInvokedFromAPI(item);
                InvalidateMeasure();
            }
        }
    }

    // TODO: Verify that this is no longer needed and delete
    if (needInvalidMeasure)
    {
        // not all items have known width, need to redo the layout
        m_topDataProvider.MoveAllItemsToPrimaryList();
        SetSelectedItemAndExpectItemInvokeWhenSelectionChangedIfNotInvokedFromAPI(item);
        InvalidateTopNavPrimaryLayout();
    }
}

bool NavigationView::NeedRearrangeOfTopElementsAfterOverflowSelectionChanged(int selectedOriginalIndex)
{
    bool needRearrange = false;

    auto primaryList = m_topDataProvider.GetPrimaryItems();
    auto primaryListSize = primaryList.Size();
    auto indexInPrimary = m_topDataProvider.ConvertOriginalIndexToIndex(selectedOriginalIndex);
    // We need to verify that through various overflow selection combinations, the primary
    // items have not been put into a state of non-logical item layout (aka not in proper sequence).
    // To verify this, if the newly selected item has items following it in the primary items:
    // - we verify that they are meant to follow the selected item as specified in the original order
    // - we verify that the preceding item is meant to directly precede the selected item in the original order
    // If these two conditions are not met, we move all items to the primary list and trigger a re-arrangement of the items.
    if (indexInPrimary < static_cast<int>(primaryListSize - 1))
    {
        auto nextIndexInPrimary = indexInPrimary + 1;
        auto nextIndexInOriginal = selectedOriginalIndex + 1;
        auto prevIndexInOriginal = selectedOriginalIndex - 1;

        // Check whether item preceding the selected is not directly preceding
        // in the original.
        if (indexInPrimary > 0)
        {
            std::vector<int> prevIndexInVector;
            prevIndexInVector.push_back(nextIndexInPrimary - 1);
            auto prevOriginalIndexOfPrevPrimaryItem = m_topDataProvider.ConvertPrimaryIndexToIndex(prevIndexInVector);
            if (prevOriginalIndexOfPrevPrimaryItem.at(0) != prevIndexInOriginal)
            {
                needRearrange = true;
            }
        }


        // Check whether items following the selected item are out of order
        while (!needRearrange && nextIndexInPrimary < static_cast<int>(primaryListSize))
        {
            std::vector<int> nextIndexInVector;
            nextIndexInVector.push_back(nextIndexInPrimary);
            auto originalIndex = m_topDataProvider.ConvertPrimaryIndexToIndex(nextIndexInVector);
            if (nextIndexInOriginal != originalIndex.at(0))
            {
                needRearrange = true;
                break;
            }
            nextIndexInPrimary++;
            nextIndexInOriginal++;
        }
    }

    return needRearrange;
}

void NavigationView::ShrinkTopNavigationSize(float desiredWidth, winrt::Size const& availableSize)
{
    UpdateTopNavigationWidthCache();

    auto selectedItemIndex = GetSelectedItemIndex();

    auto possibleWidthForPrimaryList = MeasureTopNavMenuItemsHostDesiredWidth(c_infSize) - (desiredWidth - availableSize.Width);
    if (possibleWidthForPrimaryList >= 0)
    {
        // Remove all items which is not visible except first item and selected item.
        auto itemToBeRemoved = FindMovableItemsBeyondAvailableWidth(possibleWidthForPrimaryList);
        // should keep at least one item in primary
        KeepAtLeastOneItemInPrimaryList(itemToBeRemoved, true/*shouldKeepFirst*/);
        m_topDataProvider.MoveItemsOutOfPrimaryList(itemToBeRemoved);
    }

    // measure again to make sure SelectedItem is realized
    desiredWidth = MeasureTopNavigationViewDesiredWidth(c_infSize);

    auto widthAtLeastToBeRemoved = desiredWidth - availableSize.Width;
    if (widthAtLeastToBeRemoved > 0)
    {
        auto itemToBeRemoved = FindMovableItemsToBeRemovedFromPrimaryList(widthAtLeastToBeRemoved, { selectedItemIndex });

        // At least one item is kept on primary list
        KeepAtLeastOneItemInPrimaryList(itemToBeRemoved, false/*shouldKeepFirst*/);

        // There should be no item is virtualized in this step
        MUX_ASSERT(!m_topDataProvider.HasInvalidWidth(itemToBeRemoved));
        m_topDataProvider.MoveItemsOutOfPrimaryList(itemToBeRemoved);
    }
}

std::vector<int> NavigationView::FindMovableItemsRecoverToPrimaryList(float availableWidth, std::vector<int> const& includeItems)
{
    std::vector<int> toBeMoved;

    auto size = m_topDataProvider.Size();

    // Included Items take high priority, all of them are included in recovery list
    for (auto index : includeItems)
    {
        auto width = m_topDataProvider.GetWidthForItem(index);
        toBeMoved.push_back(index);
        availableWidth -= width;
    }

    int i = 0;
    while (i < size && availableWidth > 0)
    {
        if (!m_topDataProvider.IsItemInPrimaryList(i) && !CollectionHelper::contains(includeItems, i))
        {
            auto width = m_topDataProvider.GetWidthForItem(i);
            if (availableWidth >= width)
            {
                toBeMoved.push_back(i);
                availableWidth -= width;
            }
            else
            {
                break;
            }
        }
        i++;
    }
    // Keep at one item is not in primary list. Two possible reason: 
    //  1, Most likely it's caused by m_topNavigationRecoveryGracePeriod
    //  2, virtualization and it doesn't have cached width
    if (i == size && !toBeMoved.empty())
    {
        toBeMoved.pop_back();
    }
    return toBeMoved;
}

std::vector<int> NavigationView::FindMovableItemsToBeRemovedFromPrimaryList(float widthAtLeastToBeRemoved, std::vector<int> const& excludeItems)
{
    std::vector<int> toBeMoved;

    int i = m_topDataProvider.Size() - 1;
    while (i >= 0 && widthAtLeastToBeRemoved > 0)
    {
        if (m_topDataProvider.IsItemInPrimaryList(i))
        {
            if (!CollectionHelper::contains(excludeItems, i))
            {
                auto width = m_topDataProvider.GetWidthForItem(i);
                toBeMoved.push_back(i);
                widthAtLeastToBeRemoved -= width;
            }
        }
        i--;
    }

    return toBeMoved;
}

std::vector<int> NavigationView::FindMovableItemsBeyondAvailableWidth(float availableWidth)
{
    std::vector<int> toBeMoved;
    if (auto ir = m_topNavRepeater.get())
    {
        int selectedItemIndexInPrimary = m_topDataProvider.IndexOf(SelectedItem(), NavigationViewSplitVectorID::PrimaryList);
        int size = m_topDataProvider.GetPrimaryListSize();

        float requiredWidth = 0;

        for (int i = 0; i < size; i++)
        {
            if (i != selectedItemIndexInPrimary)
            {
                bool shouldMove = true;
                if (requiredWidth <= availableWidth)
                {
                    auto container = ir.TryGetElement(i);
                    if (container)
                    {
                        if (auto containerAsUIElement = container.try_as<winrt::UIElement>())
                        {
                            auto width = containerAsUIElement.DesiredSize().Width;
                            requiredWidth += width;
                            shouldMove = requiredWidth > availableWidth;
                        }
                    }
                    else
                    {
                        // item is virtualized but not realized.                    
                    }
                }

                if (shouldMove)
                {
                    toBeMoved.push_back(i);
                }
            }
        }
    }

    return m_topDataProvider.ConvertPrimaryIndexToIndex(toBeMoved);
}

void NavigationView::KeepAtLeastOneItemInPrimaryList(std::vector<int> itemInPrimaryToBeRemoved, bool shouldKeepFirst)
{
    if (!itemInPrimaryToBeRemoved.empty() && static_cast<int>(itemInPrimaryToBeRemoved.size()) == m_topDataProvider.GetPrimaryListSize())
    {
        if (shouldKeepFirst)
        {
            itemInPrimaryToBeRemoved.erase(itemInPrimaryToBeRemoved.begin());
        }
        else
        {
            itemInPrimaryToBeRemoved.pop_back();
        }
    }
}

int NavigationView::GetSelectedItemIndex()
{
    return m_topDataProvider.IndexOf(SelectedItem());
}

double NavigationView::GetPaneToggleButtonWidth()
{
    return unbox_value<double>(SharedHelpers::FindInApplicationResources(L"PaneToggleButtonWidth", box_value(c_paneToggleButtonWidth)));
}

double NavigationView::GetPaneToggleButtonHeight()
{
    return unbox_value<double>(SharedHelpers::FindInApplicationResources(L"PaneToggleButtonHeight", box_value(c_paneToggleButtonHeight)));
}

void NavigationView::UpdateTopNavigationWidthCache()
{
    int size = m_topDataProvider.GetPrimaryListSize();
    if (auto ir = m_topNavRepeater.get())
    {
        for (int i = 0; i < size; i++)
        {
            auto container = ir.TryGetElement(i);
            if (container)
            {
                if (auto containerAsUIElement = container.try_as<winrt::UIElement>())
                {
                    auto width = containerAsUIElement.DesiredSize().Width;
                    m_topDataProvider.UpdateWidthForPrimaryItem(i, width);
                }
            }
            else
            {
                break;
            }
        }
    }
}

bool NavigationView::IsTopNavigationView()
{
    return PaneDisplayMode() == winrt::NavigationViewPaneDisplayMode::Top;
}

bool NavigationView::IsTopPrimaryListVisible()
{
    return m_topNavRepeater && (TemplateSettings().TopPaneVisibility() == winrt::Visibility::Visible);
}

void NavigationView::CoerceToGreaterThanZero(double& value)
{
    // Property coercion for OpenPaneLength, CompactPaneLength, CompactModeThresholdWidth, ExpandedModeThresholdWidth
    value = std::max(value, 0.0);
}

void NavigationView::OnPropertyChanged(const winrt::DependencyPropertyChangedEventArgs& args)
{
    winrt::IDependencyProperty property = args.Property();

    if (property == s_IsPaneOpenProperty)
    {
        OnIsPaneOpenChanged();
        UpdateVisualStateForDisplayModeGroup(DisplayMode());
    }
    else if (property == s_CompactModeThresholdWidthProperty ||
        property == s_ExpandedModeThresholdWidthProperty)
    {
        UpdateAdaptiveLayout(ActualWidth());
    }
    else if (property == s_AlwaysShowHeaderProperty || property == s_HeaderProperty)
    {
        UpdateHeaderVisibility();
    }
    else if (property == s_SelectedItemProperty)
    {
        OnSelectedItemPropertyChanged(args);
    }
    else if (property == s_PaneTitleProperty)
    {
        UpdatePaneTitleFrameworkElementParents();
        UpdateBackAndCloseButtonsVisibility();
        UpdatePaneToggleSize();
    }
    else if (property == s_IsBackButtonVisibleProperty)
    {
        UpdateBackAndCloseButtonsVisibility();
        UpdateAdaptiveLayout(ActualWidth());
        if (IsTopNavigationView())
        {
            InvalidateTopNavPrimaryLayout();
        }

        if (g_IsTelemetryProviderEnabled && IsBackButtonVisible() == winrt::NavigationViewBackButtonVisible::Collapsed)
        {
            //  Explicitly disabling BackUI on NavigationView
            TraceLoggingWrite(
                g_hTelemetryProvider,
                "NavigationView_DisableBackUI",
                TraceLoggingDescription("Developer explicitly disables the BackUI on NavigationView"));
        }
    }
    else if (property == s_MenuItemsSourceProperty)
    {
        UpdateRepeaterItemsSource(true /*forceSelectionModelUpdate*/);
    }
    else if (property == s_MenuItemsProperty)
    {
        UpdateRepeaterItemsSource(true /*forceSelectionModelUpdate*/);
    }
    else if (property == s_PaneDisplayModeProperty)
    {
        // m_wasForceClosed is set to true because ToggleButton is clicked and Pane is closed.
        // When PaneDisplayMode is changed, reset the force flag to make the Pane can be opened automatically again.
        m_wasForceClosed = false;

        CollapseTopLevelMenuItems(auto_unbox(args.OldValue()));
        UpdatePaneToggleButtonVisibility();
        UpdatePaneDisplayMode(auto_unbox(args.OldValue()), auto_unbox(args.NewValue()));
        UpdatePaneTitleFrameworkElementParents();
        UpdatePaneVisibility();
        UpdateVisualState();
        UpdatePaneButtonsWidths();
    }
    else if (property == s_IsPaneVisibleProperty)
    {
        UpdatePaneVisibility();
        UpdateVisualStateForDisplayModeGroup(DisplayMode());

        // When NavView is in expaneded mode with fixed window size, setting IsPaneVisible to false doesn't closes the pane
        // We manually close/open it for this case
        if (!IsPaneVisible() && IsPaneOpen())
        {
            ClosePane();
        }

        if (IsPaneVisible() && DisplayMode() == winrt::NavigationViewDisplayMode::Expanded && !IsPaneOpen())
        {
            OpenPane();
        }
    }
    else if (property == s_OverflowLabelModeProperty)
    {
        if (m_appliedTemplate)
        {
            UpdateVisualStateForOverflowButton();
            InvalidateTopNavPrimaryLayout();
        }
    }
    else if (property == s_AutoSuggestBoxProperty)
    {
        InvalidateTopNavPrimaryLayout();
    }
    else if (property == s_SelectionFollowsFocusProperty)
    {
        UpdateSingleSelectionFollowsFocusTemplateSetting();
        UpdateNavigationViewUseSystemVisual();
    }
    else if (property == s_IsPaneToggleButtonVisibleProperty)
    {
        UpdatePaneTitleFrameworkElementParents();
        UpdateBackAndCloseButtonsVisibility();
        UpdatePaneToggleButtonVisibility();
        UpdateVisualState();
    }
    else if (property == s_IsSettingsVisibleProperty)
    {
        UpdateVisualState();
    }
    else if (property == s_CompactPaneLengthProperty)
    {
        // Need to update receiver margins when CompactPaneLength changes
        UpdatePaneShadow();

        // Update pane-button-grid width when pane is closed and we are not in minimal
        UpdatePaneButtonsWidths();
    }
    else if (property == s_IsTitleBarAutoPaddingEnabledProperty)
    {
        UpdateTitleBarPadding();
    }
    else if (property == s_MenuItemTemplateProperty ||
        property == s_MenuItemTemplateSelectorProperty)
    {
        SyncItemTemplates();
    }
}

void NavigationView::UpdateNavigationViewItemsFactory()
{
    winrt::IInspectable newItemTemplate = MenuItemTemplate();
    if (!newItemTemplate)
    {
        newItemTemplate = MenuItemTemplateSelector();
    }
    m_navigationViewItemsFactory->UserElementFactory(newItemTemplate);
}

void NavigationView::SyncItemTemplates()
{
    UpdateNavigationViewItemsFactory();
}

void NavigationView::OnRepeaterLoaded(winrt::IInspectable const& sender, winrt::RoutedEventArgs const& args)
{
    if (auto item = SelectedItem())
    {
        if (!IsSelectionSuppressed(item))
        {
            if (auto navViewItem = NavigationViewItemOrSettingsContentFromData(item))
            {
                navViewItem.IsSelected(true);
            }
        }
        AnimateSelectionChanged(item);
    }
}

// If app is .net app, the lifetime of NavigationView maybe depends on garbage collection.
// Unlike other revoker, TitleBar is in global space and we need to stop receiving changed event when it's unloaded.
// So we do hook it in Loaded and Unhook it in Unloaded
void NavigationView::OnUnloaded(winrt::IInspectable const& sender, winrt::RoutedEventArgs const& args)
{
    m_titleBarMetricsChangedRevoker.revoke();
    m_titleBarIsVisibleChangedRevoker.revoke();
}

void NavigationView::OnLoaded(winrt::IInspectable const& sender, winrt::RoutedEventArgs const& args)
{
    if (auto coreTitleBar = m_coreTitleBar.get())
    {
        m_titleBarMetricsChangedRevoker = coreTitleBar.LayoutMetricsChanged(winrt::auto_revoke, { this, &NavigationView::OnTitleBarMetricsChanged });
        m_titleBarIsVisibleChangedRevoker = coreTitleBar.IsVisibleChanged(winrt::auto_revoke, { this, &NavigationView::OnTitleBarIsVisibleChanged });
    }
}

void NavigationView::OnIsPaneOpenChanged()
{
    auto isPaneOpen = IsPaneOpen();
    if (isPaneOpen && m_wasForceClosed)
    {
        m_wasForceClosed = false; // remove the pane open flag since Pane is opened.
    }
    else if (!m_isOpenPaneForInteraction && !isPaneOpen)
    {
        if (auto splitView = m_rootSplitView.get())
        {
            // splitview.IsPaneOpen and nav.IsPaneOpen is two way binding. There is possible change that SplitView.IsPaneOpen=false, then
            // nav.IsPaneOpen=false. We don't need to set force flag in this situation
            if (splitView.IsPaneOpen())
            {
                m_wasForceClosed = true;
            }
        }
    }

    SetPaneToggleButtonAutomationName();
    UpdatePaneTabFocusNavigation();
    UpdateSettingsItemToolTip();
    UpdatePaneTitleFrameworkElementParents();

    if (SharedHelpers::IsThemeShadowAvailable())
    {
        if (auto splitView = m_rootSplitView.get())
        {
            auto displayMode = splitView.DisplayMode();
            auto isOverlay = displayMode == winrt::SplitViewDisplayMode::Overlay || displayMode == winrt::SplitViewDisplayMode::CompactOverlay;
            if (auto paneRoot = splitView.Pane())
            {
                auto currentTranslation = paneRoot.Translation();
                auto translation = winrt::float3{ currentTranslation.x, currentTranslation.y, IsPaneOpen() && isOverlay ? c_paneElevationTranslationZ : 0.0f };
                paneRoot.Translation(translation);
            }
        }
    }
    UpdatePaneButtonsWidths();
}

void NavigationView::UpdatePaneToggleButtonVisibility()
{
    auto visible = IsPaneToggleButtonVisible() && !IsTopNavigationView();
    GetTemplateSettings()->PaneToggleButtonVisibility(Util::VisibilityFromBool(visible));
}

void NavigationView::UpdatePaneDisplayMode()
{
    if (!m_appliedTemplate)
    {
        return;
    }
    if (!IsTopNavigationView())
    {
        UpdateAdaptiveLayout(ActualWidth(), true /*forceSetDisplayMode*/);

        SwapPaneHeaderContent(m_leftNavPaneHeaderContentBorder, m_paneHeaderOnTopPane, L"PaneHeader");
        SwapPaneHeaderContent(m_leftNavPaneCustomContentBorder, m_paneCustomContentOnTopPane, L"PaneCustomContent");
        SwapPaneHeaderContent(m_leftNavFooterContentBorder, m_paneFooterOnTopPane, L"PaneFooter");

        CreateAndHookEventsToSettings(c_settingsName);

        if (winrt::IUIElement8 thisAsUIElement8 = *this)
        {
            if (auto paneToggleButton = m_paneToggleButton.get())
            {
                thisAsUIElement8.KeyTipTarget(paneToggleButton);
            }
        }

    }
    else
    {
        ClosePane();
        SetDisplayMode(winrt::NavigationViewDisplayMode::Minimal, true);

        SwapPaneHeaderContent(m_paneHeaderOnTopPane, m_leftNavPaneHeaderContentBorder, L"PaneHeader");
        SwapPaneHeaderContent(m_paneCustomContentOnTopPane, m_leftNavPaneCustomContentBorder, L"PaneCustomContent");
        SwapPaneHeaderContent(m_paneFooterOnTopPane, m_leftNavFooterContentBorder, L"PaneFooter");

        CreateAndHookEventsToSettings(c_settingsNameTopNav);

        if (winrt::IUIElement8 thisAsUIElement8 = *this)
        {
            if (auto topNavOverflowButton = m_topNavOverflowButton.get())
            {
                thisAsUIElement8.KeyTipTarget(topNavOverflowButton);
            }
        }
    }

    UpdateContentBindingsForPaneDisplayMode();
    UpdateRepeaterItemsSource(false /*forceSelectionModelUpdate*/);
}

void NavigationView::UpdatePaneDisplayMode(winrt::NavigationViewPaneDisplayMode oldDisplayMode, winrt::NavigationViewPaneDisplayMode newDisplayMode)
{
    if (!m_appliedTemplate)
    {
        return;
    }

    UpdatePaneDisplayMode();

    // For better user experience, We help customer to Open/Close Pane automatically when we switch between LeftMinimal <-> Left.
    // From other navigation PaneDisplayMode to LeftMinimal, we expect pane is closed.
    // From LeftMinimal to Left, it is expected the pane is open. For other configurations, this seems counterintuitive.
    // See #1702 and #1787
    if (!IsTopNavigationView())
    {
        if (IsPaneOpen())
        {
            if (newDisplayMode == winrt::NavigationViewPaneDisplayMode::LeftMinimal)
            {
                ClosePane();
            }
        }
        else
        {
            if (oldDisplayMode == winrt::NavigationViewPaneDisplayMode::LeftMinimal
                && newDisplayMode == winrt::NavigationViewPaneDisplayMode::Left)
            {
                OpenPane();
            }
        }
    }
}

void NavigationView::UpdatePaneVisibility()
{
    auto templateSettings = GetTemplateSettings();
    if (IsPaneVisible())
    {
        if (IsTopNavigationView())
        {
            templateSettings->LeftPaneVisibility(winrt::Visibility::Collapsed);
            templateSettings->TopPaneVisibility(winrt::Visibility::Visible);
        }
        else
        {
            templateSettings->TopPaneVisibility(winrt::Visibility::Collapsed);
            templateSettings->LeftPaneVisibility(winrt::Visibility::Visible);
        }

        winrt::VisualStateManager::GoToState(*this, L"PaneVisible", false /*useTransitions*/);
    }
    else
    {
        templateSettings->TopPaneVisibility(winrt::Visibility::Collapsed);
        templateSettings->LeftPaneVisibility(winrt::Visibility::Collapsed);

        winrt::VisualStateManager::GoToState(*this, L"PaneCollapsed", false /*useTransitions*/);
    }
}

void NavigationView::SwapPaneHeaderContent(tracker_ref<winrt::ContentControl> newParentTrackRef, tracker_ref<winrt::ContentControl> oldParentTrackRef, winrt::hstring const& propertyPathName)
{
    if (auto newParent = newParentTrackRef.get())
    {
        if (auto oldParent = oldParentTrackRef.get())
        {
            oldParent.ClearValue(winrt::ContentControl::ContentProperty());
        }

        SharedHelpers::SetBinding(propertyPathName, newParent, winrt::ContentControl::ContentProperty());
    }
}

void NavigationView::UpdateContentBindingsForPaneDisplayMode()
{
    winrt::UIElement autoSuggestBoxContentControl = nullptr;
    winrt::UIElement notControl = nullptr;
    if (!IsTopNavigationView())
    {
        autoSuggestBoxContentControl = m_leftNavPaneAutoSuggestBoxPresenter.get();
        notControl = m_topNavPaneAutoSuggestBoxPresenter.get();
    }
    else
    {
        autoSuggestBoxContentControl = m_topNavPaneAutoSuggestBoxPresenter.get();
        notControl = m_leftNavPaneAutoSuggestBoxPresenter.get();
    }

    if (autoSuggestBoxContentControl)
    {
        if (notControl)
        {
            notControl.ClearValue(winrt::ContentControl::ContentProperty());
        }

        SharedHelpers::SetBinding(L"AutoSuggestBox", autoSuggestBoxContentControl, winrt::ContentControl::ContentProperty());
    }
}

void NavigationView::UpdateHeaderVisibility()
{
    if (!m_appliedTemplate)
    {
        return;
    }

    UpdateHeaderVisibility(DisplayMode());
}

void NavigationView::UpdateHeaderVisibility(winrt::NavigationViewDisplayMode displayMode)
{
    // Ignore AlwaysShowHeader property in case DisplayMode is Minimal and it's not Top NavigationView
    bool showHeader = AlwaysShowHeader() || (!IsTopNavigationView() && displayMode == winrt::NavigationViewDisplayMode::Minimal);

    // Like bug 17517627, Customer like WallPaper Studio 10 expects a HeaderContent visual even if Header() is null. 
    // App crashes when they have dependency on that visual, but the crash is not directly state that it's a header problem.   
    // NavigationView doesn't use quirk, but we determine the version by themeresource.
    // As a workaround, we 'quirk' it for RS4 or before release. if it's RS4 or before, HeaderVisible is not related to Header().
    // If theme resource is RS5 or later, we will not show header if header is null.
    if (SharedHelpers::IsRS5OrHigher())
    {
        showHeader = Header() && showHeader;
    }
    winrt::VisualStateManager::GoToState(*this, showHeader ? L"HeaderVisible" : L"HeaderCollapsed", false /*useTransitions*/);
}

void NavigationView::UpdatePaneTabFocusNavigation()
{
    if (!m_appliedTemplate)
    {
        return;
    }

    if (SharedHelpers::IsRS2OrHigher())
    {
        winrt::KeyboardNavigationMode mode = winrt::KeyboardNavigationMode::Local;

        if (auto splitView = m_rootSplitView.get())
        {
            // If the pane is open in an overlay (light-dismiss) mode, trap keyboard focus inside the pane
            if (IsPaneOpen() && (splitView.DisplayMode() == winrt::SplitViewDisplayMode::Overlay || splitView.DisplayMode() == winrt::SplitViewDisplayMode::CompactOverlay))
            {
                mode = winrt::KeyboardNavigationMode::Cycle;
            }
        }

        if (auto paneContentGrid = m_paneContentGrid.get())
        {
            paneContentGrid.TabFocusNavigation(mode);
        }
    }
}

void NavigationView::UpdatePaneToggleSize()
{
    if (!ShouldPreserveNavigationViewRS3Behavior())
    {
        if (auto splitView = m_rootSplitView.get())
        {
            double width = GetPaneToggleButtonWidth();
            double togglePaneButtonWidth = width;

            if (ShouldShowBackButton() && splitView.DisplayMode() == winrt::SplitViewDisplayMode::Overlay)
            {
                double backButtonWidth = c_backButtonWidth;
                if (auto backButton = m_backButton.get())
                {
                    backButtonWidth = backButton.Width();
                }

                width += backButtonWidth;
            }

            if (!m_isClosedCompact && PaneTitle().size() > 0)
            {
                if (splitView.DisplayMode() == winrt::SplitViewDisplayMode::Overlay && IsPaneOpen())
                {
                    width = OpenPaneLength();
                    togglePaneButtonWidth = OpenPaneLength() - ((ShouldShowBackButton() || ShouldShowCloseButton()) ? c_backButtonWidth : 0);
                }
                else if (!(splitView.DisplayMode() == winrt::SplitViewDisplayMode::Overlay && !IsPaneOpen()))
                {
                    width = OpenPaneLength();
                    togglePaneButtonWidth = OpenPaneLength();
                }
            }

            if (auto toggleButton = m_paneToggleButton.get())
            {
                toggleButton.Width(togglePaneButtonWidth);
            }
        }
    }
}

void NavigationView::UpdateBackAndCloseButtonsVisibility()
{
    if (!m_appliedTemplate)
    {
        return;
    }

    auto shouldShowBackButton = ShouldShowBackButton();
    auto backButtonVisibility = Util::VisibilityFromBool(shouldShowBackButton);
    auto visualStateDisplayMode = GetVisualStateDisplayMode(DisplayMode());
    bool useLeftPaddingForBackOrCloseButton =
        (visualStateDisplayMode == NavigationViewVisualStateDisplayMode::Minimal && !IsTopNavigationView()) ||
        visualStateDisplayMode == NavigationViewVisualStateDisplayMode::MinimalWithBackButton;
    double leftPaddingForBackOrCloseButton = 0.0;
    double paneHeaderPaddingForToggleButton = 0.0;
    double paneHeaderPaddingForCloseButton = 0.0;
    double paneHeaderContentBorderRowMinHeight = 0.0;

    GetTemplateSettings()->BackButtonVisibility(backButtonVisibility);

    if (m_paneToggleButton && IsPaneToggleButtonVisible())
    {
        paneHeaderContentBorderRowMinHeight = GetPaneToggleButtonHeight();
        paneHeaderPaddingForToggleButton = GetPaneToggleButtonWidth();

        if (useLeftPaddingForBackOrCloseButton)
        {
            leftPaddingForBackOrCloseButton = paneHeaderPaddingForToggleButton;
        }
    }

    if (auto backButton = m_backButton.get())
    {
        if (ShouldPreserveNavigationViewRS4Behavior())
        {
            backButton.Visibility(backButtonVisibility);
        }

        if (useLeftPaddingForBackOrCloseButton && backButtonVisibility == winrt::Visibility::Visible)
        {
            leftPaddingForBackOrCloseButton += backButton.Width();
        }
    }

    if (auto closeButton = m_closeButton.get())
    {
        auto closeButtonVisibility = Util::VisibilityFromBool(ShouldShowCloseButton());

        closeButton.Visibility(closeButtonVisibility);

        if (closeButtonVisibility == winrt::Visibility::Visible)
        {
            paneHeaderContentBorderRowMinHeight = std::max(paneHeaderContentBorderRowMinHeight, closeButton.Height());

            if (useLeftPaddingForBackOrCloseButton)
            {
                paneHeaderPaddingForCloseButton = closeButton.Width();
                leftPaddingForBackOrCloseButton += paneHeaderPaddingForCloseButton;
            }
        }
    }

    if (auto contentLeftPadding = m_contentLeftPadding.get())
    {
        contentLeftPadding.Width(leftPaddingForBackOrCloseButton);
    }

    if (auto paneHeaderToggleButtonColumn = m_paneHeaderToggleButtonColumn.get())
    {
        // Account for the PaneToggleButton's width in the PaneHeader's placement.
        paneHeaderToggleButtonColumn.Width(winrt::GridLengthHelper::FromValueAndType(paneHeaderPaddingForToggleButton, winrt::GridUnitType::Pixel));
    }

    if (auto paneHeaderCloseButtonColumn = m_paneHeaderCloseButtonColumn.get())
    {
        // Account for the CloseButton's width in the PaneHeader's placement.
        paneHeaderCloseButtonColumn.Width(winrt::GridLengthHelper::FromValueAndType(paneHeaderPaddingForCloseButton, winrt::GridUnitType::Pixel));
    }

    if (auto paneTitleHolderFrameworkElement = m_paneTitleHolderFrameworkElement.get())
    {
        if (paneHeaderContentBorderRowMinHeight == 0.00 && paneTitleHolderFrameworkElement.Visibility() == winrt::Visibility::Visible)
        {
            // Handling the case where the PaneTottleButton is collapsed and the PaneTitle's height needs to push the rest of the NavigationView's UI down.
            paneHeaderContentBorderRowMinHeight = paneTitleHolderFrameworkElement.ActualHeight();
        }
    }

    if (auto paneHeaderContentBorderRow = m_paneHeaderContentBorderRow.get())
    {
        paneHeaderContentBorderRow.MinHeight(paneHeaderContentBorderRowMinHeight);
    }

    if (auto paneContentGridAsUIE = m_paneContentGrid.get())
    {
        if (auto paneContentGrid = paneContentGridAsUIE.try_as<winrt::Grid>())
        {
            auto rowDefs = paneContentGrid.RowDefinitions();

            if (rowDefs.Size() >= c_backButtonRowDefinition)
            {
                auto rowDef = rowDefs.GetAt(c_backButtonRowDefinition);

                int backButtonRowHeight = 0;
                if (!IsOverlay() && shouldShowBackButton)
                {
                    backButtonRowHeight = c_backButtonHeight;
                }
                else if (ShouldPreserveNavigationViewRS3Behavior())
                {
                    // This row represented the height of the hamburger+margin in RS3 and prior
                    backButtonRowHeight = c_toggleButtonHeightWhenShouldPreserveNavigationViewRS3Behavior;
                }

                auto length = winrt::GridLengthHelper::FromPixels(backButtonRowHeight);
                rowDef.Height(length);
            }
        }
    }

    if (!ShouldPreserveNavigationViewRS4Behavior())
    {
        winrt::VisualStateManager::GoToState(*this, shouldShowBackButton ? L"BackButtonVisible" : L"BackButtonCollapsed", false /*useTransitions*/);
    }
    UpdateTitleBarPadding();
}

void NavigationView::UpdatePaneTitleMargins()
{
    if (ShouldPreserveNavigationViewRS4Behavior())
    {
        if (auto paneTitleFrameworkElement = m_paneTitleFrameworkElement.get())
        {
            double width = GetPaneToggleButtonWidth();

            if (ShouldShowBackButton() && IsOverlay())
            {
                width += c_backButtonWidth;
            }

            paneTitleFrameworkElement.Margin({ width, 0, 0, 0 }); // see "Hamburger title" on uni
        }
    }
}

void NavigationView::UpdateSelectionForMenuItems()
{
    // Allow customer to set selection by NavigationViewItem.IsSelected.
    // If there are more than two items are set IsSelected=true, the first one is actually selected.
    // If SelectedItem is set, IsSelected is ignored.
    //         <NavigationView.MenuItems>
    //              <NavigationViewItem Content = "Collection" IsSelected = "True" / >
    //         </NavigationView.MenuItems>
    if (!SelectedItem())
    {
        if (auto menuItems = MenuItems().try_as<winrt::IVector<winrt::IInspectable>>())
        {
            bool foundFirstSelected = false;
            for (auto menuItem : menuItems)
            {
                if (auto nvi = menuItem.try_as<winrt::NavigationViewItem>())
                {
                    if (nvi.IsSelected())
                    {
                        if (!foundFirstSelected)
                        {
                            auto scopeGuard = gsl::finally([this]()
                                {
                                    m_shouldIgnoreNextSelectionChange = false;
                                });
                            m_shouldIgnoreNextSelectionChange = true;
                            SelectedItem(nvi);
                            foundFirstSelected = true;
                        }
                        else
                        {
                            nvi.IsSelected(false);
                        }
                    }
                }
            }
        }
    }
}

void NavigationView::OnTitleBarMetricsChanged(const winrt::IInspectable& /*sender*/, const winrt::IInspectable& /*args*/)
{
    UpdateTitleBarPadding();
}

void NavigationView::OnTitleBarIsVisibleChanged(const winrt::CoreApplicationViewTitleBar& /*sender*/, const winrt::IInspectable& /*args*/)
{
    UpdateTitleBarPadding();
}

void NavigationView::ClosePaneIfNeccessaryAfterItemIsClicked(const winrt::NavigationViewItem& selectedContainer)
{
    if (IsPaneOpen() && DisplayMode() != winrt::NavigationViewDisplayMode::Expanded && !DoesNavigationViewItemHaveChildren(selectedContainer))
    {
        ClosePane();
    }
}

bool NavigationView::NeedTopPaddingForRS5OrHigher(winrt::CoreApplicationViewTitleBar const& coreTitleBar)
{
    // Starting on RS5, we will be using the following IsVisible API together with ExtendViewIntoTitleBar
    // to decide whether to try to add top padding or not.
    // We don't add padding when in fullscreen or tablet mode.
    return coreTitleBar.IsVisible() && coreTitleBar.ExtendViewIntoTitleBar()
        && !IsFullScreenOrTabletMode();
}

void NavigationView::UpdateTitleBarPadding()
{
    if (!m_appliedTemplate)
    {
        return;
    }

    double topPadding = 0;

    if (auto coreTitleBar = m_coreTitleBar.get())
    {
        bool needsTopPadding = false;

        // Do not set a top padding when the IsTitleBarAutoPaddingEnabled property is set to False.
        if (IsTitleBarAutoPaddingEnabled())
        {
            if (ShouldPreserveNavigationViewRS3Behavior())
            {
                needsTopPadding = true;
            }
            else if (ShouldPreserveNavigationViewRS4Behavior())
            {
                // For RS4 apps maintain the behavior that we shipped for RS4.
                // We keep this behavior for app compact purposes.
                needsTopPadding = !coreTitleBar.ExtendViewIntoTitleBar();
            }
            else
            {
                needsTopPadding = NeedTopPaddingForRS5OrHigher(coreTitleBar);
            }
        }

        if (needsTopPadding)
        {
            // Only add extra padding if the NavView is the "root" of the app,
            // but not if the app is expanding into the titlebar
            winrt::UIElement root = winrt::Window::Current().Content();
            winrt::GeneralTransform gt = TransformToVisual(root);
            winrt::Point pos = gt.TransformPoint(winrt::Point());

            if (pos.Y == 0.0f)
            {
                topPadding = coreTitleBar.Height();
            }
        }

        if (ShouldPreserveNavigationViewRS4Behavior())
        {
            if (auto fe = m_togglePaneTopPadding.get())
            {
                fe.Height(topPadding);
            }

            if (auto fe = m_contentPaneTopPadding.get())
            {
                fe.Height(topPadding);
            }
        }

        auto paneTitleHolderFrameworkElement = m_paneTitleHolderFrameworkElement.get();
        auto paneToggleButton = m_paneToggleButton.get();

        bool setPaneTitleHolderFrameworkElementMargin = paneTitleHolderFrameworkElement && paneTitleHolderFrameworkElement.Visibility() == winrt::Visibility::Visible;
        bool setPaneToggleButtonMargin = !setPaneTitleHolderFrameworkElementMargin && paneToggleButton && paneToggleButton.Visibility() == winrt::Visibility::Visible;

        if (setPaneTitleHolderFrameworkElementMargin || setPaneToggleButtonMargin)
        {
            auto thickness = winrt::ThicknessHelper::FromLengths(0, 0, 0, 0);

            if (ShouldShowBackButton())
            {
                if (IsOverlay())
                {
                    thickness = winrt::ThicknessHelper::FromLengths(c_backButtonWidth, 0, 0, 0);
                }
                else
                {
                    thickness = winrt::ThicknessHelper::FromLengths(0, c_backButtonHeight, 0, 0);
                }
            }
            else if (ShouldShowCloseButton() && IsOverlay())
            {
                thickness = winrt::ThicknessHelper::FromLengths(c_backButtonWidth, 0, 0, 0);
            }

            if (setPaneTitleHolderFrameworkElementMargin)
            {
                // The PaneHeader is hosted by PaneTitlePresenter and PaneTitleHolder.
                paneTitleHolderFrameworkElement.Margin(thickness);
            }
            else
            {
                // The PaneHeader is hosted by PaneToggleButton
                paneToggleButton.Margin(thickness);
            }
        }
    }

    if (auto templateSettings = TemplateSettings())
    {
        // 0.0 and 0.00000000 is not the same in double world. try to reduce the number of TopPadding update event. epsilon is 0.1 here.
        if (fabs(templateSettings.TopPadding() - topPadding) > 0.1)
        {
            GetTemplateSettings()->TopPadding(topPadding);
        }
    }
}

void NavigationView::SyncSettingsSelectionState()
{
    auto item = SelectedItem();
    auto settingsItem = m_settingsItem.get();
    if (settingsItem && item == settingsItem)
    {
        OnSettingsInvoked();
    }
}

void NavigationView::RaiseDisplayModeChanged(const winrt::NavigationViewDisplayMode& displayMode)
{
    SetValue(s_DisplayModeProperty, box_value(displayMode));
    auto eventArgs = winrt::make_self<NavigationViewDisplayModeChangedEventArgs>();
    eventArgs->DisplayMode(displayMode);
    m_displayModeChangedEventSource(*this, *eventArgs);
}

// This method attaches the series of animations which are fired off dependent upon the amount 
// of space give and the length of the strings involved. It occurs upon re-rendering.
void NavigationView::CreateAndAttachHeaderAnimation(const winrt::Visual& visual)
{
    auto compositor = visual.Compositor();
    auto cubicFunction = compositor.CreateCubicBezierEasingFunction({ 0.0f, 0.35f }, { 0.15f, 1.0f });
    auto moveAnimation = compositor.CreateVector3KeyFrameAnimation();
    moveAnimation.Target(L"Offset");
    moveAnimation.InsertExpressionKeyFrame(1.0f, L"this.FinalValue", cubicFunction);
    moveAnimation.Duration(200ms);

    auto collection = compositor.CreateImplicitAnimationCollection();
    collection.Insert(L"Offset", moveAnimation);
    visual.ImplicitAnimations(collection);
}

bool NavigationView::IsFullScreenOrTabletMode()
{
    // ApplicationView::GetForCurrentView() is an expensive call - make sure to cache the ApplicationView
    if (!m_applicationView)
    {
        m_applicationView = winrt::ViewManagement::ApplicationView::GetForCurrentView();
    }

    // UIViewSettings::GetForCurrentView() is an expensive call - make sure to cache the UIViewSettings
    if (!m_uiViewSettings)
    {
        m_uiViewSettings = winrt::ViewManagement::UIViewSettings::GetForCurrentView();
    }

    bool isFullScreenMode = m_applicationView.IsFullScreenMode();
    bool isTabletMode = m_uiViewSettings.UserInteractionMode() == winrt::ViewManagement::UserInteractionMode::Touch;

    return isFullScreenMode || isTabletMode;
}

void NavigationView::UpdatePaneShadow()
{
    if (SharedHelpers::IsThemeShadowAvailable())
    {
        winrt::Canvas shadowReceiver = GetTemplateChildT<winrt::Canvas>(c_paneShadowReceiverCanvas, *this);
        if (!shadowReceiver)
        {
            shadowReceiver = winrt::Canvas();
            shadowReceiver.Name(c_paneShadowReceiverCanvas);

            if (auto contentGrid = GetTemplateChildT<winrt::Grid>(c_contentGridName, *this))
            {
                contentGrid.SetRowSpan(shadowReceiver, contentGrid.RowDefinitions().Size());
                contentGrid.SetRow(shadowReceiver, 0);
                // Only register to columns if those are actually defined
                if (contentGrid.ColumnDefinitions().Size() > 0) {
                    contentGrid.SetColumn(shadowReceiver, 0);
                    contentGrid.SetColumnSpan(shadowReceiver, contentGrid.ColumnDefinitions().Size());
                }
                contentGrid.Children().Append(shadowReceiver);

                winrt::ThemeShadow shadow;
                shadow.Receivers().Append(shadowReceiver);
                if (auto splitView = m_rootSplitView.get())
                {
                    if (auto paneRoot = splitView.Pane())
                    {
                        if (auto paneRoot_uiElement10 = paneRoot.try_as<winrt::IUIElement10 >())
                        {
                            paneRoot_uiElement10.Shadow(shadow);
                        }
                    }
                }
            }
        }


        // Shadow will get clipped if casting on the splitView.Content directly
        // Creating a canvas with negative margins as receiver to allow shadow to be drawn outside the content grid 
        winrt::Thickness shadowReceiverMargin = { 0, -c_paneElevationTranslationZ, -c_paneElevationTranslationZ, -c_paneElevationTranslationZ };

        // Ensuring shadow is aligned to the left
        shadowReceiver.HorizontalAlignment(winrt::HorizontalAlignment::Left);

        // Ensure shadow is as wide as the pane when it is open
        shadowReceiver.Width(OpenPaneLength());
        shadowReceiver.Margin(shadowReceiverMargin);
    }
}

template<typename T> T NavigationView::GetContainerForData(const winrt::IInspectable& data)
{
    if (!data)
    {
        return nullptr;
    }

    if (auto nvi = data.try_as<T>())
    {
        return nvi;
    }

    if (auto settingsItem = m_settingsItem.get())
    {
        if (settingsItem == data || settingsItem.Content() == data)
        {
            return settingsItem.try_as<T>();
        }
    }

    // First conduct a basic top level search, which should succeed for a lot of scenarios.
    auto ir = IsTopNavigationView() ? m_topNavRepeater.get() : m_leftNavRepeater.get();
    auto itemIndex = GetIndexFromItem(ir, data);
    if (ir && itemIndex >= 0)
    {
        if (auto container = ir.TryGetElement(itemIndex))
        {
            return container.try_as<T>();
        }
    }

    // If unsuccessful, unfortunately we are going to have to search through the whole tree
    // TODO: Either fix or remove implementation for TopNav.
    // It may not be required due to top nav rarely having realized children in its default state.
    auto const repeater = IsTopNavigationView() ? m_topNavRepeater.get() : m_leftNavRepeater.get();
    if (auto const container = SearchEntireTreeForContainer(repeater, data))
    {
        return container.try_as<T>();
    }

    return nullptr;
}

winrt::UIElement NavigationView::SearchEntireTreeForContainer(const winrt::ItemsRepeater& rootRepeater, const winrt::IInspectable& data)
{
    // TODO: Temporary inefficient solution that results in unnecessary time complexity, fix.
    auto index = GetIndexFromItem(rootRepeater, data);
    if (index != -1)
    {
        return rootRepeater.TryGetElement(index);
    }

    for (int i = 0; i < GetContainerCountInRepeater(rootRepeater); i++)
    {
        if (auto const container = rootRepeater.TryGetElement(i))
        {
            if (auto const nvi = container.try_as<winrt::NavigationViewItem>())
            {
                if (auto const nviRepeater = winrt::get_self<NavigationViewItem>(nvi)->GetRepeater())
                {
                    if (auto const foundElement = SearchEntireTreeForContainer(nviRepeater, data))
                    {
                        return foundElement;
                    }
                }
            }
        }
    }
    return nullptr;
}

winrt::IndexPath NavigationView::SearchEntireTreeForIndexPath(const winrt::ItemsRepeater& rootRepeater, const winrt::IInspectable& data)
{
    for (int i = 0; i < GetContainerCountInRepeater(rootRepeater); i++)
    {
        if (auto const container = rootRepeater.TryGetElement(i))
        {
            if (auto const nvi = container.try_as<winrt::NavigationViewItem>())
            {
                auto const ip = winrt::make<IndexPath>(std::vector<int>({ i }));
                if (auto const indexPath = SearchEntireTreeForIndexPath(nvi, data, ip))
                {
                    return indexPath;
                }
            }
        }
    }
    return nullptr;
}

// There are two possibilities here if the passed in item has children. Either the children of the passed in container have already been realized,
// in which case we simply just iterate through the children containers, or they have not been realized yet and we have to iterate through the data
// and manually realize each item.
winrt::IndexPath NavigationView::SearchEntireTreeForIndexPath(const winrt::NavigationViewItem& parentContainer, const winrt::IInspectable& data, const winrt::IndexPath& ip)
{
    bool areChildrenRealized = false;
    if (auto const childrenRepeater = winrt::get_self<NavigationViewItem>(parentContainer)->GetRepeater())
    {
        if (DoesRepeaterHaveRealizedContainers(childrenRepeater))
        {
            areChildrenRealized = true;
            for (int i = 0; i < GetContainerCountInRepeater(childrenRepeater); i++)
            {
                if (auto const container = childrenRepeater.TryGetElement(i))
                {
                    if (auto const nvi = container.try_as<winrt::NavigationViewItem>())
                    {
                        auto const newIndexPath = winrt::get_self<IndexPath>(ip)->CloneWithChildIndex(i);
                        if (nvi.Content() == data)
                        {
                            return newIndexPath;
                        }
                        else
                        {
                            if (auto const foundIndexPath = SearchEntireTreeForIndexPath(nvi, data, newIndexPath))
                            {
                                return foundIndexPath;
                            }
                        }
                    }
                }
            }
        }
    }

    //If children are not realized, manually realize and search.
    if (!areChildrenRealized)
    {
        if (auto const childrenData = GetChildren(parentContainer))
        {
            // Get children data in an enumarable form
            auto newDataSource = childrenData.try_as<winrt::ItemsSourceView>();
            if (childrenData && !newDataSource)
            {
                newDataSource = winrt::ItemsSourceView(childrenData);
            }

            for (int i = 0; i < newDataSource.Count(); i++)
            {
                auto const newIndexPath = winrt::get_self<IndexPath>(ip)->CloneWithChildIndex(i);
                auto const childData = newDataSource.GetAt(i);
                if (childData == data)
                {
                    return newIndexPath;
                }
                else
                {
                    // Resolve databinding for item and search through that item's children
                    if (auto const nvib = ResolveContainerForItem(childData, i))
                    {
                        if (auto const nvi = nvib.try_as<winrt::NavigationViewItem>())
                        {
                            // Process x:bind
                            if (auto extension = CachedVisualTreeHelpers::GetDataTemplateComponent(nvi))
                            {
                                // Clear out old data. 
                                extension.Recycle();
                                int nextPhase = VirtualizationInfo::PhaseReachedEnd;
                                // Run Phase 0
                                extension.ProcessBindings(childData, i, 0 /* currentPhase */, nextPhase);

                                // TODO: If nextPhase is not -1, ProcessBinding for all the phases
                            }

                            if (auto const foundIndexPath = SearchEntireTreeForIndexPath(nvi, data, newIndexPath))
                            {
                                return foundIndexPath;
                            }

                            //TODO: Recycle container!
                        }
                    }
                }
            }
        }
    }

    return nullptr;
}

winrt::NavigationViewItemBase NavigationView::ResolveContainerForItem(const winrt::IInspectable& item, int index)
{
    auto const args = winrt::make_self<ElementFactoryGetArgs>();
    args->Data(item);
    args->Index(index);

    if (auto container = m_navigationViewItemsFactory.get()->GetElement(static_cast<winrt::ElementFactoryGetArgs>(*args)))
    {
        if (auto nvib = container.try_as<winrt::NavigationViewItemBase>())
        {
            return nvib;
        }
    }
    return nullptr;
}

void NavigationView::RecycleContainer(const winrt::UIElement& container)
{
    auto const args = winrt::make_self<ElementFactoryRecycleArgs>();
    args->Element(container);
    m_navigationViewItemsFactory.get()->RecycleElement(static_cast<winrt::ElementFactoryRecycleArgs>(*args));
}

int NavigationView::GetContainerCountInRepeater(const winrt::ItemsRepeater& ir)
{
    if (ir)
    {
        if (auto const repeaterItemSourceView = ir.ItemsSourceView())
        {
            return repeaterItemSourceView.Count();
        }
    }
    return -1;
}

bool NavigationView::DoesRepeaterHaveRealizedContainers(const winrt::ItemsRepeater& ir)
{
    if (ir)
    {
        if (ir.TryGetElement(0))
        {
            return true;
        }
    }
    return false;
}

int NavigationView::GetIndexFromItem(const winrt::ItemsRepeater& ir, const winrt::IInspectable& data)
{
    if (ir)
    {
        if (auto itemsSourceView = ir.ItemsSourceView())
        {
            return itemsSourceView.IndexOf(data);
        }
    }
    return -1;
}

winrt::IInspectable NavigationView::GetItemFromIndex(const winrt::ItemsRepeater& ir, int index)
{
    if (ir)
    {
        if (auto itemsSourceView = ir.ItemsSourceView())
        {
            return itemsSourceView.GetAt(index);
        }
    }
    return nullptr;
}

winrt::IndexPath NavigationView::GetIndexPathOfItem(const winrt::IInspectable& data)
{
    if (auto const nvib = data.try_as<winrt::NavigationViewItemBase>())
    {
        return GetIndexPathForContainer(nvib);
    }

    // In the databinding scenario, we need to conduct a search where we go through every item,
    // realizing it if necessary.
    if (IsTopNavigationView())
    {
        // First search through primary list
        if (auto const ip = SearchEntireTreeForIndexPath(m_topNavRepeater.get(), data))
        {
            return ip;
        }

        // If item was not located in primary list, search through overflow
        if (auto const ip = SearchEntireTreeForIndexPath(m_topNavRepeaterOverflowView.get(), data))
        {
            return ip;
        }
    }
    else
    {
        if (auto const ip = SearchEntireTreeForIndexPath(m_leftNavRepeater.get(), data))
        {
            return ip;
        }
    }

    return winrt::make<IndexPath>(std::vector<int>(0));
}

winrt::UIElement NavigationView::GetContainerForIndex(int index)
{
    if (IsTopNavigationView())
    {
        // Get the repeater that is presenting the first item
        auto ir = m_topDataProvider.IsItemInPrimaryList(index) ? m_topNavRepeater.get() : m_topNavRepeaterOverflowView.get();

        // Get the index of the first item in the repeater
        auto irIndex = m_topDataProvider.ConvertOriginalIndexToIndex(index);

        // Get the container of the first item
        if (auto const container = ir.TryGetElement(irIndex))
        {
            return container;
        }
    }
    else
    {
        if (auto const container = m_leftNavRepeater.get().TryGetElement(index))
        {
            return container;
        }
    }
    return nullptr;
}

winrt::NavigationViewItemBase NavigationView::GetContainerForIndexPath(const winrt::IndexPath& ip)
{
    if (ip && ip.GetSize() > 0)
    {
        if (auto const container = GetContainerForIndex(ip.GetAt(0)))
        {
            // TODO: Fix below for top flyout scenario once the flyout is introduced in the XAML.
            // We want to be able to retrieve containers for items that are in the flyout.
            // This will return nullptr if requesting children containers of
            // items in the primary list, or unrealized items in the overflow popup.
            // However this should not happen.
            return GetContainerForIndexPath(container, ip);
        }
    }
    return nullptr;
}

winrt::NavigationViewItemBase NavigationView::GetContainerForIndexPath(const winrt::UIElement& firstContainer, const winrt::IndexPath& ip)
{
    auto container = firstContainer;
    if (ip.GetSize() > 1)
    {
        for (int i = 1; i < ip.GetSize(); i++)
        {
            bool succeededGettingNextContainer = false;
            if (auto const nvi = container.try_as<winrt::NavigationViewItem>())
            {
                if (auto const nviRepeater = winrt::get_self<NavigationViewItem>(nvi)->GetRepeater())
                {
                    if (auto const nextContainer = nviRepeater.TryGetElement(ip.GetAt(i)))
                    {
                        container = nextContainer;
                        succeededGettingNextContainer = true;
                    }
                }
            }
            // If any of the above checks failed, it means something went wrong and we have an index for a non-existent repeater.
            if (!succeededGettingNextContainer)
            {
                return nullptr;
            }
        }
    }
    return container.try_as<winrt::NavigationViewItemBase>();
}

bool NavigationView::IsContainerTheSelectedItemInTheSelectionModel(const winrt::NavigationViewItemBase& nvib)
{
    if (auto selectedItem = m_selectionModel.SelectedItem())
    {
        auto selectedItemContainer = selectedItem.try_as<winrt::NavigationViewItemBase>();
        if (!selectedItemContainer)
        {
            selectedItemContainer = GetContainerForIndexPath(m_selectionModel.SelectedIndex());
        }

        return selectedItemContainer == nvib;
    }
    return false;
}

winrt::ItemsRepeater NavigationView::LeftNavRepeater()
{
    return m_leftNavRepeater.get();
}

bool NavigationView::IsContainerInOverflow(const winrt::NavigationViewItemBase& nvib)
{
    if (IsTopNavigationView())
    {
        auto parentIR = GetParentItemsRepeaterForContainer(nvib);
        if (parentIR == m_topNavRepeaterOverflowView.get())
        {
            return true;
        }
    }
    return false;
}

winrt::NavigationViewItem NavigationView::GetSelectedContainer()
{
    if (auto selectedItem = SelectedItem())
    {
        if (auto selectedItemContainer = selectedItem.try_as<winrt::NavigationViewItem>())
        {
            return selectedItemContainer;
        }
        else
        {
            return NavigationViewItemOrSettingsContentFromData(selectedItem);
        }
    }
    return nullptr;
}

void NavigationView::Expand(const winrt::NavigationViewItem& item)
{
    ChangeIsExpandedNavigationViewItem(item, true /*isExpanded*/);
}

void NavigationView::Collapse(const winrt::NavigationViewItem& item)
{
    ChangeIsExpandedNavigationViewItem(item, false /*isExpanded*/);
}

bool NavigationView::DoesNavigationViewItemHaveChildren(const winrt::NavigationViewItem& nvi)
{
    return nvi.MenuItems().Size() > 0 || nvi.MenuItemsSource() != nullptr || nvi.HasUnrealizedChildren();
}

void NavigationView::ToggleIsExpandedNavigationViewItem(const winrt::NavigationViewItem& nvi)
{
    ChangeIsExpandedNavigationViewItem(nvi, !nvi.IsExpanded());
}

void NavigationView::ChangeIsExpandedNavigationViewItem(const winrt::NavigationViewItem& nvi, bool isExpanded)
{
    if (DoesNavigationViewItemHaveChildren(nvi))
    {
        nvi.IsExpanded(isExpanded);
    }
}

winrt::NavigationViewItem NavigationView::FindLowestLevelContainerToDisplaySelectionIndicator()
{
    auto indexIntoIndex = 0;
    auto const selectedIndex = m_selectionModel.SelectedIndex();
    if (selectedIndex && selectedIndex.GetSize() > 0)
    {
        if (auto container = GetContainerForIndex(selectedIndex.GetAt(indexIntoIndex)))
        {
            if (auto nvi = container.try_as<winrt::NavigationViewItem>())
            {
                auto nviImpl = winrt::get_self<NavigationViewItem>(nvi);
                auto isRepeaterVisible = nviImpl->IsRepeaterVisible();
                while (nvi && isRepeaterVisible && !nvi.IsSelected() && nvi.IsChildSelected())
                {
                    indexIntoIndex++;
                    isRepeaterVisible = false;
                    if (auto const repeater = nviImpl->GetRepeater())
                    {
                        if (auto const childContainer = repeater.TryGetElement(selectedIndex.GetAt(indexIntoIndex)))
                        {
                            nvi = childContainer.try_as<winrt::NavigationViewItem>();
                            nviImpl = winrt::get_self<NavigationViewItem>(nvi);
                            isRepeaterVisible = nviImpl->IsRepeaterVisible();
                        }
                    }
                }
                return nvi;
            }
        }
    }
    return nullptr;
}

void NavigationView::ShowHideChildrenItemsRepeater(const winrt::NavigationViewItem& nvi)
{
    auto nviImpl = winrt::get_self<NavigationViewItem>(nvi);

    nviImpl->ShowHideChildren();

    if (nviImpl->ShouldRepeaterShowInFlyout())
    {
        nvi.IsExpanded() ? m_lastItemExpandedIntoFlyout.set(nvi) : m_lastItemExpandedIntoFlyout.set(nullptr);
    }

    // If SelectedItem is being hidden/shown, animate SelectionIndicator
    if (!nvi.IsSelected() && nvi.IsChildSelected())
    {
        if (!nviImpl->IsRepeaterVisible() && nvi.IsChildSelected())
        {
            AnimateSelectionChanged(nvi);
        }
        else
        {
            AnimateSelectionChanged(FindLowestLevelContainerToDisplaySelectionIndicator());
        }
    }

    nviImpl->RotateExpandCollapseChevron(nvi.IsExpanded());
}

winrt::IInspectable NavigationView::GetChildren(const winrt::NavigationViewItem& nvi)
{
    if (nvi.MenuItems().Size() > 0)
    {
        return nvi.MenuItems();
    }
    return nvi.MenuItemsSource();
}

winrt::ItemsRepeater NavigationView::GetChildRepeaterForIndexPath(const winrt::IndexPath& ip)
{
    if (auto const container = GetContainerForIndexPath(ip).try_as<winrt::NavigationViewItem>())
    {
        return winrt::get_self<NavigationViewItem>(container)->GetRepeater();
    }
    return nullptr;
}


winrt::IInspectable NavigationView::GetChildrenForItemInIndexPath(const winrt::IndexPath& ip, bool forceRealize)
{
    if (ip && ip.GetSize() > 0)
    {
        if (auto const container = GetContainerForIndex(ip.GetAt(0)))
        {
            return GetChildrenForItemInIndexPath(container, ip, forceRealize);
        }
    }
    return nullptr;
}

winrt::IInspectable NavigationView::GetChildrenForItemInIndexPath(const winrt::UIElement& firstContainer, const winrt::IndexPath& ip, bool forceRealize)
{
    auto container = firstContainer;
    bool shouldRecycleContainer = false;
    if (ip.GetSize() > 1)
    {
        for (int i = 1; i < ip.GetSize(); i++)
        {
            bool succeededGettingNextContainer = false;
            if (auto const nvi = container.try_as<winrt::NavigationViewItem>())
            {
                auto const nextContainerIndex = ip.GetAt(i);
                auto const nviRepeater = winrt::get_self<NavigationViewItem>(nvi)->GetRepeater();
                if (nviRepeater && DoesRepeaterHaveRealizedContainers(nviRepeater))
                {
                    if (auto const nextContainer = nviRepeater.TryGetElement(nextContainerIndex))
                    {
                        container = nextContainer;
                        succeededGettingNextContainer = true;
                    }
                }
                else if (forceRealize)
                {
                    if (auto const childrenData = GetChildren(nvi))
                    {
                        if (shouldRecycleContainer)
                        {
                            RecycleContainer(nvi);
                            shouldRecycleContainer = false;
                        }

                        // Get children data in an enumarable form
                        auto newDataSource = childrenData.try_as<winrt::ItemsSourceView>();
                        if (childrenData && !newDataSource)
                        {
                            newDataSource = winrt::ItemsSourceView(childrenData);
                        }

                        if (auto const data = newDataSource.GetAt(nextContainerIndex))
                        {
                            // Resolve databinding for item and search through that item's children
                            if (auto const nvib = ResolveContainerForItem(data, nextContainerIndex))
                            {
                                if (auto const nextContainer = nvib.try_as<winrt::NavigationViewItem>())
                                {
                                    // Process x:bind
                                    if (auto extension = CachedVisualTreeHelpers::GetDataTemplateComponent(nextContainer))
                                    {
                                        // Clear out old data. 
                                        extension.Recycle();
                                        int nextPhase = VirtualizationInfo::PhaseReachedEnd;
                                        // Run Phase 0
                                        extension.ProcessBindings(data, nextContainerIndex, 0 /* currentPhase */, nextPhase);

                                        // TODO: If nextPhase is not -1, ProcessBinding for all the phases
                                    }

                                    container = nextContainer;
                                    shouldRecycleContainer = true;
                                    succeededGettingNextContainer = true;
                                }
                            }
                        }
                    }
                }

            }
            // If any of the above checks failed, it means something went wrong and we have an index for a non-existent repeater.
            if (!succeededGettingNextContainer)
            {
                return nullptr;
            }
        }
    }

    if (auto const nvi = container.try_as<winrt::NavigationViewItem>())
    {
        auto const children = GetChildren(nvi);
        if (shouldRecycleContainer)
        {
            RecycleContainer(nvi);
        }
        return children;
    }

    return nullptr;
}

void NavigationView::CollapseTopLevelMenuItems(winrt::NavigationViewPaneDisplayMode oldDisplayMode)
{
    // We want to make sure only top level items are visible when switching pane modes
    if (oldDisplayMode == winrt::NavigationViewPaneDisplayMode::Top)
    {
        CollapseMenuItemsInRepeater(m_topNavRepeater.get());
        CollapseMenuItemsInRepeater(m_topNavRepeaterOverflowView.get());
    }
    else
    {
        CollapseMenuItemsInRepeater(m_leftNavRepeater.get());
    }
}

void NavigationView::CollapseMenuItemsInRepeater(const winrt::ItemsRepeater& ir)
{
    for (int index = 0; index < GetContainerCountInRepeater(ir); index++)
    {
        if (auto const element = ir.TryGetElement(index))
        {
            if (auto const nvi = element.try_as<winrt::NavigationViewItem>())
            {
                ChangeIsExpandedNavigationViewItem(nvi, false /*isExpanded*/);
            }
        }
    }
}

void NavigationView::RaiseExpandingEvent(const winrt::NavigationViewItemBase& container)
{
    auto eventArgs = winrt::make_self<NavigationViewItemExpandingEventArgs>(*this);
    eventArgs->ExpandingItemContainer(container);
    m_expandingEventSource(*this, *eventArgs);
}

void NavigationView::RaiseCollapsedEvent(const winrt::NavigationViewItemBase& container)
{
    auto eventArgs = winrt::make_self<NavigationViewItemCollapsedEventArgs>(*this);
    eventArgs->CollapsedItemContainer(container);
    m_collapsedEventSource(*this, *eventArgs);
}

bool NavigationView::IsTopLevelItem(const winrt::NavigationViewItemBase& nvib)
{
    return IsRootItemsRepeater(GetParentItemsRepeaterForContainer(nvib));
}<|MERGE_RESOLUTION|>--- conflicted
+++ resolved
@@ -2139,7 +2139,6 @@
     }
 }
 
-<<<<<<< HEAD
 void NavigationView::OnNavigationViewItemKeyUp(const winrt::IInspectable& sender, const winrt::KeyRoutedEventArgs& args)
 {
     // If we handle space and enter upon initial key down, user can hold down and items get invoked rapidly
@@ -2155,8 +2154,6 @@
     }
 }
 
-=======
->>>>>>> ca95be6f
 void NavigationView::OnNavigationViewItemKeyDown(const winrt::IInspectable& sender, const winrt::KeyRoutedEventArgs& args)
 {
     if (args.OriginalKey() != winrt::VirtualKey::GamepadA
@@ -2345,42 +2342,6 @@
     }
 }
 
-<<<<<<< HEAD
-void NavigationView::OnRepeaterGettingFocus(const winrt::IInspectable& sender, const winrt::GettingFocusEventArgs& args)
-{
-    if (args.InputDevice() == winrt::FocusInputDeviceKind::Keyboard)
-    {
-        if (auto const oldFocusedElement = args.OldFocusedElement())
-        {
-            auto const oldElementParent = winrt::VisualTreeHelper::GetParent(oldFocusedElement);
-            auto const rootRepeater = [this]()
-            {
-                if (IsTopNavigationView())
-                {
-                    return m_topNavRepeater.get();
-                }
-                return m_leftNavRepeater.get();
-            }();
-            // If focus is coming from outside the root repeater, put focus on last focused item
-            if (rootRepeater != oldElementParent)
-            {
-                if (auto const argsAsIGettingFocusEventArgs2 = args.try_as<winrt::IGettingFocusEventArgs2>())
-                {
-                    if (auto const lastFocusedNvi = rootRepeater.TryGetElement(m_indexOfLastFocusedItem))
-                    {
-                        if (argsAsIGettingFocusEventArgs2.TrySetNewFocusedElement(lastFocusedNvi))
-                        {
-                            args.Handled(true);
-                        }
-                    }
-                }
-            }
-        }
-    }
-}
- 
-=======
->>>>>>> ca95be6f
 void NavigationView::OnNavigationViewItemOnGotFocus(const winrt::IInspectable& sender, winrt::RoutedEventArgs const& e)
 {
     if (auto nvi = sender.try_as<winrt::NavigationViewItem>())
