--- conflicted
+++ resolved
@@ -139,13 +139,11 @@
     m_leftNavFooterMenuItemsRepeaterElementPreparedRevoker.revoke();
     m_leftNavFooterMenuItemsRepeaterElementClearingRevoker.revoke();
     m_leftNavFooterMenuRepeaterLoadedRevoker.revoke();
-    m_leftNavFooterMenuRepeaterGettingFocusRevoker.revoke();
     m_leftNavFooterMenuRepeater.set(nullptr);
 
     m_topNavFooterMenuItemsRepeaterElementPreparedRevoker.revoke();
     m_topNavFooterMenuItemsRepeaterElementClearingRevoker.revoke();
     m_topNavFooterMenuRepeaterLoadedRevoker.revoke();
-    m_topNavFooterMenuRepeaterGettingFocusRevoker.revoke();
     m_topNavFooterMenuRepeater.set(nullptr);
 
     m_topNavOverflowItemsRepeaterElementPreparedRevoker.revoke();
@@ -327,32 +325,14 @@
     if (isInModeWithFlyout && selectedIndex && !DoesNavigationViewItemHaveChildren(selectedItem))
     {
         // Item selected is a leaf node, find top level parent and close flyout
-        if (auto const rootItem = GetContainerForIndex(selectedIndex.GetAt(0)))
+        if (auto const rootItem = GetContainerForIndex(selectedIndex.GetAt(1), selectedIndex.GetAt(0) == 1 /* inFooter */))
         {
             if (auto const nvi = rootItem.try_as<winrt::NavigationViewItem>())
             {
                 auto const nviImpl = winrt::get_self<NavigationViewItem>(nvi);
                 if (nviImpl->ShouldRepeaterShowInFlyout())
                 {
-<<<<<<< HEAD
-                    if (!DoesNavigationViewItemHaveChildren(selectedNVI))
-                    {
-                        // Item selected is a leaf node, find top level parent and close flyout
-                        if (auto const rootItem = GetContainerForIndex(selectedIndex.GetAt(1), selectedIndex.GetAt(0) == 1 /* inFooter */))
-                        {
-                            if (auto const nvi = rootItem.try_as<winrt::NavigationViewItem>())
-                            {
-                                auto const nviImpl = winrt::get_self<NavigationViewItem>(nvi);
-                                if (nviImpl->ShouldRepeaterShowInFlyout())
-                                {
-                                    nviImpl->ShowChildren(false);
-                                }
-                            }
-                        }
-                    }
-=======
                     nvi.IsExpanded(false);
->>>>>>> 473932ec
                 }
             }
         }
@@ -511,7 +491,6 @@
 
         m_leftNavFooterMenuItemsRepeaterElementPreparedRevoker = leftFooterMenuNavRepeater.ElementPrepared(winrt::auto_revoke, { this, &NavigationView::OnRepeaterElementPrepared });
         m_leftNavFooterMenuItemsRepeaterElementClearingRevoker = leftFooterMenuNavRepeater.ElementClearing(winrt::auto_revoke, { this, &NavigationView::OnRepeaterElementClearing });
-        m_leftNavFooterMenuRepeaterGettingFocusRevoker = leftFooterMenuNavRepeater.GettingFocus(winrt::auto_revoke, { this, &NavigationView::OnRepeaterGettingFocus });
 
         m_leftNavFooterMenuRepeaterLoadedRevoker = leftFooterMenuNavRepeater.Loaded(winrt::auto_revoke, { this, &NavigationView::OnRepeaterLoaded });
 
@@ -533,7 +512,6 @@
 
         m_topNavFooterMenuItemsRepeaterElementPreparedRevoker = topFooterMenuNavRepeater.ElementPrepared(winrt::auto_revoke, { this, &NavigationView::OnRepeaterElementPrepared });
         m_topNavFooterMenuItemsRepeaterElementClearingRevoker = topFooterMenuNavRepeater.ElementClearing(winrt::auto_revoke, { this, &NavigationView::OnRepeaterElementClearing });
-        m_topNavFooterMenuRepeaterGettingFocusRevoker = topFooterMenuNavRepeater.GettingFocus(winrt::auto_revoke, { this, &NavigationView::OnRepeaterGettingFocus });
 
         m_topNavFooterMenuRepeaterLoadedRevoker = topFooterMenuNavRepeater.Loaded(winrt::auto_revoke, { this, &NavigationView::OnRepeaterLoaded });
 
@@ -1149,41 +1127,8 @@
 {
     if (!m_settingsItem)
     {
-<<<<<<< HEAD
         return;
     }
-=======
-        // If the old settings item is selected, move the selection to the new one.
-        auto selectedItem = SelectedItem();
-        bool shouldSelectSetting = selectedItem && IsSettingsItem(selectedItem);
-
-        if (shouldSelectSetting)
-        {
-            auto scopeGuard = gsl::finally([this]()
-            {
-                    m_shouldIgnoreNextSelectionChangeBecauseSettingsRestore = false;
-            });
-            m_shouldIgnoreNextSelectionChangeBecauseSettingsRestore = true;
-            SetSelectedItemAndExpectItemInvokeWhenSelectionChangedIfNotInvokedFromAPI(nullptr);
-        }
-
-        m_settingsItemTappedRevoker.revoke();
-        m_settingsItemKeyDownRevoker.revoke();
-
-        m_settingsItem.set(settingsItem);
-        m_settingsItemTappedRevoker = settingsItem.Tapped(winrt::auto_revoke, { this, &NavigationView::OnNavigationViewItemTapped });
-        m_settingsItemKeyDownRevoker = settingsItem.KeyDown(winrt::auto_revoke, { this, &NavigationView::OnNavigationViewItemKeyDown });
-
-        auto nvibImpl = winrt::get_self<NavigationViewItem>(settingsItem);
-        nvibImpl->SetNavigationViewParent(*this);
-
-        // Do localization for settings item label and Automation Name
-        auto localizedSettingsName = ResourceAccessor::GetLocalizedStringResource(SR_SettingsButtonName);
-        winrt::AutomationProperties::SetName(settingsItem, localizedSettingsName);
-        settingsItem.Tag(box_value(localizedSettingsName));
-
-        UpdateSettingsItemToolTip();
->>>>>>> 473932ec
 
     auto settingsItem = m_settingsItem.get();
     auto settingsIcon = winrt::SymbolIcon(winrt::Symbol::Setting);
@@ -2308,7 +2253,6 @@
 void NavigationView::HandleKeyEventForNavigationViewItem(const winrt::NavigationViewItem& nvi, const winrt::KeyRoutedEventArgs& args)
 {
     auto key = args.Key();
-<<<<<<< HEAD
     switch (key)
     {
     case winrt::VirtualKey::Enter:
@@ -2324,40 +2268,12 @@
         args.Handled(true);
         KeyboardFocusLastItemFromItem(nvi);
         break;
-=======
-    if (IsSettingsItem(nvi))
-    {
-        if (key == winrt::VirtualKey::Space ||
-            key == winrt::VirtualKey::Enter)
-        {
-            args.Handled(true);
-            OnSettingsInvoked();
-        }
-    }
-    else
-    {
-        switch (key)
-        {
-        case winrt::VirtualKey::Enter:
-        case winrt::VirtualKey::Space:
-            args.Handled(true);
-            OnNavigationViewItemInvoked(nvi);
-            break;
-        case winrt::VirtualKey::Home:
-            args.Handled(true);
-            KeyboardFocusFirstItemFromItem(nvi);
-            break;
-        case winrt::VirtualKey::End:
-            args.Handled(true);
-            KeyboardFocusLastItemFromItem(nvi);
-            break;
-        case winrt::VirtualKey::Down:
-            FocusNextDownItem(nvi, args);
-            break;
-        case winrt::VirtualKey::Up:
-            FocusNextUpItem(nvi, args);
-            break;
-        }
+    case winrt::VirtualKey::Down:
+        FocusNextDownItem(nvi, args);
+        break;
+    case winrt::VirtualKey::Up:
+        FocusNextUpItem(nvi, args);
+        break;
     }
 }
 
@@ -2436,7 +2352,6 @@
                 args.Handled(controlFirst.Focus(winrt::FocusState::Keyboard));
             }
         }
->>>>>>> 473932ec
     }
 }
 
@@ -2471,83 +2386,10 @@
     }
 }
 
-<<<<<<< HEAD
-void NavigationView::OnRepeaterGettingFocus(const winrt::IInspectable& sender, const winrt::GettingFocusEventArgs& args)
-{
-    if (args.InputDevice() == winrt::FocusInputDeviceKind::Keyboard)
-    {
-        if (auto const oldFocusedElement = args.OldFocusedElement())
-        {
-            auto const oldElementParent = winrt::VisualTreeHelper::GetParent(oldFocusedElement);
-            auto const newFocusedElement = args.NewFocusedElement();
-            auto const mainMenuRepeater = [this]()
-            {
-                if (IsTopNavigationView())
-                {
-                    return m_topNavRepeater.get();
-                }
-                return m_leftNavRepeater.get();
-            }();
-
-            auto const gettingFocusRepeater = sender.try_as<winrt::ItemsRepeater>();
-
-            // If focus is coming from outside the root repeater, put focus on last focused item
-            if (gettingFocusRepeater != oldElementParent)
-            {
-                bool isInMainMenu = mainMenuRepeater == gettingFocusRepeater;
-                if (auto const argsAsIGettingFocusEventArgs2 = args.try_as<winrt::IGettingFocusEventArgs2>())
-                {
-                    if (auto const lastFocusedNvi = gettingFocusRepeater.TryGetElement(isInMainMenu ? m_indexOfLastFocusedItemInMainMenu : m_indexOfLastFocusedItemInFooterMenu))
-                    {
-                        if (argsAsIGettingFocusEventArgs2.TrySetNewFocusedElement(lastFocusedNvi))
-                        {
-                            args.Handled(true);
-                        }
-                    }
-                }
-            }
-        }
-    }
-}
-
-=======
->>>>>>> 473932ec
 void NavigationView::OnNavigationViewItemOnGotFocus(const winrt::IInspectable& sender, winrt::RoutedEventArgs const& e)
 {
     if (auto nvi = sender.try_as<winrt::NavigationViewItem>())
     {
-<<<<<<< HEAD
-        auto const parentIR = GetParentItemsRepeaterForContainer(nvi);
-
-        // Store index of last focused item in order to get proper focus behavior.
-        // No need to keep track of last focused item if the item is in the overflow menu.
-        if (parentIR && parentIR == m_topNavRepeater.get() || parentIR == m_leftNavRepeater.get())
-        {
-            m_indexOfLastFocusedItemInMainMenu = [this, nvi]()
-            {
-                auto const parentIR = GetParentItemsRepeaterForContainer(nvi);
-                if (parentIR && parentIR != m_topNavRepeaterOverflowView.get())
-                {
-                    return parentIR.GetElementIndex(nvi);
-                }
-                return -1;
-            }();
-        }
-        else if(parentIR && parentIR != m_topNavRepeaterOverflowView.get())
-        {
-            m_indexOfLastFocusedItemInFooterMenu = [this, nvi]()
-            {
-                auto const parentIR = GetParentItemsRepeaterForContainer(nvi);
-                if (parentIR)
-                {
-                    return parentIR.GetElementIndex(nvi);
-                }
-                return -1;
-            }();
-        }
-
-=======
->>>>>>> 473932ec
         // Achieve selection follows focus behavior
         if (IsNavigationViewListSingleSelectionFollowsFocus())
         {
@@ -2558,7 +2400,7 @@
             {
                 if (IsTopNavigationView())
                 {
-                    if (parentIR)
+                    if (auto parentIR = GetParentItemsRepeaterForContainer(nvi))
                     {
                         if (parentIR != m_topNavRepeaterOverflowView.get())
                         {
