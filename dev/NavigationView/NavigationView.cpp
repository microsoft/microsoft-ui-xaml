--- conflicted
+++ resolved
@@ -889,10 +889,6 @@
     const bool updateSelection = m_selectionModel && nvi.SelectsOnInvoked();
     if (updateSelection)
     {
-<<<<<<< HEAD
-        const auto indexPath = GetIndexPathForContainer(nvi);
-        UpdateSelectionModelSelection(indexPath);
-=======
         const auto ip = GetIndexPathForContainer(nvi);
 
         // Determine if we will update collapse/expand which will happen iff the item has children
@@ -901,7 +897,6 @@
             m_shouldIgnoreUIASelectionRaiseAsExpandCollapseWillRaise = true;
         }
         UpdateSelectionModelSelection(ip);
->>>>>>> 8f1a6824
     }
 
     // Item was invoked but already selected, so raise event here.
