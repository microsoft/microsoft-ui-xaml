﻿// Copyright (c) Microsoft Corporation. All rights reserved.
// Licensed under the MIT License. See LICENSE in the project root for license information.

using MUXControlsTestApp.Utilities;

<<<<<<< HEAD
using System;
using System.Collections.Generic;
using Windows.Foundation.Metadata;
using Windows.UI.Xaml;
=======
using Common;
using System;
using Windows.Foundation.Metadata;
>>>>>>> 71afcf2f
using Windows.UI.Xaml.Controls;
using Windows.UI.Xaml.Media;
using Windows.UI.Xaml.Shapes;

#if USING_TAEF
using WEX.TestExecution;
using WEX.TestExecution.Markup;
using WEX.Logging.Interop;
#else
using Microsoft.VisualStudio.TestTools.UnitTesting;
using Microsoft.VisualStudio.TestTools.UnitTesting.Logging;
#endif

using NavigationViewDisplayMode = Microsoft.UI.Xaml.Controls.NavigationViewDisplayMode;
using NavigationViewPaneDisplayMode = Microsoft.UI.Xaml.Controls.NavigationViewPaneDisplayMode;
using NavigationView = Microsoft.UI.Xaml.Controls.NavigationView;
using NavigationViewItem = Microsoft.UI.Xaml.Controls.NavigationViewItem;
using NavigationViewItemHeader = Microsoft.UI.Xaml.Controls.NavigationViewItemHeader;
using NavigationViewItemSeparator = Microsoft.UI.Xaml.Controls.NavigationViewItemSeparator;
using NavigationViewBackButtonVisible = Microsoft.UI.Xaml.Controls.NavigationViewBackButtonVisible;

namespace Windows.UI.Xaml.Tests.MUXControls.ApiTests
{
    [TestClass]
    public class NavigationViewTests
    {
        private NavigationView SetupNavigationView(NavigationViewPaneDisplayMode paneDisplayMode = NavigationViewPaneDisplayMode.Auto)
        {
            NavigationView navView = null;
            RunOnUIThread.Execute(() =>
            {
                navView = new NavigationView();
                navView.MenuItems.Add(new NavigationViewItem() { Content = "Undo", Icon = new SymbolIcon(Symbol.Undo) });
                navView.MenuItems.Add(new NavigationViewItem() { Content = "Cut", Icon = new SymbolIcon(Symbol.Cut) });

                navView.PaneTitle = "Title";
                navView.IsBackButtonVisible = NavigationViewBackButtonVisible.Visible;
                navView.IsSettingsVisible = true;
                navView.PaneDisplayMode = paneDisplayMode;
                navView.OpenPaneLength = 120.0;
                navView.ExpandedModeThresholdWidth = 600.0;
                navView.CompactModeThresholdWidth = 400.0;
                navView.Width = 800.0;
                navView.Height = 600.0;
                navView.Content = "This is a simple test";
                MUXControlsTestApp.App.TestContentRoot = navView;
                Windows.UI.ViewManagement.ApplicationView.GetForCurrentView().TryEnterFullScreenMode();
            });

            IdleSynchronizer.Wait();
            return navView;
        }


        private NavigationView SetupNavigationViewScrolling(NavigationViewPaneDisplayMode paneDisplayMode = NavigationViewPaneDisplayMode.Auto)
        {
            NavigationView navView = null;
            RunOnUIThread.Execute(() =>
            {
                navView = new NavigationView();
                navView.MenuItems.Add(new NavigationViewItem() { Content = "Item #1", Icon = new SymbolIcon(Symbol.Undo) });
                navView.MenuItems.Add(new NavigationViewItem() { Content = "Item #2", Icon = new SymbolIcon(Symbol.Cut) });
                navView.MenuItems.Add(new NavigationViewItemHeader() { Content = "Item #3" });
                navView.MenuItems.Add(new NavigationViewItem() { Content = "Item #4", Icon = new SymbolIcon(Symbol.Cut) });
                navView.MenuItems.Add(new NavigationViewItem() { Content = "Item #5", Icon = new SymbolIcon(Symbol.Cut) });
                navView.MenuItems.Add(new NavigationViewItemSeparator());
                navView.MenuItems.Add(new NavigationViewItem() { Content = "Item #7", Icon = new SymbolIcon(Symbol.Cut) });
                navView.MenuItems.Add(new NavigationViewItem() { Content = "Item #8", Icon = new SymbolIcon(Symbol.Cut) });
                navView.MenuItems.Add(new NavigationViewItem() { Content = "Item #9", Icon = new SymbolIcon(Symbol.Cut) });
                navView.MenuItems.Add(new NavigationViewItem() { Content = "Item #10", Icon = new SymbolIcon(Symbol.Cut) });
                navView.MenuItems.Add(new NavigationViewItemHeader() { Content = "Item #11" });
                navView.MenuItems.Add(new NavigationViewItem() { Content = "Item #12", Icon = new SymbolIcon(Symbol.Cut) });
                navView.MenuItems.Add(new NavigationViewItem() { Content = "Item #13", Icon = new SymbolIcon(Symbol.Cut) });
                navView.MenuItems.Add(new NavigationViewItemSeparator());
                navView.MenuItems.Add(new NavigationViewItem() { Content = "Item #15", Icon = new SymbolIcon(Symbol.Cut) });

                navView.IsBackButtonVisible = NavigationViewBackButtonVisible.Visible;
                navView.IsSettingsVisible = true;
                navView.PaneDisplayMode = paneDisplayMode;
                navView.OpenPaneLength = 120.0;
                navView.ExpandedModeThresholdWidth = 600.0;
                navView.CompactModeThresholdWidth = 400.0;
                navView.Width = 800.0;
                navView.Height = 600.0;
                navView.Content = "This test should have enough NavigationViewItems to scroll.";
                MUXControlsTestApp.App.TestContentRoot = navView;
                Windows.UI.ViewManagement.ApplicationView.GetForCurrentView().TryEnterFullScreenMode();
            });

            IdleSynchronizer.Wait();
            return navView;
        }

        private NavigationView SetupNavigationViewPaneContent(NavigationViewPaneDisplayMode paneDisplayMode = NavigationViewPaneDisplayMode.Auto)
        {
            NavigationView navView = null;
            RunOnUIThread.Execute(() =>
            {
                navView = new NavigationView();
                navView.MenuItems.Add(new NavigationViewItem() { Content = "Undo", Icon = new SymbolIcon(Symbol.Undo) });
                navView.MenuItems.Add(new NavigationViewItem() { Content = "Cut", Icon = new SymbolIcon(Symbol.Cut) });

                // Navigation View Pane Elements
                Button headerButton = new Button();
                headerButton.Content = "Header Button";

                Button footerButton = new Button();
                footerButton.Content = "Footer Button";

                // NavigationView Content Elements
                Button contentButtonOne = new Button();
                contentButtonOne.Content = "Content Button One";

                Button contentButtonTwo = new Button();
                contentButtonTwo.Content = "Content Button Two";
                contentButtonTwo.Margin = new Thickness(50, 0, 0, 0);

                StackPanel contentStackPanel = new StackPanel();
                contentStackPanel.Children.Add(contentButtonOne);
                contentStackPanel.Children.Add(contentButtonTwo);

                // Set NavigationView Properties

                navView.PaneHeader = headerButton;
                navView.PaneFooter = footerButton;
                navView.Header = "NavigationView Header";
                navView.AutoSuggestBox = new AutoSuggestBox();
                navView.Content = contentStackPanel;
                navView.IsBackButtonVisible = NavigationViewBackButtonVisible.Visible;
                navView.IsSettingsVisible = true;
                navView.PaneDisplayMode = paneDisplayMode;
                navView.OpenPaneLength = 300.0;
                navView.ExpandedModeThresholdWidth = 600.0;
                navView.CompactModeThresholdWidth = 400.0;
                navView.Width = 800.0;
                navView.Height = 600.0;
                MUXControlsTestApp.App.TestContentRoot = navView;
                Windows.UI.ViewManagement.ApplicationView.GetForCurrentView().TryEnterFullScreenMode();
            });

            IdleSynchronizer.Wait();
            return navView;
        }

        [TestMethod]
        public void VerifyVisualTree()
        {
            using(VisualTreeVerifier visualTreeVerifier = new VisualTreeVerifier())
            {
                // Generate a basic NavigationView master file for all the pane display modes
                foreach (var paneDisplayMode in Enum.GetValues(typeof(NavigationViewPaneDisplayMode)))
                {
                    var filePrefix = "NavigationView" + paneDisplayMode;
                    NavigationViewPaneDisplayMode displayMode = (NavigationViewPaneDisplayMode)paneDisplayMode;

                    // We can skip generating a master file for Left mode since Auto is achieving the same result.
                    if (displayMode == NavigationViewPaneDisplayMode.Left)
                    {
                        continue;
                    }

                    Log.Comment($"Verify visual tree for NavigationViewPaneDisplayMode: {paneDisplayMode}");
                    var navigationView = SetupNavigationView(displayMode);
                    visualTreeVerifier.VerifyVisualTreeNoException(root: navigationView, masterFilePrefix: filePrefix);
                }

                Log.Comment($"Verify visual tree for NavigationViewScrolling");
                var leftNavViewScrolling = SetupNavigationViewScrolling(NavigationViewPaneDisplayMode.Left);
                visualTreeVerifier.VerifyVisualTreeNoException(root: leftNavViewScrolling, masterFilePrefix: "NavigationViewScrolling");
                
                Log.Comment($"Verify visual tree for NavigationViewLeftPaneContent");
                var leftNavViewPaneContent = SetupNavigationViewPaneContent(NavigationViewPaneDisplayMode.Left);
                visualTreeVerifier.VerifyVisualTreeNoException(root: leftNavViewPaneContent, masterFilePrefix: "NavigationViewLeftPaneContent");

                Log.Comment($"Verify visual tree for NavigationViewTopPaneContent");
                var topNavViewPaneContent = SetupNavigationViewPaneContent(NavigationViewPaneDisplayMode.Top);
                visualTreeVerifier.VerifyVisualTreeNoException(root: topNavViewPaneContent, masterFilePrefix: "NavigationViewTopPaneContent");
            }
        }

        [TestMethod]
        public void VerifyPaneDisplayModeAndDisplayModeMapping()
        {
            var navView = SetupNavigationView();
            RunOnUIThread.Execute(() =>
            {
                Verify.AreEqual(navView.DisplayMode, NavigationViewDisplayMode.Expanded);
                Verify.IsTrue(navView.IsPaneOpen, "Pane opened");
                navView.PaneDisplayMode = NavigationViewPaneDisplayMode.Top;
            });
            IdleSynchronizer.Wait();

            RunOnUIThread.Execute(() =>
            {
                Verify.AreEqual(navView.DisplayMode, NavigationViewDisplayMode.Minimal, "Top Minimal");
                navView.PaneDisplayMode = NavigationViewPaneDisplayMode.Left;
            });
            IdleSynchronizer.Wait();

            RunOnUIThread.Execute(() =>
            {
                Verify.AreEqual(navView.DisplayMode, NavigationViewDisplayMode.Expanded, "Left Expanded");
                navView.PaneDisplayMode = NavigationViewPaneDisplayMode.LeftCompact;
            });
            IdleSynchronizer.Wait();

            RunOnUIThread.Execute(() =>
            {
                Verify.AreEqual(navView.DisplayMode, NavigationViewDisplayMode.Compact, "LeftCompact Compact");
                navView.PaneDisplayMode = NavigationViewPaneDisplayMode.LeftMinimal;
            });
            IdleSynchronizer.Wait();

            RunOnUIThread.Execute(() =>
            {
                Verify.AreEqual(navView.DisplayMode, NavigationViewDisplayMode.Minimal, "LeftMinimal Minimal");
                navView.PaneDisplayMode = NavigationViewPaneDisplayMode.Auto;
            });
            IdleSynchronizer.Wait();

            RunOnUIThread.Execute(() =>
            {
                Verify.AreEqual(navView.DisplayMode, NavigationViewDisplayMode.Expanded, "Auto Expanded");
                navView.Width = navView.ExpandedModeThresholdWidth - 10.0;
            });
            IdleSynchronizer.Wait();

            RunOnUIThread.Execute(() =>
            {
                Verify.AreEqual(navView.DisplayMode, NavigationViewDisplayMode.Compact, "Auto Compact");
                navView.Width = navView.CompactModeThresholdWidth - 10.0;
            });
            IdleSynchronizer.Wait();

            RunOnUIThread.Execute(() =>
            {
                Verify.AreEqual(navView.DisplayMode, NavigationViewDisplayMode.Minimal, "Auto Minimal");
            });
        }

        [TestMethod]
        public void VerifyDefaultsAndBasicSetting()
        {
            NavigationView navView = null;
            Rectangle footer = null;
            TextBlock header = null;
            Setter styleSetter = null;
            Style hamburgerStyle = null;

            RunOnUIThread.Execute(() =>
            {
                footer = new Rectangle();
                footer.Height = 40;

                header = new TextBlock();
                header.Text = "Header";

                styleSetter = new Setter();
                styleSetter.Property = FrameworkElement.MinHeightProperty;
                styleSetter.Value = "80";
                hamburgerStyle = new Style();

                navView = new NavigationView();

                // Verify Defaults
                Verify.IsTrue(navView.IsPaneOpen);
                Verify.AreEqual(641, navView.CompactModeThresholdWidth);
                Verify.AreEqual(1008, navView.ExpandedModeThresholdWidth);
                Verify.IsNull(navView.PaneFooter);
                Verify.IsNull(navView.Header);
                Verify.IsTrue(navView.IsSettingsVisible);
                Verify.IsTrue(navView.IsPaneToggleButtonVisible);
                Verify.IsTrue(navView.IsTitleBarAutoPaddingEnabled);
                Verify.IsTrue(navView.AlwaysShowHeader);
                Verify.AreEqual(48, navView.CompactPaneLength);
                Verify.AreEqual(320, navView.OpenPaneLength);
                Verify.IsNull(navView.PaneToggleButtonStyle);
                Verify.AreEqual(0, navView.MenuItems.Count);
                Verify.AreEqual(NavigationViewDisplayMode.Minimal, navView.DisplayMode);
                Verify.AreEqual("", navView.PaneTitle);
                Verify.IsFalse(navView.IsBackEnabled);
                Verify.AreEqual(NavigationViewBackButtonVisible.Auto, navView.IsBackButtonVisible);

                // Verify basic setters
                navView.IsPaneOpen = true;
                navView.CompactModeThresholdWidth = 500;
                navView.ExpandedModeThresholdWidth = 1000;
                navView.PaneFooter = footer;
                navView.Header = header;
                navView.IsSettingsVisible = false;
                navView.IsPaneToggleButtonVisible = false;
                navView.IsTitleBarAutoPaddingEnabled = false;
                navView.AlwaysShowHeader = false;
                navView.CompactPaneLength = 40;
                navView.OpenPaneLength = 300;
                navView.PaneToggleButtonStyle = hamburgerStyle;
                navView.PaneTitle = "ChangedTitle";
                navView.IsBackEnabled = true;
                navView.IsBackButtonVisible = NavigationViewBackButtonVisible.Visible;
                // TODO(test adding a MenuItem programmatically)
            });

            IdleSynchronizer.Wait();

            RunOnUIThread.Execute(() =>
            {
                Verify.IsTrue(navView.IsPaneOpen);
                Verify.AreEqual(500, navView.CompactModeThresholdWidth);
                Verify.AreEqual(1000, navView.ExpandedModeThresholdWidth);
                Verify.AreEqual(footer, navView.PaneFooter);
                Verify.AreEqual(header, navView.Header);
                Verify.IsFalse(navView.IsSettingsVisible);
                Verify.IsFalse(navView.IsPaneToggleButtonVisible);
                Verify.IsFalse(navView.IsTitleBarAutoPaddingEnabled);
                Verify.IsFalse(navView.AlwaysShowHeader);
                Verify.AreEqual(40, navView.CompactPaneLength);
                Verify.AreEqual(300, navView.OpenPaneLength);
                Verify.AreEqual(hamburgerStyle, navView.PaneToggleButtonStyle);
                Verify.AreEqual("ChangedTitle", navView.PaneTitle);
                Verify.IsTrue(navView.IsBackEnabled);
                Verify.AreEqual(NavigationViewBackButtonVisible.Visible, navView.IsBackButtonVisible);

                // Verify nullable values
                navView.PaneFooter = null;
                navView.Header = null;
                navView.PaneToggleButtonStyle = null;
            });

            IdleSynchronizer.Wait();

            RunOnUIThread.Execute(() =>
            {
                Verify.IsNull(navView.PaneFooter);
                Verify.IsNull(navView.Header);
                Verify.IsNull(navView.PaneToggleButtonStyle);
            });
        }

        [TestMethod]
        public void VerifyValuesCoercion()
        {
            RunOnUIThread.Execute(() =>
            {
                NavigationView navView = new NavigationView();

                navView.CompactModeThresholdWidth = -1;
                navView.ExpandedModeThresholdWidth = -1;
                navView.CompactPaneLength = -1;
                navView.OpenPaneLength = -1;

                Verify.AreEqual(0, navView.CompactModeThresholdWidth, "Should coerce negative CompactModeThresholdWidth values to 0");
                Verify.AreEqual(0, navView.ExpandedModeThresholdWidth, "Should coerce negative ExpandedModeThresholdWidth values to 0");
                Verify.AreEqual(0, navView.CompactPaneLength, "Should coerce negative CompactPaneLength values to 0");
                Verify.AreEqual(0, navView.OpenPaneLength, "Should coerce negative OpenPaneLength values to 0");
            });
        }

        [TestMethod]
        public void VerifyPaneProperties()
        {
            RunOnUIThread.Execute(() =>
            {
                NavigationView navView = new NavigationView();

                // These properties are template-bound to SplitView properties, so testing getters/setters should be sufficient
                navView.IsPaneOpen = false;
                navView.CompactPaneLength = 100.0;
                navView.OpenPaneLength = 200.0;

                Verify.AreEqual(false, navView.IsPaneOpen);
                Verify.AreEqual(100.0, navView.CompactPaneLength);
                Verify.AreEqual(200.0, navView.OpenPaneLength);

                navView.IsPaneOpen = true;
                Verify.AreEqual(true, navView.IsPaneOpen);
            });
        }

        [TestMethod]
        public void VerifySingleSelection()
        {
            NavigationViewItem menuItem1 = null;
            NavigationViewItem menuItem2 = null;
            NavigationView navView = null;

            RunOnUIThread.Execute(() =>
            {
                navView = new NavigationView();
                MUXControlsTestApp.App.TestContentRoot = navView;

                menuItem1 = new NavigationViewItem();
                menuItem2 = new NavigationViewItem();
                menuItem1.Content = "Item 1";
                menuItem2.Content = "Item 2";

                navView.MenuItems.Add(menuItem1);
                navView.MenuItems.Add(menuItem2);
                navView.Width = 1008; // forces the control into Expanded mode so that the menu renders
            });

            IdleSynchronizer.Wait();

            RunOnUIThread.Execute(() =>
            {
                Verify.IsFalse(menuItem1.IsSelected);
                Verify.IsFalse(menuItem2.IsSelected);
                Verify.AreEqual(navView.SelectedItem, null);

                menuItem1.IsSelected = true;
            });

            IdleSynchronizer.Wait();

            RunOnUIThread.Execute(() =>
            {
                Verify.IsTrue(menuItem1.IsSelected);
                Verify.IsFalse(menuItem2.IsSelected);
                Verify.AreEqual(navView.SelectedItem, menuItem1);

                menuItem2.IsSelected = true;
            });

            IdleSynchronizer.Wait();

            RunOnUIThread.Execute(() =>
            {
                Verify.IsTrue(menuItem2.IsSelected);
                Verify.IsFalse(menuItem1.IsSelected, "MenuItem1 should have been deselected when MenuItem2 was selected");
                Verify.AreEqual(navView.SelectedItem, menuItem2);
            });
        }

        [TestMethod]
        public void VerifySettingsItemToolTip()
        {
            NavigationView navView = null;
            NavigationViewItem settingsItem = null;

            RunOnUIThread.Execute(() =>
            {
                navView = new NavigationView();

                navView.IsSettingsVisible = true;
                navView.IsPaneOpen = true;
                navView.PaneDisplayMode = NavigationViewPaneDisplayMode.Left;
                MUXControlsTestApp.App.TestContentRoot = navView;
            });

            IdleSynchronizer.Wait();

            RunOnUIThread.Execute(() =>
            {
                settingsItem = (NavigationViewItem)navView.SettingsItem;

                var toolTip = ToolTipService.GetToolTip(settingsItem);
                Verify.IsNull(toolTip, "Verify tooltip is disabled when pane is open");

                navView.IsPaneOpen = false;
            });

            IdleSynchronizer.Wait();

            RunOnUIThread.Execute(() =>
            {
                var toolTip = ToolTipService.GetToolTip(settingsItem);
                Verify.IsNotNull(toolTip, "Verify tooltip is enabled when pane is closed");

                MUXControlsTestApp.App.TestContentRoot = null;
            });
        }

        // Disabled per GitHub Issue #211
        //[TestMethod]
        public void VerifyCanNotAddWUXItems()
        {
            if (!ApiInformation.IsTypePresent("Windows.UI.Xaml.Controls.NavigationViewItem"))
            {
                Log.Warning("WUX version of NavigationViewItem only available starting in RS3.");
                return;
            }

            RunOnUIThread.Execute(() =>
            {
                var navView = new NavigationView();

                var muxItem = new Microsoft.UI.Xaml.Controls.NavigationViewItem { Content = "MUX Item" };
                navView.MenuItems.Add(muxItem);

                navView.MenuItems.Add(new Microsoft.UI.Xaml.Controls.NavigationViewItemSeparator());

                // No errors should occur here when we only use MUX items
                navView.UpdateLayout();

                var wuxItem = new Windows.UI.Xaml.Controls.NavigationViewItem { Content = "WUX Item" };
                navView.MenuItems.Add(wuxItem);

                // But adding a WUX item should generate an exception (as soon as the new item gets processed)
                Verify.Throws<Exception>(() => { navView.UpdateLayout(); });
            });
        }

<<<<<<< HEAD
#if !BUILD_WINDOWS
        // Disabled per GitHub Issue #211
        //[TestMethod]
        public void VerifyCanNotAddWUXItems()
        {
            if (!ApiInformation.IsTypePresent("Windows.UI.Xaml.Controls.NavigationViewItem"))
            {
                Log.Warning("WUX version of NavigationViewItem only available starting in RS3.");
                return;
            }

            RunOnUIThread.Execute(() =>
            {
                var navView = new NavigationView();

                var muxItem = new Microsoft.UI.Xaml.Controls.NavigationViewItem { Content = "MUX Item" };
                navView.MenuItems.Add(muxItem);

                navView.MenuItems.Add(new Microsoft.UI.Xaml.Controls.NavigationViewItemSeparator());

                // No errors should occur here when we only use MUX items
                navView.UpdateLayout();

                var wuxItem = new Windows.UI.Xaml.Controls.NavigationViewItem { Content = "WUX Item" };
                navView.MenuItems.Add(wuxItem);

                // But adding a WUX item should generate an exception (as soon as the new item gets processed)
                Verify.Throws<Exception>(() => { navView.UpdateLayout(); });
            });
        }
#endif
=======
        [TestMethod]
        public void VerifyVerifyHeaderContentMarginOnTopNav()
        {
            VerifyVerifyHeaderContentMargin(NavigationViewPaneDisplayMode.Top, "VerifyVerifyHeaderContentMarginOnTopNav");
        }

        [TestMethod]
        public void VerifyVerifyHeaderContentMarginOnMinimalNav()
        {
            VerifyVerifyHeaderContentMargin(NavigationViewPaneDisplayMode.LeftMinimal, "VerifyVerifyHeaderContentMarginOnMinimalNav");
        }

        private void VerifyVerifyHeaderContentMargin(NavigationViewPaneDisplayMode paneDisplayMode, string masterFilePrefix)
        {
            NavigationView navView = null;
            UIElement headerContent = null;

            RunOnUIThread.Execute(() =>
            {
                navView = new NavigationView() { Header = "HEADER", PaneDisplayMode = paneDisplayMode, Width = 400.0 };
                MUXControlsTestApp.App.TestContentRoot = navView;
            });

            IdleSynchronizer.Wait();

            RunOnUIThread.Execute(() =>
            {
                Grid rootGrid = VisualTreeHelper.GetChild(navView, 0) as Grid;
                if (rootGrid != null)
                {
                    headerContent = rootGrid.FindName("HeaderContent") as UIElement;
                }
            });

            VisualTreeTestHelper.VerifyVisualTree(
                root: headerContent,
                masterFilePrefix: masterFilePrefix);
        }
>>>>>>> 71afcf2f
    }
}<|MERGE_RESOLUTION|>--- conflicted
+++ resolved
@@ -3,16 +3,9 @@
 
 using MUXControlsTestApp.Utilities;
 
-<<<<<<< HEAD
-using System;
-using System.Collections.Generic;
-using Windows.Foundation.Metadata;
-using Windows.UI.Xaml;
-=======
 using Common;
 using System;
 using Windows.Foundation.Metadata;
->>>>>>> 71afcf2f
 using Windows.UI.Xaml.Controls;
 using Windows.UI.Xaml.Media;
 using Windows.UI.Xaml.Shapes;
@@ -514,39 +507,6 @@
             });
         }
 
-<<<<<<< HEAD
-#if !BUILD_WINDOWS
-        // Disabled per GitHub Issue #211
-        //[TestMethod]
-        public void VerifyCanNotAddWUXItems()
-        {
-            if (!ApiInformation.IsTypePresent("Windows.UI.Xaml.Controls.NavigationViewItem"))
-            {
-                Log.Warning("WUX version of NavigationViewItem only available starting in RS3.");
-                return;
-            }
-
-            RunOnUIThread.Execute(() =>
-            {
-                var navView = new NavigationView();
-
-                var muxItem = new Microsoft.UI.Xaml.Controls.NavigationViewItem { Content = "MUX Item" };
-                navView.MenuItems.Add(muxItem);
-
-                navView.MenuItems.Add(new Microsoft.UI.Xaml.Controls.NavigationViewItemSeparator());
-
-                // No errors should occur here when we only use MUX items
-                navView.UpdateLayout();
-
-                var wuxItem = new Windows.UI.Xaml.Controls.NavigationViewItem { Content = "WUX Item" };
-                navView.MenuItems.Add(wuxItem);
-
-                // But adding a WUX item should generate an exception (as soon as the new item gets processed)
-                Verify.Throws<Exception>(() => { navView.UpdateLayout(); });
-            });
-        }
-#endif
-=======
         [TestMethod]
         public void VerifyVerifyHeaderContentMarginOnTopNav()
         {
@@ -585,6 +545,5 @@
                 root: headerContent,
                 masterFilePrefix: masterFilePrefix);
         }
->>>>>>> 71afcf2f
     }
 }