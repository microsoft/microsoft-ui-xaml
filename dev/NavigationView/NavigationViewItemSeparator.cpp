﻿// Copyright (c) Microsoft Corporation. All rights reserved.
// Licensed under the MIT License. See LICENSE in the project root for license information.

#include "pch.h"
#include "common.h"
#include "NavigationViewItemSeparator.h"
#include "Utils.h"

#include "NavigationViewItemSeparator.properties.cpp"

static constexpr auto c_rootGrid = L"NavigationViewItemSeparatorRootGrid"sv;

NavigationViewItemSeparator::NavigationViewItemSeparator()
{
    SetDefaultStyleKey(this);
}

void NavigationViewItemSeparator::UpdateVisualState(bool useTransitions)
{
    if (m_appliedTemplate)
    {
        static auto groupName = L"NavigationSeparatorLineStates"sv;
<<<<<<< HEAD
        auto stateName = (Position() != NavigationViewRepeaterPosition::TopPrimary && Position() != NavigationViewRepeaterPosition::TopFooter)
=======
        const auto stateName = (Position() != NavigationViewRepeaterPosition::TopPrimary)
>>>>>>> 71a81bc4
            ? m_isClosedCompact
                ? L"HorizontalLineCompact"sv
                : L"HorizontalLine"sv
            : L"VerticalLine"sv;

        VisualStateUtil::GoToStateIfGroupExists(*this, groupName, stateName, false /*useTransitions*/);
    }
}

void NavigationViewItemSeparator::OnApplyTemplate()
{
    // Stop UpdateVisualState before template is applied. Otherwise the visual may not the same as we expect
    m_appliedTemplate = false;
    NavigationViewItemBase::OnApplyTemplate();

    if (auto rootGrid = GetTemplateChildT<winrt::Grid>(c_rootGrid, *this))
    {
        m_rootGrid.set(rootGrid);
    }

    if (auto splitView = GetSplitView())
    {
        m_splitViewIsPaneOpenChangedRevoker = RegisterPropertyChanged(splitView,
            winrt::SplitView::IsPaneOpenProperty(), { this, &NavigationViewItemSeparator::OnSplitViewPropertyChanged });
        m_splitViewDisplayModeChangedRevoker = RegisterPropertyChanged(splitView,
            winrt::SplitView::DisplayModeProperty(), { this, &NavigationViewItemSeparator::OnSplitViewPropertyChanged });

        UpdateIsClosedCompact(false);
    }

    m_appliedTemplate = true;
    UpdateVisualState(false /*useTransition*/);
    UpdateItemIndentation();
}

void NavigationViewItemSeparator::OnNavigationViewItemBaseDepthChanged()
{
    UpdateItemIndentation();
}

void NavigationViewItemSeparator::OnNavigationViewItemBasePositionChanged()
{
    UpdateVisualState(false /*useTransition*/);
}

void NavigationViewItemSeparator::OnSplitViewPropertyChanged(const winrt::DependencyObject& /*sender*/, const winrt::DependencyProperty& /*args*/)
{
    UpdateIsClosedCompact(true);
}

void NavigationViewItemSeparator::UpdateItemIndentation()
{
    // Update item indentation based on its depth
    if (auto const rootGrid = m_rootGrid.get())
    {
        auto const oldMargin = rootGrid.Margin();
        const auto newLeftMargin = Depth() * c_itemIndentation;
        rootGrid.Margin({ static_cast<double>(newLeftMargin), oldMargin.Top, oldMargin.Right, oldMargin.Bottom });
    }
}

void NavigationViewItemSeparator::UpdateIsClosedCompact(bool updateVisualState)
{
    if (auto splitView = GetSplitView())
    {
        // Check if the pane is closed and if the splitview is in either compact mode
        m_isClosedCompact = !splitView.IsPaneOpen()
            && (splitView.DisplayMode() == winrt::SplitViewDisplayMode::CompactOverlay || splitView.DisplayMode() == winrt::SplitViewDisplayMode::CompactInline);

        if (updateVisualState)
        {
            UpdateVisualState(false /*useTransition*/);
        }
    }
}<|MERGE_RESOLUTION|>--- conflicted
+++ resolved
@@ -20,11 +20,7 @@
     if (m_appliedTemplate)
     {
         static auto groupName = L"NavigationSeparatorLineStates"sv;
-<<<<<<< HEAD
-        auto stateName = (Position() != NavigationViewRepeaterPosition::TopPrimary && Position() != NavigationViewRepeaterPosition::TopFooter)
-=======
-        const auto stateName = (Position() != NavigationViewRepeaterPosition::TopPrimary)
->>>>>>> 71a81bc4
+        const auto stateName = (Position() != NavigationViewRepeaterPosition::TopPrimary && Position() != NavigationViewRepeaterPosition::TopFooter)
             ? m_isClosedCompact
                 ? L"HorizontalLineCompact"sv
                 : L"HorizontalLine"sv
