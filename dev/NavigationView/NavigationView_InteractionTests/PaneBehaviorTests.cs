--- conflicted
+++ resolved
@@ -1022,12 +1022,8 @@
 
                 FindElement.ByName("NoItems").Click();
                 Wait.ForIdle();
-<<<<<<< HEAD
                 // No menu items, so zero height
                 VerifyHeights(0, 160);
-=======
-                VerifyHeights(36, 200);
->>>>>>> 92dcdc0c
 
                 FindElement.ByName("NoFooter").Click();
                 Wait.ForIdle();
@@ -1067,20 +1063,11 @@
                 AddMenuItem(223, 160);
 
                 // Fill footer items
-<<<<<<< HEAD
                 AddFooterItem(192, 192);
 
                 // Check that we reached equilibrium.
                 AddFooterItem(192, 192);
                 AddMenuItem(192, 192);
-=======
-                AddFooterItem(303, 240);
-                AddFooterItem(271.5, 271.5);
-
-                // Check that we reached equilibrium.
-                AddFooterItem(271.5, 271.5);
-                AddMenuItem(271.5, 271.5);
->>>>>>> 92dcdc0c
 
                 resetCollectionsButton.Click();
                 Wait.ForIdle();
@@ -1090,15 +1077,9 @@
                 {
                     readResults.Click();
                     var result = resultTextBlock.GetText().Split(";");
-<<<<<<< HEAD
 
                     Verify.IsTrue(Math.Abs(menuItemsHeight - int.Parse(result[0])) < 4, "Expected menu: " + menuItemsHeight + ", Actual: " + result[0]);
                     Verify.IsTrue(Math.Abs(footerItemsHeight - int.Parse(result[1])) < 4, "Expected footer: " + footerItemsHeight + ", Actual: " + result[1]);
-=======
-                    
-                    Verify.IsTrue(Math.Abs(menuItemsHeight - double.Parse(result[0])) < 4, "Expected: " + menuItemsHeight + ", Actual: " + result[0]);
-                    Verify.IsTrue(Math.Abs(footerItemsHeight - double.Parse(result[1])) < 4, "Expected: " + footerItemsHeight + ", Actual: " + result[1]);
->>>>>>> 92dcdc0c
                 }
 
                 void AddMenuItem(double menuItemsHeight, double footerItemsHeight)
@@ -1130,7 +1111,6 @@
                 var resetCollectionsButton = new Button(FindElement.ByName("ResetCollectionsButton"));
 
                 // Fill footer items
-<<<<<<< HEAD
                 AddFooterItem(120, 200);
                 AddFooterItem(120, 240);
                 AddFooterItem(120, 263);
@@ -1140,33 +1120,14 @@
                 AddMenuItem(120, 263);
                 AddMenuItem(160, 223);
                 AddMenuItem(192, 192);
-=======
-                AddFooterItem(160, 240);
-                AddFooterItem(160, 280);
-                AddFooterItem(160, 320);
-                AddFooterItem(160, 360);
-                AddFooterItem(160, 383);
-                // Reached maximum height
-                AddFooterItem(160, 383);
-
-                AddMenuItem(160, 383);
-                AddMenuItem(200, 343);
-                AddMenuItem(240, 303);
-                AddMenuItem(271.5, 271.5);
->>>>>>> 92dcdc0c
 
                 void VerifyHeights(double menuItemsHeight, double footerItemsHeight)
                 {
                     readResults.Click();
                     var result = resultTextBlock.GetText().Split(";");
 
-<<<<<<< HEAD
                     Verify.IsTrue(Math.Abs(menuItemsHeight - int.Parse(result[0])) < 4, "Expected menu: " + menuItemsHeight + ", Actual: " + result[0]);
                     Verify.IsTrue(Math.Abs(footerItemsHeight - int.Parse(result[1])) < 4, "Expected footer: " + footerItemsHeight + ", Actual: " + result[1]);
-=======
-                    Verify.IsTrue(Math.Abs(menuItemsHeight - double.Parse(result[0])) < 4, "Expected: " + menuItemsHeight + ", Actual: " + result[0]);
-                    Verify.IsTrue(Math.Abs(footerItemsHeight - double.Parse(result[1])) < 4, "Expected: " + footerItemsHeight + ", Actual: " + result[1]);
->>>>>>> 92dcdc0c
                 }
 
                 void AddMenuItem(double menuItemsHeight, double footerItemsHeight)
