--- conflicted
+++ resolved
@@ -205,15 +205,9 @@
                 Log.Comment("Get CornerRadius of the overflow menu.");
                 FindElement.ByName<Button>("GetOverflowMenuCornerRadiusButton").Invoke();
 
-<<<<<<< HEAD
-                // A CornerRadius of (8,8,8,8) is the current default value for flyouts.
-                TextBlock overflowMenuCornerRadiusTextBlock = new TextBlock(FindElement.ByName("OverflowMenuCornerRadiusTextBlock"));
-                Verify.AreEqual("8,8,8,8", overflowMenuCornerRadiusTextBlock.DocumentText);
-=======
                 // A CornerRadius of (4,4,4,4) is the current default value for flyouts.
                 TextBlock overflowMenuCornerRadiusTextBlock = new TextBlock(FindElement.ByName("OverflowMenuCornerRadiusTextBlock"));
                 Verify.AreEqual("4,4,4,4", overflowMenuCornerRadiusTextBlock.DocumentText);
->>>>>>> bd98a75d
 
                 UIObject GetOverflowButton()
                 {
