﻿// Copyright (c) Microsoft Corporation. All rights reserved.
// Licensed under the MIT License. See LICENSE in the project root for license information.
using Common;
using System;
using System.Collections.Generic;
using System.Linq;
using System.Threading.Tasks;
using Windows.UI.Xaml.Tests.MUXControls.InteractionTests.Infra;
using Windows.UI.Xaml.Tests.MUXControls.InteractionTests.Common;

#if USING_TAEF
using WEX.TestExecution;
using WEX.TestExecution.Markup;
using WEX.Logging.Interop;
#else
using Microsoft.VisualStudio.TestTools.UnitTesting;
using Microsoft.VisualStudio.TestTools.UnitTesting.Logging;
#endif

using Microsoft.Windows.Apps.Test.Automation;
using Microsoft.Windows.Apps.Test.Foundation;
using Microsoft.Windows.Apps.Test.Foundation.Controls;
using Microsoft.Windows.Apps.Test.Foundation.Waiters;


namespace Windows.UI.Xaml.Tests.MUXControls.InteractionTests.NavigationViewTests
{
    [TestClass]
    public class FocusBehaviorTests : NavigationViewTestsBase
    {
        [ClassInitialize]
        [TestProperty("RunAs", "User")]
        [TestProperty("Classification", "Integration")]
        [TestProperty("TestPass:IncludeOnlyOn", "Desktop")]
        [TestProperty("MUXControlsTestEnabledForPhone", "True")]
        public static void ClassInitialize(TestContext testContext)
        {
            TestEnvironment.Initialize(testContext);
        }

        [TestMethod]
        public void EnsureTopSettingsRetainsFocusAfterOrientationChanges()
        {
            using (var setup = new TestSetupHelper(new[] { "NavigationView Tests", "NavigationView Test" }))
            {
                var readSettingsSelectedButton = new Button(FindElement.ByName("ReadSettingsSelected"));
                var SettingsSelectionStateTextBlock = new TextBlock(FindElement.ByName("SettingsSelectedState"));

                var leftSettingsItem = new Button(FindElement.ByName("Settings"));
                leftSettingsItem.Click();

                Log.Comment("Verify the left settings item is selected.");
                readSettingsSelectedButton.Invoke();
                Verify.AreEqual(SettingsSelectionStateTextBlock.GetText(), "True");

                Log.Comment("Flipping orientation: Left -> Top.");
                var flipOrientationButton = new Button(FindElement.ByName("FlipOrientationButton"));
                flipOrientationButton.Invoke();
                Wait.ForIdle();

                Log.Comment("Verify the top settings item is selected.");
                readSettingsSelectedButton.Invoke();
                Verify.AreEqual(SettingsSelectionStateTextBlock.GetText(), "True");

                Log.Comment("Flipping orientation: Top -> Left.");
                flipOrientationButton.Invoke();
                Wait.ForIdle();

                Log.Comment("Verify the left settings item is still selected.");
                readSettingsSelectedButton.Invoke();
                Verify.AreEqual(SettingsSelectionStateTextBlock.GetText(), "True");
            }
        }

        [TestMethod]
        public void VerifyFocusNotLostWhenTabbingWithBackButtonEnabled()
        {
            using (var setup = new TestSetupHelper(new[] { "NavigationView Tests", "NavigationView TopNav Test" }))
            {
                CheckBox checkBox = new CheckBox(FindElement.ByName("BackButtonEnabledCheckbox"));
                Log.Comment("Checking Back Enabled");

                checkBox.Check();
                Wait.ForIdle();

                // Pick an item close to the end of the content and set focus on it.
                CheckBox cancelClosingCheckbox = new CheckBox(FindElement.ById("CancelClosingEvents"));
                cancelClosingCheckbox.SetFocus();
                Wait.ForIdle();

                // Tab a number of times so that we get past the last item
                // in the content.
                for (int i = 0; i < 10; i++)
                {
                    KeyboardHelper.PressKey(Key.Tab);
                    Wait.ForIdle();
                }

                // Verify that we do not lose focus.
                AutomationElement focusedElement = AutomationElement.FocusedElement;
                Verify.IsNotNull(focusedElement);
            }
        }
        [TestMethod]
        public void EnsureLeftSettingsRetainsFocusAfterOrientationChanges()
        {
            using (var setup = new TestSetupHelper(new[] { "NavigationView Tests", "NavigationView Test" }))
            {
                var readSettingsSelectedButton = new Button(FindElement.ByName("ReadSettingsSelected"));
                var SettingsSelectionStateTextBlock = new TextBlock(FindElement.ByName("SettingsSelectedState"));

                Log.Comment("Flipping orientation: Left -> Top.");
                var flipOrientationButton = new Button(FindElement.ByName("FlipOrientationButton"));
                flipOrientationButton.Invoke();
                Wait.ForIdle();

<<<<<<< HEAD
                var topSettingsItem = new Button(FindElement.ByName("Settings"));
                topSettingsItem.Invoke();
=======
                var topSettingsItem = new Button(FindElement.ByName("SettingsTopNavPaneItem"));
                topSettingsItem.Click();
>>>>>>> 67fb89b8

                Log.Comment("Verify the top settings item is selected.");
                readSettingsSelectedButton.Invoke();
                Verify.AreEqual(SettingsSelectionStateTextBlock.GetText(), "True");

                Log.Comment("Flipping orientation: Top -> Left.");
                flipOrientationButton.Invoke();
                Wait.ForIdle();

                Log.Comment("Verify the left settings item is selected.");
                readSettingsSelectedButton.Invoke();
                Verify.AreEqual(SettingsSelectionStateTextBlock.GetText(), "True");

                Log.Comment("Flipping orientation: Left -> Top.");
                flipOrientationButton.Invoke();
                Wait.ForIdle();

                Log.Comment("Verify the left top item is still selected.");
                readSettingsSelectedButton.Invoke();
                Verify.AreEqual(SettingsSelectionStateTextBlock.GetText(), "True");
            }
        }

        [TestMethod]
        public void HomeEndNavigationTest()
        {
            var testScenarios = RegressionTestScenario.BuildLeftNavRegressionTestScenarios();
            foreach (var testScenario in testScenarios)
            {
                using (var setup = new TestSetupHelper(new[] { "NavigationView Tests", testScenario.TestPageName }))
                {
                    if (!PlatformConfiguration.IsOsVersionGreaterThanOrEqual(OSVersion.Redstone2))
                    {
                        Log.Warning("Skipping: Home/End behavior only works in RS2");
                        return;
                    }

                    UIObject firstItem = FindElement.ByName("Home");
                    UIObject appsItem = FindElement.ByName("Apps");
                    UIObject lastItem = FindElement.ByName("Integer");

                    Log.Comment("Make sure something inside the ListView other than the first item has input focus");
                    appsItem.SetFocus();
                    Wait.ForIdle();
                    Verify.IsFalse(firstItem.HasKeyboardFocus);

                    Log.Comment("Verify the Home key puts focus on the first menu item");
                    KeyboardHelper.PressKey(Key.Home);
                    Wait.ForIdle();
                    Verify.IsTrue(firstItem.HasKeyboardFocus);

                    Log.Comment("Verify the End key puts focus on the last menu item");
                    KeyboardHelper.PressKey(Key.End);
                    Wait.ForIdle();
                    Verify.IsTrue(lastItem.HasKeyboardFocus);
                }
            }
        }

        [TestMethod]
        public void TabNavigationTest()
        {
            var testScenarios = RegressionTestScenario.BuildLeftNavRegressionTestScenarios();
            foreach (var testScenario in testScenarios)
            {
                using (var setup = new TestSetupHelper(new[] { "NavigationView Tests", testScenario.TestPageName }))
                {
                    //TODO: Update RS3 and below tab behavior to match RS4+
                    if (!PlatformConfiguration.IsOsVersionGreaterThanOrEqual(OSVersion.Redstone4))
                    {
                        Log.Warning("Test is disabled because the repeater tab behavior is current different rs3 and below.");
                        return;
                    }

                    SetNavViewWidth(ControlWidth.Wide);

                    Button togglePaneButton = new Button(FindElement.ById("TogglePaneButton"));
                    UIObject searchBox = FindElement.ByNameAndClassName("PaneAutoSuggestBox", "TextBox");
                    UIObject firstItem = FindElement.ByName("Home");
                    UIObject settingsItem = FindElement.ByName("Settings");
                    togglePaneButton.SetFocus();
                    Wait.ForIdle();

                    Log.Comment("Verify that pressing tab while TogglePaneButton has focus moves to the search box");
                    KeyboardHelper.PressKey(Key.Tab);
                    Wait.ForIdle();
                    Verify.IsTrue(searchBox.HasKeyboardFocus);

                    Log.Comment("Verify that pressing tab while the search box has focus moves to the first menu item");
                    KeyboardHelper.PressKey(Key.Tab);
                    Wait.ForIdle();
                    Verify.IsTrue(firstItem.HasKeyboardFocus);

                    Log.Comment("Verify that pressing tab twice more will move focus to the settings item");
                    KeyboardHelper.PressKey(Key.Tab, ModifierKey.None, 2);
                    Wait.ForIdle();
                    Verify.IsTrue(settingsItem.HasKeyboardFocus);

                    // TODO: Re-enable test part and remove workaround once saving tab state is fixed

                    Log.Comment("Move Focus to first item");
                    firstItem.SetFocus();
                    Wait.ForIdle();

                    //Log.Comment("Verify that pressing SHIFT+tab twice will move focus to the first menu item");
                    //KeyboardHelper.PressKey(Key.Tab, ModifierKey.Shift, 2);
                    //Wait.ForIdle();
                    //Verify.IsTrue(firstItem.HasKeyboardFocus);

                    Log.Comment("Verify that pressing SHIFT+tab will move focus to the search box");
                    KeyboardHelper.PressKey(Key.Tab, ModifierKey.Shift, 1);
                    Wait.ForIdle();
                    Verify.IsTrue(searchBox.HasKeyboardFocus);

                    Log.Comment("Verify that pressing SHIFT+tab will move focus to the TogglePaneButton");
                    KeyboardHelper.PressKey(Key.Tab, ModifierKey.Shift, 1);
                    Wait.ForIdle();
                    Verify.IsTrue(togglePaneButton.HasKeyboardFocus);
                }
            }
        }

        [TestMethod]
        public void CanDoSelectionChangedOfItemTemplate()
        {
            using (var setup = new TestSetupHelper(new[] { "NavigationView Tests", "NavigationView ItemTemplate Test" }))
            {
                // Set focus inside page
                var focusButton = FindElement.ByName("FocusAnchorButton");
                focusButton.SetFocus();

                // Navigate to NavView
                KeyboardHelper.PressKey(Key.Tab);
                // Select the first item.
                KeyboardHelper.PressKey(Key.Space);

                Log.Comment("Verify correct items have been passed to selection event");
                var selectedItem = FindElement.ByName("SelectionEventResult");
                Verify.AreEqual("Passed", selectedItem.GetText());
                // Go to the second item.
                KeyboardHelper.PressKey(Key.Right);
                // Select the second item.
                KeyboardHelper.PressKey(Key.Space);
                Log.Comment("Verify correct items have been passed to selection event");
                Verify.AreEqual("Passed", selectedItem.GetText());
            }
        }

        [TestMethod]
        public void ArrowKeyNavigationTest()
        {
            var testScenarios = RegressionTestScenario.BuildLeftNavRegressionTestScenarios();
            foreach (var testScenario in testScenarios)
            {
                using (var setup = new TestSetupHelper(new[] { "NavigationView Tests", testScenario.TestPageName }))
                {
                    //TODO: Update RS3 and below tab behavior to match RS4+
                    if (!PlatformConfiguration.IsOsVersionGreaterThanOrEqual(OSVersion.Redstone4))
                    {
                        Log.Warning("Test is disabled because the repeater tab behavior is current different rs3 and below.");
                        return;
                    }

                    SetNavViewWidth(ControlWidth.Wide);

                    Button togglePaneButton = new Button(FindElement.ById("TogglePaneButton"));
                    togglePaneButton.SetFocus();
                    Wait.ForIdle();

                    // Grab references to all the menu items in the test UI
                    UIObject searchBox = FindElement.ByNameAndClassName("PaneAutoSuggestBox", "TextBox");
                    UIObject item1 = FindElement.ByName("Home");
                    UIObject item2 = FindElement.ByName("Apps");
                    UIObject item3 = FindElement.ByName("Games");
                    UIObject item4 = FindElement.ByName("Music");
                    UIObject item5 = FindElement.ByName("Movies");
                    UIObject item6 = FindElement.ByName("TV");
                    UIObject settingsItem = FindElement.ByName("Settings");

                    Log.Comment("Verify that tab from the TogglePaneButton goes to the search box");
                    KeyboardHelper.PressKey(Key.Tab);
                    Wait.ForIdle();
                    Verify.IsTrue(searchBox.HasKeyboardFocus);

                    Log.Comment("Verify that tab from search box goes to the first item");
                    KeyboardHelper.PressKey(Key.Tab);
                    Wait.ForIdle();
                    Verify.IsTrue(item1.HasKeyboardFocus);

                    Log.Comment("Verify that down arrow can navigate through all items");
                    KeyboardHelper.PressKey(Key.Down);
                    Wait.ForIdle();
                    Verify.IsTrue(item2.HasKeyboardFocus);

                    KeyboardHelper.PressKey(Key.Down);
                    Wait.ForIdle();
                    Verify.IsTrue(item3.HasKeyboardFocus);

                    KeyboardHelper.PressKey(Key.Down);
                    Wait.ForIdle();
                    Verify.IsTrue(item4.HasKeyboardFocus);

                    KeyboardHelper.PressKey(Key.Down);
                    Wait.ForIdle();
                    Verify.IsTrue(item5.HasKeyboardFocus);

                    KeyboardHelper.PressKey(Key.Down);
                    Wait.ForIdle();
                    Verify.IsTrue(item6.HasKeyboardFocus);

                    Log.Comment("Verify that tab twice from the last menu item goes to the settings item");
                    KeyboardHelper.PressKey(Key.Tab, ModifierKey.None, 2);
                    Wait.ForIdle();
                    Verify.IsTrue(settingsItem.HasKeyboardFocus);

                    // TODO: Re-enable test part and remove workaround once saving tab state is fixed

                    Log.Comment("Move Focus to TV item");
                    item6.SetFocus();
                    Wait.ForIdle();

                    //Log.Comment("Verify that shift+tab twice from the settings item goes to the last menu item");
                    //KeyboardHelper.PressKey(Key.Tab, ModifierKey.Shift, 2);
                    //Wait.ForIdle();
                    //Verify.IsTrue(item6.HasKeyboardFocus);

                    Log.Comment("Verify that up arrow can navigate through all items");
                    KeyboardHelper.PressKey(Key.Up);
                    Wait.ForIdle();
                    Verify.IsTrue(item5.HasKeyboardFocus);

                    KeyboardHelper.PressKey(Key.Up);
                    Wait.ForIdle();
                    Verify.IsTrue(item4.HasKeyboardFocus);

                    KeyboardHelper.PressKey(Key.Up);
                    Wait.ForIdle();
                    Verify.IsTrue(item3.HasKeyboardFocus);

                    KeyboardHelper.PressKey(Key.Up);
                    Wait.ForIdle();
                    Verify.IsTrue(item2.HasKeyboardFocus);

                    KeyboardHelper.PressKey(Key.Up);
                    Wait.ForIdle();
                    Verify.IsTrue(item1.HasKeyboardFocus);

                    Log.Comment("Verify that shift+tab from the first menu item goes to the search box");
                    KeyboardHelper.PressKey(Key.Tab, ModifierKey.Shift);
                    Wait.ForIdle();
                    Verify.IsTrue(searchBox.HasKeyboardFocus);

                    Log.Comment("Verify that shift+tab from the search box goes to the TogglePaneButton");
                    KeyboardHelper.PressKey(Key.Tab, ModifierKey.Shift);
                    Wait.ForIdle();
                    Verify.IsTrue(togglePaneButton.HasKeyboardFocus);
                }
            }
        }

        [TestMethod]
        public void ArrowKeyHierarchicalNavigationTest()
        {
            using (var setup = new TestSetupHelper(new[] { "NavigationView Tests", "HierarchicalNavigationView Markup Test" }))
            {

                //TODO: Re-enable for RS2 once arrow key behavior is matched with above versions
                if (!PlatformConfiguration.IsOsVersionGreaterThanOrEqual(OSVersion.Redstone3))
                {
                    Log.Warning("Test is disabled because the repeater arrow behavior is currently different for rs2.");
                    return;
                }

                // Set up tree and get references to all required elements
                UIObject item1 = FindElement.ByName("Menu Item 1");

                Log.Comment("Expand Menu Item 1");
                InputHelper.LeftClick(item1);
                Wait.ForIdle();

                UIObject item2 = FindElement.ByName("Menu Item 2");
                UIObject item3 = FindElement.ByName("Menu Item 3");

                Log.Comment("Expand Menu Item 2");
                InputHelper.LeftClick(item2);
                Wait.ForIdle();

                UIObject item4 = FindElement.ByName("Menu Item 4");
                UIObject item5 = FindElement.ByName("Menu Item 5");

                // Set up initial focus
                Log.Comment("Set focus on the pane toggle button");
                Button togglePaneButton = new Button(FindElement.ById("TogglePaneButton"));
                togglePaneButton.SetFocus();
                Wait.ForIdle();

                // Start down arrow key navigation test

                Log.Comment("Verify that down arrow navigates to Menu Item 1");
                KeyboardHelper.PressKey(Key.Down);
                Wait.ForIdle();
                Verify.IsTrue(item1.HasKeyboardFocus);

                Log.Comment("Verify that down arrow navigates to Menu Item 2");
                KeyboardHelper.PressKey(Key.Down);
                Wait.ForIdle();
                Verify.IsTrue(item2.HasKeyboardFocus);

                Log.Comment("Verify that down arrow navigates to Menu Item 4");
                KeyboardHelper.PressKey(Key.Down);
                Wait.ForIdle();
                Verify.IsTrue(item4.HasKeyboardFocus);

                Log.Comment("Verify that down arrow navigates to Menu Item 5");
                KeyboardHelper.PressKey(Key.Down);
                Wait.ForIdle();
                Verify.IsTrue(item5.HasKeyboardFocus);

                Log.Comment("Verify that down arrow navigates to Menu Item 3");
                KeyboardHelper.PressKey(Key.Down);
                Wait.ForIdle();
                Verify.IsTrue(item3.HasKeyboardFocus);

                // Start up arrow key navigation test

                Log.Comment("Verify that up arrow navigates to Menu Item 5");
                KeyboardHelper.PressKey(Key.Up);
                Wait.ForIdle();
                Verify.IsTrue(item5.HasKeyboardFocus);

                Log.Comment("Verify that up arrow navigates to Menu Item 4");
                KeyboardHelper.PressKey(Key.Up);
                Wait.ForIdle();
                Verify.IsTrue(item4.HasKeyboardFocus);

                Log.Comment("Verify that up arrow navigates to Menu Item 2");
                KeyboardHelper.PressKey(Key.Up);
                Wait.ForIdle();
                Verify.IsTrue(item2.HasKeyboardFocus);

                Log.Comment("Verify that up arrow navigates to Menu Item 1");
                KeyboardHelper.PressKey(Key.Up);
                Wait.ForIdle();
                Verify.IsTrue(item1.HasKeyboardFocus);

                Log.Comment("Verify that up arrow navigates to the pane toggle button");
                KeyboardHelper.PressKey(Key.Up);
                Wait.ForIdle();
                Verify.IsTrue(togglePaneButton.HasKeyboardFocus);

            }
        }
    }
}<|MERGE_RESOLUTION|>--- conflicted
+++ resolved
@@ -114,13 +114,8 @@
                 flipOrientationButton.Invoke();
                 Wait.ForIdle();
 
-<<<<<<< HEAD
-                var topSettingsItem = new Button(FindElement.ByName("Settings"));
-                topSettingsItem.Invoke();
-=======
                 var topSettingsItem = new Button(FindElement.ByName("SettingsTopNavPaneItem"));
                 topSettingsItem.Click();
->>>>>>> 67fb89b8
 
                 Log.Comment("Verify the top settings item is selected.");
                 readSettingsSelectedButton.Invoke();
