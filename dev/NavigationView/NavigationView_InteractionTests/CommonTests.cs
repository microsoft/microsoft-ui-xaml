﻿// Copyright (c) Microsoft Corporation. All rights reserved.
// Licensed under the MIT License. See LICENSE in the project root for license information.

using Common;
using System;
using System.Collections.Generic;
using System.Linq;
using System.Threading.Tasks;
using Windows.UI.Xaml.Tests.MUXControls.InteractionTests.Infra;
using Windows.UI.Xaml.Tests.MUXControls.InteractionTests.Common;

#if USING_TAEF
using WEX.TestExecution;
using WEX.TestExecution.Markup;
using WEX.Logging.Interop;
#else
using Microsoft.VisualStudio.TestTools.UnitTesting;
using Microsoft.VisualStudio.TestTools.UnitTesting.Logging;
#endif

using Microsoft.Windows.Apps.Test.Automation;
using Microsoft.Windows.Apps.Test.Foundation;
using Microsoft.Windows.Apps.Test.Foundation.Controls;
using Microsoft.Windows.Apps.Test.Foundation.Waiters;

namespace Windows.UI.Xaml.Tests.MUXControls.InteractionTests.NavigationViewTests
{
    [TestClass]
    public class CommonTests : NavigationViewTestsBase
    {
        [ClassInitialize]
        [TestProperty("RunAs", "User")]
        [TestProperty("Classification", "Integration")]
        [TestProperty("TestPass:IncludeOnlyOn", "Desktop")]
        [TestProperty("MUXControlsTestEnabledForPhone", "True")]
        public static void ClassInitialize(TestContext testContext)
        {
            TestEnvironment.Initialize(testContext);
        }

        [TestMethod]
        public void DisplayModeTest()
        {
            var testScenarios = RegressionTestScenario.BuildLeftNavRegressionTestScenarios();
            foreach (var testScenario in testScenarios)
            {
                using (var setup = new TestSetupHelper(new[] { "NavigationView Tests", testScenario.TestPageName }))
                {
                    TextBlock displayModeTextBox = new TextBlock(FindElement.ByName("DisplayModeTextBox"));

                    // Tests with PaneDisplayMode='Auto', which enables adaptive layout.

                    Log.Comment("Test the adaptive layout with the default Compact and Expanded mode Thresholds");
                    SetNavViewWidth(ControlWidth.Narrow);
                    Wait.ForIdle();
                    Verify.AreEqual(minimal, displayModeTextBox.DocumentText);

                    SetNavViewWidth(ControlWidth.Medium);
                    Wait.ForIdle();
                    Verify.AreEqual(compact, displayModeTextBox.DocumentText);

                    SetNavViewWidth(ControlWidth.Wide);
                    Wait.ForIdle();
                    Verify.AreEqual(expanded, displayModeTextBox.DocumentText);

                    Log.Comment("Test adaptive layout when the compact mode threshold is larger than the expanded mode threshold");
                    SetThreshold(Threshold.High, ComboBoxName.CompactModeComboBox);
                    SetThreshold(Threshold.Low, ComboBoxName.ExpandedModeComboBox);

                    SetNavViewWidth(ControlWidth.Narrow);
                    Wait.ForIdle();
                    Verify.AreEqual(minimal, displayModeTextBox.DocumentText);

                    SetNavViewWidth(ControlWidth.Medium);
                    Wait.ForIdle();
                    Verify.AreEqual(expanded, displayModeTextBox.DocumentText);

                    SetNavViewWidth(ControlWidth.Wide);
                    Wait.ForIdle();
                    Verify.AreEqual(expanded, displayModeTextBox.DocumentText);

                    Log.Comment("Test adaptive layout when the compact mode threshold is equal to the expanded mode threshold");
                    SetThreshold(Threshold.Low, ComboBoxName.CompactModeComboBox);
                    SetThreshold(Threshold.Low, ComboBoxName.ExpandedModeComboBox);

                    SetNavViewWidth(ControlWidth.Narrow);
                    Wait.ForIdle();
                    Verify.AreEqual(minimal, displayModeTextBox.DocumentText);

                    SetNavViewWidth(ControlWidth.Medium);
                    Wait.ForIdle();
                    Verify.AreEqual(expanded, displayModeTextBox.DocumentText);
                }
            }
        }

        [TestMethod]
        public void IsSettingsVisibleTest()
        {
            var testScenarios = RegressionTestScenario.BuildAllRegressionTestScenarios();
            foreach (var testScenario in testScenarios)
            {
                using (var setup = new TestSetupHelper(new[] { "NavigationView Tests", testScenario.TestPageName }))
                {
                    Log.Comment("Verify that settings item is enabled by default");
                    VerifyElement.Found("Settings", FindBy.Name);

                    CheckBox settingsCheckbox = new CheckBox(FindElement.ByName("SettingsItemVisibilityCheckbox"));

                    Log.Comment("Verify that settings item is not visible when IsSettingsVisible == false");
                    settingsCheckbox.Uncheck();
                    ElementCache.Clear();
                    Wait.ForIdle();
                    VerifyElement.NotFound("Settings", FindBy.Name);

                    Log.Comment("Verify that settings item is visible when IsSettingsVisible == true");
                    settingsCheckbox.Check();
                    Wait.ForIdle();
                    VerifyElement.Found("Settings", FindBy.Name);
                }
            }
        }

        [TestMethod]
        public void IsPaneToggleButtonVisibleTest()
        {
            var testScenarios = RegressionTestScenario.BuildLeftNavRegressionTestScenarios();
            foreach (var testScenario in testScenarios)
            {
                using (var setup = new TestSetupHelper(new[] { "NavigationView Tests", testScenario.TestPageName }))
                {
                    Log.Comment("Verify that toggle button item is enabled by default");
                    VerifyElement.Found("TogglePaneButton", FindBy.Id);

                    CheckBox toggleCheckbox = new CheckBox(FindElement.ByName("PaneToggleButtonVisiblityCheckbox"));

                    Log.Comment("Verify that toggle button is not visible when IsPaneToggleButtonVisible == false");
                    toggleCheckbox.Uncheck();
                    Wait.ForIdle();
                    VerifyElement.NotFound("TogglePaneButton", FindBy.Id);

                    Log.Comment("Verify that settings item is visible when IsSettingsVisible == true");
                    toggleCheckbox.Check();
                    Wait.ForIdle();
                    VerifyElement.Found("SettingsItem", FindBy.Id);
                }
            }
        }

        [TestMethod]
        public void AlwaysShowHeaderTest()
        {
            var testScenarios = RegressionTestScenario.BuildLeftNavRegressionTestScenarios();
            foreach (var testScenario in testScenarios)
            {
                using (var setup = new TestSetupHelper(new[] { "NavigationView Tests", testScenario.TestPageName }))
                {
                    Log.Comment("Verify that header is visible by default");
                    VerifyElement.Found("Home as header", FindBy.Name);

                    CheckBox headerVisibilityCheckbox = new CheckBox(FindElement.ByName("HeaderVisiblityCheckbox"));

                    Log.Comment("Verify that header is not visible in display mode expanded when AlwaysShowHeader == false");
                    headerVisibilityCheckbox.Uncheck();
                    Wait.ForIdle();
                    VerifyElement.NotFound("Home as header", FindBy.Name);

                    Log.Comment("Verify that header is visible in display mode minimal when AlwaysShowHeader == false");
                    SetNavViewWidth(ControlWidth.Narrow);
                    Wait.ForIdle();
                    VerifyElement.Found("Home as header", FindBy.Name);

                    Log.Comment("Verify that header is not visible in display mode compact when AlwaysShowHeader == false");
                    SetNavViewWidth(ControlWidth.Medium);
                    Wait.ForIdle();
                    VerifyElement.NotFound("Home as header", FindBy.Name);

                    Log.Comment("Verify that header is visible in display mode compact when AlwaysShowHeader == true");
                    headerVisibilityCheckbox.Check();
                    Wait.ForIdle();
                    VerifyElement.Found("Home as header", FindBy.Name);

                    // PaneDisplayMode and Top option were added on RS5, so just run the next tests if we are not using RS4 Style
                    if (!testScenario.IsUsingRS4Style)
                    {
                        var panelDisplayModeComboBox = new ComboBox(FindElement.ByName("PaneDisplayModeCombobox"));
                        Log.Comment("Set PaneDisplayMode to Top");
                        panelDisplayModeComboBox.SelectItemByName("Top");
                        Wait.ForIdle();

                        Log.Comment("Verify that header is visible in Top display mode when AlwaysShowHeader == true");
                        VerifyElement.Found("Home as header", FindBy.Name);

                        Log.Comment("Verify that header is not visible in Top display mode when AlwaysShowHeader == false");
                        headerVisibilityCheckbox.Uncheck();
                        Wait.ForIdle();
                        VerifyElement.NotFound("Home as header", FindBy.Name);
                    }
                }
            }
        }

        [TestMethod]
        public void AddRemoveItemTest()
        {
            var testScenarios = RegressionTestScenario.BuildLeftNavRegressionTestScenarios();
            foreach (var testScenario in testScenarios)
            {
                using (var setup = new TestSetupHelper(new[] { "NavigationView Tests", testScenario.TestPageName }))
                {
                    var addButton = FindElement.ById<Button>("AddItemButton");
                    var removeButton = FindElement.ById<Button>("RemoveItemButton");

                    Log.Comment("Verify that menu items can be added");
                    addButton.Invoke();
                    Wait.ForIdle();
                    VerifyElement.Found("New Menu Item 0", FindBy.Name);

                    Log.Comment("Verify that more menu items can be added");
                    addButton.Invoke();
                    Wait.ForIdle();
                    VerifyElement.Found("New Menu Item 1", FindBy.Name);

                    Log.Comment("Verify that menu items can be removed");
                    removeButton.Invoke();
                    Wait.ForIdle();
                    VerifyElement.NotFound("New Menu Item 1", FindBy.Name);
                    VerifyElement.Found("New Menu Item 0", FindBy.Name);

                    Log.Comment("Verify that more menu items can be removed");
                    removeButton.Invoke();
                    Wait.ForIdle();
                    VerifyElement.NotFound("New Menu Item 0", FindBy.Name);
                }
            }
        }

        [TestMethod]
        public void AddRemoveOriginalItemTest()
        {
            var testScenarios = RegressionTestScenario.BuildLeftNavRegressionTestScenarios();
            foreach (var testScenario in testScenarios)
            {
                using (var setup = new TestSetupHelper(new[] { "NavigationView Tests", testScenario.TestPageName }))
                {
                    var addButton = FindElement.ById<Button>("AddItemButton");
                    var removeButton = FindElement.ById<Button>("RemoveItemButton");

                    Log.Comment("Verify that original menu items can be removed");
                    removeButton.Invoke();
                    Wait.ForIdle();
                    VerifyElement.NotFound("HasChildItem", FindBy.Name);

                    Log.Comment("Verify that menu items can be added after removing");
                    addButton.Invoke();
                    Wait.ForIdle();
                    VerifyElement.Found("New Menu Item 0", FindBy.Name);
                }
            }
        }

        [TestMethod]
        [TestProperty("TestSuite", "A")]
        public void AddRemoveFooterItemTest()
        {
            var testScenarios = RegressionTestScenario.BuildLeftNavRegressionTestScenarios();
            foreach (var testScenario in testScenarios)
            {
                using (var setup = new TestSetupHelper(new[] { "NavigationView Tests", testScenario.TestPageName }))
                {
                    var addButton = FindElement.ById<Button>("AddFooterItemButton");
                    var removeButton = FindElement.ById<Button>("RemoveFooterItemButton");

                    Log.Comment("Verify that footer menu items can be added");
                    addButton.Invoke();
                    Wait.ForIdle();
                    VerifyElement.Found("New Footer Menu Item 0", FindBy.Name);

                    Log.Comment("Verify that more footer menu items can be added");
                    addButton.Invoke();
                    Wait.ForIdle();
                    VerifyElement.Found("New Footer Menu Item 1", FindBy.Name);

                    Log.Comment("Verify that footer menu items can be removed");
                    removeButton.Invoke();
                    Wait.ForIdle();
                    VerifyElement.NotFound("New Footer Menu Item 1", FindBy.Name);
                    VerifyElement.Found("New Footer Menu Item 0", FindBy.Name);

                    Log.Comment("Verify that more Footer menu items can be removed");
                    removeButton.Invoke();
                    Wait.ForIdle();
                    VerifyElement.NotFound("New Menu Item 0", FindBy.Name);
                }
            }
        }

        [TestMethod]
        public void ItemSourceTest()
        {
            using (var setup = new TestSetupHelper(new[] { "NavigationView Tests", "NavigationView Init Test" }))
            {
                var addButton = FindElement.ByName<Button>("AddItemButton");
                var removeButton = FindElement.ByName<Button>("RemoveItemButton");

                var addFooterButton = FindElement.ByName<Button>("AddFooterItemButton");
                var removeFooterButton = FindElement.ByName<Button>("RemoveFooterItemButton");

                Log.Comment("Verify that the MenuItemsSource was loaded and is selected");
                UIObject item1 = FindElement.ByName("Menu Item 1");
                Verify.IsNotNull(item1);
                Verify.IsTrue(Convert.ToBoolean(item1.GetProperty(UIProperty.Get("SelectionItem.IsSelected"))));

                Log.Comment("Verify that menu items added to MenuItemsSource appear in the list");
                addButton.Invoke();
                Wait.ForIdle();
                VerifyElement.Found("New Menu Item", FindBy.Name);

                Log.Comment("Verify that menu items removed from MenuItemsSource disappear from the list");
                removeButton.Invoke();
                Wait.ForIdle();
                VerifyElement.NotFound("New Menu Item", FindBy.Name);

                Log.Comment("Verify that footer menu items added to FooterMenuItemsSource appear in the list");
                addFooterButton.Invoke();
                Wait.ForIdle();
                VerifyElement.Found("New Footer Item", FindBy.Name);

                Log.Comment("Verify that footer menu items removed from FooterMenuItemsSource disappear from the list");
                removeFooterButton.Invoke();
                Wait.ForIdle();
                VerifyElement.NotFound("New Footer Item", FindBy.Name);
            }
        }


        [TestMethod]
        public void DisabledItemTest()
        {
            var testScenarios = RegressionTestScenario.BuildLeftNavRegressionTestScenarios();
            foreach (var testScenario in testScenarios)
            {
                using (var setup = new TestSetupHelper(new[] { "NavigationView Tests", testScenario.TestPageName }))
                {
                    UIObject moviesItem = FindElement.ByName("Movies");
                    CheckBox moviesEnabledCheckbox = new CheckBox(FindElement.ByName("MoviesEnabledCheckbox"));

                    Log.Comment("Verify that Movies item is enabled");
                    Verify.IsTrue(moviesItem.IsEnabled);

                    Log.Comment("Uncheck checkbox to disable Movies item");
                    moviesEnabledCheckbox.Uncheck();
                    Wait.ForIdle();

                    Log.Comment("Verify that Movies item is disabled");
                    Verify.IsFalse(moviesItem.IsEnabled);

                    Log.Comment("Check checkbox to enable Movies item");
                    moviesEnabledCheckbox.Check();
                    Wait.ForIdle();

                    Log.Comment("Verify that Movies item is enabled");
                    Verify.IsTrue(moviesItem.IsEnabled);
                }
            }
        }

        [TestMethod]
        public void AutoSuggestBoxTest()
        {
            var testScenarios = RegressionTestScenario.BuildLeftNavRegressionTestScenarios();
            foreach (var testScenario in testScenarios)
            {
                using (var setup = new TestSetupHelper(new[] { "NavigationView Tests", testScenario.TestPageName }))
                {
                    SetNavViewWidth(ControlWidth.Wide);
                    Wait.ForIdle();

                    Log.Comment("Verify that the AutoSuggestBox is visible and the search button is not in Expanded mode");
                    VerifyElement.Found("PaneAutoSuggestBox", FindBy.Name);
                    VerifyElement.NotFound("Click to search", FindBy.Name);

                    SetNavViewWidth(ControlWidth.Medium);
                    Wait.ForIdle();

                    Log.Comment("Verify that the AutoSuggestBox is not visible and the search button is in Compact mode with the pane closed");
                    VerifyElement.NotFound("PaneAutoSuggestBox", FindBy.Name);
                    Button searchButton = new Button(FindElement.ByName("Click to search"));
                    Verify.IsNotNull(searchButton);

                    Log.Comment("Verify that invoking the search button opens the pane and put focus in the AutoSuggestBox");
                    CheckBox isPaneOpenCheckBox = new CheckBox(FindElement.ById("IsPaneOpenCheckBox"));
                    Verify.AreEqual(ToggleState.Off, isPaneOpenCheckBox.ToggleState, "IsPaneOpen expected to be False");

                    searchButton.Invoke();
                    Wait.ForIdle();

                    Verify.AreEqual(ToggleState.On, isPaneOpenCheckBox.ToggleState, "IsPaneOpen expected to be True");

                    // AutoSuggestBox never gets keyboard focus itself; focus goes to the edit box inside it
                    UIObject autoSuggestEditBox = FindElement.ByNameAndClassName("PaneAutoSuggestBox", "TextBox");
                    Verify.IsNotNull(autoSuggestEditBox);
                    Verify.IsTrue(autoSuggestEditBox.HasKeyboardFocus);

                    Log.Comment("Verify that setting AutoSuggestBox to null removes it and the search button");
                    CheckBox autoSuggestCheckBox = new CheckBox(FindElement.ByName("AutoSuggestCheckbox"));
                    autoSuggestCheckBox.Uncheck();
                    Wait.ForIdle();

                    VerifyElement.NotFound("PaneAutoSuggestBox", FindBy.Name);
                    VerifyElement.NotFound("Click to search", FindBy.Name);

                    Log.Comment("Verify that setting AutoSuggestBox puts it back");
                    autoSuggestCheckBox.Check();
                    Wait.ForIdle();

                    VerifyElement.Found("PaneAutoSuggestBox", FindBy.Name);
                }
            }
        }

        [TestMethod]
        public void AutoSuggestBoxOnTopNavTest()
        {
            using (var setup = new TestSetupHelper(new[] { "NavigationView Tests", "NavigationView TopNav Test" }))
            {
                ElementCache.Refresh();
                ElementCache.Dump();
                Log.Comment("Verify that the AutoSuggestBox is visible by default");
                VerifyElement.Found("PaneAutoSuggestBox", FindBy.Name);

                Log.Comment("Verify that setting AutoSuggestBox to null removes it and the search button");
                CheckBox autoSuggestCheckBox = new CheckBox(FindElement.ByName("AutoSuggestCheckbox"));
                autoSuggestCheckBox.Uncheck();
                Wait.ForIdle();

                VerifyElement.NotFound("PaneAutoSuggestBox", FindBy.Name);

                Log.Comment("Verify that setting AutoSuggestBox puts it back");
                autoSuggestCheckBox.Check();
                Wait.ForIdle();

                VerifyElement.Found("PaneAutoSuggestBox", FindBy.Name);
            }
        }

        [TestMethod] //bug 17792706
        public void BackButtonPlaceHolderOnTopNavTest()
        {
            using (var setup = new TestSetupHelper(new[] { "NavigationView Tests", "Top NavigationView Test" }))
            {
                var getActiveVisualStateButton = new Button(FindElement.ByName("GetActiveVisualState"));
                var invokeResult = new Edit(FindElement.ById("TestResult"));
                using (var waiter = new ValueChangedEventWaiter(invokeResult))
                {
                    getActiveVisualStateButton.Click();
                    waiter.Wait();
                }

                Verify.IsTrue(invokeResult.Value.Contains("BackButtonVisible"));

                Log.Comment("Hide backbutton");
                var backButtonCheckBox = new CheckBox(FindElement.ByName("BackButtonVisibilityCheckbox"));

                backButtonCheckBox.Uncheck();
                Wait.ForIdle();

                using (var waiter = new ValueChangedEventWaiter(invokeResult))
                {
                    getActiveVisualStateButton.Click();
                    waiter.Wait();
                }

                Verify.IsTrue(invokeResult.Value.Contains("BackButtonCollapsed"));

                Log.Comment("Show backbutton");
                backButtonCheckBox.Check();
                Wait.ForIdle();

                using (var waiter = new ValueChangedEventWaiter(invokeResult))
                {
                    getActiveVisualStateButton.Click();
                    waiter.Wait();
                }
                Verify.IsTrue(invokeResult.Value.Contains("BackButtonVisible"));
            }
        }

        [TestMethod]
        public void NavigationViewDensityChange()
        {
            using (var setup = new TestSetupHelper(new[] { "NavigationView Tests", "NavigationView Test" }))
            {
                int height = FindElement.ById("AppsItem").BoundingRectangle.Height;
                Verify.AreEqual(height, 40);
            }
        }

        [TestMethod]
        [TestProperty("Ignore", "True")] // Disabled as per tracking issue #3125 and internal issue 18650478
        public void TitleBarTest()
        {
            var testScenarios = RegressionTestScenario.BuildLeftNavRegressionTestScenarios();
            foreach (var testScenario in testScenarios)
            {
                using (IDisposable page1 = new TestSetupHelper("NavigationView Tests"),
                    page2 = new TestSetupHelper(testScenario.TestPageName))
                {
                    CheckBox titleBarCheckbox = new CheckBox(FindElement.ByName("TitleBarCheckbox"));
                    CheckBox testFrameCheckbox = new CheckBox(FindElement.ByName("TestFrameCheckbox"));
                    Button navButton = new Button(FindElement.ById("TogglePaneButton"));
                    Button backButton = new Button(FindElement.ByName("NavigationViewBackButton"));
                    Button fullScreenButton = new Button(FindElement.ById("FullScreenInvokerButton"));

                    int testFrameBarHeight = FindElement.ById("__BackButton").BoundingRectangle.Height;

                    // The title bar is a peer of the CoreWindow, so we have to search one level up.
                    UIObject titleBar;
                    TestEnvironment.Application.CoreWindow.Parent.Descendants.TryFind(UICondition.CreateFromClassName("ApplicationFrameTitleBarWindow"), out titleBar);
                    int titleBarHeight = titleBar.BoundingRectangle.Height;

                    double backButtonSpace = backButton.BoundingRectangle.Height;
                    if (!PlatformConfiguration.IsOsVersionGreaterThanOrEqual(OSVersion.Redstone4))
                    {
                        backButtonSpace += 4; // back button is bigger on older OSes
                    }

                    int tabbedShellAffordance = 0;
                    if (PlatformConfiguration.IsOsVersionGreaterThanOrEqual(OSVersion.Redstone4))
                    {
                        if (TestHelpers.SystemTabbedShellIsEnabled)
                        {
                            titleBarHeight = 0;
                            tabbedShellAffordance = testFrameBarHeight;
                            Log.Comment("Tabbed shell is enabled, adjusting expectations...");
                        }
                    }

                    Log.Comment("Test scenario: Standard NavView control.");
                    Log.Comment("Verify that the toggle button y = height of title bar + height of test frame bar + spacing of back button");
                    Verify.AreEqual(testFrameBarHeight + titleBarHeight + backButtonSpace + tabbedShellAffordance, navButton.BoundingRectangle.Y);

                    Log.Comment("Test scenario: ExtendViewIntoTitleBar:");
                    titleBarCheckbox.Uncheck();
                    Wait.ForIdle();

                    Log.Comment("Verify that the toggle button y = height of test frame bar + back button spacing");

                    TestEnvironment.VerifyAreEqualWithRetry(20,
                        () => (int)(testFrameBarHeight + backButtonSpace + tabbedShellAffordance),
                        () => (int)(navButton.BoundingRectangle.Y));


                    Log.Comment("Test scenario: Hide TestFrame:");
                    titleBarCheckbox.Check();
                    testFrameCheckbox.Uncheck();
                    Wait.ForIdle();

                    Log.Comment("Verify that the toggle button y = height of title bar + back button spacing");
                    Verify.AreEqual(titleBarHeight + backButtonSpace + tabbedShellAffordance, navButton.BoundingRectangle.Y);


                    Log.Comment("Test scenario: Hide TestFrame and ExtendViewIntoTitleBar:");
                    titleBarCheckbox.Uncheck();
                    Wait.ForIdle();

                    if (!testScenario.IsUsingRS4Style)
                    {
                        // If we extend the backbutton to titlebar area, the button is not clickable. so the new implementation keeps backbutton not in titlebar area.
                        Log.Comment("Verify that the toggle button y = height of title bar + back button spacing");
                        Verify.AreEqual(titleBarHeight + backButtonSpace + tabbedShellAffordance, navButton.BoundingRectangle.Y);
                    }
                    else
                    {
                        // To maintain back compat we maintain RS4 behavior when using the RS4 style:
                        Log.Comment("Verify that the toggle button y = back button spacing");
                        Verify.AreEqual(backButtonSpace + tabbedShellAffordance, navButton.BoundingRectangle.Y);
                    }

                    Log.Comment("Test scenario: Fullscreen mode:");
                    Log.Comment("Invoking fullscreen button:");
                    fullScreenButton.Invoke();
                    Wait.ForIdle();

                    TestEnvironment.VerifyAreEqualWithRetry(20,
                        () => 0,
                        () => backButton.BoundingRectangle.Y);
                    Log.Comment("Verify that the toggle button y = back button spacing");
                    Verify.AreEqual(backButtonSpace + tabbedShellAffordance, navButton.BoundingRectangle.Y);


                    fullScreenButton.Invoke();
                    Wait.ForIdle();
                    titleBarCheckbox.Check();
                    testFrameCheckbox.Check();
                }
            }
        }

        [TestMethod]
        public void VerifyBackButtonHidesWhenInMinimalOpenState()
        {
            var testScenarios = RegressionTestScenario.BuildLeftNavRegressionTestScenarios();
            foreach (var testScenario in testScenarios)
            {
                using (var setup = new TestSetupHelper(new[] { "NavigationView Tests", testScenario.TestPageName }))
                {
                    TextBlock displayModeTextBox = new TextBlock(FindElement.ByName("DisplayModeTextBox"));

                    Log.Comment("Test the adaptive layout with the default Compact and Expanded mode Thresholds");
                    SetNavViewWidth(ControlWidth.Narrow);
                    Wait.ForIdle();
                    Verify.AreEqual(minimal, displayModeTextBox.DocumentText);

                    CheckBox isPaneOpenCheckBox = new CheckBox(FindElement.ById("IsPaneOpenCheckBox"));
                    isPaneOpenCheckBox.Check();
                    Wait.ForIdle();

                    VerifyElement.NotFound("NavigationViewBackButton", FindBy.Name);
                }
            }
        }

        [TestMethod]
        public void LeftNavigationFocusKindRevealTest()
        {
            using (var setup = new TestSetupHelper(new[] { "NavigationView Tests", "NavigationView Test" }))
            {
                if (!PlatformConfiguration.IsOsVersionGreaterThanOrEqual(OSVersion.Redstone4))
                {
                    Log.Warning("Test is disabled because FocusVisualKind.Reveal requires rs4+");
                    return;
                }

                Log.Comment("Invoke button GetHomeItemRevealVisualState");
                Button getHomeItemRevealVisualState = new Button(FindElement.ByName("GetHomeItemRevealVisualState"));
                getHomeItemRevealVisualState.Invoke();
                Wait.ForIdle();

                Log.Comment("Verify No OnLeftNavigationReveal visualstate");
                var state = TryFindElement.ById("OnLeftNavigationRevealVisualState");
                Verify.AreEqual("False", state.GetText());

                Log.Comment("Change FocusVisualKind to Reveal");
                Button changeFocusVisualKind = new Button(FindElement.ByName("ChangeFocusVisualKind"));
                changeFocusVisualKind.Invoke();
                Wait.ForIdle();

                Log.Comment("Invoke button GetHomeItemRevealVisualState");
                getHomeItemRevealVisualState.Invoke();
                Wait.ForIdle();
                // changing FocusVisualKind impacts others test cases, and we need to change it back immediately.
                // So recover it to default before verify state1 visualstate
                var state1 = state.GetText();

                Log.Comment("Change FocusVisualKind to default");
                changeFocusVisualKind.Invoke();
                Wait.ForIdle();

                Log.Comment("Invoke button GetHomeItemRevealVisualState");
                getHomeItemRevealVisualState.Invoke();
                Wait.ForIdle();
                var state2 = state.GetText();

                Verify.AreEqual("True", state1, "There is OnLeftNavigationReveal visualstate");
                Verify.AreEqual("False", state2, "No OnLeftNavigationReveal visualstate");
            }
        }


        [TestMethod]
        public void ContentOverlayTest()
        {
            using (var setup = new TestSetupHelper(new[] { "NavigationView Tests", "Top NavigationView Test" }))
            {
                var topNavAutomationId = "TopNavMenuItemsHost";
                var contentOverlayName = "CONTENT OVERLAY";
                var addRemoveContentOverlayButton = new Button(FindElement.ById("AddRemoveContentOverlay"));
                var changeTopNavVisibilityButton = new Button(FindElement.ById("ChangeTopNavVisibility"));

                Log.Comment("Verify that after NavView loads, the top nav is visible and that there is no content overlay");
                VerifyElement.Found(topNavAutomationId, FindBy.Id);
                VerifyElement.NotFound(contentOverlayName, FindBy.Name);

                addRemoveContentOverlayButton.Click();
                Wait.ForIdle();

                Log.Comment("Verify that after content overlay is added, the top nav is visible and the content overlay too");
                VerifyElement.Found(topNavAutomationId, FindBy.Id);
                VerifyElement.Found(contentOverlayName, FindBy.Name);

                changeTopNavVisibilityButton.Click();
                Wait.ForIdle();

                Log.Comment("Verify that after setting IsPaneVisible to false, the top nav is hidden and the content overlay is still visible");
                VerifyElement.NotFound(topNavAutomationId, FindBy.Id);
                VerifyElement.Found(contentOverlayName, FindBy.Name);

                changeTopNavVisibilityButton.Click();
                Wait.ForIdle();

                Log.Comment("Verify that after setting IsPaneVisible to true, the top nav is visible and the content overlay remains visible");
                VerifyElement.Found(topNavAutomationId, FindBy.Id);
                VerifyElement.Found(contentOverlayName, FindBy.Name);
            }
        }

        [TestMethod]
        public void LeftNavigationWithAccessKeysTest()
        {
            var testScenarios = RegressionTestScenario.BuildLeftNavRegressionTestScenarios();
            foreach (var testScenario in testScenarios)
            {
                using (var setup = new TestSetupHelper(new[] { "NavigationView Tests", testScenario.TestPageName }))
                {
                    Log.Comment("Set control to compact");
                    SetNavViewWidth(ControlWidth.Medium);
                    Wait.ForIdle();

                    CheckBox isPaneOpenCheckBox = new CheckBox(FindElement.ById("IsPaneOpenCheckBox"));

                    Log.Comment("Verify that the pane is closed");
                    TestEnvironment.VerifyAreEqualWithRetry(20,
                        () => ToggleState.Off,
                        () => isPaneOpenCheckBox.ToggleState,
                        () =>
                        {
                            Task.Delay(TimeSpan.FromMilliseconds(100)).Wait(); // UIA's state isn't updating immediately. Wait a sec.
                            ElementCache.Clear(); /* Test is flaky sometimes -- perhaps element cache is stale? Clear it and try again. */
                        });

                    InvokeNavigationViewAccessKeyAndVerifyKeyTipPlacement("TogglePaneButton");

                    Log.Comment("Verify that the pane is open");
                    Verify.AreEqual(ToggleState.On, isPaneOpenCheckBox.ToggleState, "IsPaneOpen expected to be True");
                }
            }
        }

        [TestMethod]
        public void MenuItemKeyboardInvokeTest()
        {
            // On RS2 scrollviewer handles arrow keys and this causes an issue with the current setup of the "NavigationView Test" test page
            // used for the left NavigationView test. So instead we now execute this test on the "NavigationView Regression Test" test page for
            // left navigation.
            using (var setup = new TestSetupHelper(new[] { "NavigationView Tests", "NavigationView Regression Test" }))
            {
                Log.Comment("Verify the first menu item has focus and is selected");
                UIObject firstItem = FindElement.ByName("Home");
                firstItem.SetFocus();
                Verify.IsTrue(firstItem.HasKeyboardFocus);
                Verify.IsTrue(Convert.ToBoolean(firstItem.GetProperty(UIProperty.Get("SelectionItem.IsSelected"))));

                Log.Comment("Move focus to the second menu item by pressing down arrow");
                KeyboardHelper.PressKey(Key.Down);
                Wait.ForIdle();

                Log.Comment("Verify second menu item has focus but is not selected");
                UIObject secondItem = FindElement.ByName("Apps");
                Verify.IsTrue(secondItem.HasKeyboardFocus);
                Verify.IsFalse(Convert.ToBoolean(secondItem.GetProperty(UIProperty.Get("SelectionItem.IsSelected"))));

                if (PlatformConfiguration.IsOsVersionGreaterThanOrEqual(OSVersion.Redstone4))
                {
                    Log.Comment("Select the second item by pressing enter");
                    KeyboardHelper.PressKey(Key.Enter);
                    Wait.ForIdle();
                    Verify.IsTrue(Convert.ToBoolean(secondItem.GetProperty(UIProperty.Get("SelectionItem.IsSelected"))));
                }
                else
                {
                    Log.Warning("Full test is not executing due to lack of selection on keyboard selection behaviour in older versions of ListView");
                }
            }
        }

        // Like bug 17517627, Customer like WallPaper Studio 10 expects a HeaderContent visual even if Header() is null. 
        // App crashes when they have dependency on that visual, but the crash is not directly state that it's a header problem.   
        // NavigationView doesn't use quirk, but we determine the version by themeresource.
        // As a workaround, we 'quirk' it for RS4 or before release. if it's RS4 or before, HeaderVisible is not related to Header().
        [TestMethod]
        public void HeaderIsVisibleForTargetRS4OrBelowApp()
        {
            if (!(PlatformConfiguration.IsOsVersion(OSVersion.Redstone3) || PlatformConfiguration.IsOsVersion(OSVersion.Redstone4)))
            {
                Log.Warning("No need to run on rs2 and below or RS5+ (see method comment)");
                return;
            }
            using (var setup = new TestSetupHelper(new[] { "NavigationView Tests", "NavigationView Regression Test" }))
            {
                Button button = new Button(FindElement.ById("ClearHeaderButton"));
                var invokeResult = new Edit(FindElement.ById("TestResult"));
                using (var waiter = new ValueChangedEventWaiter(invokeResult))
                {
                    Log.Comment("Set Header to null");

                    button.Invoke();
                    waiter.Wait();
                }
                Verify.AreEqual(invokeResult.Value, "FoundHeaderContent");
            }
        }

        [TestMethod]
        public void SettingsAccessibilitySetTest()
        {
            var testScenarios = RegressionTestScenario.BuildAllRegressionTestScenarios();
            foreach (var testScenario in testScenarios)
            {
                using (var setup = new TestSetupHelper(new[] { "NavigationView Tests", testScenario.TestPageName }))
                {
                    Log.Comment("Setting focus to Settings");
                    UIObject settingsItem = FindElement.ByName("Settings");
                    settingsItem.SetFocus();
                    Wait.ForIdle();

                    AutomationElement ae = AutomationElement.FocusedElement;
                    int positionInSet = (int)ae.GetCurrentPropertyValue(AutomationElement.PositionInSetProperty);
                    int sizeOfSet = (int)ae.GetCurrentPropertyValue(AutomationElement.SizeOfSetProperty);

                    Verify.AreEqual(1, positionInSet, "Position in set");
                    Verify.AreEqual(1, sizeOfSet, "Size of set");

                    var addButton = FindElement.ById<Button>("AddFooterItemButton");
                    var removeButton = FindElement.ById<Button>("RemoveFooterItemButton");

                    addButton.Invoke();
                    addButton.Invoke();
                    Wait.ForIdle();

                    positionInSet = (int)ae.GetCurrentPropertyValue(AutomationElement.PositionInSetProperty);
                    sizeOfSet = (int)ae.GetCurrentPropertyValue(AutomationElement.SizeOfSetProperty);

                    Verify.AreEqual(3, positionInSet, "Position in set");
                    Verify.AreEqual(3, sizeOfSet, "Size of set");

                    removeButton.Invoke();
                    removeButton.Invoke();
                }
            }
        }

        [TestMethod]
        public void ItemsAccessibilitySetTest()
        {
            var testScenarios = RegressionTestScenario.BuildLeftNavRegressionTestScenarios();
            foreach (var testScenario in testScenarios)
            {
                using (var setup = new TestSetupHelper(new[] { "NavigationView Tests", testScenario.TestPageName }))
                {
                    Log.Comment("Setting focus to Games");
                    UIObject gamesItem = FindElement.ByName("Games");
                    gamesItem.SetFocus();
                    Wait.ForIdle();

                    AutomationElement ae = AutomationElement.FocusedElement;
                    int positionInSet = (int)ae.GetCurrentPropertyValue(AutomationElement.PositionInSetProperty);
                    int sizeOfSet = (int)ae.GetCurrentPropertyValue(AutomationElement.SizeOfSetProperty);

                    Verify.AreEqual(3, positionInSet, "Position in set");
                    Verify.AreEqual(3, sizeOfSet, "Size of set");

                    Log.Comment("Setting focus to Movies");
                    UIObject moviesItem = FindElement.ByName("Movies");
                    moviesItem.SetFocus();
                    Wait.ForIdle();

                    ae = AutomationElement.FocusedElement;
                    positionInSet = (int)ae.GetCurrentPropertyValue(AutomationElement.PositionInSetProperty);
                    sizeOfSet = (int)ae.GetCurrentPropertyValue(AutomationElement.SizeOfSetProperty);

                    Verify.AreEqual(2, positionInSet, "Position in set, not including separator/header");
                    Verify.AreEqual(2, sizeOfSet, "Size of set");
                }
            }
        }

        [TestMethod]
        public void HierarchyItemsAccessibilitySetAndLevelTest()
        {
            using (var setup = new TestSetupHelper(new[] { "NavigationView Tests", "HierarchicalNavigationView Markup Test" }))
            {
                Log.Comment("Setting focus to Menu Item 15");
                UIObject menuItem15 = FindElement.ByName("Menu Item 15");
                menuItem15.SetFocus();
                Wait.ForIdle();

                AutomationElement ae = AutomationElement.FocusedElement;
                int positionInSet = (int)ae.GetCurrentPropertyValue(AutomationElement.PositionInSetProperty);
                int sizeOfSet = (int)ae.GetCurrentPropertyValue(AutomationElement.SizeOfSetProperty);
                int itemLevel = (int)ae.GetCurrentPropertyValue(AutomationElement.LevelProperty);

                Verify.AreEqual(4, positionInSet, "Position in set");
                Verify.AreEqual(15, sizeOfSet, "Size of set");
                Verify.AreEqual(1, itemLevel, "Level of item");

                Log.Comment("Expanding Menu Item 15.");
                InputHelper.LeftClick(menuItem15);
                Wait.ForIdle();

                Log.Comment("Setting focus to Menu Item 17");
                UIObject menuItem17 = FindElement.ByName("Menu Item 17");
                menuItem17.SetFocus();
                Wait.ForIdle();

                ae = AutomationElement.FocusedElement;
                positionInSet = (int)ae.GetCurrentPropertyValue(AutomationElement.PositionInSetProperty);
                sizeOfSet = (int)ae.GetCurrentPropertyValue(AutomationElement.SizeOfSetProperty);
                itemLevel = (int)ae.GetCurrentPropertyValue(AutomationElement.LevelProperty);

                Verify.AreEqual(2, positionInSet, "Position in set, not including separator/header");
                Verify.AreEqual(3, sizeOfSet, "Size of set");
                Verify.AreEqual(2, itemLevel, "Level of item");
            }
        }

        [TestMethod]
        public void ItemsSourceAccessibilitySetTest()
        {
            using (var setup = new TestSetupHelper(new[] { "NavigationView Tests", "NavigationView Init Test" }))
            {
                Log.Comment("Set focus to second menu item");
                UIObject item = FindElement.ByName("Menu Item 2");
                item.SetFocus();
                Wait.ForIdle();

                AutomationElement ae = AutomationElement.FocusedElement;
                int positionInSet = (int)ae.GetCurrentPropertyValue(AutomationElement.PositionInSetProperty);
                int sizeOfSet = (int)ae.GetCurrentPropertyValue(AutomationElement.SizeOfSetProperty);

                // choose 2nd item so if it accidentally succeeds
                // on firstor last item, we don't get false positives
                Verify.AreEqual(2, positionInSet, "Position in set");
                Verify.AreEqual(4, sizeOfSet, "Size of set");

                // Perform the test again with an IIterable (IEnumerable in C# projection)
                Button changeButton = new Button(FindElement.ByName("ChangeToIEnumerableButton"));
                changeButton.Invoke();
                Wait.ForIdle();
                ElementCache.Clear();

                Log.Comment("Set focus to second menu item [2]");
                item = FindElement.ByName("IIterator/Enumerable/LinkedList Item 2");
                item.SetFocus();
                Wait.ForIdle();

                ae = AutomationElement.FocusedElement;
                positionInSet = (int)ae.GetCurrentPropertyValue(AutomationElement.PositionInSetProperty);
                sizeOfSet = (int)ae.GetCurrentPropertyValue(AutomationElement.SizeOfSetProperty);

                // choose 2nd item so if it accidentally succeeds
                // on firstor last item, we don't get false positives
                Verify.AreEqual(2, positionInSet, "Position in set [2]");
                Verify.AreEqual(3, sizeOfSet, "Size of set [2]");
            }
        }

        [TestMethod]
        public void SettingsItemGamepadTest()
        {
            var testScenarios = RegressionTestScenario.BuildAllRegressionTestScenarios();
            foreach (var testScenario in testScenarios)
            {
                using (var setup = new TestSetupHelper(new[] { "NavigationView Tests", testScenario.TestPageName }))
                {
                    if (!PlatformConfiguration.IsOsVersionGreaterThanOrEqual(OSVersion.Redstone1))
                    {
                        Log.Warning("Test is disabled on TH2 and older due to lack of gamepad engagement feature.");
                        return;
                    }

                    UIObject settingsItem = FindElement.ByName("Settings");

                    settingsItem.SetFocus();
                    Wait.ForIdle();

                    Log.Comment("Invoking settings through the gamepad");
                    GamepadHelper.PressButton(settingsItem, GamepadButton.A);
                    Wait.ForIdle();

                    Log.Comment("Verify settings is selected");
                    TextBlock header = new TextBlock(FindElement.ByName("Settings as header"));
                    Verify.AreEqual("Settings as header", header.DocumentText);
                }
            }
        }

        [TestMethod]
        public void ScrollToMenuItemTest()
        {
            var testScenarios = RegressionTestScenario.BuildLeftNavRegressionTestScenarios();
            foreach (var testScenario in testScenarios)
            {
                using (var setup = new TestSetupHelper(new[] { "NavigationView Tests", testScenario.TestPageName }))
                {
                    //TODO: Re-enable for RS2 once repeater behavior is fixed
                    if (PlatformConfiguration.IsOsVersion(OSVersion.Redstone2))
                    {
                        Log.Warning("Test is disabled on RS2 because repeater has a bug where arrow navigation scrolls instead of going to next item.");
                        return;
                    }

                    SetNavViewHeight(ControlHeight.Small);

                    UIObject lastItem = FindElement.ByName("TV");
                    UIObject firstItem = FindElement.ByName("Home");

                    Log.Comment("Verify last item is offscreen");
                    Verify.AreEqual(true, lastItem.IsOffscreen);

                    Log.Comment("Move focus to the last item by giving focus to the toggle pane button then tab twice then down arrow 5 times");
                    Button togglePaneButton = new Button(FindElement.ById("TogglePaneButton"));

                    togglePaneButton.SetFocus();
                    Wait.ForIdle();

                    KeyboardHelper.PressKey(Key.Tab, ModifierKey.None, 2);
                    Wait.ForIdle();

                    Verify.IsTrue(firstItem.HasKeyboardFocus);
                    AutomationElement firstItemAE = AutomationElement.FocusedElement;
                    KeyboardHelper.PressKey(Key.Down, ModifierKey.None, 5);
                    Wait.ForIdle();

                    Verify.IsTrue(lastItem.HasKeyboardFocus, "Verify last item has keyboard focus");

                    Log.Comment("Verify the last item is now onscreen");
                    Verify.AreEqual(false, lastItem.IsOffscreen);
                    Log.Comment("Verify the first item is now offscreen");
                    Verify.AreEqual(true, firstItem.IsOffscreen);

                    Log.Comment("Scroll to the first item using the automation ScrollItemPattern");
                    ScrollItemPattern firstItemSIP = firstItemAE.GetCurrentPattern(ScrollItemPattern.Pattern) as ScrollItemPattern;
                    firstItemSIP.ScrollIntoView();
                    Wait.ForIdle();

                    Log.Comment("Verify the first item is onscreen again");
                    Verify.AreEqual(false, firstItem.IsOffscreen);
                }
            }
        }

        [TestMethod]
        public void SystemBackTest()
        {
            var testScenarios = RegressionTestScenario.BuildLeftNavRegressionTestScenarios();
            foreach (var testScenario in testScenarios)
            {
                using (var setup = new TestSetupHelper(new[] { "NavigationView Tests", testScenario.TestPageName }))
                {
                    Log.Comment("Set control to compact");
                    SetNavViewWidth(ControlWidth.Medium);
                    Wait.ForIdle();

                    Log.Comment("Open pane");
                    CheckBox isPaneOpenCheckBox = new CheckBox(FindElement.ById("IsPaneOpenCheckBox"));
                    isPaneOpenCheckBox.Check();
                    Wait.ForIdle();

                    Log.Comment("Click back button (invoking does not work)");
                    Button backButton = new Button(FindElement.ById("__BackButton"));
                    backButton.Click(); // NOTE: Must be Click because this is verifying that the mouse light dismiss behavior closes the nav view
                    Wait.ForIdle();

                    Log.Comment("Verify that the pane is closed");

                    TestEnvironment.VerifyAreEqualWithRetry(20,
                        () => ToggleState.Off,
                        () => isPaneOpenCheckBox.ToggleState,
                        () =>
                        {
                            Task.Delay(TimeSpan.FromMilliseconds(100)).Wait(); // UIA's state isn't updating immediately. Wait a sec.
                            ElementCache.Clear(); /* Test is flaky sometimes -- perhaps element cache is stale? Clear it and try again. */
                        });

                    Log.Comment("Click pane toggle button");
                    Button navButton = new Button(FindElement.ById("TogglePaneButton"));
                    navButton.Invoke();
                    Wait.ForIdle();

                    Log.Comment("Verify that the pane is open");
                    Verify.AreEqual(ToggleState.On, isPaneOpenCheckBox.ToggleState, "IsPaneOpen expected to be True");
                }
            }
        }

        [TestMethod]
        public void AccTypeTest()
        {
            var testScenarios = RegressionTestScenario.BuildLeftNavRegressionTestScenarios();
            foreach (var testScenario in testScenarios)
            {
                using (var setup = new TestSetupHelper(new[] { "NavigationView Tests", testScenario.TestPageName }))
                {
                    UIObject menuItem = FindElement.ByName("Games");
                    Verify.AreEqual(ControlType.ListItem, menuItem.ControlType);
                }
            }
        }

        [TestMethod]
        [TestProperty("Ignore", "True")] // Disabled as per tracking issue #3125
        public void ToolTipTest() // Verify tooltips appear, and that their contents change when headers change
        {
            var testScenarios = RegressionTestScenario.BuildLeftNavRegressionTestScenarios();
            foreach (var testScenario in testScenarios)
            {
                using (IDisposable page1 = new TestSetupHelper("NavigationView Tests"),
                    page2 = new TestSetupHelper(testScenario.TestPageName))
                {
                    // Close the pane
                    Button togglePaneButton = new Button(FindElement.ById("TogglePaneButton"));
                    togglePaneButton.Invoke();
                    Wait.ForIdle();

                    UIObject menuItem = FindElement.ByName("Games");
                    Verify.AreEqual(ControlType.ListItem, menuItem.ControlType);

                    Button reverseButton = new Button(FindElement.ById("ReverseButton"));

                    Button copyTextButton = new Button(FindElement.ById("CopyGamesLabelButton"));
                    copyTextButton.Invoke();
                    Wait.ForIdle();

                    TextBlock toolTipStatusTextBlock = new TextBlock(FindElement.ByName("ToolTipStatusTextBlock"));
                    Verify.AreEqual("There are no popups", toolTipStatusTextBlock.DocumentText);

                    using (var waiter = new ToolTipOpenedWaiter())
                    {
                        menuItem.Click(); // I think the underlying SinglePointGesture doesn't do what you expect sometimes unless you click first
                        menuItem.MovePointer();
                        Log.Comment("Waiting for tooltip open event");
                        if (waiter != null)
                        {
                            waiter.Wait();
                        }

                        copyTextButton.Invoke();

                        Verify.AreEqual("Games", toolTipStatusTextBlock.DocumentText); // Verify default case
                    }

                    reverseButton.MovePointer(); // dismissssss the tooltip
                    reverseButton.Invoke();
                    Wait.ForIdle();

                    using (var waiter = new ToolTipOpenedWaiter())
                    {
                        menuItem.Click(); // I think the underlying SinglePointGesture doesn't do what you expect sometimes unless you click first
                        menuItem.MovePointer();
                        Log.Comment("Waiting for tooltip open event [2]");
                        if (waiter != null)
                        {
                            waiter.Wait();
                        }

                        copyTextButton.Invoke();

                        Verify.AreEqual("semaG", toolTipStatusTextBlock.DocumentText); // Verify tooltips change when content changes
                    }
                }
            }
        }

        [TestMethod]
        [TestProperty("Ignore", "True")]
        // Disabled due to: Multiple unreliable NavigationView tests #134
        public void KeyboardFocusToolTipTest() // Verify tooltips appear when Keyboard focused
        {
            using (IDisposable page1 = new TestSetupHelper("NavigationView Tests"),
                page2 = new TestSetupHelper("NavigationView Test"))
            {
                if (!PlatformConfiguration.IsOsVersionGreaterThanOrEqual(OSVersion.Redstone2))
                {
                    Log.Warning("Test is disabled on RS1 and earlier because XYFocusKeyboardNavigation is not supported.");
                    return;
                }

                SetNavViewWidth(ControlWidth.Medium);
                Wait.ForIdle();

                // ToolTip is not reliable on RS2, try many times
                bool foundToolTip = false;
                for (int i = 0; i < 5; i++)
                {
                    Button togglePaneButton = new Button(FindElement.ById("TogglePaneButton"));
                    togglePaneButton.SetFocus();
                    Wait.ForIdle();

                    UIObject home = FindElement.ByName("Home");
                    Button copyTextButton = new Button(FindElement.ById("CopyGamesLabelButton"));
                    TextBlock toolTipStatusTextBlock = new TextBlock(FindElement.ByName("ToolTipStatusTextBlock"));

                    Log.Comment("tab from the TogglePaneButton goes to the search box");
                    KeyboardHelper.PressKey(Key.Tab);
                    Wait.ForIdle();

                    Log.Comment("Down key from search box goes to the first item");
                    KeyboardHelper.PressKey(Key.Down);
                    Wait.ForIdle();

                    Verify.IsTrue(home.HasKeyboardFocus);
                    using (var waiter = new ToolTipOpenedWaiter())
                    {
                        KeyboardHelper.PressKey(Key.Down);

                        Log.Comment("Waiting for tooltip open event");
                        waiter.Wait(TimeSpan.FromSeconds(5));
                    }

                    copyTextButton.Invoke();
                    Wait.ForIdle();
                    if (toolTipStatusTextBlock.DocumentText != null && !toolTipStatusTextBlock.DocumentText.Contains("popups"))
                    {
                        Log.Comment("Found ToolTip on Iteration " + i);
                        Verify.AreEqual("Apps", toolTipStatusTextBlock.DocumentText);
                        foundToolTip = true;
                        break;
                    }
                    else
                    {
                        Log.Comment("ToolTip Window may be closed, and didn't find ToolTip on Iteration " + i);
                    }

                }
                Verify.IsTrue(foundToolTip, "Found ToolTip");
            }
        }

        [TestMethod]
        [TestProperty("Ignore", "True")] // Disabled as per tracking issue #3125
        public void ToolTipCustomContentTest() // Verify tooltips don't appear for custom NavViewItems (split off due to CatGates timeout)
        {
            if (!PlatformConfiguration.IsOsVersionGreaterThanOrEqual(OSVersion.Redstone3))
            {
                Log.Warning("We are running with RS4 resource, not need to run on rs2 or below");
                return;
            }

            // Since RS5, ToolTip is removed from ControlTemplate. and this test case can't be run on "NavigationView Tests" page 
            using (var setup = new TestSetupHelper(new[] { "NavigationView Tests", "NavigationView Regression Test" }))
            {
                // Close the pane
                Button togglePaneButton = new Button(FindElement.ById("TogglePaneButton"));
                Verify.IsNotNull(togglePaneButton, "Finding TogglePaneButton");
                togglePaneButton.Invoke();
                Wait.ForIdle();

                Button volumeToolTipCopyButton = new Button(FindElement.ByName("CopyVolumeToolTipButton"));
                Verify.IsNotNull(togglePaneButton, "Finding CopyVolumeToolTipButton");

                TextBlock toolTipStatusTextBlock = new TextBlock(FindElement.ByName("ToolTipStatusTextBlock"));
                Verify.IsNotNull(togglePaneButton, "Finding ToolTipStatusTextBlock");

                volumeToolTipCopyButton.Invoke();
                Wait.ForIdle();

                Verify.AreEqual("The volume navigation view item tooltip content is null", toolTipStatusTextBlock.DocumentText);
            }
        }

        [TestMethod]
        public void VerifyCustomHeaderContentTest()
        {
            var testScenarios = RegressionTestScenario.BuildLeftNavRegressionTestScenarios();
            foreach (var testScenario in testScenarios)
            {
                using (var setup = new TestSetupHelper(new[] { "NavigationView Tests", testScenario.TestPageName }))
                {
                    TextBlock tb = new TextBlock(FindElement.ByName("Home as header"));
                    Verify.AreEqual("Home as header", tb.DocumentText, "Verify initial Header text");

                    Button button = new Button(FindElement.ByName("SetHeaderButton"));
                    button.Invoke();
                    Wait.ForIdle();

                    tb = new TextBlock(FindElement.ByName("Bananas"));
                    Verify.AreEqual("Bananas", tb.DocumentText, "Verify new TextBlock child was set as the Header");
                }
            }
        }

        [TestMethod]
        public void BackToolTipTest()
        {
            using (var setup = new TestSetupHelper(new[] { "NavigationView Tests", "NavigationView Test" }))
            {
                Button button = new Button(FindElement.ByName("NavigationViewBackButton"));
                CheckBox checkBox = new CheckBox(FindElement.ByName("BackButtonEnabledCheckbox"));

                checkBox.Check();
                Wait.ForIdle();

                using (var waiter = new ToolTipOpenedWaiter())
                {
                    Log.Comment("Moving pointer around, over back button");
                    button.MovePointer();
                    Wait.ForIdle();
                    button.MovePointer(offsetX: 1, offsetY: 1);
                    Wait.ForIdle();
                    button.MovePointer(offsetX: -1, offsetY: -1);
                    Wait.ForIdle();

                    Log.Comment("Waiting for tooltip to open");
                    waiter.Wait(TimeSpan.FromSeconds(5));
                }
            }
        }

        [TestMethod]
        public void CloseToolTipTest()
        {
            using (var setup = new TestSetupHelper(new[] { "NavigationView Tests", "NavigationView Test" }))
            {
                var panelDisplayModeComboBox = new ComboBox(FindElement.ByName("PaneDisplayModeCombobox"));

                Log.Comment("Set PaneDisplayMode to LeftMinimal");
                panelDisplayModeComboBox.SelectItemByName("LeftMinimal");
                Wait.ForIdle();

                var isPaneOpenCheckBox = new CheckBox(FindElement.ById("IsPaneOpenCheckBox"));

                Log.Comment("Open the pane");
                isPaneOpenCheckBox.Check();
                Wait.ForIdle();

                Verify.AreEqual(ToggleState.On, isPaneOpenCheckBox.ToggleState, "IsPaneOpen expected to be True");

                Button closeButton = new Button(FindElement.ById("NavigationViewCloseButton"));
                Verify.IsNotNull(closeButton);

                using (var waiter = new ToolTipOpenedWaiter())
                {
                    Log.Comment("Moving pointer around, over close button");
                    closeButton.MovePointer();
                    Wait.ForIdle();
                    closeButton.MovePointer(offsetX: 1, offsetY: 1);
                    Wait.ForIdle();
                    closeButton.MovePointer(offsetX: -1, offsetY: -1);
                    Wait.ForIdle();

                    Log.Comment("Waiting for tooltip to open");
                    waiter.Wait(TimeSpan.FromSeconds(5));
                }
            }
        }

        [TestMethod]
        public void VerifyCanCancelClosing()
        {
            var testScenarios = RegressionTestScenario.BuildLeftNavRegressionTestScenarios();
            foreach (var testScenario in testScenarios)
            {
                using (var setup = new TestSetupHelper(new[] { "NavigationView Tests", testScenario.TestPageName }))
                {
                    if (PlatformConfiguration.IsOSVersionLessThan(OSVersion.Redstone3))
                    {
                        Log.Warning("Test is disabled on RS2 and older due to lack of SplitView events");
                        return;
                    }

                    SetNavViewWidth(ControlWidth.Medium);

                    var cancelClosingCheckbox = new CheckBox(FindElement.ById("CancelClosingEvents"));
                    cancelClosingCheckbox.Toggle();
                    Wait.ForIdle();
                    Verify.AreEqual(ToggleState.On, cancelClosingCheckbox.ToggleState);

                    var isPaneOpenCheckBox = new CheckBox(FindElement.ById("IsPaneOpenCheckBox"));
                    Verify.AreEqual(ToggleState.Off, isPaneOpenCheckBox.ToggleState, "IsPaneOpen expected to be False");

                    Log.Comment("Reset the event count");
                    new Button(FindElement.ById("ClosingEventCountResetButton")).Invoke();
                    Wait.ForIdle();

                    Log.Comment("Open the Pane");
                    using (var waiter = isPaneOpenCheckBox.GetToggledWaiter())
                    {
                        isPaneOpenCheckBox.Toggle();
                        waiter.Wait();
                    }
                    WaitAndAssertPaneStatus(PaneOpenStatus.Opened);

                    Verify.AreEqual(ToggleState.On, isPaneOpenCheckBox.ToggleState, "IsPaneOpen expected to be True");

                    var closingCounts = new Edit(FindElement.ByName("ClosingEventCountTextBlock"));
                    var expectedString = "1-0";

                    //  trigger a light dismiss
                    KeyboardHelper.PressKey(Key.Left, ModifierKey.Alt);
                    Wait.ForIdle();

                    Verify.AreEqual(ToggleState.On, isPaneOpenCheckBox.ToggleState,
                        "Verify Alt+Left light dismiss doesn't dismiss the pane when closing events are being canceled");

                    Verify.AreEqual(expectedString, closingCounts.GetText());
                }
            }
        }

        [TestMethod]
        public void EnsureClearingListIsSafe()
        {
            var testScenarios = RegressionTestScenario.BuildLeftNavRegressionTestScenarios();
            foreach (var testScenario in testScenarios)
            {
                using (var setup = new TestSetupHelper(new[] { "NavigationView Tests", testScenario.TestPageName }))
                {
                    Button clearButton = new Button(FindElement.ByName("ClearMenuButton"));
                    Log.Comment("About to invoke list clear button");
                    clearButton.Invoke();
                    Log.Comment("About to wait for idle");
                    Wait.ForIdle();

                    // that's it, it's a stability test
                }
            }
        }

        [TestMethod]
        [TestProperty("Description", "Ensure that the NavigationView button isn't running with rs3+ themeresource on when they're off :)")]
        public void VerifyNotShouldPreserveNavigationViewRS3Behavior() // Regression test to make sure that we aren't accidentally running quirks all the time
        {
            var testScenarios = RegressionTestScenario.BuildLeftNavRegressionTestScenarios();
            foreach (var testScenario in testScenarios)
            {
                using (var setup = new TestSetupHelper(new[] { "NavigationView Tests", testScenario.TestPageName }))
                {
                    if (!PlatformConfiguration.IsOsVersionGreaterThanOrEqual(OSVersion.Redstone4))
                    {
                        Log.Warning("This test is only designed to run on RS4+ machines");
                        return;
                    }
                    else
                    {
                        CheckBox isPaneOpenCheckBox = new CheckBox(FindElement.ById("IsPaneOpenCheckBox"));

                        // On phone, the pane will initially be in the closed compact state, so open it before
                        // proceeding with the test.
                        if (isPaneOpenCheckBox.ToggleState == ToggleState.Off)
                        {
                            using (var waiter = isPaneOpenCheckBox.GetToggledWaiter())
                            {
                                isPaneOpenCheckBox.Toggle();
                                waiter.Wait();
                            }
                        }

                        Button navButton = new Button(FindElement.ById("TogglePaneButton"));
                        Verify.AreEqual(320, navButton.BoundingRectangle.Width);
                    }
                }
            }
        }

        [TestMethod]
        [TestProperty("Description", "Ensure that the NavigationView button is rendering as expected if it's targeting RS3")]
        public void VerifyShouldPreserveNavigationViewRS3Behavior()
        {
            // This test exercises how the navigation view intereacts with the titlebar, thus setting shouldRestrictInnerFrameSize to true (the default) doesn't allow us
            // to exercise the scenario, thus requiring us to disable this. 
            using (var setup = new TestSetupHelper(testNames: new[] { "NavigationView Tests", "NavigationView PreserveRS3 Test" }, shouldRestrictInnerFrameSize: false))
            {
                if (!PlatformConfiguration.IsOsVersionGreaterThanOrEqual(OSVersion.Redstone4))
                {
                    Log.Warning("This test is only designed to run on RS4+ machines");
                    return;
                }

                CheckBox isPaneOpenCheckBox = new CheckBox(FindElement.ById("IsPaneOpenCheckBox"));

                // On phone, the pane will initially be in the closed compact state, so open it before
                // proceeding with the test.
                if (isPaneOpenCheckBox.ToggleState == ToggleState.Off)
                {
                    using (var waiter = isPaneOpenCheckBox.GetToggledWaiter())
                    {
                        isPaneOpenCheckBox.Toggle();
                        waiter.Wait();
                    }
                }

                // In RS4 or late application, togglePaneTopPadding is 0 when ExtendViewIntoTitleBar=true, 
                // but for RS3 application, we expected it be not 0 because apps like Wallpaper make use of it
                var result = new Edit(FindElement.ById("TestResult"));
                using (var waiter = new ValueChangedEventWaiter(result))
                {
                    Button button = new Button(FindElement.ById("GetTopPaddingHeight"));
                    button.Invoke();
                    waiter.Wait();
                }
                var togglePaneTopPadding = Convert.ToInt32(result.Value);
                Verify.AreNotEqual(0, togglePaneTopPadding);

                // TestFrame is disabled before the testcase. we should enable it and prepare for next test case
                var testFrame = new CheckBox(FindElement.ById("TestFrameCheckbox"));
                testFrame.Check();
                Wait.ForIdle();
            }
        }

        [TestMethod]
        public void VerifyMoreButtonIsOnlyReadOnce()
        {
            using (var setup = new TestSetupHelper(new[] { "NavigationView Tests", "Top NavigationView Test" }))
            {
                UIObject moreButton = FindElement.ById("TopNavOverflowButton");
                moreButton.SetFocus();
                Wait.ForIdle();

                AutomationElement ae = AutomationElement.FocusedElement;
                Verify.AreEqual("More", ae.GetCurrentPropertyValue(AutomationElement.NameProperty).ToString());
            }
        }

        [TestMethod]
        public void EnsurePaneHeaderCanBeModifiedForLeftNav()
        {
            using (var setup = new TestSetupHelper(new[] { "NavigationView Tests", "NavigationView Test" }))
            {
                EnsurePaneHeaderCanBeModifiedHelper(RegressionTestType.LeftNav);
            }
        }

        [TestMethod]
        public void EnsurePaneHeaderCanBeModifiedForTopNav()
        {
            using (var setup = new TestSetupHelper(new[] { "NavigationView Tests", "NavigationView Test" }))
            {
                EnsurePaneHeaderCanBeModifiedHelper(RegressionTestType.TopNav);
            }
        }

        [TestMethod]
        public void EnsureDisplayModeGroupUpdatesWhenBackButtonVisibilityChanged()
        {
            using (var setup = new TestSetupHelper(new[] { "NavigationView Tests", "NavigationView Test" }))
            {
                Log.Comment("Setup test page to be in the minimal display mode with the backbutton hidden...");
                Log.Comment("Hide backbutton");
                var backButtonCheckBox = new CheckBox(FindElement.ByName("BackButtonVisibilityCheckbox"));
                backButtonCheckBox.Uncheck();
                Wait.ForIdle();

                Log.Comment("Change display mode to left minimal");
                var panelDisplayModeComboBox = new ComboBox(FindElement.ByName("PaneDisplayModeCombobox"));
                panelDisplayModeComboBox.SelectItemByName("LeftMinimal");
                Wait.ForIdle();

                TextBlock displayModeTextBox = new TextBlock(FindElement.ByName("DisplayModeTextBox"));
                Verify.AreEqual(minimal, displayModeTextBox.DocumentText);

                Log.Comment("Get NavView Active VisualStates");
                var getNavViewActiveVisualStatesButton = new Button(FindElement.ByName("GetNavViewActiveVisualStates"));
                getNavViewActiveVisualStatesButton.Invoke();
                Wait.ForIdle();

                const string visualStateName = "MinimalWithBackButton";
                var result = new TextBlock(FindElement.ByName("NavViewActiveVisualStatesResult"));
                Verify.IsFalse(result.GetText().Contains(visualStateName), "Active VisualStates should not include " + visualStateName);

                Log.Comment("Show backbutton");
                backButtonCheckBox.Check();
                Wait.ForIdle();

                Log.Comment("Get NavView Active VisualStates");
                getNavViewActiveVisualStatesButton.Invoke();
                Wait.ForIdle();
                Verify.IsTrue(result.GetText().Contains(visualStateName), "Active VisualStates should include " + visualStateName);
            }
        }

        [TestMethod]
        public void EnsureDisplayModeGroupUpdatesOnPaneClosedToMinimalWithBackButton()
        {
            using (var setup = new TestSetupHelper(new[] { "NavigationView Tests", "Navigation Minimal Test" }))
            {
                Log.Comment("Click on ToggleButton");
                FindElement.ById<Button>("TogglePaneButton").InvokeAndWait();

                Log.Comment("Get NavView Active VisualStates");
                FindElement.ByName<Button>("GetNavViewActiveVisualStates").InvokeAndWait();

                const string visualStateName = "MinimalWithBackButton";
                var result = new TextBlock(FindElement.ByName("NavViewActiveVisualStatesResult"));
                Verify.IsTrue(result.GetText().Contains(visualStateName), "Active VisualStates should include " + visualStateName);
            }
        }

        [TestMethod]
        public void VerifyExpandCollpaseFunctionality()
        {
            var testScenarios = RegressionTestScenario.BuildHierarchicalNavRegressionTestScenarios();
            foreach (var testScenario in testScenarios)
            {
                using (var setup = new TestSetupHelper(new[] { "NavigationView Tests", testScenario.TestPageName }))
                {
                    
                    TextBlock textblockExpandingItemAndContainerMatch = new TextBlock(FindElement.ByName("TextblockExpandingItemAndContainerMatch"));
                    TextBlock textblockCollapsedItemAndContainerMatch = new TextBlock(FindElement.ByName("TextblockCollapsedItemAndContainerMatch"));
                    TextBlock textBlockExpandingItem = new TextBlock(FindElement.ByName("TextBlockExpandingItem"));
                    TextBlock textBlockCollapsedItem = new TextBlock(FindElement.ByName("TextBlockCollapsedItem"));

                    Log.Comment("Verify that first menu item is not expanded.");
                    // Verify through test page elements
                    Verify.AreEqual(textblockExpandingItemAndContainerMatch.DocumentText, "N/A");
                    Verify.AreEqual(textblockCollapsedItemAndContainerMatch.DocumentText, "N/A");
                    Verify.AreEqual(textBlockExpandingItem.DocumentText, "N/A");
                    Verify.AreEqual(textBlockCollapsedItem.DocumentText, "N/A");
                    // Verify that second menu item is not in tree
                    var firstItem = FindElement.ByName("Menu Item 1");
                    var childItem = FindElement.ByName("Menu Item 2");
                    Verify.IsNull(childItem);

                    Log.Comment("Expand first menu item.");
                    InputHelper.LeftClick(firstItem);
                    Wait.ForIdle();

                    Log.Comment("Verify that first menu item was expanded correctly.");
                    // Verify through test page elements
                    Verify.AreEqual(textblockExpandingItemAndContainerMatch.DocumentText, "true");
                    Verify.AreEqual(textblockCollapsedItemAndContainerMatch.DocumentText, "N/A");
                    Verify.AreEqual(textBlockExpandingItem.DocumentText, "Menu Item 1");
                    Verify.AreEqual(textBlockCollapsedItem.DocumentText, "N/A");
                    // Verify that second menu item is in tree
                    childItem = FindElement.ByName("Menu Item 2");
                    Verify.IsNotNull(childItem, "Child item should be visible after expanding parent item.");

                    Log.Comment("Expand child of first menu item.");
                    InputHelper.LeftClick(childItem);
                    Wait.ForIdle();

                    Log.Comment("Verify that child of first menu item was expanded correctly.");
                    // Verify through test page elements
                    Verify.AreEqual(textblockExpandingItemAndContainerMatch.DocumentText, "true");
                    Verify.AreEqual(textblockCollapsedItemAndContainerMatch.DocumentText, "N/A");
                    Verify.AreEqual(textBlockExpandingItem.DocumentText, "Menu Item 2");
                    Verify.AreEqual(textBlockCollapsedItem.DocumentText, "N/A");
                    // Verify that third child menu item is in tree
                    var secondChildItem = FindElement.ByName("Menu Item 4");
                    Verify.IsNotNull(secondChildItem, "Child item should be visible after expanding parent item.");

                    Log.Comment("Collapse child of first menu item.");
                    InputHelper.LeftClick(childItem, 5, 5);
                    Wait.ForIdle();

                    Log.Comment("Verify that child of first menu item was collapsed correctly.");
                    // Verify through test page elements
                    Verify.AreEqual(textblockExpandingItemAndContainerMatch.DocumentText, "true");
                    Verify.AreEqual(textblockCollapsedItemAndContainerMatch.DocumentText, "true");
                    Verify.AreEqual(textBlockExpandingItem.DocumentText, "Menu Item 2");
                    Verify.AreEqual(textBlockCollapsedItem.DocumentText, "Menu Item 2");


                    Log.Comment("Collapse first menu item.");
                    InputHelper.LeftClick(firstItem, 5, 5);
                    Wait.ForIdle();

                    Log.Comment("Verify that first menu item was collapsed correctly.");
                    // Verify through test page elements
                    Verify.AreEqual(textblockExpandingItemAndContainerMatch.DocumentText, "true");
                    Verify.AreEqual(textblockCollapsedItemAndContainerMatch.DocumentText, "true");
                    Verify.AreEqual(textBlockExpandingItem.DocumentText, "Menu Item 2");
                    Verify.AreEqual(textBlockCollapsedItem.DocumentText, "Menu Item 1");
                }
            }
        }

        [TestMethod]
        public void VerifyNoCrashWhenSwitchingPaneDisplayModeWithAutoWrappedElements()
        {
            using (var setup = new TestSetupHelper(new[] { "NavigationView Tests", "NavigationView ItemTemplate Test" }))
            {
                Log.Comment("Verify that switching pane mode to auto does not crash.");
                var flipOrientationButton = new Button(FindElement.ByName("FlipOrientationButton"));
                flipOrientationButton.Invoke();
                Wait.ForIdle();
            }
        }

        [TestMethod]
<<<<<<< HEAD
        public void VerifyNavigationViewItemContentPresenterMargin()
        {
            using (var setup = new TestSetupHelper(new[] { "NavigationView Tests", "NavigationView Test" }))
            {
                var getTopLevelContentPresenterMarginButton = FindElement.ById<Button>("GetTopLevelNavViewItemContentPresenterMarginButton");
                var getChildContentPresenterMarginButton = FindElement.ById<Button>("GetChildNavViewItemContentPresenterMarginButton");
                var contentPresenterMarginTextBlock = new TextBlock(FindElement.ByName("NavViewItemContentPresenterMarginTextBlock"));

                // Switch the NavigationView to closed compact mode
                Log.Comment("Switch NavigationView to closed compact mode");
                SetNavViewWidth(ControlWidth.Medium);
                Wait.ForIdle();

                // Verify that top-level items use the correct content margin
                getTopLevelContentPresenterMarginButton.InvokeAndWait();
                Verify.AreEqual("0,0,0,0", contentPresenterMarginTextBlock.DocumentText);

                // Child items in closed compact mode are shown in a flyout. Verify that they are using the correct margin 
                Log.Comment("Expand item with children");
                UIObject hasChildItem = FindElement.ByName("HasChildItem");
                InputHelper.LeftClick(hasChildItem);
                Wait.ForIdle();

                getChildContentPresenterMarginButton.InvokeAndWait();
                Verify.AreEqual("0,0,20,0", contentPresenterMarginTextBlock.DocumentText);

                // Switch the NavigationView to expanded mode
                Log.Comment("Switch NavigationView to expanded mode");
                SetNavViewWidth(ControlWidth.Wide);
                Wait.ForIdle();

                // Verify that top-level items use the correct content margin
                getTopLevelContentPresenterMarginButton.InvokeAndWait();
                Verify.AreEqual("0,0,20,0", contentPresenterMarginTextBlock.DocumentText);
=======
        public void VerifyNoCrashWhenNavViewInContentDialog()
        {
            using (var setup = new TestSetupHelper(new[] { "NavigationView Tests", "NavigationView Test" }))
            {
                Log.Comment("Open a ContentDialog with a NavView inside.");
                Button openContentDialogButton = new Button(FindElement.ById("ContentDialogNavViewButton"));
                openContentDialogButton.Invoke();
                Wait.ForIdle();

                Log.Comment("Close the ContentDialog with a NavView inside.");
                Button closeContentDialogButton = new Button(FindElement.ByName("Button1ContentDialog"));
                closeContentDialogButton.Invoke();
                Wait.ForIdle();
>>>>>>> b34c799a
            }
        }
    }
}<|MERGE_RESOLUTION|>--- conflicted
+++ resolved
@@ -1679,7 +1679,23 @@
         }
 
         [TestMethod]
-<<<<<<< HEAD
+        public void VerifyNoCrashWhenNavViewInContentDialog()
+        {
+            using (var setup = new TestSetupHelper(new[] { "NavigationView Tests", "NavigationView Test" }))
+            {
+                Log.Comment("Open a ContentDialog with a NavView inside.");
+                Button openContentDialogButton = new Button(FindElement.ById("ContentDialogNavViewButton"));
+                openContentDialogButton.Invoke();
+                Wait.ForIdle();
+
+                Log.Comment("Close the ContentDialog with a NavView inside.");
+                Button closeContentDialogButton = new Button(FindElement.ByName("Button1ContentDialog"));
+                closeContentDialogButton.Invoke();
+                Wait.ForIdle();
+            }
+        }
+
+        [TestMethod]
         public void VerifyNavigationViewItemContentPresenterMargin()
         {
             using (var setup = new TestSetupHelper(new[] { "NavigationView Tests", "NavigationView Test" }))
@@ -1714,21 +1730,6 @@
                 // Verify that top-level items use the correct content margin
                 getTopLevelContentPresenterMarginButton.InvokeAndWait();
                 Verify.AreEqual("0,0,20,0", contentPresenterMarginTextBlock.DocumentText);
-=======
-        public void VerifyNoCrashWhenNavViewInContentDialog()
-        {
-            using (var setup = new TestSetupHelper(new[] { "NavigationView Tests", "NavigationView Test" }))
-            {
-                Log.Comment("Open a ContentDialog with a NavView inside.");
-                Button openContentDialogButton = new Button(FindElement.ById("ContentDialogNavViewButton"));
-                openContentDialogButton.Invoke();
-                Wait.ForIdle();
-
-                Log.Comment("Close the ContentDialog with a NavView inside.");
-                Button closeContentDialogButton = new Button(FindElement.ByName("Button1ContentDialog"));
-                closeContentDialogButton.Invoke();
-                Wait.ForIdle();
->>>>>>> b34c799a
             }
         }
     }
