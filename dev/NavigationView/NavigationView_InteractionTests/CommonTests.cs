--- conflicted
+++ resolved
@@ -1667,7 +1667,23 @@
         }
 
         [TestMethod]
-<<<<<<< HEAD
+        public void VerifyNoCrashWhenNavViewInContentDialog()
+        {
+            using (var setup = new TestSetupHelper(new[] { "NavigationView Tests", "NavigationView Test" }))
+            {
+                Log.Comment("Open a ContentDialog with a NavView inside.");
+                Button openContentDialogButton = new Button(FindElement.ById("ContentDialogNavViewButton"));
+                openContentDialogButton.Invoke();
+                Wait.ForIdle();
+
+                Log.Comment("Close the ContentDialog with a NavView inside.");
+                Button closeContentDialogButton = new Button(FindElement.ByName("Button1ContentDialog"));
+                closeContentDialogButton.Invoke();
+                Wait.ForIdle();
+            }
+        }
+
+        [TestMethod]
         public void VerifyNavigationViewItemChildrenFlyoutMenuCornerRadius()
         {
             using (var setup = new TestSetupHelper(new[] { "NavigationView Tests", "HierarchicalNavigationView Markup Test" }))
@@ -1710,21 +1726,6 @@
                     TextBlock menuItem1ChildrenFlyoutCornerRadiusTextBlock = new TextBlock(FindElement.ByName("MenuItem1ChildrenFlyoutCornerRadiusTextBlock"));
                     Verify.AreEqual("4,4,4,4", menuItem1ChildrenFlyoutCornerRadiusTextBlock.DocumentText);
                 }
-=======
-        public void VerifyNoCrashWhenNavViewInContentDialog()
-        {
-            using (var setup = new TestSetupHelper(new[] { "NavigationView Tests", "NavigationView Test" }))
-            {
-                Log.Comment("Open a ContentDialog with a NavView inside.");
-                Button openContentDialogButton = new Button(FindElement.ById("ContentDialogNavViewButton"));
-                openContentDialogButton.Invoke();
-                Wait.ForIdle();
-
-                Log.Comment("Close the ContentDialog with a NavView inside.");
-                Button closeContentDialogButton = new Button(FindElement.ByName("Button1ContentDialog"));
-                closeContentDialogButton.Invoke();
-                Wait.ForIdle();
->>>>>>> 9c0115f5
             }
         }
     }
