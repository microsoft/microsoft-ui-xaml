--- conflicted
+++ resolved
@@ -1682,50 +1682,6 @@
         }
 
         [TestMethod]
-<<<<<<< HEAD
-        public void VerifyNavigationViewItemChildrenFlyoutMenuCornerRadius()
-        {
-            using (var setup = new TestSetupHelper(new[] { "NavigationView Tests", "HierarchicalNavigationView Markup Test" }))
-            {
-                Log.Comment("Set PaneDisplayMode to LeftCompact.");
-                var panelDisplayModeComboBox = new ComboBox(FindElement.ByName("PaneDisplayModeCombobox"));
-                panelDisplayModeComboBox.SelectItemByName("LeftCompact");
-                Wait.ForIdle();
-
-                VerifyChildrenFlyoutMenuCornerRadius();
-
-                // Refresh the cache to make sure that the flyout object we are going to be searching for
-                // does not return as a false positive due to the caching mechanism.
-                ElementCache.Clear();
-
-                Log.Comment("Set PaneDisplayMode to Top.");
-                panelDisplayModeComboBox.SelectItemByName("Top");
-                Wait.ForIdle();
-
-                VerifyChildrenFlyoutMenuCornerRadius();
-
-                void VerifyChildrenFlyoutMenuCornerRadius()
-                {
-                    Log.Comment("Verify that the children menu flyout used in this test is closed.");
-                    var childItem = FindElement.ByName("Menu Item 2");
-                    Verify.IsNull(childItem, "Menu Item 1's children menu flyout should have been closed.");
-
-                    Log.Comment("Select Menu Item 1 which should open children flyout.");
-                    var item = FindElement.ByName("Menu Item 1");
-                    InputHelper.LeftClick(item);
-                    Wait.ForIdle();
-
-                    childItem = FindElement.ByName("Menu Item 2");
-                    Verify.IsNotNull(childItem, "Menu Item 1's children menu flyout should have been open.");
-
-                    Log.Comment("Get CornerRadius of Menu Item 1's children menu flyout.");
-                    FindElement.ByName<Button>("GetMenuItem1ChildrenFlyoutCornerRadiusButton").Invoke();
-
-                    // A CornerRadius of (4,4,4,4) is the current default value for flyouts.
-                    TextBlock menuItem1ChildrenFlyoutCornerRadiusTextBlock = new TextBlock(FindElement.ByName("MenuItem1ChildrenFlyoutCornerRadiusTextBlock"));
-                    Verify.AreEqual("4,4,4,4", menuItem1ChildrenFlyoutCornerRadiusTextBlock.DocumentText);
-                }
-=======
         public void VerifyNavigationViewItemContentPresenterMargin()
         {
             using (var setup = new TestSetupHelper(new[] { "NavigationView Tests", "NavigationView Test" }))
@@ -1760,7 +1716,52 @@
                 // Verify that top-level items use the correct content margin
                 getTopLevelContentPresenterMarginButton.InvokeAndWait();
                 Verify.AreEqual("0,0,20,0", contentPresenterMarginTextBlock.DocumentText);
->>>>>>> f5034668
+            }
+        }
+
+        [TestMethod]
+        public void VerifyNavigationViewItemChildrenFlyoutMenuCornerRadius()
+        {
+            using (var setup = new TestSetupHelper(new[] { "NavigationView Tests", "HierarchicalNavigationView Markup Test" }))
+            {
+                Log.Comment("Set PaneDisplayMode to LeftCompact.");
+                var panelDisplayModeComboBox = new ComboBox(FindElement.ByName("PaneDisplayModeCombobox"));
+                panelDisplayModeComboBox.SelectItemByName("LeftCompact");
+                Wait.ForIdle();
+
+                VerifyChildrenFlyoutMenuCornerRadius();
+
+                // Refresh the cache to make sure that the flyout object we are going to be searching for
+                // does not return as a false positive due to the caching mechanism.
+                ElementCache.Clear();
+
+                Log.Comment("Set PaneDisplayMode to Top.");
+                panelDisplayModeComboBox.SelectItemByName("Top");
+                Wait.ForIdle();
+
+                VerifyChildrenFlyoutMenuCornerRadius();
+
+                void VerifyChildrenFlyoutMenuCornerRadius()
+                {
+                    Log.Comment("Verify that the children menu flyout used in this test is closed.");
+                    var childItem = FindElement.ByName("Menu Item 2");
+                    Verify.IsNull(childItem, "Menu Item 1's children menu flyout should have been closed.");
+
+                    Log.Comment("Select Menu Item 1 which should open children flyout.");
+                    var item = FindElement.ByName("Menu Item 1");
+                    InputHelper.LeftClick(item);
+                    Wait.ForIdle();
+
+                    childItem = FindElement.ByName("Menu Item 2");
+                    Verify.IsNotNull(childItem, "Menu Item 1's children menu flyout should have been open.");
+
+                    Log.Comment("Get CornerRadius of Menu Item 1's children menu flyout.");
+                    FindElement.ByName<Button>("GetMenuItem1ChildrenFlyoutCornerRadiusButton").Invoke();
+
+                    // A CornerRadius of (4,4,4,4) is the current default value for flyouts.
+                    TextBlock menuItem1ChildrenFlyoutCornerRadiusTextBlock = new TextBlock(FindElement.ByName("MenuItem1ChildrenFlyoutCornerRadiusTextBlock"));
+                    Verify.AreEqual("4,4,4,4", menuItem1ChildrenFlyoutCornerRadiusTextBlock.DocumentText);
+                }
             }
         }
     }
