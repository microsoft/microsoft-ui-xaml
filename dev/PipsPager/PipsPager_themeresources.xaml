﻿<!-- Copyright (c) Microsoft Corporation. All rights reserved. Licensed under the MIT License. See LICENSE in the project root for license information. -->
<ResourceDictionary
    xmlns="http://schemas.microsoft.com/winfx/2006/xaml/presentation"
    xmlns:x="http://schemas.microsoft.com/winfx/2006/xaml">

    <ResourceDictionary.ThemeDictionaries>
        <ResourceDictionary x:Key="Light">
            <StaticResource x:Key="PipsPagerSelectionIndicatorBackground" ResourceKey="ControlFillColorTransparentBrush" />
            <StaticResource x:Key="PipsPagerSelectionIndicatorBackgroundPointerOver" ResourceKey="ControlFillColorTransparentBrush" />
            <StaticResource x:Key="PipsPagerSelectionIndicatorBackgroundPressed" ResourceKey="ControlFillColorTransparentBrush" />
            <StaticResource x:Key="PipsPagerSelectionIndicatorBackgroundSelected" ResourceKey="ControlFillColorTransparentBrush" />
            <StaticResource x:Key="PipsPagerSelectionIndicatorBackgroundDisabled" ResourceKey="ControlFillColorTransparentBrush" />
            <StaticResource x:Key="PipsPagerSelectionIndicatorBorderBrush" ResourceKey="ControlFillColorTransparentBrush" />
            <StaticResource x:Key="PipsPagerSelectionIndicatorBorderBrushPointerOver" ResourceKey="ControlFillColorTransparentBrush" />
            <StaticResource x:Key="PipsPagerSelectionIndicatorBorderBrushPressed" ResourceKey="ControlFillColorTransparentBrush" />
            <StaticResource x:Key="PipsPagerSelectionIndicatorBorderBrushSelected" ResourceKey="ControlFillColorTransparentBrush" />
            <StaticResource x:Key="PipsPagerSelectionIndicatorBorderBrushDisabled" ResourceKey="ControlFillColorTransparentBrush" />
            <StaticResource x:Key="PipsPagerSelectionIndicatorForeground" ResourceKey="ControlAAFillColorDefaultBrush" />
            <StaticResource x:Key="PipsPagerSelectionIndicatorForegroundPointerOver" ResourceKey="TextFillColorSecondaryBrush" />
            <StaticResource x:Key="PipsPagerSelectionIndicatorForegroundPressed" ResourceKey="TextFillColorSecondaryBrush" />
            <StaticResource x:Key="PipsPagerSelectionIndicatorForegroundSelected" ResourceKey="ControlAAFillColorDefaultBrush" />
            <StaticResource x:Key="PipsPagerSelectionIndicatorForegroundDisabled" ResourceKey="ControlAAFillColorDisabledBrush" />
            <StaticResource x:Key="PipsPagerNavigationButtonBackground" ResourceKey="ControlFillColorTransparentBrush" />
            <StaticResource x:Key="PipsPagerNavigationButtonBackgroundPointerOver" ResourceKey="ControlFillColorTransparentBrush" />
            <StaticResource x:Key="PipsPagerNavigationButtonBackgroundPressed" ResourceKey="ControlFillColorTransparentBrush" />
            <StaticResource x:Key="PipsPagerNavigationButtonBackgroundDisabled" ResourceKey="ControlFillColorTransparentBrush" />
            <StaticResource x:Key="PipsPagerNavigationButtonBorderBrush" ResourceKey="ControlFillColorTransparentBrush" />
            <StaticResource x:Key="PipsPagerNavigationButtonBorderBrushPointerOver" ResourceKey="ControlFillColorTransparentBrush" />
            <StaticResource x:Key="PipsPagerNavigationButtonBorderBrushPressed" ResourceKey="ControlFillColorTransparentBrush" />
            <StaticResource x:Key="PipsPagerNavigationButtonBorderBrushDisabled" ResourceKey="ControlFillColorTransparentBrush" />
            <StaticResource x:Key="PipsPagerNavigationButtonForeground" ResourceKey="ControlAAFillColorDefaultBrush" />
            <StaticResource x:Key="PipsPagerNavigationButtonForegroundPointerOver" ResourceKey="TextFillColorSecondaryBrush" />
            <StaticResource x:Key="PipsPagerNavigationButtonForegroundPressed" ResourceKey="TextFillColorSecondaryBrush" />
            <StaticResource x:Key="PipsPagerNavigationButtonForegroundDisabled" ResourceKey="ControlAAFillColorDisabledBrush" />
        </ResourceDictionary>

        <ResourceDictionary x:Key="Dark">
            <StaticResource x:Key="PipsPagerSelectionIndicatorBackground" ResourceKey="ControlFillColorTransparentBrush" />
            <StaticResource x:Key="PipsPagerSelectionIndicatorBackgroundPointerOver" ResourceKey="ControlFillColorTransparentBrush" />
            <StaticResource x:Key="PipsPagerSelectionIndicatorBackgroundPressed" ResourceKey="ControlFillColorTransparentBrush" />
            <StaticResource x:Key="PipsPagerSelectionIndicatorBackgroundSelected" ResourceKey="ControlFillColorTransparentBrush" />
            <StaticResource x:Key="PipsPagerSelectionIndicatorBackgroundDisabled" ResourceKey="ControlFillColorTransparentBrush" />
            <StaticResource x:Key="PipsPagerSelectionIndicatorBorderBrush" ResourceKey="ControlFillColorTransparentBrush" />
            <StaticResource x:Key="PipsPagerSelectionIndicatorBorderBrushPointerOver" ResourceKey="ControlFillColorTransparentBrush" />
            <StaticResource x:Key="PipsPagerSelectionIndicatorBorderBrushPressed" ResourceKey="ControlFillColorTransparentBrush" />
            <StaticResource x:Key="PipsPagerSelectionIndicatorBorderBrushSelected" ResourceKey="ControlFillColorTransparentBrush" />
            <StaticResource x:Key="PipsPagerSelectionIndicatorBorderBrushDisabled" ResourceKey="ControlFillColorTransparentBrush" />
            <StaticResource x:Key="PipsPagerSelectionIndicatorForeground" ResourceKey="ControlAAFillColorDefaultBrush" />
            <StaticResource x:Key="PipsPagerSelectionIndicatorForegroundPointerOver" ResourceKey="TextFillColorSecondaryBrush" />
            <StaticResource x:Key="PipsPagerSelectionIndicatorForegroundPressed" ResourceKey="TextFillColorSecondaryBrush" />
            <StaticResource x:Key="PipsPagerSelectionIndicatorForegroundSelected" ResourceKey="ControlAAFillColorDefaultBrush" />
            <StaticResource x:Key="PipsPagerSelectionIndicatorForegroundDisabled" ResourceKey="ControlAAFillColorDisabledBrush" />
            <StaticResource x:Key="PipsPagerNavigationButtonBackground" ResourceKey="ControlFillColorTransparentBrush" />
            <StaticResource x:Key="PipsPagerNavigationButtonBackgroundPointerOver" ResourceKey="ControlFillColorTransparentBrush" />
            <StaticResource x:Key="PipsPagerNavigationButtonBackgroundPressed" ResourceKey="ControlFillColorTransparentBrush" />
            <StaticResource x:Key="PipsPagerNavigationButtonBackgroundDisabled" ResourceKey="ControlFillColorTransparentBrush" />
            <StaticResource x:Key="PipsPagerNavigationButtonBorderBrush" ResourceKey="ControlFillColorTransparentBrush" />
            <StaticResource x:Key="PipsPagerNavigationButtonBorderBrushPointerOver" ResourceKey="ControlFillColorTransparentBrush" />
            <StaticResource x:Key="PipsPagerNavigationButtonBorderBrushPressed" ResourceKey="ControlFillColorTransparentBrush" />
            <StaticResource x:Key="PipsPagerNavigationButtonBorderBrushDisabled" ResourceKey="ControlFillColorTransparentBrush" />
            <StaticResource x:Key="PipsPagerNavigationButtonForeground" ResourceKey="ControlAAFillColorDefaultBrush" />
            <StaticResource x:Key="PipsPagerNavigationButtonForegroundPointerOver" ResourceKey="TextFillColorSecondaryBrush" />
            <StaticResource x:Key="PipsPagerNavigationButtonForegroundPressed" ResourceKey="TextFillColorSecondaryBrush" />
            <StaticResource x:Key="PipsPagerNavigationButtonForegroundDisabled" ResourceKey="ControlAAFillColorDisabledBrush" />
        </ResourceDictionary>

        <ResourceDictionary x:Key="HighContrast">
            <StaticResource x:Key="PipsPagerSelectionIndicatorBackground" ResourceKey="SystemColorButtonFaceColorBrush" />
            <StaticResource x:Key="PipsPagerSelectionIndicatorBackgroundPointerOver" ResourceKey="SystemColorHighlightColorBrush" />
            <StaticResource x:Key="PipsPagerSelectionIndicatorBackgroundPressed" ResourceKey="SystemColorHighlightColorBrush" />
            <StaticResource x:Key="PipsPagerSelectionIndicatorBackgroundSelected" ResourceKey="SystemColorHighlightColorBrush" />
            <StaticResource x:Key="PipsPagerSelectionIndicatorBackgroundDisabled" ResourceKey="SystemColorButtonFaceColorBrush" />
            <StaticResource x:Key="PipsPagerSelectionIndicatorBorderBrush" ResourceKey="SystemColorButtonFaceColorBrush" />
            <StaticResource x:Key="PipsPagerSelectionIndicatorBorderBrushPointerOver" ResourceKey="SystemColorHighlightColorBrush" />
            <StaticResource x:Key="PipsPagerSelectionIndicatorBorderBrushPressed" ResourceKey="SystemColorHighlightColorBrush" />
            <StaticResource x:Key="PipsPagerSelectionIndicatorBorderBrushSelected" ResourceKey="SystemColorHighlightColorBrush" />
            <StaticResource x:Key="PipsPagerSelectionIndicatorBorderBrushDisabled" ResourceKey="SystemColorButtonFaceColorBrush" />
            <StaticResource x:Key="PipsPagerSelectionIndicatorForeground" ResourceKey="SystemColorButtonTextColorBrush" />
            <StaticResource x:Key="PipsPagerSelectionIndicatorForegroundPointerOver" ResourceKey="SystemColorHighlightTextColorBrush" />
            <StaticResource x:Key="PipsPagerSelectionIndicatorForegroundPressed" ResourceKey="SystemColorHighlightTextColorBrush" />
            <StaticResource x:Key="PipsPagerSelectionIndicatorForegroundSelected" ResourceKey="SystemColorHighlightTextColorBrush" />
            <StaticResource x:Key="PipsPagerSelectionIndicatorForegroundDisabled" ResourceKey="SystemColorGrayTextColorBrush" />
            <StaticResource x:Key="PipsPagerNavigationButtonBackground" ResourceKey="SystemColorButtonFaceColorBrush" />
            <StaticResource x:Key="PipsPagerNavigationButtonBackgroundPointerOver" ResourceKey="SystemColorButtonFaceColorBrush" />
            <StaticResource x:Key="PipsPagerNavigationButtonBackgroundPressed" ResourceKey="SystemColorButtonFaceColorBrush" />
            <StaticResource x:Key="PipsPagerNavigationButtonBackgroundDisabled" ResourceKey="SystemColorButtonFaceColorBrush" />
            <StaticResource x:Key="PipsPagerNavigationButtonBorderBrush" ResourceKey="SystemColorButtonFaceColorBrush" />
            <StaticResource x:Key="PipsPagerNavigationButtonBorderBrushPointerOver" ResourceKey="SystemColorHighlightColorBrush" />
            <StaticResource x:Key="PipsPagerNavigationButtonBorderBrushPressed" ResourceKey="SystemColorHighlightColorBrush" />
            <StaticResource x:Key="PipsPagerNavigationButtonBorderBrushDisabled" ResourceKey="SystemColorButtonFaceColorBrush" />
            <StaticResource x:Key="PipsPagerNavigationButtonForeground" ResourceKey="SystemColorButtonTextColorBrush" />
            <StaticResource x:Key="PipsPagerNavigationButtonForegroundPointerOver" ResourceKey="SystemColorHighlightColorBrush" />
            <StaticResource x:Key="PipsPagerNavigationButtonForegroundPressed" ResourceKey="SystemColorHighlightColorBrush" />
            <StaticResource x:Key="PipsPagerNavigationButtonForegroundDisabled" ResourceKey="SystemColorGrayTextColorBrush" />
        </ResourceDictionary>
    </ResourceDictionary.ThemeDictionaries>

    <!-- PipsPager Resources -->
    <x:Double x:Key="PipsPagerButtonWidth">20</x:Double>
    <x:Double x:Key="PipsPagerButtonHeight">12</x:Double>

    <Thickness x:Key="PipsPagerButtonBorderThickness">1</Thickness>
    <Thickness x:Key="PipsPagerNavigationButtonBorderThickness">1</Thickness>

    <x:String x:Key="PipsPagerSelectedGlyph">&#xEA3B;</x:String>
    <x:String x:Key="PipsPagerNormalGlyph">&#xEA3B;</x:String>

    <x:String x:Key="PipsPagerPreviousPageButtonGlyph">&#xEDDB;</x:String>
    <x:String x:Key="PipsPagerNextPageButtonGlyph">&#xEDDC;</x:String>

    <x:Double x:Key="PipsPagerNavigationButtonHeight">20</x:Double>
    <x:Double x:Key="PipsPagerNavigationButtonWidth">20</x:Double>

    <x:Double x:Key="PipsPagerNavigationButtonFontSize">8</x:Double>

<<<<<<< HEAD
    <x:String x:Key="PipsPagerSelectedGlyphFontSize">6</x:String>
    <x:String x:Key="PipsPagerDefaultGlyphFontSize">4</x:String>
=======
    <x:String x:Key="PipsPagerSelectedGlyphFontSize">5</x:String>
    <x:String x:Key="PipsPagerNormalGlyphFontSize">3</x:String>
>>>>>>> 1c25a466

    <Style x:Key="PipsPagerNavigationButtonBaseStyle" TargetType="Button">
        <Setter Property="Background" Value="{ThemeResource PipsPagerNavigationButtonBackground}"/>
        <Setter Property="Foreground" Value="{ThemeResource PipsPagerNavigationButtonForeground}" />
        <Setter Property="BorderBrush" Value="{ThemeResource PipsPagerNavigationButtonBorderBrush}" />
        <Setter Property="BorderThickness" Value="{StaticResource PipsPagerNavigationButtonBorderThickness}" />
        <Setter Property="FontFamily" Value="{StaticResource SymbolThemeFontFamily}" />
        <Setter Property="FontSize" Value="{StaticResource PipsPagerNavigationButtonFontSize}" />
        <Setter Property="UseSystemFocusVisuals" Value="{StaticResource UseSystemFocusVisuals}" />
        <Setter Property="FocusVisualMargin" Value="0" />
        <Setter Property="HorizontalAlignment" Value="Center" />
        <Setter Property="HorizontalContentAlignment" Value="Center" />
        <Setter Property="VerticalContentAlignment" Value="Center" />
        <Setter Property="Width" Value="{StaticResource PipsPagerNavigationButtonWidth}" />
        <Setter Property="Height" Value="{StaticResource PipsPagerNavigationButtonHeight}" />
        <Setter Property="Template">
            <Setter.Value>
                <ControlTemplate TargetType="Button">
                    <Grid 
                        x:Name="RootGrid" 
                        Background="{TemplateBinding Background}"
                        BorderBrush="{TemplateBinding BorderBrush}"
                        BorderThickness="{TemplateBinding BorderThickness}">
                        <VisualStateManager.VisualStateGroups>
                            <VisualStateGroup x:Name="CommonStates">
                                <VisualState x:Name="Normal" />
                                <VisualState x:Name="PointerOver">
                                    <Storyboard>
                                        <ObjectAnimationUsingKeyFrames Storyboard.TargetName="RootGrid" Storyboard.TargetProperty="Background">
                                            <DiscreteObjectKeyFrame KeyTime="0" Value="{ThemeResource PipsPagerNavigationButtonBackgroundPointerOver}" />
                                        </ObjectAnimationUsingKeyFrames>
                                        <ObjectAnimationUsingKeyFrames Storyboard.TargetName="RootGrid" Storyboard.TargetProperty="BorderBrush">
                                            <DiscreteObjectKeyFrame KeyTime="0" Value="{ThemeResource PipsPagerNavigationButtonBorderBrushPointerOver}" />
                                        </ObjectAnimationUsingKeyFrames>
                                        <ObjectAnimationUsingKeyFrames Storyboard.TargetName="Content" Storyboard.TargetProperty="Foreground">
                                            <DiscreteObjectKeyFrame KeyTime="0" Value="{ThemeResource PipsPagerNavigationButtonForegroundPointerOver}" />
                                        </ObjectAnimationUsingKeyFrames>
                                    </Storyboard>
                                </VisualState>
                                <VisualState x:Name="Pressed">
                                    <Storyboard>
                                        <ObjectAnimationUsingKeyFrames Storyboard.TargetName="RootGrid" Storyboard.TargetProperty="Background">
                                            <DiscreteObjectKeyFrame KeyTime="0" Value="{ThemeResource PipsPagerNavigationButtonBackgroundPressed}" />
                                        </ObjectAnimationUsingKeyFrames>
                                        <ObjectAnimationUsingKeyFrames Storyboard.TargetName="RootGrid" Storyboard.TargetProperty="BorderBrush">
                                            <DiscreteObjectKeyFrame KeyTime="0" Value="{ThemeResource PipsPagerNavigationButtonBorderBrushPressed}" />
                                        </ObjectAnimationUsingKeyFrames>
                                        <ObjectAnimationUsingKeyFrames Storyboard.TargetName="Content" Storyboard.TargetProperty="Foreground">
                                            <DiscreteObjectKeyFrame KeyTime="0" Value="{ThemeResource PipsPagerNavigationButtonForegroundPressed}" />
                                        </ObjectAnimationUsingKeyFrames>
                                    </Storyboard>
                                </VisualState>
                                <VisualState x:Name="Disabled">
                                    <Storyboard>
                                        <ObjectAnimationUsingKeyFrames Storyboard.TargetName="RootGrid" Storyboard.TargetProperty="Background">
                                            <DiscreteObjectKeyFrame KeyTime="0" Value="{ThemeResource PipsPagerNavigationButtonBackgroundDisabled}" />
                                        </ObjectAnimationUsingKeyFrames>
                                        <ObjectAnimationUsingKeyFrames Storyboard.TargetName="RootGrid" Storyboard.TargetProperty="BorderBrush">
                                            <DiscreteObjectKeyFrame KeyTime="0" Value="{ThemeResource PipsPagerNavigationButtonBorderBrushDisabled}" />
                                        </ObjectAnimationUsingKeyFrames>
                                        <ObjectAnimationUsingKeyFrames Storyboard.TargetName="Content" Storyboard.TargetProperty="Foreground">
                                            <DiscreteObjectKeyFrame KeyTime="0" Value="{ThemeResource PipsPagerNavigationButtonForegroundDisabled}" />
                                        </ObjectAnimationUsingKeyFrames>
                                    </Storyboard>
                                </VisualState>
                            </VisualStateGroup>
                        </VisualStateManager.VisualStateGroups>
                        <FontIcon
                            x:Name="Content"
                            FontSize="{TemplateBinding FontSize}"
                            FontFamily="{TemplateBinding FontFamily}"
                            Glyph="{TemplateBinding Content}"
                            MirroredWhenRightToLeft="True"
                            Foreground="{TemplateBinding Foreground}"
                            HorizontalAlignment="{TemplateBinding HorizontalContentAlignment}"
                            VerticalAlignment="{TemplateBinding VerticalContentAlignment}"
                            AutomationProperties.AccessibilityView="Raw" />
                    </Grid>
                </ControlTemplate>
            </Setter.Value>
        </Setter>
    </Style>

    <Style x:Key="PipsPagerPreviousPageButtonStyle" TargetType="Button" BasedOn="{StaticResource PipsPagerNavigationButtonBaseStyle}">
        <Setter Property="Content" Value="{StaticResource PipsPagerPreviousPageButtonGlyph}" />
    </Style>

    <Style x:Key="PipsPagerNextPageButtonStyle" TargetType="Button" BasedOn="{StaticResource PipsPagerNavigationButtonBaseStyle}">
        <Setter Property="Content" Value="{StaticResource PipsPagerNextPageButtonGlyph}" />
    </Style>

    <Style x:Key="PipsPagerButtonBaseStyle" TargetType="Button">
        <Setter Property="Background" Value="{ThemeResource PipsPagerSelectionIndicatorBackground}" />
        <Setter Property="Foreground" Value="{ThemeResource PipsPagerSelectionIndicatorForeground}" />
        <Setter Property="BorderBrush" Value="{ThemeResource PipsPagerSelectionIndicatorBorderBrush}" />
        <Setter Property="BorderThickness" Value="{StaticResource PipsPagerButtonBorderThickness}" />
        <Setter Property="FontFamily" Value="{StaticResource SymbolThemeFontFamily}" />
        <Setter Property="HorizontalContentAlignment" Value="Center" />
        <Setter Property="VerticalContentAlignment" Value="Center" />
        <Setter Property="UseSystemFocusVisuals" Value="{StaticResource UseSystemFocusVisuals}" />
        <Setter Property="FocusVisualMargin" Value="0" />
        <Setter Property="Width" Value="{StaticResource PipsPagerButtonWidth}" />
        <Setter Property="Height" Value="{StaticResource PipsPagerButtonHeight}" />
        <Setter Property="Content" Value="{StaticResource PipsPagerNormalGlyph}" />
        <Setter Property="FontSize" Value="{StaticResource PipsPagerNormalGlyphFontSize}" />
        <Setter Property="Template">
            <Setter.Value>
                <ControlTemplate TargetType="Button">
                    <Grid 
                        x:Name="RootGrid" 
                        Background="{TemplateBinding Background}"
                        BorderBrush="{TemplateBinding BorderBrush}"
                        BorderThickness="{TemplateBinding BorderThickness}">
                        <VisualStateManager.VisualStateGroups>
                            <VisualStateGroup x:Name="CommonStates">
                                <VisualState x:Name="Normal" />
                                <VisualState x:Name="PointerOver">
                                    <Storyboard>
                                        <ObjectAnimationUsingKeyFrames Storyboard.TargetName="RootGrid" Storyboard.TargetProperty="Background">
                                            <DiscreteObjectKeyFrame KeyTime="0" Value="{ThemeResource PipsPagerSelectionIndicatorBackgroundPointerOver}" />
                                        </ObjectAnimationUsingKeyFrames>
                                        <ObjectAnimationUsingKeyFrames Storyboard.TargetName="RootGrid" Storyboard.TargetProperty="BorderBrush">
                                            <DiscreteObjectKeyFrame KeyTime="0" Value="{ThemeResource PipsPagerSelectionIndicatorBorderBrushPointerOver}" />
                                        </ObjectAnimationUsingKeyFrames>
                                        <ObjectAnimationUsingKeyFrames Storyboard.TargetName="Content" Storyboard.TargetProperty="Foreground">
                                            <DiscreteObjectKeyFrame KeyTime="0" Value="{ThemeResource PipsPagerSelectionIndicatorForegroundPointerOver}" />
                                        </ObjectAnimationUsingKeyFrames>
                                        <ObjectAnimationUsingKeyFrames Storyboard.TargetName="Content" Storyboard.TargetProperty="FontSize">
                                            <DiscreteObjectKeyFrame KeyTime="0" Value="{StaticResource PipsPagerSelectedGlyphFontSize}" />
                                        </ObjectAnimationUsingKeyFrames>
                                    </Storyboard>
                                </VisualState>
                                <VisualState x:Name="Pressed">
                                    <Storyboard>
                                        <ObjectAnimationUsingKeyFrames Storyboard.TargetName="RootGrid" Storyboard.TargetProperty="Background">
                                            <DiscreteObjectKeyFrame KeyTime="0" Value="{ThemeResource PipsPagerSelectionIndicatorBackgroundPressed}" />
                                        </ObjectAnimationUsingKeyFrames>
                                        <ObjectAnimationUsingKeyFrames Storyboard.TargetName="RootGrid" Storyboard.TargetProperty="BorderBrush">
                                            <DiscreteObjectKeyFrame KeyTime="0" Value="{ThemeResource PipsPagerSelectionIndicatorBorderBrushPressed}" />
                                        </ObjectAnimationUsingKeyFrames>
                                        <ObjectAnimationUsingKeyFrames Storyboard.TargetName="Content" Storyboard.TargetProperty="Foreground">
                                            <DiscreteObjectKeyFrame KeyTime="0" Value="{ThemeResource PipsPagerSelectionIndicatorForegroundPressed}" />
                                        </ObjectAnimationUsingKeyFrames>
                                        <ObjectAnimationUsingKeyFrames Storyboard.TargetName="Content" Storyboard.TargetProperty="FontSize">
                                            <DiscreteObjectKeyFrame KeyTime="0" Value="{StaticResource PipsPagerNormalGlyphFontSize}" />
                                        </ObjectAnimationUsingKeyFrames>
                                    </Storyboard>
                                </VisualState>
                                <VisualState x:Name="Disabled">
                                    <Storyboard>
                                        <ObjectAnimationUsingKeyFrames Storyboard.TargetName="RootGrid" Storyboard.TargetProperty="Background">
                                            <DiscreteObjectKeyFrame KeyTime="0" Value="{ThemeResource PipsPagerSelectionIndicatorBackgroundDisabled}" />
                                        </ObjectAnimationUsingKeyFrames>
                                        <ObjectAnimationUsingKeyFrames Storyboard.TargetName="RootGrid" Storyboard.TargetProperty="BorderBrush">
                                            <DiscreteObjectKeyFrame KeyTime="0" Value="{ThemeResource PipsPagerSelectionIndicatorBorderBrushDisabled}" />
                                        </ObjectAnimationUsingKeyFrames>
                                        <ObjectAnimationUsingKeyFrames Storyboard.TargetName="Content" Storyboard.TargetProperty="Foreground">
                                            <DiscreteObjectKeyFrame KeyTime="0" Value="{ThemeResource PipsPagerSelectionIndicatorForegroundDisabled}" />
                                        </ObjectAnimationUsingKeyFrames>
                                    </Storyboard>
                                </VisualState>
                            </VisualStateGroup>
                        </VisualStateManager.VisualStateGroups>
                        <FontIcon
                            x:Name="Content"
                            FontSize="{TemplateBinding FontSize}"
                            FontFamily="{TemplateBinding FontFamily}"
                            Glyph="{TemplateBinding Content}"
                            Foreground="{TemplateBinding Foreground}"
                            HorizontalAlignment="{TemplateBinding HorizontalContentAlignment}"
                            VerticalAlignment="{TemplateBinding VerticalContentAlignment}"
                            AutomationProperties.AccessibilityView="Raw" />
                    </Grid>
                </ControlTemplate>
            </Setter.Value>
        </Setter>
    </Style>

    <Style x:Key="PipsPagerSelectedPipButtonStyle" TargetType="Button" BasedOn="{StaticResource PipsPagerButtonBaseStyle}">
        <Setter Property="Content" Value="{StaticResource PipsPagerSelectedGlyph}" />
        <Setter Property="FontSize" Value="{StaticResource PipsPagerSelectedGlyphFontSize}" />
        <Setter Property="Background" Value="{ThemeResource PipsPagerSelectionIndicatorBackgroundSelected}" />
        <Setter Property="BorderBrush" Value="{ThemeResource PipsPagerSelectionIndicatorBorderBrushSelected}" />
        <Setter Property="Foreground" Value="{ThemeResource PipsPagerSelectionIndicatorForegroundSelected}" />
    </Style>

    <Style x:Key="PipsPagerNormalPipButtonStyle" TargetType="Button" BasedOn="{StaticResource PipsPagerButtonBaseStyle}">
        <Setter Property="Content" Value="{StaticResource PipsPagerNormalGlyph}" />
        <Setter Property="FontSize" Value="{StaticResource PipsPagerNormalGlyphFontSize}" />
    </Style>
    
</ResourceDictionary><|MERGE_RESOLUTION|>--- conflicted
+++ resolved
@@ -113,13 +113,8 @@
 
     <x:Double x:Key="PipsPagerNavigationButtonFontSize">8</x:Double>
 
-<<<<<<< HEAD
-    <x:String x:Key="PipsPagerSelectedGlyphFontSize">6</x:String>
-    <x:String x:Key="PipsPagerDefaultGlyphFontSize">4</x:String>
-=======
     <x:String x:Key="PipsPagerSelectedGlyphFontSize">5</x:String>
     <x:String x:Key="PipsPagerNormalGlyphFontSize">3</x:String>
->>>>>>> 1c25a466
 
     <Style x:Key="PipsPagerNavigationButtonBaseStyle" TargetType="Button">
         <Setter Property="Background" Value="{ThemeResource PipsPagerNavigationButtonBackground}"/>
