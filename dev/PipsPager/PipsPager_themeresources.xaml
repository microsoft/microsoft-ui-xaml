--- conflicted
+++ resolved
@@ -242,13 +242,10 @@
                         Background="{TemplateBinding Background}"
                         BorderBrush="{TemplateBinding BorderBrush}"
                         BorderThickness="{TemplateBinding BorderThickness}"
-<<<<<<< HEAD
                         Width="{StaticResource PipsPagerHorizontalOrientationButtonWidth}"
-                        Height="{StaticResource PipsPagerHorizontalOrientationButtonHeight}">
-=======
+                        Height="{StaticResource PipsPagerHorizontalOrientationButtonHeight}"
                         contract7Present:CornerRadius="{TemplateBinding CornerRadius}"
                         contract7NotPresent:CornerRadius="{StaticResource ControlCornerRadius}">
->>>>>>> d7c672d1
                         <VisualStateManager.VisualStateGroups>
                             <VisualStateGroup x:Name="CommonStates">
                                 <VisualState x:Name="Normal" />
