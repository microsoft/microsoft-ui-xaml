--- conflicted
+++ resolved
@@ -29,45 +29,20 @@
   </ItemGroup>
   <ItemGroup>
     <Page Include="$(MSBuildThisFileDirectory)PipsPager.xaml">
-<<<<<<< HEAD
-      <ControlsResourceVersion>Version2</ControlsResourceVersion>
-      <Version>RS1</Version>
-      <Type>DefaultStyle</Type>
-    </Page>
-    <Page Include="$(MSBuildThisFileDirectory)PipsPager_v1.xaml">
-      <ControlsResourceVersion>Version1</ControlsResourceVersion>
-=======
-      <UseVisualStyle>Any</UseVisualStyle>
->>>>>>> b710a90c
+      <ControlsResourceVersion>Any</ControlsResourceVersion>
       <Version>RS1</Version>
       <Type>DefaultStyle</Type>
     </Page>
     <Page Include="$(MSBuildThisFileDirectory)PipsPager_themeresources.xaml">
-<<<<<<< HEAD
-      <ControlsResourceVersion>Version2</ControlsResourceVersion>
-=======
-      <UseVisualStyle>Any</UseVisualStyle>
->>>>>>> b710a90c
+      <ControlsResourceVersion>Any</ControlsResourceVersion>
       <Version>RS1</Version>
       <Type>ThemeResources</Type>
     </Page>
     <Page Include="$(MSBuildThisFileDirectory)PipsPager_21h1_themeresources.xaml">
-<<<<<<< HEAD
-      <ControlsResourceVersion>Version2</ControlsResourceVersion>
+      <ControlsResourceVersion>Any</ControlsResourceVersion>
       <Version>21H1</Version>
       <Type>ThemeResources</Type>
     </Page>
-    <Page Include="$(MSBuildThisFileDirectory)PipsPager_themeresources_v1.xaml">
-      <ControlsResourceVersion>Version1</ControlsResourceVersion>
-      <Version>RS1</Version>
-      <Type>ThemeResources</Type>
-    </Page>
-=======
-      <UseVisualStyle>Any</UseVisualStyle>
-      <Version>21H1</Version>
-      <Type>ThemeResources</Type>
-    </Page>
->>>>>>> b710a90c
   </ItemGroup>
   <ItemGroup>
     <Midl Include="$(MSBuildThisFileDirectory)PipsPager.idl" />
