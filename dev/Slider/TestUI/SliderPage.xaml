﻿<!-- Copyright (c) Microsoft Corporation. All rights reserved. Licensed under the MIT License. See LICENSE in the project root for license information. -->
<local:TestPage
    x:Class="MUXControlsTestApp.SliderPage"
    xmlns="http://schemas.microsoft.com/winfx/2006/xaml/presentation"
    xmlns:x="http://schemas.microsoft.com/winfx/2006/xaml"
    xmlns:local="using:MUXControlsTestApp"
    xmlns:d="http://schemas.microsoft.com/expression/blend/2008"
    xmlns:mc="http://schemas.openxmlformats.org/markup-compatibility/2006"
    mc:Ignorable="d"
    Background="{ThemeResource ApplicationPageBackgroundThemeBrush}">

<<<<<<< HEAD
    <StackPanel Margin="12">
        <TextBlock Text="Sample Slider" Style="{ThemeResource StandardGroupHeader}"/>
        <Slider/>
        <Slider Header="Slider with header"/>
        <Slider Header="Slider with preset values" Value="25" Minimum="0" Maximum="50"/>
        <Slider Orientation="Vertical" Height="100"/>
    </StackPanel>
=======
    <Grid>
        <Grid.ColumnDefinitions>
            <ColumnDefinition Width="*"/>
            <ColumnDefinition Width="1.25*"/>
        </Grid.ColumnDefinitions>

        <ScrollViewer  Grid.Column="0">
            <StackPanel Orientation="Vertical" Margin="12" Grid.Column="0">
                <TextBlock Text="Sample Horizontal Sliders" Style="{ThemeResource StandardGroupHeader}"/>
                <StackPanel Orientation="Vertical">
                    <Slider Margin="12,12,12,32" />
                    <Slider Header="Slider with header" Margin="12" />
                    <Slider Header="Slider with preset values" Value="25" Minimum="0" Maximum="50" Margin="12" />
                    <Slider Header="Slider with TickPlacement Inline" Margin="12" TickPlacement="Inline" TickFrequency="12"/>
                    <Slider Header="Slider with TickPlacement Outside" Margin="12" TickPlacement="Outside" TickFrequency="12"/>
                    <Slider Header="Slider with TickPlacement TopLeft" Margin="12" TickPlacement="TopLeft" TickFrequency="12"/>
                    <Slider Header="Slider with TickPlacement BottomRight" Margin="12" TickPlacement="BottomRight" TickFrequency="12"/>
                </StackPanel>
            </StackPanel>
        </ScrollViewer>

        <ScrollViewer  Grid.Column="1">
            <StackPanel Orientation="Vertical" Margin="12">
                <TextBlock Text="Sample Vertical Sliders" Style="{ThemeResource StandardGroupHeader}"/>
                <StackPanel Orientation="Horizontal" Height="240">
                    <Slider Orientation="Vertical" Margin="12,12,64,12"/>
                    <Slider Header="Slider with header" Orientation="Vertical" Margin="12" />
                    <Slider Header="Slider with preset values" Value="25" Minimum="0" Maximum="50" Orientation="Vertical" Margin="12" />
                </StackPanel>
                <StackPanel Orientation="Horizontal" Height="240" Margin="0,12,0,0">
                    <Slider Header="Slider with TickPlacement Inline" Orientation="Vertical" Margin="12" TickPlacement="Inline" TickFrequency="12"/>
                    <Slider Header="Slider with TickPlacement Outside" Orientation="Vertical" Margin="12" TickPlacement="Outside" TickFrequency="12"/>
                </StackPanel>
                <StackPanel Orientation="Horizontal" Height="240" Margin="0,12,0,0">
                    <Slider Header="Slider with TickPlacement TopLeft" Orientation="Vertical" Margin="12" TickPlacement="TopLeft" TickFrequency="12"/>
                    <Slider Header="Slider with TickPlacement BottomRight" Orientation="Vertical" Margin="12" TickPlacement="BottomRight" TickFrequency="12"/>
                </StackPanel>
            </StackPanel>
        </ScrollViewer>
    </Grid> 
>>>>>>> 957581f1

</local:TestPage><|MERGE_RESOLUTION|>--- conflicted
+++ resolved
@@ -9,15 +9,6 @@
     mc:Ignorable="d"
     Background="{ThemeResource ApplicationPageBackgroundThemeBrush}">
 
-<<<<<<< HEAD
-    <StackPanel Margin="12">
-        <TextBlock Text="Sample Slider" Style="{ThemeResource StandardGroupHeader}"/>
-        <Slider/>
-        <Slider Header="Slider with header"/>
-        <Slider Header="Slider with preset values" Value="25" Minimum="0" Maximum="50"/>
-        <Slider Orientation="Vertical" Height="100"/>
-    </StackPanel>
-=======
     <Grid>
         <Grid.ColumnDefinitions>
             <ColumnDefinition Width="*"/>
@@ -58,6 +49,4 @@
             </StackPanel>
         </ScrollViewer>
     </Grid> 
->>>>>>> 957581f1
-
 </local:TestPage>