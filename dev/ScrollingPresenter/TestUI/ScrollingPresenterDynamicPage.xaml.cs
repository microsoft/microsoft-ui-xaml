﻿// Copyright (c) Microsoft Corporation. All rights reserved.
// Licensed under the MIT License. See LICENSE in the project root for license information.

using System;
using System.Numerics;
using System.Collections.Generic;
using Windows.Foundation;
using Windows.UI;
using Windows.UI.Composition;
using Windows.UI.Composition.Interactions;
using Windows.UI.ViewManagement;
using Windows.UI.Xaml;
using Windows.UI.Xaml.Controls;
using Windows.UI.Xaml.Hosting;
using Windows.UI.Xaml.Input;
using Windows.UI.Xaml.Media;
using Windows.UI.Xaml.Media.Imaging;
using Windows.UI.Xaml.Shapes;
using MUXControlsTestApp.Utilities;

using ScrollingPresenter = Microsoft.UI.Xaml.Controls.Primitives.ScrollingPresenter;
using ScrollingContentOrientation = Microsoft.UI.Xaml.Controls.ScrollingContentOrientation;
using ScrollingChainMode = Microsoft.UI.Xaml.Controls.ScrollingChainMode;
using ScrollingRailMode = Microsoft.UI.Xaml.Controls.ScrollingRailMode;
using ScrollingScrollMode = Microsoft.UI.Xaml.Controls.ScrollingScrollMode;
using ScrollingZoomMode = Microsoft.UI.Xaml.Controls.ScrollingZoomMode;
using ScrollingInputKinds = Microsoft.UI.Xaml.Controls.ScrollingInputKinds;
using ScrollingAnimationMode = Microsoft.UI.Xaml.Controls.ScrollingAnimationMode;
using ScrollingSnapPointsMode = Microsoft.UI.Xaml.Controls.ScrollingSnapPointsMode;
using ScrollingScrollOptions = Microsoft.UI.Xaml.Controls.ScrollingScrollOptions;
using ScrollingZoomOptions = Microsoft.UI.Xaml.Controls.ScrollingZoomOptions;
using ScrollSnapPoint = Microsoft.UI.Xaml.Controls.Primitives.ScrollSnapPoint;
using RepeatedScrollSnapPoint = Microsoft.UI.Xaml.Controls.Primitives.RepeatedScrollSnapPoint;
using ZoomSnapPoint = Microsoft.UI.Xaml.Controls.Primitives.ZoomSnapPoint;
using RepeatedZoomSnapPoint = Microsoft.UI.Xaml.Controls.Primitives.RepeatedZoomSnapPoint;
using ScrollSnapPointsAlignment = Microsoft.UI.Xaml.Controls.Primitives.ScrollSnapPointsAlignment;
using ScrollingScrollAnimationStartingEventArgs = Microsoft.UI.Xaml.Controls.ScrollingScrollAnimationStartingEventArgs;
using ScrollingZoomAnimationStartingEventArgs = Microsoft.UI.Xaml.Controls.ScrollingZoomAnimationStartingEventArgs;
using ScrollingScrollCompletedEventArgs = Microsoft.UI.Xaml.Controls.ScrollingScrollCompletedEventArgs;
using ScrollingZoomCompletedEventArgs = Microsoft.UI.Xaml.Controls.ScrollingZoomCompletedEventArgs;

using ScrollingPresenterTestHooks = Microsoft.UI.Private.Controls.ScrollingPresenterTestHooks;
using ScrollingPresenterViewChangeResult = Microsoft.UI.Private.Controls.ScrollingPresenterViewChangeResult;
using MUXControlsTestHooks = Microsoft.UI.Private.Controls.MUXControlsTestHooks;
using MUXControlsTestHooksLoggingMessageEventArgs = Microsoft.UI.Private.Controls.MUXControlsTestHooksLoggingMessageEventArgs;

namespace MUXControlsTestApp
{
    public sealed partial class ScrollingPresenterDynamicPage : TestPage
    {
        private enum QueuedOperationType
        {
            SetMinZoomFactor,
            SetMaxZoomFactor,
            SetWidth,
            SetHeight,
            SetContentMargin,
            SetContentPadding,
            SetContentMinWidth,
            SetContentMinHeight,
            SetContentWidth,
            SetContentHeight,
            SetContentMaxWidth,
            SetContentMaxHeight,
        }

        private class QueuedOperation
        {
            public QueuedOperation(QueuedOperationType type, double value)
            {
                this.Type = type;
                this.DoubleValue = value;
            }
            public QueuedOperation(QueuedOperationType type, string value)
            {
                this.Type = type;
                this.StringValue = value;
            }

            public QueuedOperationType Type { get; set; }
            public double DoubleValue { get; set; }
            public string StringValue { get; set; }
        }

        private int lastOffsetsChangeId = -1;
        private int lastOffsetsChangeWithAdditionalVelocityId = -1;
        private int lastOffsetsChangeWithVelocityId = -1;
        private int lastZoomFactorChangeId = -1;
        private int lastZoomFactorChangeWithAdditionalVelocityId = -1;
        private HashSet<int> relativeChangeIds = new HashSet<int>();
        private Object asyncEventReportingLock = new Object();
        private List<string> lstAsyncEventMessage = new List<string>();
        private List<QueuedOperation> lstQueuedOperations = new List<QueuedOperation>();
        private Viewbox viewbox;
        private TilePanel tilePanel;
        private Image largeImg;
        private Rectangle rectangle;
        private Button button;
        private Border border;
        private Border populatedBorder;
        private StackPanel verticalStackPanel;
        private ScrollingPresenter dynamicScrollingPresenter = null;
        private ScrollingPresenter scrollingPresenter = null;

        public ScrollingPresenterDynamicPage()
        {
            this.InitializeComponent();

            UseScrollingPresenter(markupScrollingPresenter);

            CreateChildren();
        }

        private void ScrollingPresenter_ExtentChanged(ScrollingPresenter sender, object args)
        {
            AppendAsyncEventMessage("ExtentChanged ExtentWidth=" + sender.ExtentWidth + ", ExtentHeight=" + sender.ExtentHeight);
        }

        private void ScrollingPresenter_StateChanged(ScrollingPresenter sender, object args)
        {
            AppendAsyncEventMessage("StateChanged " + sender.State.ToString());
        }

        private void ScrollingPresenter_ViewChanged(ScrollingPresenter sender, object args)
        {
            AppendAsyncEventMessage("ViewChanged H=" + sender.HorizontalOffset.ToString() + ", V=" + sender.VerticalOffset + ", ZF=" + sender.ZoomFactor);
        }

        private void ScrollingPresenter_ViewChangedForVelocitySpying(ScrollingPresenter sender, object args)
        {
            Vector3 positionVelocityInPixelsPerSecond;
            InteractionTracker interactionTracker = ScrollingPresenterTestHooks.GetInteractionTracker(scrollingPresenter);
            CompositionGetValueStatus status = CompositionPropertySpy.TryGetVector3(interactionTracker, "PositionVelocityInPixelsPerSecond", out positionVelocityInPixelsPerSecond);
            AppendAsyncEventMessage("InteractionTracker.PositionVelocityInPixelsPerSecond=" + positionVelocityInPixelsPerSecond.X + ", " + positionVelocityInPixelsPerSecond.Y);
            AppendAsyncEventMessage("InteractionTracker.PositionInertiaDecayRate=" + interactionTracker.PositionInertiaDecayRate + ", InteractionTracker.ScaleInertiaDecayRate=" + interactionTracker.ScaleInertiaDecayRate);
        }

        private void ScrollingPresenter_ScrollCompleted(ScrollingPresenter sender, ScrollingScrollCompletedEventArgs args)
        {
            ScrollingPresenterViewChangeResult result = ScrollingPresenterTestHooks.GetScrollCompletedResult(args);

            AppendAsyncEventMessage("ScrollCompleted OffsetsChangeId=" + args.ScrollInfo.OffsetsChangeId + ", Result=" + result);
        }

        private void ScrollingPresenter_ZoomCompleted(ScrollingPresenter sender, ScrollingZoomCompletedEventArgs args)
        {
            ScrollingPresenterViewChangeResult result = ScrollingPresenterTestHooks.GetZoomCompletedResult(args);

            AppendAsyncEventMessage("ZoomCompleted ZoomFactorChangeId=" + args.ZoomInfo.ZoomFactorChangeId + ", Result=" + result);
        }

        private void ZoomCompleted(ScrollingPresenter sender, ScrollingZoomCompletedEventArgs args)
        {
            ScrollingPresenterViewChangeResult result = ScrollingPresenterTestHooks.GetZoomCompletedResult(args);

            AppendAsyncEventMessage("ZoomCompleted ZoomFactorChangeId=" + args.ZoomInfo.ZoomFactorChangeId + ", Result=" + result);
        }

        private void CreateChildren()
        {
            viewbox = new Viewbox();
            tilePanel = new TilePanel();
            tilePanel.TileCount = 100;
            tilePanel.Background = new SolidColorBrush(Colors.Orange);
            largeImg = new Image() { Source = new BitmapImage(new Uri("ms-appx:/Assets/LargeWisteria.jpg")) };
            SolidColorBrush chartreuseBrush = new SolidColorBrush(Colors.Chartreuse);
            SolidColorBrush blanchedAlmondBrush = new SolidColorBrush(Colors.BlanchedAlmond);
            SolidColorBrush interBrush = new SolidColorBrush(Colors.Yellow);
            LinearGradientBrush lgb = new LinearGradientBrush() { StartPoint = new Point(0, 0), EndPoint = new Point(1, 1) };
            GradientStop gs = new GradientStop() { Color = Colors.Blue, Offset = 0.0 };
            lgb.GradientStops.Add(gs);
            gs = new GradientStop() { Color = Colors.White, Offset = 0.5 };
            lgb.GradientStops.Add(gs);
            gs = new GradientStop() { Color = Colors.Red, Offset = 1.0 };
            lgb.GradientStops.Add(gs);
            rectangle = new Rectangle() { Fill = lgb };
            button = new Button() { Content = "Button" };
            Rectangle viewboxChild = new Rectangle() {
                Fill = lgb,
                Width = 600,
                Height = 500
            };
            viewbox.Child = viewboxChild;
            Rectangle borderChild = new Rectangle()
            {
                Fill = lgb
            };
            border = new Border()
            {
                BorderBrush = chartreuseBrush, BorderThickness = new Thickness(5), Child = borderChild
            };
            StackPanel populatedBorderChild = new StackPanel();
            populatedBorderChild.Margin = new Thickness(30);
            for (int i = 0; i < 16; i++)
            {
                TextBlock textBlock = new TextBlock()
                {
                    Text = "TB#" + populatedBorderChild.Children.Count,
                    HorizontalAlignment = HorizontalAlignment.Center,
                    VerticalAlignment = VerticalAlignment.Center
                };

                Border borderInSP = new Border()
                {
                    BorderThickness = border.Margin = new Thickness(3),
                    BorderBrush = chartreuseBrush,
                    Background = blanchedAlmondBrush,
                    Width = 170,
                    Height = 120,
                    Child = textBlock
                };

                populatedBorderChild.Children.Add(borderInSP);
            }
            populatedBorder = new Border()
            {
                BorderBrush = chartreuseBrush, BorderThickness = new Thickness(3), Margin = new Thickness(15),
                Background = new SolidColorBrush(Colors.Beige), Child = populatedBorderChild
            };
            verticalStackPanel = new StackPanel();
            for (int index = 0; index < 10; index++)
            {
                verticalStackPanel.Children.Add(new Rectangle() { Fill = lgb, Height = 95 });
                verticalStackPanel.Children.Add(new Rectangle() { Fill = interBrush, Height = 5 });
            }
        }

        private void ChkLogScrollingPresenterMessages_Checked(object sender, RoutedEventArgs e)
        {
            //To turn on info and verbose logging for a particular ScrollingPresenter instance:
            //MUXControlsTestHooks.SetLoggingLevelForInstance(scrollingPresenter, isLoggingInfoLevel: true, isLoggingVerboseLevel: true);

            //To turn on info and verbose logging without any filter:
            //MUXControlsTestHooks.SetLoggingLevelForInstance(null, isLoggingInfoLevel: true, isLoggingVerboseLevel: true);

            //To turn on info and verbose logging for the ScrollingPresenter type:
            MUXControlsTestHooks.SetLoggingLevelForType("ScrollingPresenter", isLoggingInfoLevel: true, isLoggingVerboseLevel: true);

            MUXControlsTestHooks.LoggingMessage += MUXControlsTestHooks_LoggingMessage;
        }

        private void ChkLogScrollingPresenterMessages_Unchecked(object sender, RoutedEventArgs e)
        {
            //To turn off info and verbose logging for a particular ScrollingPresenter instance:
            //MUXControlsTestHooks.SetLoggingLevelForInstance(scrollingPresenter, isLoggingInfoLevel: false, isLoggingVerboseLevel: false);

            //To turn off info and verbose logging without any filter:
            //MUXControlsTestHooks.SetLoggingLevelForInstance(null, isLoggingInfoLevel: false, isLoggingVerboseLevel: false);

            //To turn off info and verbose logging for the ScrollingPresenter type:
            MUXControlsTestHooks.SetLoggingLevelForType("ScrollingPresenter", isLoggingInfoLevel: false, isLoggingVerboseLevel: false);

            MUXControlsTestHooks.LoggingMessage -= MUXControlsTestHooks_LoggingMessage;
        }

        private void ChkLogScrollingPresenterEvents_Checked(object sender, RoutedEventArgs e)
        {
            scrollingPresenter.ExtentChanged += ScrollingPresenter_ExtentChanged;
            scrollingPresenter.StateChanged += ScrollingPresenter_StateChanged;
            scrollingPresenter.ViewChanged += ScrollingPresenter_ViewChanged;
            scrollingPresenter.ScrollCompleted += ScrollingPresenter_ScrollCompleted;
            scrollingPresenter.ZoomCompleted += ScrollingPresenter_ZoomCompleted;
            scrollingPresenter.ScrollAnimationStarting += ScrollingPresenter_ScrollAnimationStarting;
            scrollingPresenter.ZoomAnimationStarting += ScrollingPresenter_ZoomAnimationStarting;
        }

        private void ChkLogScrollingPresenterEvents_Unchecked(object sender, RoutedEventArgs e)
        {
            scrollingPresenter.ExtentChanged -= ScrollingPresenter_ExtentChanged;
            scrollingPresenter.StateChanged -= ScrollingPresenter_StateChanged;
            scrollingPresenter.ViewChanged -= ScrollingPresenter_ViewChanged;
            scrollingPresenter.ScrollCompleted -= ScrollingPresenter_ScrollCompleted;
            scrollingPresenter.ZoomCompleted -= ScrollingPresenter_ZoomCompleted;
            scrollingPresenter.ScrollAnimationStarting -= ScrollingPresenter_ScrollAnimationStarting;
            scrollingPresenter.ZoomAnimationStarting -= ScrollingPresenter_ZoomAnimationStarting;
        }

        private void ChkLogInteractionTrackerInfo_Checked(object sender, RoutedEventArgs e)
        {
            InteractionTracker interactionTracker = ScrollingPresenterTestHooks.GetInteractionTracker(scrollingPresenter);
            CompositionPropertySpy.StartSpyingVector3Property(interactionTracker, "PositionVelocityInPixelsPerSecond", Vector3.Zero);
            scrollingPresenter.ViewChanged += ScrollingPresenter_ViewChangedForVelocitySpying;
        }

        private void ChkLogInteractionTrackerInfo_Unchecked(object sender, RoutedEventArgs e)
        {
            InteractionTracker interactionTracker = ScrollingPresenterTestHooks.GetInteractionTracker(scrollingPresenter);
            CompositionPropertySpy.StopSpyingProperty(interactionTracker, "PositionVelocityInPixelsPerSecond");
            scrollingPresenter.ViewChanged -= ScrollingPresenter_ViewChangedForVelocitySpying;
        }

        private void ChkLogContentEffectiveViewportChangedEvent_Checked(object sender, RoutedEventArgs e)
        {
            HookContentEffectiveViewportChanged();
        }

        private void ChkLogContentEffectiveViewportChangedEvent_Unchecked(object sender, RoutedEventArgs e)
        {
            UnhookContentEffectiveViewportChanged();
        }

        private void HookContentEffectiveViewportChanged()
        {
            if (scrollingPresenter != null)
            {
                FrameworkElement contentAsFE = scrollingPresenter.Content as FrameworkElement;
                if (contentAsFE != null)
                {
                    contentAsFE.EffectiveViewportChanged += Content_EffectiveViewportChanged;
                }
            }
        }

        private void UnhookContentEffectiveViewportChanged()
        {
            if (scrollingPresenter != null)
            {
                FrameworkElement contentAsFE = scrollingPresenter.Content as FrameworkElement;
                if (contentAsFE != null)
                {
                    contentAsFE.EffectiveViewportChanged -= Content_EffectiveViewportChanged;
                }
            }
        }

        private void Content_EffectiveViewportChanged(FrameworkElement sender, EffectiveViewportChangedEventArgs args)
        {
            AppendAsyncEventMessage("Content_EffectiveViewportChanged: BringIntoViewDistance=" + 
                args.BringIntoViewDistanceX + "," + args.BringIntoViewDistanceY + ", EffectiveViewport=" +
                args.EffectiveViewport.ToString() + ", MaxViewport=" + args.MaxViewport.ToString());
        }

        private void MUXControlsTestHooks_LoggingMessage(object sender, MUXControlsTestHooksLoggingMessageEventArgs args)
        {
            // Cut off the terminating new line.
            string msg = args.Message.Substring(0, args.Message.Length - 1);
            string senderName = string.Empty;

            try
            {
                FrameworkElement fe = sender as FrameworkElement;

                if (fe != null)
                {
                    senderName = "s:" + fe.Name + ", ";
                }
            }
            catch
            {
                AppendAsyncEventMessage("Warning: Failure while accessing sender's Name");
            }

            if (args.IsVerboseLevel)
            {
                AppendAsyncEventMessage("Verbose: " + senderName + "m:" + msg);
            }
            else
            {
                AppendAsyncEventMessage("Info: " + senderName + "m:" + msg);
            }
        }

        private void ChkScrollingPresenterProperties_Checked(object sender, RoutedEventArgs e)
        {
            if (svScrollingPresenterProperties != null)
                svScrollingPresenterProperties.Visibility = Visibility.Visible;
        }

        private void ChkScrollingPresenterProperties_Unchecked(object sender, RoutedEventArgs e)
        {
            if (svScrollingPresenterProperties != null)
                svScrollingPresenterProperties.Visibility = Visibility.Collapsed;
        }

        private void ChkContentProperties_Checked(object sender, RoutedEventArgs e)
        {
            if (grdContentProperties != null)
                grdContentProperties.Visibility = Visibility.Visible;
        }

        private void ChkContentProperties_Unchecked(object sender, RoutedEventArgs e)
        {
            if (grdContentProperties != null)
                grdContentProperties.Visibility = Visibility.Collapsed;
        }

        private void ChkScrollingPresenterMethods_Checked(object sender, RoutedEventArgs e)
        {
            if (svScrollingPresenterMethods != null)
                svScrollingPresenterMethods.Visibility = Visibility.Visible;
        }

        private void ChkScrollingPresenterMethods_Unchecked(object sender, RoutedEventArgs e)
        {
            if (svScrollingPresenterMethods != null)
                svScrollingPresenterMethods.Visibility = Visibility.Collapsed;
        }

        private void ChkScrollingPresenterEvents_Checked(object sender, RoutedEventArgs e)
        {
            if (grdScrollingPresenterEvents != null)
                grdScrollingPresenterEvents.Visibility = Visibility.Visible;
        }

        private void ChkScrollingPresenterEvents_Unchecked(object sender, RoutedEventArgs e)
        {
            if (grdScrollingPresenterEvents != null)
                grdScrollingPresenterEvents.Visibility = Visibility.Collapsed;
        }

        private void ChkPageMethods_Checked(object sender, RoutedEventArgs e)
        {
            if (grdPageMethods != null)
                grdPageMethods.Visibility = Visibility.Visible;
        }

        private void ChkPageMethods_Unchecked(object sender, RoutedEventArgs e)
        {
            if (grdPageMethods != null)
                grdPageMethods.Visibility = Visibility.Collapsed;
        }

        private void ChkScrollingPresenterTestHooks_Checked(object sender, RoutedEventArgs e)
        {
            if (grdScrollingPresenterTestHooks != null)
                grdScrollingPresenterTestHooks.Visibility = Visibility.Visible;
        }

        private void ChkScrollingPresenterTestHooks_Unchecked(object sender, RoutedEventArgs e)
        {
            if (grdScrollingPresenterTestHooks != null)
                grdScrollingPresenterTestHooks.Visibility = Visibility.Collapsed;
        }

        private void CmbContentOrientation_SelectionChanged(object sender, SelectionChangedEventArgs e)
        {
            if (scrollingPresenter != null)
                scrollingPresenter.ContentOrientation = (ScrollingContentOrientation)cmbContentOrientation.SelectedIndex;
        }

        private void CmbHorizontalScrollMode_SelectionChanged(object sender, SelectionChangedEventArgs e)
        {
            if (scrollingPresenter != null)
                scrollingPresenter.HorizontalScrollMode = (ScrollingScrollMode)cmbHorizontalScrollMode.SelectedIndex;
        }

        private void UpdateCmbContentOrientation()
        {
            try
            {
                cmbContentOrientation.SelectedIndex = (int)scrollingPresenter.ContentOrientation;
            }
            catch (Exception ex)
            {
                txtExceptionReport.Text = ex.ToString();
                lstScrollingPresenterEvents.Items.Add(ex.ToString());
            }
        }

        private void UpdateCmbHorizontalScrollMode()
        {
            cmbHorizontalScrollMode.SelectedIndex = (int)scrollingPresenter.HorizontalScrollMode;
        }

        private void CmbHorizontalScrollChainMode_SelectionChanged(object sender, SelectionChangedEventArgs e)
        {
            if (scrollingPresenter != null)
                scrollingPresenter.HorizontalScrollChainMode = (ScrollingChainMode)cmbHorizontalScrollChainMode.SelectedIndex;
        }

        private void UpdateCmbHorizontalScrollChainMode()
        {
            cmbHorizontalScrollChainMode.SelectedIndex = (int)scrollingPresenter.HorizontalScrollChainMode;
        }

        private void CmbHorizontalScrollRailMode_SelectionChanged(object sender, SelectionChangedEventArgs e)
        {
            if (scrollingPresenter != null)
                scrollingPresenter.HorizontalScrollRailMode = (ScrollingRailMode)cmbHorizontalScrollRailMode.SelectedIndex;
        }

        private void UpdateCmbHorizontalScrollRailMode()
        {
            cmbHorizontalScrollRailMode.SelectedIndex = (int)scrollingPresenter.HorizontalScrollRailMode;
        }

        private void CmbVerticalScrollMode_SelectionChanged(object sender, SelectionChangedEventArgs e)
        {
            if (scrollingPresenter != null)
                scrollingPresenter.VerticalScrollMode = (ScrollingScrollMode)cmbVerticalScrollMode.SelectedIndex;
        }

        private void UpdateCmbVerticalScrollMode()
        {
            cmbVerticalScrollMode.SelectedIndex = (int)scrollingPresenter.VerticalScrollMode;
        }

        private void CmbVerticalScrollChainMode_SelectionChanged(object sender, SelectionChangedEventArgs e)
        {
            if (scrollingPresenter != null)
                scrollingPresenter.VerticalScrollChainMode = (ScrollingChainMode)cmbVerticalScrollChainMode.SelectedIndex;
        }

        private void UpdateCmbVerticalScrollChainMode()
        {
            cmbVerticalScrollChainMode.SelectedIndex = (int)scrollingPresenter.VerticalScrollChainMode;
        }

        private void CmbVerticalScrollRailMode_SelectionChanged(object sender, SelectionChangedEventArgs e)
        {
            if (scrollingPresenter != null)
                scrollingPresenter.VerticalScrollRailMode = (ScrollingRailMode)cmbVerticalScrollRailMode.SelectedIndex;
        }

        private void UpdateCmbVerticalScrollRailMode()
        {
            cmbVerticalScrollRailMode.SelectedIndex = (int)scrollingPresenter.VerticalScrollRailMode;
        }

        private void CmbZoomMode_SelectionChanged(object sender, SelectionChangedEventArgs e)
        {
            if (scrollingPresenter != null)
                scrollingPresenter.ZoomMode = (ScrollingZoomMode)cmbZoomMode.SelectedIndex;
        }

        private void UpdateCmbZoomMode()
        {
            cmbZoomMode.SelectedIndex = (int)scrollingPresenter.ZoomMode;
        }

        private void CmbZoomChainMode_SelectionChanged(object sender, SelectionChangedEventArgs e)
        {
            if (scrollingPresenter != null)
                scrollingPresenter.ZoomChainMode = (ScrollingChainMode)cmbZoomChainMode.SelectedIndex;
        }

        private void UpdateCmbZoomChainMode()
        {
            cmbZoomChainMode.SelectedIndex = (int)scrollingPresenter.ZoomChainMode;
        }

        private void CmbIgnoredInputKind_SelectionChanged(object sender, SelectionChangedEventArgs e)
        {
            if (scrollingPresenter != null)
            {
                switch (cmbIgnoredInputKind.SelectedIndex)
                {
                    case 0:
                        scrollingPresenter.IgnoredInputKind = ScrollingInputKinds.None;
                        break;
                    case 1:
                        scrollingPresenter.IgnoredInputKind = ScrollingInputKinds.Touch;
                        break;
                    case 2:
                        scrollingPresenter.IgnoredInputKind = ScrollingInputKinds.Pen;
                        break;
                    case 3:
                        scrollingPresenter.IgnoredInputKind = ScrollingInputKinds.MouseWheel;
                        break;
                    case 4:
                        scrollingPresenter.IgnoredInputKind = ScrollingInputKinds.Keyboard;
                        break;
                    case 5:
                        scrollingPresenter.IgnoredInputKind = ScrollingInputKinds.Gamepad;
                        break;
                    case 6:
                        scrollingPresenter.IgnoredInputKind = ScrollingInputKinds.All;
                        break;
                }
            }
        }

        private void UpdateCmbIgnoredInputKind()
        {
            switch (scrollingPresenter.IgnoredInputKind)
            {
                case ScrollingInputKinds.None:
                    cmbIgnoredInputKind.SelectedIndex = 0;
                    break;
                case ScrollingInputKinds.Touch:
                    cmbIgnoredInputKind.SelectedIndex = 1;
                    break;
                case ScrollingInputKinds.Pen:
                    cmbIgnoredInputKind.SelectedIndex = 2;
                    break;
                case ScrollingInputKinds.MouseWheel:
                    cmbIgnoredInputKind.SelectedIndex = 3;
                    break;
                case ScrollingInputKinds.Keyboard:
                    cmbIgnoredInputKind.SelectedIndex = 4;
                    break;
                case ScrollingInputKinds.Gamepad:
                    cmbIgnoredInputKind.SelectedIndex = 5;
                    break;
                case ScrollingInputKinds.All:
                    cmbIgnoredInputKind.SelectedIndex = 6;
                    break;
            }
        }

        private void CmbContentHorizontalAlignment_SelectionChanged(object sender, SelectionChangedEventArgs e)
        {
            if (scrollingPresenter.Content is FrameworkElement)
            {
                ((FrameworkElement)scrollingPresenter.Content).HorizontalAlignment = (HorizontalAlignment)cmbContentHorizontalAlignment.SelectedIndex;
            }
        }

        private void UpdateCmbContentHorizontalAlignment()
        {
            if (scrollingPresenter.Content is FrameworkElement)
            {
                cmbContentHorizontalAlignment.SelectedIndex = (int)((FrameworkElement)scrollingPresenter.Content).HorizontalAlignment;
            }
        }

        private void CmbContentVerticalAlignment_SelectionChanged(object sender, SelectionChangedEventArgs e)
        {
            if (scrollingPresenter.Content is FrameworkElement)
            {
                ((FrameworkElement)scrollingPresenter.Content).VerticalAlignment = (VerticalAlignment)cmbContentVerticalAlignment.SelectedIndex;
            }
        }

        private void UpdateCmbContentVerticalAlignment()
        {
            if (scrollingPresenter.Content is FrameworkElement)
            {
                cmbContentVerticalAlignment.SelectedIndex = (int)((FrameworkElement)scrollingPresenter.Content).VerticalAlignment;
            }
        }

        private void CmbScrollingPresenterManipulationMode_SelectionChanged(object sender, SelectionChangedEventArgs e)
        {
            switch (cmbScrollingPresenterManipulationMode.SelectedIndex)
            {
                case 0:
                    scrollingPresenter.ManipulationMode = ManipulationModes.System;
                    break;
                case 1:
                    scrollingPresenter.ManipulationMode = ManipulationModes.None;
                    break;
            }
        }

        private void UpdateCmbScrollingPresenterManipulationMode()
        {
            switch (scrollingPresenter.ManipulationMode)
            {
                case ManipulationModes.System:
                    cmbScrollingPresenterManipulationMode.SelectedIndex = 0;
                    break;
                case ManipulationModes.None:
                    cmbScrollingPresenterManipulationMode.SelectedIndex = 1;
                    break;
            }
        }

        private void CmbContentManipulationMode_SelectionChanged(object sender, SelectionChangedEventArgs e)
        {
            if (scrollingPresenter.Content is FrameworkElement)
            {
                switch (cmbContentManipulationMode.SelectedIndex)
                {
                    case 0:
                        scrollingPresenter.Content.ManipulationMode = ManipulationModes.System;
                        break;
                    case 1:
                        scrollingPresenter.Content.ManipulationMode = ManipulationModes.None;
                        break;
                }
            }
        }

        private void UpdateCmbContentManipulationMode()
        {
            if (scrollingPresenter.Content != null)
            {
                switch (scrollingPresenter.Content.ManipulationMode)
                {
                    case ManipulationModes.System:
                        cmbContentManipulationMode.SelectedIndex = 0;
                        break;
                    case ManipulationModes.None:
                        cmbContentManipulationMode.SelectedIndex = 1;
                        break;
                }
            }
        }

        private void CmbBackground_SelectionChanged(object sender, SelectionChangedEventArgs e)
        {
            switch (cmbBackground.SelectedIndex)
            {
                case 0:
                    scrollingPresenter.Background = null;
                    break;
                case 1:
                    scrollingPresenter.Background = new SolidColorBrush(Colors.Transparent);
                    break;
                case 2:
                    scrollingPresenter.Background = new SolidColorBrush(Colors.AliceBlue);
                    break;
                case 3:
                    scrollingPresenter.Background = new SolidColorBrush(Colors.Aqua);
                    break;
            }
        }

        private void UpdateCmbBackground()
        {
            SolidColorBrush bg = scrollingPresenter.Background as SolidColorBrush;

            if (bg == null)
            {
                cmbBackground.SelectedIndex = 0;
            }
            else if (bg.Color == Colors.Transparent)
            {
                cmbBackground.SelectedIndex = 1;
            }
            else if (bg.Color == Colors.AliceBlue)
            {
                cmbBackground.SelectedIndex = 2;
            }
            else if (bg.Color == Colors.Aqua)
            {
                cmbBackground.SelectedIndex = 3;
            }
        }

        private void CmbContent_SelectionChanged(object sender, SelectionChangedEventArgs e)
        {
            try
            {
                FrameworkElement currentContent = scrollingPresenter.Content as FrameworkElement;
                FrameworkElement newContent = null;

                switch (cmbContent.SelectedIndex)
                {
                    case 0:
                        newContent = null;
                        break;
                    case 1:
                        newContent = smallImg;
                        break;
                    case 2:
                        newContent = largeImg;
                        break;
                    case 3:
                        newContent = rectangle;
                        break;
                    case 4:
                        newContent = button;
                        break;
                    case 5:
                        newContent = border;
                        break;
                    case 6:
                        newContent = populatedBorder;
                        break;
                    case 7:
                        newContent = verticalStackPanel;
                        break;
                    case 8:
                        newContent = tilePanel;
                        break;
                    case 9:
                        newContent = viewbox;
                        break;
                }

                if (chkPreserveProperties.IsChecked == true && currentContent != null && newContent != null)
                {
                    newContent.Width = currentContent.Width;
                    newContent.Height = currentContent.Height;
                    newContent.Margin = currentContent.Margin;
                    newContent.HorizontalAlignment = currentContent.HorizontalAlignment;
                    newContent.VerticalAlignment = currentContent.VerticalAlignment;

                    if (currentContent is Control && newContent is Control)
                    {
                        ((Control)newContent).Padding = ((Control)currentContent).Padding;
                    }
                }

                if (chkLogScrollingPresenterEvents.IsChecked == true)
                {
                    UnhookContentEffectiveViewportChanged();
                }

                scrollingPresenter.Content = newContent;

                if (chkLogScrollingPresenterEvents.IsChecked == true)
                {
                    HookContentEffectiveViewportChanged();
                }
            }
            catch (Exception ex)
            {
                txtExceptionReport.Text = ex.ToString();
                lstScrollingPresenterEvents.Items.Add(ex.ToString());

                UpdateCmbContent();
            }
        }

        private void UpdateCmbContent()
        {
            if (scrollingPresenter.Content == null)
            {
                cmbContent.SelectedIndex = 0;
            }
            else if (scrollingPresenter.Content is Image)
            {
                if (((scrollingPresenter.Content as Image).Source as BitmapImage).UriSource.AbsolutePath.ToLower().Contains("large"))
                {
                    cmbContent.SelectedIndex = 2;
                }
                else
                {
                    cmbContent.SelectedIndex = 1;
                }
            }
            else if (scrollingPresenter.Content is Rectangle)
            {
                cmbContent.SelectedIndex = 3;
            }
            else if (scrollingPresenter.Content is Button)
            {
                cmbContent.SelectedIndex = 4;
            }
            else if (scrollingPresenter.Content is Border)
            {
                if ((scrollingPresenter.Content as Border).Child is Rectangle)
                {
                    cmbContent.SelectedIndex = 5;
                }
                else
                {
                    cmbContent.SelectedIndex = 6;
                }
            }
            else if (scrollingPresenter.Content is StackPanel)
            {
                cmbContent.SelectedIndex = 7;
            }
            else if (scrollingPresenter.Content is TilePanel)
            {
                cmbContent.SelectedIndex = 8;
            }
            else if (scrollingPresenter.Content is Viewbox)
            {
                cmbContent.SelectedIndex = 9;
            }
        }

        private void BtnGetContentMinWidth_Click(object sender, RoutedEventArgs e)
        {
            if (scrollingPresenter.Content == null || !(scrollingPresenter.Content is FrameworkElement))
                txtContentMinWidth.Text = string.Empty;
            else
                txtContentMinWidth.Text = ((FrameworkElement)(scrollingPresenter.Content)).MinWidth.ToString();
        }

        private void BtnGetContentWidth_Click(object sender, RoutedEventArgs e)
        {
            if (scrollingPresenter.Content == null || !(scrollingPresenter.Content is FrameworkElement))
                txtContentWidth.Text = string.Empty;
            else
                txtContentWidth.Text = ((FrameworkElement)(scrollingPresenter.Content)).Width.ToString();
        }

        private void BtnGetContentMaxWidth_Click(object sender, RoutedEventArgs e)
        {
            if (scrollingPresenter.Content == null || !(scrollingPresenter.Content is FrameworkElement))
                txtContentMaxWidth.Text = string.Empty;
            else
                txtContentMaxWidth.Text = ((FrameworkElement)(scrollingPresenter.Content)).MaxWidth.ToString();
        }

        private void BtnSetContentMinWidth_Click(object sender, RoutedEventArgs e)
        {
            try
            {
                if (scrollingPresenter.Content is FrameworkElement)
                {
                    ((FrameworkElement)(scrollingPresenter.Content)).MinWidth = Convert.ToDouble(txtContentMinWidth.Text);
                }
            }
            catch (Exception ex)
            {
                txtExceptionReport.Text = ex.ToString();
                lstScrollingPresenterEvents.Items.Add(ex.ToString());
            }
        }

        private void BtnSetContentWidth_Click(object sender, RoutedEventArgs e)
        {
            try
            {
                if (scrollingPresenter.Content is FrameworkElement)
                {
                    ((FrameworkElement)(scrollingPresenter.Content)).Width = Convert.ToDouble(txtContentWidth.Text);
                }
            }
            catch (Exception ex)
            {
                txtExceptionReport.Text = ex.ToString();
                lstScrollingPresenterEvents.Items.Add(ex.ToString());
            }
        }

        private void BtnSetContentMaxWidth_Click(object sender, RoutedEventArgs e)
        {
            try
            {
                if (scrollingPresenter.Content is FrameworkElement)
                {
                    ((FrameworkElement)(scrollingPresenter.Content)).MaxWidth = Convert.ToDouble(txtContentMaxWidth.Text);
                }
            }
            catch (Exception ex)
            {
                txtExceptionReport.Text = ex.ToString();
                lstScrollingPresenterEvents.Items.Add(ex.ToString());
            }
        }

        private void BtnQueueContentMinWidth_Click(object sender, RoutedEventArgs e)
        {
            try
            {
                double value = Convert.ToDouble(txtContentMinWidth.Text);
                lstQueuedOperations.Add(new QueuedOperation(QueuedOperationType.SetContentMinWidth, value));
                AppendAsyncEventMessage("Queued SetContentMinWidth " + value);
            }
            catch (Exception ex)
            {
                txtExceptionReport.Text = ex.ToString();
                lstScrollingPresenterEvents.Items.Add(ex.ToString());
            }
        }

        private void BtnQueueContentWidth_Click(object sender, RoutedEventArgs e)
        {
            try
            {
                double value = Convert.ToDouble(txtContentWidth.Text);
                lstQueuedOperations.Add(new QueuedOperation(QueuedOperationType.SetContentWidth, value));
                AppendAsyncEventMessage("Queued SetContentWidth " + value);
            }
            catch (Exception ex)
            {
                txtExceptionReport.Text = ex.ToString();
                lstScrollingPresenterEvents.Items.Add(ex.ToString());
            }
        }

        private void BtnQueueContentMaxWidth_Click(object sender, RoutedEventArgs e)
        {
            try
            {
                double value = Convert.ToDouble(txtContentMaxWidth.Text);
                lstQueuedOperations.Add(new QueuedOperation(QueuedOperationType.SetContentMaxWidth, value));
                AppendAsyncEventMessage("Queued SetContentMaxWidth " + value);
            }
            catch (Exception ex)
            {
                txtExceptionReport.Text = ex.ToString();
                lstScrollingPresenterEvents.Items.Add(ex.ToString());
            }
        }

        private void BtnGetContentMinHeight_Click(object sender, RoutedEventArgs e)
        {
            if (scrollingPresenter.Content == null || !(scrollingPresenter.Content is FrameworkElement))
                txtContentMinHeight.Text = string.Empty;
            else
                txtContentMinHeight.Text = ((FrameworkElement)(scrollingPresenter.Content)).MinHeight.ToString();
        }

        private void BtnGetContentHeight_Click(object sender, RoutedEventArgs e)
        {
            if (scrollingPresenter.Content == null || !(scrollingPresenter.Content is FrameworkElement))
                txtContentHeight.Text = string.Empty;
            else
                txtContentHeight.Text = ((FrameworkElement)(scrollingPresenter.Content)).Height.ToString();
        }

        private void BtnGetContentMaxHeight_Click(object sender, RoutedEventArgs e)
        {
            if (scrollingPresenter.Content == null || !(scrollingPresenter.Content is FrameworkElement))
                txtContentMaxHeight.Text = string.Empty;
            else
                txtContentMaxHeight.Text = ((FrameworkElement)(scrollingPresenter.Content)).MaxHeight.ToString();
        }

        private void BtnSetContentMinHeight_Click(object sender, RoutedEventArgs e)
        {
            try
            {
                if (scrollingPresenter.Content is FrameworkElement)
                {
                    ((FrameworkElement)(scrollingPresenter.Content)).MinHeight = Convert.ToDouble(txtContentMinHeight.Text);
                }
            }
            catch (Exception ex)
            {
                txtExceptionReport.Text = ex.ToString();
                lstScrollingPresenterEvents.Items.Add(ex.ToString());
            }
        }

        private void BtnSetContentHeight_Click(object sender, RoutedEventArgs e)
        {
            try
            {
                if (scrollingPresenter.Content is FrameworkElement)
                {
                    ((FrameworkElement)(scrollingPresenter.Content)).Height = Convert.ToDouble(txtContentHeight.Text);
                }
            }
            catch (Exception ex)
            {
                txtExceptionReport.Text = ex.ToString();
                lstScrollingPresenterEvents.Items.Add(ex.ToString());
            }
        }

        private void BtnSetContentMaxHeight_Click(object sender, RoutedEventArgs e)
        {
            try
            {
                if (scrollingPresenter.Content is FrameworkElement)
                {
                    ((FrameworkElement)(scrollingPresenter.Content)).MaxHeight = Convert.ToDouble(txtContentMaxHeight.Text);
                }
            }
            catch (Exception ex)
            {
                txtExceptionReport.Text = ex.ToString();
                lstScrollingPresenterEvents.Items.Add(ex.ToString());
            }
        }

        private void BtnQueueContentMinHeight_Click(object sender, RoutedEventArgs e)
        {
            try
            {
                double value = Convert.ToDouble(txtContentMinHeight.Text);
                lstQueuedOperations.Add(new QueuedOperation(QueuedOperationType.SetContentMinHeight, value));
                AppendAsyncEventMessage("Queued SetContentMinHeight " + value);
            }
            catch (Exception ex)
            {
                txtExceptionReport.Text = ex.ToString();
                lstScrollingPresenterEvents.Items.Add(ex.ToString());
            }
        }

        private void BtnQueueContentHeight_Click(object sender, RoutedEventArgs e)
        {
            try
            {
                double value = Convert.ToDouble(txtContentHeight.Text);
                lstQueuedOperations.Add(new QueuedOperation(QueuedOperationType.SetContentHeight, value));
                AppendAsyncEventMessage("Queued SetContentHeight " + value);
            }
            catch (Exception ex)
            {
                txtExceptionReport.Text = ex.ToString();
                lstScrollingPresenterEvents.Items.Add(ex.ToString());
            }
        }

        private void BtnQueueContentMaxHeight_Click(object sender, RoutedEventArgs e)
        {
            try
            {
                double value = Convert.ToDouble(txtContentMaxHeight.Text);
                lstQueuedOperations.Add(new QueuedOperation(QueuedOperationType.SetContentMaxHeight, value));
                AppendAsyncEventMessage("Queued SetContentMaxHeight " + value);
            }
            catch (Exception ex)
            {
                txtExceptionReport.Text = ex.ToString();
                lstScrollingPresenterEvents.Items.Add(ex.ToString());
            }
        }

        private void BtnGetContentMargin_Click(object sender, RoutedEventArgs e)
        {
            if (scrollingPresenter.Content == null || !(scrollingPresenter.Content is FrameworkElement))
                txtContentMargin.Text = string.Empty;
            else
                txtContentMargin.Text = ((FrameworkElement)(scrollingPresenter.Content)).Margin.ToString();
        }

        private void BtnSetContentMargin_Click(object sender, RoutedEventArgs e)
        {
            try
            {
                if (scrollingPresenter.Content is FrameworkElement)
                {
                    ((FrameworkElement)(scrollingPresenter.Content)).Margin = GetThicknessFromString(txtContentMargin.Text);
                }
            }
            catch (Exception ex)
            {
                txtExceptionReport.Text = ex.ToString();
                lstScrollingPresenterEvents.Items.Add(ex.ToString());
            }
        }

        private void BtnQueueContentMargin_Click(object sender, RoutedEventArgs e)
        {
            try
            {
                lstQueuedOperations.Add(new QueuedOperation(QueuedOperationType.SetContentMargin, txtContentMargin.Text));
                AppendAsyncEventMessage("Queued SetContentMargin " + txtContentMargin.Text);
            }
            catch (Exception ex)
            {
                txtExceptionReport.Text = ex.ToString();
                lstScrollingPresenterEvents.Items.Add(ex.ToString());
            }
        }

        private void BtnGetContentPadding_Click(object sender, RoutedEventArgs e)
        {
            if (scrollingPresenter.Content == null || !(scrollingPresenter.Content is Control || scrollingPresenter.Content is Border || scrollingPresenter.Content is StackPanel))
                txtContentPadding.Text = string.Empty;
            else if (scrollingPresenter.Content is Control)
                txtContentPadding.Text = ((Control)(scrollingPresenter.Content)).Padding.ToString();
            else if (scrollingPresenter.Content is Border)
                txtContentPadding.Text = ((Border)(scrollingPresenter.Content)).Padding.ToString();
            else
                txtContentPadding.Text = ((StackPanel)(scrollingPresenter.Content)).Padding.ToString();
        }

        private void BtnSetContentPadding_Click(object sender, RoutedEventArgs e)
        {
            try
            {
                if (scrollingPresenter.Content is Control)
                {
                    ((Control)(scrollingPresenter.Content)).Padding = GetThicknessFromString(txtContentPadding.Text);
                }
                else if (scrollingPresenter.Content is Border)
                {
                    ((Border)(scrollingPresenter.Content)).Padding = GetThicknessFromString(txtContentPadding.Text);
                }
                else if (scrollingPresenter.Content is StackPanel)
                {
                    ((StackPanel)(scrollingPresenter.Content)).Padding = GetThicknessFromString(txtContentPadding.Text);
                }
            }
            catch (Exception ex)
            {
                txtExceptionReport.Text = ex.ToString();
                lstScrollingPresenterEvents.Items.Add(ex.ToString());
            }
        }

        private void BtnQueueContentPadding_Click(object sender, RoutedEventArgs e)
        {
            try
            {
                lstQueuedOperations.Add(new QueuedOperation(QueuedOperationType.SetContentPadding, txtContentPadding.Text));
                AppendAsyncEventMessage("Queued SetContentPadding " + txtContentPadding.Text);
            }
            catch (Exception ex)
            {
                txtExceptionReport.Text = ex.ToString();
                lstScrollingPresenterEvents.Items.Add(ex.ToString());
            }
        }

        private void BtnGetContentActualWidth_Click(object sender, RoutedEventArgs e)
        {
            if (scrollingPresenter.Content == null || !(scrollingPresenter.Content is FrameworkElement))
                txtContentActualWidth.Text = string.Empty;
            else
                txtContentActualWidth.Text = (scrollingPresenter.Content as FrameworkElement).ActualWidth.ToString();
        }

        private void BtnGetContentActualHeight_Click(object sender, RoutedEventArgs e)
        {
            if (scrollingPresenter.Content == null || !(scrollingPresenter.Content is FrameworkElement))
                txtContentActualHeight.Text = string.Empty;
            else
                txtContentActualHeight.Text = (scrollingPresenter.Content as FrameworkElement).ActualHeight.ToString();
        }

        private void BtnGetContentDesiredSize_Click(object sender, RoutedEventArgs e)
        {
            if (scrollingPresenter.Content == null)
                txtContentDesiredSize.Text = string.Empty;
            else
                txtContentDesiredSize.Text = scrollingPresenter.Content.DesiredSize.ToString();
        }

        private void BtnGetContentRenderSize_Click(object sender, RoutedEventArgs e)
        {
            if (scrollingPresenter.Content == null)
                txtContentRenderSize.Text = string.Empty;
            else
                txtContentRenderSize.Text = scrollingPresenter.Content.RenderSize.ToString();
        }

        private void UpdateMinZoomFactor()
        {
            txtMinZoomFactor.Text = scrollingPresenter.MinZoomFactor.ToString();
        }

        private void UpdateMaxZoomFactor()
        {
            txtMaxZoomFactor.Text = scrollingPresenter.MaxZoomFactor.ToString();
        }

        private void BtnGetMinZoomFactor_Click(object sender, RoutedEventArgs e)
        {
            UpdateMinZoomFactor();
        }

        private void BtnSetMinZoomFactor_Click(object sender, RoutedEventArgs e)
        {
            try
            {
                scrollingPresenter.MinZoomFactor = Convert.ToDouble(txtMinZoomFactor.Text);
            }
            catch (Exception ex)
            {
                txtExceptionReport.Text = ex.ToString();
                lstScrollingPresenterEvents.Items.Add(ex.ToString());
            }
        }

        private void BtnQueueMinZoomFactor_Click(object sender, RoutedEventArgs e)
        {
            try
            {
                double value = Convert.ToDouble(txtMinZoomFactor.Text);
                lstQueuedOperations.Add(new QueuedOperation(QueuedOperationType.SetMinZoomFactor, value));
                AppendAsyncEventMessage("Queued SetMinZoomFactor " + value);
            }
            catch (Exception ex)
            {
                txtExceptionReport.Text = ex.ToString();
                lstScrollingPresenterEvents.Items.Add(ex.ToString());
            }
        }

        private void BtnGetMaxZoomFactor_Click(object sender, RoutedEventArgs e)
        {
            UpdateMaxZoomFactor();
        }

        private void BtnSetMaxZoomFactor_Click(object sender, RoutedEventArgs e)
        {
            try
            {
                scrollingPresenter.MaxZoomFactor = Convert.ToDouble(txtMaxZoomFactor.Text);
            }
            catch (Exception ex)
            {
                txtExceptionReport.Text = ex.ToString();
                lstScrollingPresenterEvents.Items.Add(ex.ToString());
            }
        }

        private void BtnQueueMaxZoomFactor_Click(object sender, RoutedEventArgs e)
        {
            try
            {
                double value = Convert.ToDouble(txtMaxZoomFactor.Text);
                lstQueuedOperations.Add(new QueuedOperation(QueuedOperationType.SetMaxZoomFactor, value));
                AppendAsyncEventMessage("Queued SetMaxZoomFactor " + value);
            }
            catch (Exception ex)
            {
                txtExceptionReport.Text = ex.ToString();
                lstScrollingPresenterEvents.Items.Add(ex.ToString());
            }
        }

        private void BtnGetHorizontalOffset_Click(object sender, RoutedEventArgs e)
        {
            tblHorizontalOffset.Text = scrollingPresenter.HorizontalOffset.ToString();
        }

        private void BtnGetVerticalOffset_Click(object sender, RoutedEventArgs e)
        {
            tblVerticalOffset.Text = scrollingPresenter.VerticalOffset.ToString();
        }

        private void BtnGetZoomFactor_Click(object sender, RoutedEventArgs e)
        {
            tblZoomFactor.Text = scrollingPresenter.ZoomFactor.ToString();
        }

        private void BtnGetState_Click(object sender, RoutedEventArgs e)
        {
            tblState.Text = scrollingPresenter.State.ToString();
        }

        private void BtnGetExtentWidth_Click(object sender, RoutedEventArgs e)
        {
            tblExtentWidth.Text = scrollingPresenter.ExtentWidth.ToString();
        }

        private void BtnGetExtentHeight_Click(object sender, RoutedEventArgs e)
        {
            tblExtentHeight.Text = scrollingPresenter.ExtentHeight.ToString();
        }

        private void BtnGetViewportWidth_Click(object sender, RoutedEventArgs e)
        {
            tblViewportWidth.Text = scrollingPresenter.ViewportWidth.ToString();
        }

        private void BtnGetViewportHeight_Click(object sender, RoutedEventArgs e)
        {
            tblViewportHeight.Text = scrollingPresenter.ViewportHeight.ToString();
        }

        private void BtnGetWidth_Click(object sender, RoutedEventArgs e)
        {
            txtWidth.Text = scrollingPresenter.Width.ToString();
        }

        private void BtnSetWidth_Click(object sender, RoutedEventArgs e)
        {
            try
            {
                scrollingPresenter.Width = Convert.ToDouble(txtWidth.Text);
            }
            catch (Exception ex)
            {
                txtExceptionReport.Text = ex.ToString();
                lstScrollingPresenterEvents.Items.Add(ex.ToString());
            }
        }

        private void BtnQueueWidth_Click(object sender, RoutedEventArgs e)
        {
            try
            {
                double value = Convert.ToDouble(txtWidth.Text);
                lstQueuedOperations.Add(new QueuedOperation(QueuedOperationType.SetWidth, value));
                AppendAsyncEventMessage("Queued SetWidth " + value);
            }
            catch (Exception ex)
            {
                txtExceptionReport.Text = ex.ToString();
                lstScrollingPresenterEvents.Items.Add(ex.ToString());
            }
        }

        private void BtnGetMaxWidth_Click(object sender, RoutedEventArgs e)
        {
            txtMaxWidth.Text = scrollingPresenter.MaxWidth.ToString();
        }

        private void BtnSetMaxWidth_Click(object sender, RoutedEventArgs e)
        {
            try
            {
                scrollingPresenter.MaxWidth = Convert.ToDouble(txtMaxWidth.Text);
            }
            catch (Exception ex)
            {
                txtExceptionReport.Text = ex.ToString();
                lstScrollingPresenterEvents.Items.Add(ex.ToString());
            }
        }

        private void BtnGetHeight_Click(object sender, RoutedEventArgs e)
        {
            txtHeight.Text = scrollingPresenter.Height.ToString();
        }

        private void BtnSetHeight_Click(object sender, RoutedEventArgs e)
        {
            try
            {
                scrollingPresenter.Height = Convert.ToDouble(txtHeight.Text);
            }
            catch (Exception ex)
            {
                txtExceptionReport.Text = ex.ToString();
                lstScrollingPresenterEvents.Items.Add(ex.ToString());
            }
        }

        private void BtnQueueHeight_Click(object sender, RoutedEventArgs e)
        {
            try
            {
                double value = Convert.ToDouble(txtHeight.Text);
                lstQueuedOperations.Add(new QueuedOperation(QueuedOperationType.SetHeight, value));
                AppendAsyncEventMessage("Queued SetHeight " + value);
            }
            catch (Exception ex)
            {
                txtExceptionReport.Text = ex.ToString();
                lstScrollingPresenterEvents.Items.Add(ex.ToString());
            }
        }

        private void BtnGetMaxHeight_Click(object sender, RoutedEventArgs e)
        {
            txtMaxHeight.Text = scrollingPresenter.MaxHeight.ToString();
        }

        private void BtnSetMaxHeight_Click(object sender, RoutedEventArgs e)
        {
            try
            {
                scrollingPresenter.MaxHeight = Convert.ToDouble(txtMaxHeight.Text);
            }
            catch (Exception ex)
            {
                txtExceptionReport.Text = ex.ToString();
                lstScrollingPresenterEvents.Items.Add(ex.ToString());
            }
        }

        private void BtnGetActualWidth_Click(object sender, RoutedEventArgs e)
        {
            tblActualWidth.Text = scrollingPresenter.ActualWidth.ToString();
        }

        private void BtnGetActualHeight_Click(object sender, RoutedEventArgs e)
        {
            tblActualHeight.Text = scrollingPresenter.ActualHeight.ToString();
        }

        private void BtnClearScrollingPresenterEvents_Click(object sender, RoutedEventArgs e)
        {
            lstScrollingPresenterEvents.Items.Clear();
        }

        private void BtnCopyScrollingPresenterEvents_Click(object sender, RoutedEventArgs e)
        {
            string logs = string.Empty;

            foreach (object log in lstScrollingPresenterEvents.Items)
            {
                logs += log.ToString() + "\n";
            }

            var dataPackage = new Windows.ApplicationModel.DataTransfer.DataPackage();
            dataPackage.SetText(logs);
            Windows.ApplicationModel.DataTransfer.Clipboard.SetContent(dataPackage);
        }

        private void BtnScrollTo_Click(object sender, RoutedEventArgs e)
        {
            Scroll(isRelativeChange: false);
        }

        private void BtnScrollBy_Click(object sender, RoutedEventArgs e)
        {
            Scroll(isRelativeChange: true);
        }

        private void Scroll(bool isRelativeChange)
        {
            try
            {
                ScrollingAnimationMode animatioMode = (ScrollingAnimationMode)cmbScrollAnimationMode.SelectedIndex;
                ScrollingSnapPointsMode snapPointsMode = (ScrollingSnapPointsMode)cmbScrollSnapPointsMode.SelectedIndex;
                ScrollingScrollOptions options = new ScrollingScrollOptions(animatioMode, snapPointsMode);

                txtStockOffsetsChangeDuration.Text = string.Empty;

                ExecuteQueuedOperations();

                if (isRelativeChange)
                {
                    lastOffsetsChangeId = scrollingPresenter.ScrollBy(
                        Convert.ToDouble(txtScrollHorizontalOffset.Text),
                        Convert.ToDouble(txtScrollVerticalOffset.Text),
                        options).OffsetsChangeId;
                    relativeChangeIds.Add(lastOffsetsChangeId);
                    AppendAsyncEventMessage("Invoked ScrollBy Id=" + lastOffsetsChangeId);
                }
                else
                {
                    lastOffsetsChangeId = scrollingPresenter.ScrollTo(
                        Convert.ToDouble(txtScrollHorizontalOffset.Text),
                        Convert.ToDouble(txtScrollVerticalOffset.Text),
                        options).OffsetsChangeId;
                    AppendAsyncEventMessage("Invoked ScrollTo Id=" + lastOffsetsChangeId);
                }
            }
            catch (Exception ex)
            {
                txtExceptionReport.Text = ex.ToString();
                lstScrollingPresenterEvents.Items.Add(ex.ToString());
            }
        }

        private void BtnCancelScroll_Click(object sender, RoutedEventArgs e)
        {
            try
            {
                if (lastOffsetsChangeId != -1)
                {
                    AppendAsyncEventMessage("Canceling ScrollTo/By Id=" + lastOffsetsChangeId);
                    int cancelId = scrollingPresenter.ScrollBy(
                        0,
                        0,
<<<<<<< HEAD
                        new ScrollingScrollOptions(AnimationMode.Disabled, SnapPointsMode.Ignore)).OffsetsChangeId;
                    AppendAsyncEventMessage("Cancel Id=" + cancelId);
=======
                        new ScrollingScrollOptions(ScrollingAnimationMode.Disabled, ScrollingSnapPointsMode.Ignore));
>>>>>>> 198f796b
                }
            }
            catch (Exception ex)
            {
                txtExceptionReport.Text = ex.ToString();
                lstScrollingPresenterEvents.Items.Add(ex.ToString());
            }
        }

        private void ScrollingPresenter_ScrollAnimationStarting(ScrollingPresenter sender, ScrollingScrollAnimationStartingEventArgs args)
        {
            try
            {
                AppendAsyncEventMessage("ScrollAnimationStarting OffsetsChangeId=" + args.ScrollInfo.OffsetsChangeId + " SP=(" + args.StartPosition.X + "," + args.StartPosition.Y + ") EP=(" + args.EndPosition.X + "," + args.EndPosition.Y + ")");

                Vector3KeyFrameAnimation stockKeyFrameAnimation = args.Animation as Vector3KeyFrameAnimation;

                if (stockKeyFrameAnimation != null)
                {
                    Vector3KeyFrameAnimation customKeyFrameAnimation = stockKeyFrameAnimation;

                    if (cmbOverriddenOffsetsChangeAnimation.SelectedIndex != 0)
                    {
                        bool isRelativeChange = relativeChangeIds.Contains(args.ScrollInfo.OffsetsChangeId);

                        double targetHorizontalOffset = Convert.ToDouble(txtScrollHorizontalOffset.Text);
                        if (isRelativeChange)
                        {
                            targetHorizontalOffset += scrollingPresenter.HorizontalOffset;
                        }
                        float targetHorizontalPosition = ComputeHorizontalPositionFromOffset(targetHorizontalOffset);

                        double targetVerticalOffset = Convert.ToDouble(txtScrollVerticalOffset.Text);
                        if (isRelativeChange)
                        {
                            targetVerticalOffset += scrollingPresenter.VerticalOffset;
                        }
                        float targetVerticalPosition = ComputeVerticalPositionFromOffset(targetVerticalOffset);

                        customKeyFrameAnimation = stockKeyFrameAnimation.Compositor.CreateVector3KeyFrameAnimation();
                        if (cmbOverriddenOffsetsChangeAnimation.SelectedIndex == 1)
                        {
                            // Accordion case
                            float deltaHorizontalPosition = 0.1f * (float)(targetHorizontalOffset - scrollingPresenter.HorizontalOffset);
                            float deltaVerticalPosition = 0.1f * (float)(targetVerticalOffset - scrollingPresenter.VerticalOffset);

                            for (int step = 0; step < 3; step++)
                            {
                                customKeyFrameAnimation.InsertKeyFrame(
                                    1.0f - (0.4f / (float)Math.Pow(2, step)),
                                    new Vector3(targetHorizontalPosition + deltaHorizontalPosition, targetVerticalPosition + deltaVerticalPosition, 0.0f));
                                deltaHorizontalPosition /= -2.0f;
                                deltaVerticalPosition /= -2.0f;
                            }

                            customKeyFrameAnimation.InsertKeyFrame(1.0f, new Vector3(targetHorizontalPosition, targetVerticalPosition, 0.0f));
                        }
                        else
                        {
                            // Teleportation case
                            float deltaHorizontalPosition = (float)(targetHorizontalOffset - scrollingPresenter.HorizontalOffset);
                            float deltaVerticalPosition = (float)(targetVerticalOffset - scrollingPresenter.VerticalOffset);

                            CubicBezierEasingFunction cubicBezierStart = stockKeyFrameAnimation.Compositor.CreateCubicBezierEasingFunction(
                                new Vector2(1.0f, 0.0f),
                                new Vector2(1.0f, 0.0f));

                            StepEasingFunction step = stockKeyFrameAnimation.Compositor.CreateStepEasingFunction(1);

                            CubicBezierEasingFunction cubicBezierEnd = stockKeyFrameAnimation.Compositor.CreateCubicBezierEasingFunction(
                                new Vector2(0.0f, 1.0f),
                                new Vector2(0.0f, 1.0f));

                            customKeyFrameAnimation.InsertKeyFrame(
                                0.499999f,
                                new Vector3(targetHorizontalPosition - 0.9f * deltaHorizontalPosition, targetVerticalPosition - 0.9f * deltaVerticalPosition, 0.0f),
                                cubicBezierStart);
                            customKeyFrameAnimation.InsertKeyFrame(
                                0.5f,
                                new Vector3(targetHorizontalPosition - 0.1f * deltaHorizontalPosition, targetVerticalPosition - 0.1f * deltaVerticalPosition, 0.0f),
                                step);
                            customKeyFrameAnimation.InsertKeyFrame(
                                1.0f,
                                new Vector3(targetHorizontalPosition, targetVerticalPosition, 0.0f),
                                cubicBezierEnd);
                        }
                        customKeyFrameAnimation.Duration = stockKeyFrameAnimation.Duration;
                        args.Animation = customKeyFrameAnimation;
                    }

                    if (!string.IsNullOrWhiteSpace(txtOverriddenOffsetsChangeDuration.Text))
                    {
                        txtStockOffsetsChangeDuration.Text = stockKeyFrameAnimation.Duration.TotalMilliseconds.ToString();
                        double durationOverride = Convert.ToDouble(txtOverriddenOffsetsChangeDuration.Text);
                        customKeyFrameAnimation.Duration = TimeSpan.FromMilliseconds(durationOverride);
                    }
                }
            }
            catch (Exception ex)
            {
                txtExceptionReport.Text = ex.ToString();
                lstScrollingPresenterEvents.Items.Add(ex.ToString());
            }
        }

        private void BtnScrollFrom_Click(object sender, RoutedEventArgs e)
        {
            try
            {
                Vector2? inertiaDecayRate = null;

                if (txtScrollHorizontalInertiaDecayRate.Text != "null" && txtScrollVerticalInertiaDecayRate.Text != "null")
                {
                    inertiaDecayRate = new Vector2(Convert.ToSingle(txtScrollHorizontalInertiaDecayRate.Text), Convert.ToSingle(txtScrollVerticalInertiaDecayRate.Text));
                }

                txtStockOffsetsChangeDuration.Text = string.Empty;

                ExecuteQueuedOperations();

                lastOffsetsChangeWithAdditionalVelocityId = scrollingPresenter.ScrollFrom(
                    new Vector2(Convert.ToSingle(txtScrollHorizontalAdditionalVelocity.Text), Convert.ToSingle(txtScrollVerticalAdditionalVelocity.Text)),
                    inertiaDecayRate).OffsetsChangeId;
                AppendAsyncEventMessage("Invoked ScrollFrom Id=" + lastOffsetsChangeWithAdditionalVelocityId);
            }
            catch (Exception ex)
            {
                txtExceptionReport.Text = ex.ToString();
                lstScrollingPresenterEvents.Items.Add(ex.ToString());
            }
        }

        private void BtnCancelScrollFrom_Click(object sender, RoutedEventArgs e)
        {
            try
            {
                if (lastOffsetsChangeWithAdditionalVelocityId != -1)
                {
                    AppendAsyncEventMessage("Canceling ScrollFrom Id=" + lastOffsetsChangeWithAdditionalVelocityId);
                    int cancelId = scrollingPresenter.ScrollBy(
                        0,
                        0,
                        new ScrollingScrollOptions(AnimationMode.Disabled, SnapPointsMode.Ignore)).OffsetsChangeId;
                    AppendAsyncEventMessage("Cancel Id=" + cancelId);
                }
            }
            catch (Exception ex)
            {
                txtExceptionReport.Text = ex.ToString();
                lstScrollingPresenterEvents.Items.Add(ex.ToString());
            }
        }

        private void BtnScrollWith_Click(object sender, RoutedEventArgs e)
        {
            try
            {
                txtStockOffsetsChangeDuration.Text = string.Empty;

                ExecuteQueuedOperations();

                lastOffsetsChangeWithVelocityId = scrollingPresenter.ScrollWith(
                    new Vector2(Convert.ToSingle(txtScrollHorizontalVelocity.Text), Convert.ToSingle(txtScrollVerticalVelocity.Text))).OffsetsChangeId;
                AppendAsyncEventMessage("Invoked ScrollWith Id=" + lastOffsetsChangeWithVelocityId);
            }
            catch (Exception ex)
            {
                txtExceptionReport.Text = ex.ToString();
                lstScrollingPresenterEvents.Items.Add(ex.ToString());
            }
        }

        private void BtnCancelScrollWith_Click(object sender, RoutedEventArgs e)
        {
            try
            {
                if (lastOffsetsChangeWithVelocityId != -1)
                {
                    AppendAsyncEventMessage("Canceling ScrollWith Id=" + lastOffsetsChangeWithVelocityId);
                    int cancelId = scrollingPresenter.ScrollBy(
                        0,
                        0,
<<<<<<< HEAD
                        new ScrollingScrollOptions(AnimationMode.Disabled, SnapPointsMode.Ignore)).OffsetsChangeId;
                    AppendAsyncEventMessage("Cancel Id=" + cancelId);
=======
                        new ScrollingScrollOptions(ScrollingAnimationMode.Disabled, ScrollingSnapPointsMode.Ignore));
>>>>>>> 198f796b
                }
            }
            catch (Exception ex)
            {
                txtExceptionReport.Text = ex.ToString();
                lstScrollingPresenterEvents.Items.Add(ex.ToString());
            }
        }

        private float ComputeHorizontalPositionFromOffset(double offset)
        {
            return (float)(offset + ComputeMinHorizontalPosition(scrollingPresenter.ZoomFactor));
        }

        private float ComputeVerticalPositionFromOffset(double offset)
        {
            return (float)(offset + ComputeMinVerticalPosition(scrollingPresenter.ZoomFactor));
        }

        private float ComputeMinHorizontalPosition(float zoomFactor)
        {
            UIElement content = scrollingPresenter.Content;

            if (content == null)
            {
                return 0;
            }

            FrameworkElement contentAsFE = content as FrameworkElement;

            if (contentAsFE == null)
            {
                return 0;
            }

            Thickness contentMargin = contentAsFE.Margin;
            Visual scrollingPresenterVisual = ElementCompositionPreview.GetElementVisual(scrollingPresenter);
            double contentWidth = double.IsNaN(contentAsFE.Width) ? contentAsFE.ActualWidth : contentAsFE.Width;
            float minPosX = 0.0f;
            float extentWidth = Math.Max(0.0f, (float)(contentWidth + contentMargin.Left + contentMargin.Right));

            if (contentAsFE.HorizontalAlignment == HorizontalAlignment.Center ||
                contentAsFE.HorizontalAlignment == HorizontalAlignment.Stretch)
            {
                minPosX = Math.Min(0.0f, (extentWidth * zoomFactor - scrollingPresenterVisual.Size.X) / 2.0f);
            }
            else if (contentAsFE.HorizontalAlignment == HorizontalAlignment.Right)
            {
                minPosX = Math.Min(0.0f, extentWidth * zoomFactor - scrollingPresenterVisual.Size.X);
            }

            return minPosX;
        }

        private float ComputeMinVerticalPosition(float zoomFactor)
        {
            UIElement content = scrollingPresenter.Content;

            if (content == null)
            {
                return 0;
            }

            FrameworkElement contentAsFE = content as FrameworkElement;

            if (contentAsFE == null)
            {
                return 0;
            }

            Thickness contentMargin = contentAsFE.Margin;
            Visual scrollingPresenterVisual = ElementCompositionPreview.GetElementVisual(scrollingPresenter);
            double contentHeight = double.IsNaN(contentAsFE.Height) ? contentAsFE.ActualHeight : contentAsFE.Height;
            float minPosY = 0.0f;
            float extentHeight = Math.Max(0.0f, (float)(contentHeight + contentMargin.Top + contentMargin.Bottom));

            if (contentAsFE.VerticalAlignment == VerticalAlignment.Center ||
                contentAsFE.VerticalAlignment == VerticalAlignment.Stretch)
            {
                minPosY = Math.Min(0.0f, (extentHeight * zoomFactor - scrollingPresenterVisual.Size.Y) / 2.0f);
            }
            else if (contentAsFE.VerticalAlignment == VerticalAlignment.Bottom)
            {
                minPosY = Math.Min(0.0f, extentHeight * zoomFactor - scrollingPresenterVisual.Size.Y);
            }

            return minPosY;
        }

        private void BtnZoomTo_Click(object sender, RoutedEventArgs e)
        {
            Zoom(isRelativeChange: false);
        }

        private void BtnZoomBy_Click(object sender, RoutedEventArgs e)
        {
            Zoom(isRelativeChange: true);
        }

        private void Zoom(bool isRelativeChange)
        {
            try
            {
                ScrollingAnimationMode animationMode = (ScrollingAnimationMode)cmbZoomAnimationMode.SelectedIndex;
                ScrollingSnapPointsMode snapPointsMode = (ScrollingSnapPointsMode)cmbZoomSnapPointsMode.SelectedIndex;
                ScrollingZoomOptions options = new ScrollingZoomOptions(animationMode, snapPointsMode);

                txtStockZoomFactorChangeDuration.Text = string.Empty;

                ExecuteQueuedOperations();

                if (isRelativeChange)
                {
                    lastZoomFactorChangeId = scrollingPresenter.ZoomBy(
                        Convert.ToSingle(txtZoomZoomFactor.Text),
                        (txtZoomCenterPoint.Text == "null") ? (Vector2?)null : ConvertFromStringToVector2(txtZoomCenterPoint.Text),
                        options).ZoomFactorChangeId;
                    relativeChangeIds.Add(lastZoomFactorChangeId);
                    AppendAsyncEventMessage("Invoked ZoomBy Id=" + lastZoomFactorChangeId);
                }
                else
                {
                    lastZoomFactorChangeId = scrollingPresenter.ZoomTo(
                        Convert.ToSingle(txtZoomZoomFactor.Text),
                        (txtZoomCenterPoint.Text == "null") ? (Vector2?)null : ConvertFromStringToVector2(txtZoomCenterPoint.Text),
                        options).ZoomFactorChangeId;
                    AppendAsyncEventMessage("Invoked ZoomTo Id=" + lastZoomFactorChangeId);
                }
            }
            catch (Exception ex)
            {
                txtExceptionReport.Text = ex.ToString();
                lstScrollingPresenterEvents.Items.Add(ex.ToString());
            }
        }

        private void BtnCancelZoom_Click(object sender, RoutedEventArgs e)
        {
            try
            {
                if (lastZoomFactorChangeId != -1)
                {
                    AppendAsyncEventMessage("Canceling ZoomTo/By Id=" + lastZoomFactorChangeId);
                    int cancelId = scrollingPresenter.ZoomBy(
                        0,
                        Vector2.Zero, 
<<<<<<< HEAD
                        new ScrollingZoomOptions(AnimationMode.Disabled, SnapPointsMode.Ignore)).ZoomFactorChangeId;
                    AppendAsyncEventMessage("Cancel Id=" + cancelId);
=======
                        new ScrollingZoomOptions(ScrollingAnimationMode.Disabled, ScrollingSnapPointsMode.Ignore));
>>>>>>> 198f796b
                }
            }
            catch (Exception ex)
            {
                txtExceptionReport.Text = ex.ToString();
                lstScrollingPresenterEvents.Items.Add(ex.ToString());
            }
        }

        private void ScrollingPresenter_ZoomAnimationStarting(ScrollingPresenter sender, ScrollingZoomAnimationStartingEventArgs args)
        {
            try
            {
                AppendAsyncEventMessage("ZoomAnimationStarting ZoomFactorChangeId=" + args.ZoomInfo.ZoomFactorChangeId + ", CenterPoint=" + args.CenterPoint + ", SZF=" + args.StartZoomFactor + ", EZF=" + args.EndZoomFactor);
                
                ScalarKeyFrameAnimation stockKeyFrameAnimation = args.Animation as ScalarKeyFrameAnimation;

                if (stockKeyFrameAnimation != null)
                {
                    ScalarKeyFrameAnimation customKeyFrameAnimation = stockKeyFrameAnimation;

                    if (cmbOverriddenZoomFactorChangeAnimation.SelectedIndex != 0)
                    {
                        float targetZoomFactor = Convert.ToSingle(txtZoomZoomFactor.Text);
                        if (relativeChangeIds.Contains(args.ZoomInfo.ZoomFactorChangeId))
                        {
                            targetZoomFactor += scrollingPresenter.ZoomFactor;
                        }

                        customKeyFrameAnimation = stockKeyFrameAnimation.Compositor.CreateScalarKeyFrameAnimation();
                        if (cmbOverriddenZoomFactorChangeAnimation.SelectedIndex == 1)
                        {
                            // Accordion case
                            float deltaZoomFactor = 0.1f * (float)(targetZoomFactor - scrollingPresenter.ZoomFactor);

                            for (int step = 0; step < 3; step++)
                            {
                                customKeyFrameAnimation.InsertKeyFrame(
                                    1.0f - (0.4f / (float)Math.Pow(2, step)),
                                    targetZoomFactor + deltaZoomFactor);
                                deltaZoomFactor /= -2.0f;
                            }

                            customKeyFrameAnimation.InsertKeyFrame(1.0f, targetZoomFactor);
                        }
                        else
                        {
                            // Teleportation case
                            float deltaZoomFactor = (float)(targetZoomFactor - scrollingPresenter.ZoomFactor);

                            CubicBezierEasingFunction cubicBezierStart = stockKeyFrameAnimation.Compositor.CreateCubicBezierEasingFunction(
                                new Vector2(1.0f, 0.0f),
                                new Vector2(1.0f, 0.0f));

                            StepEasingFunction step = stockKeyFrameAnimation.Compositor.CreateStepEasingFunction(1);

                            CubicBezierEasingFunction cubicBezierEnd = stockKeyFrameAnimation.Compositor.CreateCubicBezierEasingFunction(
                                new Vector2(0.0f, 1.0f),
                                new Vector2(0.0f, 1.0f));

                            customKeyFrameAnimation.InsertKeyFrame(
                                0.499999f,
                                targetZoomFactor - 0.9f * deltaZoomFactor,
                                cubicBezierStart);
                            customKeyFrameAnimation.InsertKeyFrame(
                                0.5f,
                                targetZoomFactor - 0.1f * deltaZoomFactor,
                                step);
                            customKeyFrameAnimation.InsertKeyFrame(
                                1.0f,
                                targetZoomFactor,
                                cubicBezierEnd);
                        }
                        customKeyFrameAnimation.Duration = stockKeyFrameAnimation.Duration;
                        args.Animation = customKeyFrameAnimation;
                    }

                    if (!string.IsNullOrWhiteSpace(txtOverriddenZoomFactorChangeDuration.Text))
                    {
                        txtStockZoomFactorChangeDuration.Text = stockKeyFrameAnimation.Duration.TotalMilliseconds.ToString();
                        double durationOverride = Convert.ToDouble(txtOverriddenZoomFactorChangeDuration.Text);
                        customKeyFrameAnimation.Duration = TimeSpan.FromMilliseconds(durationOverride);
                    }
                }
            }
            catch (Exception ex)
            {
                txtExceptionReport.Text = ex.ToString();
                lstScrollingPresenterEvents.Items.Add(ex.ToString());
            }
        }

        private void BtnZoomFrom_Click(object sender, RoutedEventArgs e)
        {
            try
            {
                txtStockZoomFactorChangeDuration.Text = string.Empty;

                ExecuteQueuedOperations();

                lastZoomFactorChangeWithAdditionalVelocityId = scrollingPresenter.ZoomFrom(
                    Convert.ToSingle(txtZoomFromVelocity.Text),
                    (txtZoomFromCenterPoint.Text == "null") ? (Vector2?)null : ConvertFromStringToVector2(txtZoomFromCenterPoint.Text),
                    (txtZoomFromInertiaDecayRate.Text == "null") ? (float?)null : (float?)Convert.ToSingle(txtZoomFromInertiaDecayRate.Text)).ZoomFactorChangeId;
                AppendAsyncEventMessage("Invoked ZoomFrom Id=" + lastZoomFactorChangeWithAdditionalVelocityId);
            }
            catch (Exception ex)
            {
                txtExceptionReport.Text = ex.ToString();
                lstScrollingPresenterEvents.Items.Add(ex.ToString());
            }
        }

        private void BtnCancelZoomFrom_Click(object sender, RoutedEventArgs e)
        {
            try
            {
                if (lastZoomFactorChangeWithAdditionalVelocityId != -1)
                {
                    AppendAsyncEventMessage("Canceling ZoomFrom Id=" + lastZoomFactorChangeWithAdditionalVelocityId);
                    int cancelId = scrollingPresenter.ZoomBy(
                        0,
                        Vector2.Zero,
<<<<<<< HEAD
                        new ScrollingZoomOptions(AnimationMode.Disabled, SnapPointsMode.Ignore)).ZoomFactorChangeId;
                    AppendAsyncEventMessage("Cancel Id=" + cancelId);
=======
                        new ScrollingZoomOptions(ScrollingAnimationMode.Disabled, ScrollingSnapPointsMode.Ignore));
>>>>>>> 198f796b
                }
            }
            catch (Exception ex)
            {
                txtExceptionReport.Text = ex.ToString();
                lstScrollingPresenterEvents.Items.Add(ex.ToString());
            }
        }

        private void CmbSnapPointKind_SelectionChanged(object sender, SelectionChangedEventArgs e)
        {
            if (cmbSnapPointAlignment != null)
            {
                cmbSnapPointAlignment.IsEnabled = cmbSnapPointKind.SelectedIndex != 2;
            }
        }

        private void BtnAddIrregularSnapPoint_Click(object sender, RoutedEventArgs e)
        {
            try
            {
#if ApplicableRangeType
                if (cmbSnapPointKind.SelectedIndex == 0)
                {
                    ScrollSnapPoint snapPoint = new ScrollSnapPoint(Convert.ToSingle(txtSnapPointValue.Text), Convert.ToSingle(txtSnapPointValueRange.Text), ScrollSnapPointsAlignment.Near);
                    scrollingPresenter.VerticalSnapPoints.Add(snapPoint);
                }
                else if(cmbSnapPointKind.SelectedIndex == 1)
                {
                    ScrollSnapPoint snapPoint = new ScrollSnapPoint(Convert.ToSingle(txtSnapPointValue.Text), Convert.ToSingle(txtSnapPointValueRange.Text), ScrollSnapPointsAlignment.Near);
                    scrollingPresenter.HorizontalSnapPoints.Add(snapPoint); 
                }
                else if(cmbSnapPointKind.SelectedIndex == 2)
                {
                    ZoomSnapPoint snapPoint = new ZoomSnapPoint(Convert.ToSingle(txtSnapPointValue.Text), Convert.ToSingle(txtSnapPointValueRange.Text));
                    scrollingPresenter.ZoomSnapPoints.Add(snapPoint);
                }
#else
                if (cmbSnapPointKind.SelectedIndex == 0)
                {
                    ScrollSnapPoint snapPoint = new ScrollSnapPoint(
                        Convert.ToSingle(txtIrregularSnapPointValue.Text),
                        (ScrollSnapPointsAlignment)cmbSnapPointAlignment.SelectedIndex);
                    if (cmbSnapPointKind.SelectedIndex == 0)
                    {
                        scrollingPresenter.VerticalSnapPoints.Add(snapPoint);
                    }
                    else
                    {
                        scrollingPresenter.HorizontalSnapPoints.Add(snapPoint);
                    }
                }
                else if(cmbSnapPointKind.SelectedIndex == 2)
                {
                    ZoomSnapPoint snapPoint = new ZoomSnapPoint(
                        Convert.ToSingle(txtIrregularSnapPointValue.Text));
                    scrollingPresenter.ZoomSnapPoints.Add(snapPoint);
                }
#endif
            }
            catch (Exception ex)
            {
                txtExceptionReport.Text = ex.ToString();
                lstScrollingPresenterEvents.Items.Add(ex.ToString());
            }
        }

        private void BtnAddRepeatedSnapPoint_Click(object sender, RoutedEventArgs e)
        {
            try
            {
                if (cmbSnapPointKind.SelectedIndex == 0 || cmbSnapPointKind.SelectedIndex == 1)
                {
                    RepeatedScrollSnapPoint snapPoint = new RepeatedScrollSnapPoint(
                        Convert.ToDouble(txtRepeatedSnapPointOffset.Text),
                        Convert.ToDouble(txtRepeatedSnapPointInterval.Text),
                        Convert.ToDouble(txtRepeatedSnapPointStart.Text),
                        Convert.ToDouble(txtRepeatedSnapPointEnd.Text),
                        (ScrollSnapPointsAlignment)cmbSnapPointAlignment.SelectedIndex);
                    if (cmbSnapPointKind.SelectedIndex == 0)
                    {
                        scrollingPresenter.VerticalSnapPoints.Add(snapPoint);
                    }
                    else
                    {
                        scrollingPresenter.HorizontalSnapPoints.Add(snapPoint);
                    }
                }
                else if (cmbSnapPointKind.SelectedIndex == 2)
                {
                    RepeatedZoomSnapPoint snapPoint = new RepeatedZoomSnapPoint(
                        Convert.ToDouble(txtRepeatedSnapPointOffset.Text),
                        Convert.ToDouble(txtRepeatedSnapPointInterval.Text),
                        Convert.ToDouble(txtRepeatedSnapPointStart.Text),
                        Convert.ToDouble(txtRepeatedSnapPointEnd.Text));
                    scrollingPresenter.ZoomSnapPoints.Add(snapPoint);
                }
            }
            catch (Exception ex)
            {
                txtExceptionReport.Text = ex.ToString();
                lstScrollingPresenterEvents.Items.Add(ex.ToString());
            }
        }

        private void BtnChangeView_Click(object sender, RoutedEventArgs e)
        {
            try
            {
                double? horizontalOffset = string.IsNullOrWhiteSpace(txtScrollHorizontalOffset.Text) ? (double?)null : Convert.ToDouble(txtScrollHorizontalOffset.Text);
                double? verticalOffset = string.IsNullOrWhiteSpace(txtScrollVerticalOffset.Text) ? (double?)null : Convert.ToDouble(txtScrollVerticalOffset.Text);
                float? zoomFactor = string.IsNullOrWhiteSpace(txtZoomZoomFactor.Text) ? (float?)null : Convert.ToSingle(txtZoomZoomFactor.Text);
                bool disableAnimation = true;

                if (horizontalOffset == null && verticalOffset == null && zoomFactor == null)
                {
                    return;
                }

                ComboBox cmbAnimationMode = (zoomFactor == null || zoomFactor == scrollingPresenter.ZoomFactor) ? 
                    cmbScrollAnimationMode : cmbZoomAnimationMode;

                switch (((ContentControl)cmbAnimationMode.SelectedItem).Content)
                {
                    case "Disabled":
                        break;
                    case "Enabled":
                        disableAnimation = false;
                        break;
                    default: // Auto
                        disableAnimation = !new UISettings().AnimationsEnabled;
                        break;
                }

                ChangeView(scrollingPresenter, horizontalOffset, verticalOffset, zoomFactor, disableAnimation);
            }
            catch (Exception ex)
            {
                txtExceptionReport.Text = ex.ToString();
                lstScrollingPresenterEvents.Items.Add(ex.ToString());
            }
        }

        private bool ChangeView(ScrollingPresenter scrollingPresenter, double? horizontalOffset, double? verticalOffset, float? zoomFactor, bool disableAnimation)
        {
            AppendAsyncEventMessage($"ChangeView(horizontalOffset:{horizontalOffset}, verticalOffset:{verticalOffset}, zoomFactor:{zoomFactor}, disableAnimation:{disableAnimation}) from horizontalOffset:{scrollingPresenter.HorizontalOffset}, verticalOffset:{scrollingPresenter.VerticalOffset}, zoomFactor:{scrollingPresenter.ZoomFactor}");

            double targetHorizontalOffset = horizontalOffset == null ? scrollingPresenter.HorizontalOffset : (double)horizontalOffset;
            double targetVerticalOffset = verticalOffset == null ? scrollingPresenter.VerticalOffset : (double)verticalOffset;
            float targetZoomFactor = zoomFactor == null ? scrollingPresenter.ZoomFactor : (float)Math.Max(Math.Min((double)zoomFactor, scrollingPresenter.MaxZoomFactor), scrollingPresenter.MinZoomFactor);
            float deltaZoomFactor = targetZoomFactor - scrollingPresenter.ZoomFactor;

            if (disableAnimation)
            {
                targetHorizontalOffset = Math.Max(Math.Min(targetHorizontalOffset, scrollingPresenter.ExtentWidth * targetZoomFactor - scrollingPresenter.ViewportWidth), 0.0);
                targetVerticalOffset = Math.Max(Math.Min(targetVerticalOffset, scrollingPresenter.ExtentHeight * targetZoomFactor - scrollingPresenter.ViewportHeight), 0.0);
            }
            // During an animation, out-of-bounds offsets may become valid as the extents are dynamically updated, so no clamping is performed for animated view changes.

            if (deltaZoomFactor == 0.0f)
            {
                if (targetHorizontalOffset == scrollingPresenter.HorizontalOffset && targetVerticalOffset == scrollingPresenter.VerticalOffset)
                {
                    AppendAsyncEventMessage("ChangeView no-op");
                    return false;
                }

                lastOffsetsChangeId = scrollingPresenter.ScrollTo(
                    targetHorizontalOffset,
                    targetVerticalOffset,
                    new ScrollingScrollOptions(
                        disableAnimation ? ScrollingAnimationMode.Disabled : ScrollingAnimationMode.Enabled,
                        disableAnimation ? ScrollingSnapPointsMode.Ignore : ScrollingSnapPointsMode.Default)).OffsetsChangeId;
                AppendAsyncEventMessage($"ChangeView invoked ScrollTo(horizontalOffset:{targetHorizontalOffset}, verticalOffset:{targetVerticalOffset}) Id={lastOffsetsChangeId}");
            }
            else
            {
                FrameworkElement contentAsFE = scrollingPresenter.Content as FrameworkElement;
                HorizontalAlignment contentHorizontalAlignment = contentAsFE == null ? HorizontalAlignment.Stretch : contentAsFE.HorizontalAlignment;
                VerticalAlignment contentVerticalAlignment = contentAsFE == null ? VerticalAlignment.Stretch : contentAsFE.VerticalAlignment;
                double currentPositionX = scrollingPresenter.HorizontalOffset;
                double currentPositionY = scrollingPresenter.VerticalOffset;
                double currentViewportExcessX = scrollingPresenter.ViewportWidth - scrollingPresenter.ExtentWidth * scrollingPresenter.ZoomFactor;
                double targetViewportExcessX = scrollingPresenter.ViewportWidth - scrollingPresenter.ExtentWidth * targetZoomFactor;
                double currentViewportExcessY = scrollingPresenter.ViewportHeight - scrollingPresenter.ExtentHeight * scrollingPresenter.ZoomFactor;
                double targetViewportExcessY = scrollingPresenter.ViewportHeight - scrollingPresenter.ExtentHeight * targetZoomFactor;

                switch (contentHorizontalAlignment)
                {
                    case HorizontalAlignment.Center:
                    case HorizontalAlignment.Stretch:
                        if (currentViewportExcessX > 0) currentPositionX -= currentViewportExcessX / 2.0;
                        if (targetViewportExcessX > 0) targetHorizontalOffset -= targetViewportExcessX / 2.0;
                        break;
                    case HorizontalAlignment.Right:
                        if (currentViewportExcessX > 0) currentPositionX -= currentViewportExcessX;
                        if (targetViewportExcessX > 0) targetHorizontalOffset -= targetViewportExcessX;
                        break;
                }

                switch (contentVerticalAlignment)
                {
                    case VerticalAlignment.Center:
                    case VerticalAlignment.Stretch:
                        if (currentViewportExcessY > 0) currentPositionY -= currentViewportExcessY / 2.0;
                        if (targetViewportExcessY > 0) targetVerticalOffset -= targetViewportExcessY / 2.0;
                        break;
                    case VerticalAlignment.Bottom:
                        if (currentViewportExcessY > 0) currentPositionY -= currentViewportExcessY;
                        if (targetViewportExcessY > 0) targetVerticalOffset -= targetViewportExcessY;
                        break;
                }

                Vector2 centerPoint = new Vector2(
                    (float)(targetHorizontalOffset * scrollingPresenter.ZoomFactor - currentPositionX * targetZoomFactor) / deltaZoomFactor,
                    (float)(targetVerticalOffset * scrollingPresenter.ZoomFactor - currentPositionY * targetZoomFactor) / deltaZoomFactor);


                lastZoomFactorChangeId = scrollingPresenter.ZoomTo(
                    targetZoomFactor,
                    centerPoint,
                    new ScrollingZoomOptions(
                        disableAnimation ? ScrollingAnimationMode.Disabled : ScrollingAnimationMode.Enabled,
                        disableAnimation ? ScrollingSnapPointsMode.Ignore : ScrollingSnapPointsMode.Default)).ZoomFactorChangeId;
                AppendAsyncEventMessage($"ChangeView invoked ZoomBy(zoomFactor:{targetZoomFactor}, centerPoint:{centerPoint}) targetting horizontalOffset:{targetHorizontalOffset}, verticalOffset:{targetVerticalOffset} Id={lastZoomFactorChangeId}");
            }

            return true;
        }

    private void BtnClearSnapPoints_Click(object sender, RoutedEventArgs e)
        {
            try
            {
                if (cmbSnapPointKind.SelectedIndex == 0)
                {
                    scrollingPresenter.VerticalSnapPoints.Clear();
                }
                else if (cmbSnapPointKind.SelectedIndex == 1)
                {
                    scrollingPresenter.HorizontalSnapPoints.Clear();
                }
                else if (cmbSnapPointKind.SelectedIndex == 2)
                {
                    scrollingPresenter.ZoomSnapPoints.Clear();
                }
            }
            catch (Exception ex)
            {
                txtExceptionReport.Text = ex.ToString();
                lstScrollingPresenterEvents.Items.Add(ex.ToString());
            }
        }

        private void AppendAsyncEventMessage(string asyncEventMessage)
        {
            lock (asyncEventReportingLock)
            {
                while (asyncEventMessage.Length > 0)
                {
                    string msgHead = asyncEventMessage;

                    if (asyncEventMessage.Length > 110)
                    {
                        int commaIndex = asyncEventMessage.IndexOf(',', 110);
                        if (commaIndex != -1)
                        {
                            msgHead = asyncEventMessage.Substring(0, commaIndex);
                            asyncEventMessage = asyncEventMessage.Substring(commaIndex + 1);
                        }
                        else
                        {
                            asyncEventMessage = string.Empty;
                        }
                    }
                    else
                    {
                        asyncEventMessage = string.Empty;
                    }

                    lstAsyncEventMessage.Add(msgHead);
                }

                var ignored = this.Dispatcher.RunAsync(Windows.UI.Core.CoreDispatcherPriority.Normal, AppendAsyncEventMessage);
            }
        }

        private void AppendAsyncEventMessage()
        {
            lock (asyncEventReportingLock)
            {
                foreach (string asyncEventMessage in lstAsyncEventMessage)
                {
                    lstScrollingPresenterEvents.Items.Add(asyncEventMessage);
                }
                lstAsyncEventMessage.Clear();
            }
        }

        private Vector2 ConvertFromStringToVector2(string value)
        {
            float x = 0, y = 0;

            int commaIndex = value.IndexOf(',');
            if (commaIndex != -1)
            {
                x = Convert.ToSingle(value.Substring(0, commaIndex));
                y = Convert.ToSingle(value.Substring(commaIndex + 1));
            }

            return new Vector2(x, y);
        }

        private void BtnClearExceptionReport_Click(object sender, RoutedEventArgs e)
        {
            txtExceptionReport.Text = string.Empty;
        }

        private void BtnParentMarkupScrollingPresenter_Click(object sender, RoutedEventArgs e)
        {
            try
            {
                root.Children.Add(markupScrollingPresenter);
            }
            catch (Exception ex)
            {
                txtExceptionReport.Text = ex.ToString();
                lstScrollingPresenterEvents.Items.Add(ex.ToString());
            }
        }

        private void BtnUnparentMarkupScrollingPresenter_Click(object sender, RoutedEventArgs e)
        {
            try
            {
                root.Children.Remove(markupScrollingPresenter);
            }
            catch (Exception ex)
            {
                txtExceptionReport.Text = ex.ToString();
                lstScrollingPresenterEvents.Items.Add(ex.ToString());
            }
        }

        private void BtnUnparentReparentMarkupScrollingPresenter_Click(object sender, RoutedEventArgs e)
        {
            try
            {
                root.Children.Remove(markupScrollingPresenter);
                root.Children.Add(markupScrollingPresenter);
            }
            catch (Exception ex)
            {
                txtExceptionReport.Text = ex.ToString();
                lstScrollingPresenterEvents.Items.Add(ex.ToString());
            }
        }

        private void BtnCreateDynamicScrollingPresenter_Click(object sender, RoutedEventArgs e)
        {
            try
            {
                dynamicScrollingPresenter = new ScrollingPresenter();
                dynamicScrollingPresenter.Name = "dynamicScrollingPresenter";
                dynamicScrollingPresenter.Width = 300.0;
                dynamicScrollingPresenter.Height = 400.0;
                dynamicScrollingPresenter.Margin = new Thickness(1);
                dynamicScrollingPresenter.Background = new SolidColorBrush(Colors.HotPink);
                dynamicScrollingPresenter.VerticalAlignment = VerticalAlignment.Top;
                Grid.SetRow(dynamicScrollingPresenter, 1);
            }
            catch (Exception ex)
            {
                txtExceptionReport.Text = ex.ToString();
                lstScrollingPresenterEvents.Items.Add(ex.ToString());
            }
        }

        private void BtnParentDynamicScrollingPresenter_Click(object sender, RoutedEventArgs e)
        {
            try
            {
                root.Children.Add(dynamicScrollingPresenter);
            }
            catch (Exception ex)
            {
                txtExceptionReport.Text = ex.ToString();
                lstScrollingPresenterEvents.Items.Add(ex.ToString());
            }
        }

        private void BtnUnparentDynamicScrollingPresenter_Click(object sender, RoutedEventArgs e)
        {
            try
            {
                root.Children.Remove(dynamicScrollingPresenter);
            }
            catch (Exception ex)
            {
                txtExceptionReport.Text = ex.ToString();
                lstScrollingPresenterEvents.Items.Add(ex.ToString());
            }
        }

        private void BtnUseMarkupScrollingPresenter_Click(object sender, RoutedEventArgs e)
        {
            UseScrollingPresenter(markupScrollingPresenter);
        }

        private void BtnUseDynamicScrollingPresenter_Click(object sender, RoutedEventArgs e)
        {
            UseScrollingPresenter(dynamicScrollingPresenter);
        }

        private void BtnReleaseDynamicScrollingPresenter_Click(object sender, RoutedEventArgs e)
        {
            dynamicScrollingPresenter = null;

            GC.Collect();
            GC.WaitForPendingFinalizers();
        }

        private void BtnExecuteQueuedOperations_Click(object sender, RoutedEventArgs e)
        {
            ExecuteQueuedOperations();
        }

        private void BtnDiscardQueuedOperations_Click(object sender, RoutedEventArgs e)
        {
            lstQueuedOperations.Clear();
            AppendAsyncEventMessage("Queued operations cleared.");
        }

        private void BtnGetContentLayoutOffsetX_Click(object sender, RoutedEventArgs e)
        {
            try
            {
                float contentLayoutOffsetX = 0.0f;

                ScrollingPresenterTestHooks.GetContentLayoutOffsetX(scrollingPresenter, out contentLayoutOffsetX);

                txtContentLayoutOffsetX.Text = contentLayoutOffsetX.ToString();
            }
            catch (Exception ex)
            {
                txtExceptionReport.Text = ex.ToString();
                lstScrollingPresenterEvents.Items.Add(ex.ToString());
            }
        }

        private void BtnSetContentLayoutOffsetX_Click(object sender, RoutedEventArgs e)
        {
            try
            {
                ScrollingPresenterTestHooks.SetContentLayoutOffsetX(scrollingPresenter, Convert.ToSingle(txtContentLayoutOffsetX.Text));
            }
            catch (Exception ex)
            {
                txtExceptionReport.Text = ex.ToString();
                lstScrollingPresenterEvents.Items.Add(ex.ToString());
            }
        }

        private void BtnGetContentLayoutOffsetY_Click(object sender, RoutedEventArgs e)
        {
            try
            {
                float contentLayoutOffsetY = 0.0f;

                ScrollingPresenterTestHooks.GetContentLayoutOffsetY(scrollingPresenter, out contentLayoutOffsetY);

                txtContentLayoutOffsetY.Text = contentLayoutOffsetY.ToString();
            }
            catch (Exception ex)
            {
                txtExceptionReport.Text = ex.ToString();
                lstScrollingPresenterEvents.Items.Add(ex.ToString());
            }
        }

        private void BtnSetContentLayoutOffsetY_Click(object sender, RoutedEventArgs e)
        {
            try
            {
                ScrollingPresenterTestHooks.SetContentLayoutOffsetY(scrollingPresenter, Convert.ToSingle(txtContentLayoutOffsetY.Text));
            }
            catch (Exception ex)
            {
                txtExceptionReport.Text = ex.ToString();
                lstScrollingPresenterEvents.Items.Add(ex.ToString());
            }
        }

        private void BtnGetArrangeRenderSizesDelta_Click(object sender, RoutedEventArgs e)
        {
            try
            {
                txtArrangeRenderSizesDelta.Text = ScrollingPresenterTestHooks.GetArrangeRenderSizesDelta(scrollingPresenter).ToString();
            }
            catch (Exception ex)
            {
                txtExceptionReport.Text = ex.ToString();
                lstScrollingPresenterEvents.Items.Add(ex.ToString());
            }
        }

        private void BtnGetMinPosition_Click(object sender, RoutedEventArgs e)
        {
            try
            {
                txtMinPosition.Text = ScrollingPresenterTestHooks.GetMinPosition(scrollingPresenter).ToString();
            }
            catch (Exception ex)
            {
                txtExceptionReport.Text = ex.ToString();
                lstScrollingPresenterEvents.Items.Add(ex.ToString());
            }
        }

        private void BtnGetMaxPosition_Click(object sender, RoutedEventArgs e)
        {
            try
            {
                txtMaxPosition.Text = ScrollingPresenterTestHooks.GetMaxPosition(scrollingPresenter).ToString();
            }
            catch (Exception ex)
            {
                txtExceptionReport.Text = ex.ToString();
                lstScrollingPresenterEvents.Items.Add(ex.ToString());
            }
        }

        private void UseScrollingPresenter(ScrollingPresenter s)
        {
            if (scrollingPresenter == s || s == null)
                return;

            try
            {
                if (scrollingPresenter != null)
                {
                    if (chkLogScrollingPresenterMessages.IsChecked == true)
                    {
                        MUXControlsTestHooks.SetLoggingLevelForType("ScrollingPresenter", isLoggingInfoLevel: false, isLoggingVerboseLevel: false);
                        MUXControlsTestHooks.LoggingMessage -= MUXControlsTestHooks_LoggingMessage;
                    }

                    if (chkLogScrollingPresenterEvents.IsChecked == true)
                    {
                        scrollingPresenter.ExtentChanged -= ScrollingPresenter_ExtentChanged;
                        scrollingPresenter.StateChanged -= ScrollingPresenter_StateChanged;
                        scrollingPresenter.ViewChanged -= ScrollingPresenter_ViewChanged;
                        scrollingPresenter.ScrollCompleted -= ScrollingPresenter_ScrollCompleted;
                        scrollingPresenter.ZoomCompleted -= ScrollingPresenter_ZoomCompleted;
                        scrollingPresenter.ScrollAnimationStarting -= ScrollingPresenter_ScrollAnimationStarting;
                        scrollingPresenter.ZoomAnimationStarting -= ScrollingPresenter_ZoomAnimationStarting;
                    }

                    if (chkLogScrollingPresenterEvents.IsChecked == true)
                    {
                        UnhookContentEffectiveViewportChanged();
                    }
                }

                scrollingPresenter = s;

                if (chkLogScrollingPresenterMessages.IsChecked == true)
                {
                    MUXControlsTestHooks.SetLoggingLevelForType("ScrollingPresenter", isLoggingInfoLevel: true, isLoggingVerboseLevel: true);
                    MUXControlsTestHooks.LoggingMessage += MUXControlsTestHooks_LoggingMessage;
                }

                UpdateCmbContentOrientation();
                UpdateCmbHorizontalScrollMode();
                UpdateCmbHorizontalScrollChainMode();
                UpdateCmbHorizontalScrollRailMode();
                UpdateCmbVerticalScrollMode();
                UpdateCmbVerticalScrollChainMode();
                UpdateCmbVerticalScrollRailMode();
                UpdateCmbZoomMode();
                UpdateCmbZoomChainMode();
                UpdateCmbIgnoredInputKind();
                UpdateCmbContentHorizontalAlignment();
                UpdateCmbContentVerticalAlignment();
                UpdateCmbScrollingPresenterManipulationMode();
                UpdateCmbContentManipulationMode();
                UpdateCmbBackground();
                UpdateCmbContent();
                UpdateMinZoomFactor();
                UpdateMaxZoomFactor();

                txtWidth.Text = string.Empty;
                txtHeight.Text = string.Empty;

                if (scrollingPresenter != null)
                {
                    if (chkLogScrollingPresenterEvents.IsChecked == true)
                    {
                        scrollingPresenter.ExtentChanged += ScrollingPresenter_ExtentChanged;
                        scrollingPresenter.StateChanged += ScrollingPresenter_StateChanged;
                        scrollingPresenter.ViewChanged += ScrollingPresenter_ViewChanged;
                        scrollingPresenter.ScrollCompleted += ScrollingPresenter_ScrollCompleted;
                        scrollingPresenter.ZoomCompleted += ScrollingPresenter_ZoomCompleted;
                        scrollingPresenter.ScrollAnimationStarting += ScrollingPresenter_ScrollAnimationStarting;
                        scrollingPresenter.ZoomAnimationStarting += ScrollingPresenter_ZoomAnimationStarting;
                    }

                    if (chkLogScrollingPresenterEvents.IsChecked == true)
                    {
                        HookContentEffectiveViewportChanged();
                    }
                }
            }
            catch (Exception ex)
            {
                txtExceptionReport.Text = ex.ToString();
                lstScrollingPresenterEvents.Items.Add(ex.ToString());
            }
        }

        private Thickness GetThicknessFromString(string thickness)
        {
            string[] lengths = thickness.Split(',');
            if (lengths.Length < 4)
                return new Thickness(Convert.ToDouble(lengths[0]));
            else
                return new Thickness(
                    Convert.ToDouble(lengths[0]), Convert.ToDouble(lengths[1]), Convert.ToDouble(lengths[2]), Convert.ToDouble(lengths[3]));
        }

        private void ExecuteQueuedOperations()
        {
            try
            {
                while (lstQueuedOperations.Count > 0)
                {
                    QueuedOperation qo = lstQueuedOperations[0];

                    switch (qo.Type)
                    {
                        case QueuedOperationType.SetMinZoomFactor:
                            scrollingPresenter.MinZoomFactor = qo.DoubleValue;
                            AppendAsyncEventMessage("Unqueued SetMinZoomFactor " + qo.DoubleValue);
                            break;
                        case QueuedOperationType.SetMaxZoomFactor:
                            scrollingPresenter.MaxZoomFactor = qo.DoubleValue;
                            AppendAsyncEventMessage("Unqueued SetMaxZoomFactor " + qo.DoubleValue);
                            break;
                        case QueuedOperationType.SetWidth:
                            scrollingPresenter.Width = qo.DoubleValue;
                            AppendAsyncEventMessage("Unqueued SetWidth " + qo.DoubleValue);
                            break;
                        case QueuedOperationType.SetHeight:
                            scrollingPresenter.Height = qo.DoubleValue;
                            AppendAsyncEventMessage("Unqueued SetHeight " + qo.DoubleValue);
                            break;
                        case QueuedOperationType.SetContentWidth:
                            if (scrollingPresenter.Content is FrameworkElement)
                            {
                                ((FrameworkElement)(scrollingPresenter.Content)).Width = qo.DoubleValue;
                            }
                            AppendAsyncEventMessage("Unqueued SetContentWidth " + qo.DoubleValue);
                            break;
                        case QueuedOperationType.SetContentHeight:
                            if (scrollingPresenter.Content is FrameworkElement)
                            {
                                ((FrameworkElement)(scrollingPresenter.Content)).Height = qo.DoubleValue;
                            }
                            AppendAsyncEventMessage("Unqueued SetContentHeight " + qo.DoubleValue);
                            break;
                        case QueuedOperationType.SetContentMargin:
                            if (scrollingPresenter.Content is FrameworkElement)
                            {
                                ((FrameworkElement)(scrollingPresenter.Content)).Margin = GetThicknessFromString(qo.StringValue);
                            }
                            AppendAsyncEventMessage("Unqueued SetContentMargin " + qo.StringValue);
                            break;
                        case QueuedOperationType.SetContentPadding:
                            if (scrollingPresenter.Content is Control)
                            {
                                ((Control)(scrollingPresenter.Content)).Padding = GetThicknessFromString(qo.StringValue);
                            }
                            else if (scrollingPresenter.Content is Border)
                            {
                                ((Border)(scrollingPresenter.Content)).Padding = GetThicknessFromString(qo.StringValue);
                            }
                            else if (scrollingPresenter.Content is StackPanel)
                            {
                                ((StackPanel)(scrollingPresenter.Content)).Padding = GetThicknessFromString(qo.StringValue);
                            }
                            AppendAsyncEventMessage("Unqueued SetContentPadding " + qo.StringValue);
                            break;
                    }

                    lstQueuedOperations.RemoveAt(0);
                }
            }
            catch (Exception ex)
            {
                txtExceptionReport.Text = ex.ToString();
                lstScrollingPresenterEvents.Items.Add(ex.ToString());
            }
        }
    }
}<|MERGE_RESOLUTION|>--- conflicted
+++ resolved
@@ -1513,12 +1513,8 @@
                     int cancelId = scrollingPresenter.ScrollBy(
                         0,
                         0,
-<<<<<<< HEAD
-                        new ScrollingScrollOptions(AnimationMode.Disabled, SnapPointsMode.Ignore)).OffsetsChangeId;
+                        new ScrollingScrollOptions(ScrollingAnimationMode.Disabled, ScrollingSnapPointsMode.Ignore)).OffsetsChangeId;
                     AppendAsyncEventMessage("Cancel Id=" + cancelId);
-=======
-                        new ScrollingScrollOptions(ScrollingAnimationMode.Disabled, ScrollingSnapPointsMode.Ignore));
->>>>>>> 198f796b
                 }
             }
             catch (Exception ex)
@@ -1701,12 +1697,8 @@
                     int cancelId = scrollingPresenter.ScrollBy(
                         0,
                         0,
-<<<<<<< HEAD
-                        new ScrollingScrollOptions(AnimationMode.Disabled, SnapPointsMode.Ignore)).OffsetsChangeId;
+                        new ScrollingScrollOptions(ScrollingAnimationMode.Disabled, ScrollingSnapPointsMode.Ignore)).OffsetsChangeId;
                     AppendAsyncEventMessage("Cancel Id=" + cancelId);
-=======
-                        new ScrollingScrollOptions(ScrollingAnimationMode.Disabled, ScrollingSnapPointsMode.Ignore));
->>>>>>> 198f796b
                 }
             }
             catch (Exception ex)
@@ -1853,12 +1845,8 @@
                     int cancelId = scrollingPresenter.ZoomBy(
                         0,
                         Vector2.Zero, 
-<<<<<<< HEAD
-                        new ScrollingZoomOptions(AnimationMode.Disabled, SnapPointsMode.Ignore)).ZoomFactorChangeId;
+                        new ScrollingZoomOptions(ScrollingAnimationMode.Disabled, ScrollingSnapPointsMode.Ignore)).ZoomFactorChangeId;
                     AppendAsyncEventMessage("Cancel Id=" + cancelId);
-=======
-                        new ScrollingZoomOptions(ScrollingAnimationMode.Disabled, ScrollingSnapPointsMode.Ignore));
->>>>>>> 198f796b
                 }
             }
             catch (Exception ex)
@@ -1982,12 +1970,8 @@
                     int cancelId = scrollingPresenter.ZoomBy(
                         0,
                         Vector2.Zero,
-<<<<<<< HEAD
-                        new ScrollingZoomOptions(AnimationMode.Disabled, SnapPointsMode.Ignore)).ZoomFactorChangeId;
+                        new ScrollingZoomOptions(ScrollingAnimationMode.Disabled, ScrollingSnapPointsMode.Ignore)).ZoomFactorChangeId;
                     AppendAsyncEventMessage("Cancel Id=" + cancelId);
-=======
-                        new ScrollingZoomOptions(ScrollingAnimationMode.Disabled, ScrollingSnapPointsMode.Ignore));
->>>>>>> 198f796b
                 }
             }
             catch (Exception ex)
