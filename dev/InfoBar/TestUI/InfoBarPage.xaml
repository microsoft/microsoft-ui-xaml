--- conflicted
+++ resolved
@@ -36,76 +36,6 @@
                 Closing="OnClosing"
                 Closed="OnClosed"/>
 
-<<<<<<< HEAD
-            <ScrollViewer>
-                <StackPanel Orientation="Horizontal">
-                    <StackPanel Orientation="Vertical" contract5Present:Spacing="6" HorizontalAlignment="Left">
-                        <ComboBox x:Name="SeverityComboBox" AutomationProperties.Name="SeverityComboBox" Header="Severity" SelectionChanged="SeverityComboBox_SelectionChanged">
-                            <x:String>Error</x:String>
-                            <x:String>Warning</x:String>
-                            <x:String>Success</x:String>
-                            <x:String>Informational</x:String>
-                        </ComboBox>
-
-                        <ComboBox x:Name="IconComboBox" AutomationProperties.Name="IconComboBox" Header="Icon" SelectionChanged="IconComboBox_SelectionChanged" SelectedIndex="0">
-                            <x:String>Default Icon</x:String>
-                            <x:String>Custom Icon</x:String>
-                        </ComboBox>
-
-                        <TextBox x:Name="TitleTextBox" AutomationProperties.Name="TitleTextBox" Header="Title" Width="250" Text="Title" HorizontalAlignment="Left"/>
-
-                        <TextBox x:Name="MessageTextBox" AutomationProperties.Name="MessageTextBox" Header="Message" Width="250" Text="Message" HorizontalAlignment="Left"/>
-
-                        <ComboBox x:Name="ActionButtonComboBox" AutomationProperties.Name="ActionButtonComboBox" Header="Action Button" SelectionChanged="ActionButtonComboBox_SelectionChanged" SelectedIndex="0">
-                            <ComboBoxItem Content="None" />
-                            <ComboBoxItem Content="Button" />
-                            <ComboBoxItem Content="Hyperlink" />
-                        </ComboBox>
-
-                        <Button Content="Set Foreground" Click="SetForegroundClick"/>
-                    </StackPanel>
-
-                    <StackPanel Orientation="Vertical" HorizontalAlignment="Left" Margin="20,0,0,0">
-                        <CheckBox x:Name="IsOpenCheckBox" AutomationProperties.Name="IsOpenCheckBox" Content="IsOpen" IsChecked="{x:Bind TestInfoBar.IsOpen, Mode=TwoWay}"/>
-
-                        <CheckBox x:Name="CancelCheckBox" AutomationProperties.Name="CancelCheckBox" Content="Cancel Close" />
-
-                        <CheckBox x:Name="IsIconVisibleCheckBox" AutomationProperties.Name="IsIconVisibleCheckBox" Content="IsIconVisible" IsChecked="True"/>
-
-                        <CheckBox x:Name="IsClosableCheckBox" AutomationProperties.Name="IsClosableCheckBox" Content="IsClosable" IsChecked="True"/>
-
-                        <CheckBox x:Name="HasCustomContentCheckBox" AutomationProperties.Name="HasCustomContentCheckBox" Content="Has Custom Content" Checked="HasCustomContentChanged" Unchecked="HasCustomContentChanged"/>
-
-                        <CheckBox x:Name="CustomBackgroundCheckBox" AutomationProperties.Name="CustomBackgroundCheckBox" Content="Custom Background Color" Checked="CustomBackgroundChanged" Unchecked="CustomBackgroundChanged"/>
-
-                        <CheckBox x:Name="CloseButtonStyleCheckBox" AutomationProperties.Name="CloseButtonStyleCheckBox" Content="Custom Close Button Style" Checked="CloseStyleChanged" Unchecked="CloseStyleChanged"/>
-                    </StackPanel>
-
-                    <StackPanel Orientation="Vertical" HorizontalAlignment="Left" Margin="20,0,0,0">
-                        <TextBlock>Events:</TextBlock>
-                        <ListBox x:Name="EventListBox" AutomationProperties.Name="EventListBox" MinWidth="150" MaxHeight="380">
-                            <ListBox.Resources>
-                                <Style TargetType="ListBoxItem">
-                                    <Style.Setters>
-                                        <Setter Property="Template">
-                                            <Setter.Value>
-                                                <ControlTemplate TargetType="ListBoxItem">
-                                                    <TextBlock Text="{TemplateBinding Content}"/>
-                                                </ControlTemplate>
-                                            </Setter.Value>
-                                        </Setter>
-                                    </Style.Setters>
-                                </Style>
-                            </ListBox.Resources>
-                        </ListBox>
-                        <Button AutomationProperties.Name="ClearButton" Content="Clear" Margin="0,6,0,0" Click="ClearButtonClick"/>
-
-                        <TextBlock Text="Default InfoBar (should be invisible):" Margin="0,20,0,0"/>
-                        <controls:InfoBar AutomationProperties.Name="DefaultInfoBar" />
-                    </StackPanel>
-                </StackPanel>
-            </ScrollViewer>
-=======
             <Grid Grid.Row="1" Margin="0,20,0,0">
                 <Grid.ColumnDefinitions>
                     <ColumnDefinition Width="Auto"/>
@@ -189,7 +119,6 @@
                     <controls:InfoBar AutomationProperties.Name="DefaultInfoBar" />
                 </StackPanel>
             </Grid>
->>>>>>> 2adf00cc
         </Grid>
     </Grid>
 </local:TestPage>