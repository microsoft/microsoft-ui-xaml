﻿// Copyright (c) Microsoft Corporation. All rights reserved.
// Licensed under the MIT License. See LICENSE in the project root for license information.

#include <pch.h>
#include <common.h>
#include "InfoBarPanel.h"

winrt::Size InfoBarPanel::MeasureOverride(winrt::Size const& availableSize)
{
    winrt::Size desiredSize{};

    float totalWidth = 0;
    float totalHeight = 0;
    float widthOfWidest = 0;
    float heightOfTallest = 0;
    float heightOfTallestInHorizontal = 0;
    int nItems = 0;

    const auto parent = this->Parent().try_as<winrt::FrameworkElement>();
    const float minHeight = !parent ? 0.0f : (float)(parent.MinHeight() - (Margin().Top + Margin().Bottom));

    const auto children = Children();
    const auto childCount = (int)children.Size();
    for (winrt::UIElement const& child : children)
    {
        child.Measure(availableSize);
        const auto childDesiredSize = child.DesiredSize();

        if (childDesiredSize.Width != 0 && childDesiredSize.Height != 0)
        {
            // Add up the width of all items if they were laid out horizontally
<<<<<<< HEAD
            const auto horizontalMargin = winrt::InfoBarPanel::GetSpacingInHorizontalOrientation(child);
            totalWidth += childDesiredSize.Width + (nItems > 0 ? (float)horizontalMargin.Left : 0) + (float)horizontalMargin.Right;

            // Add up the height of all items if they were laid out vertically
            const auto verticalMargin = winrt::InfoBarPanel::GetSpacingInVerticalOrientation(child);
            totalHeight += childDesiredSize.Height + (nItems > 0 ? (float)verticalMargin.Top : 0) + (float)verticalMargin.Bottom;
=======
            const auto horizontalMargin = winrt::InfoBarPanel::GetHorizontalOrientationMargin(child);
            // Ignore left margin of first and right margin of last child
            totalWidth += childDesiredSize.Width +
                (nItems > 0 ? (float)horizontalMargin.Left : 0) +
                (nItems < childCount -1 ? (float)horizontalMargin.Right : 0);

            // Add up the height of all items if they were laid out vertically
            const auto verticalMargin = winrt::InfoBarPanel::GetVerticalOrientationMargin(child);
            // Ignore top margin of first and bottom margin of last child
            totalHeight += childDesiredSize.Height +
                (nItems > 0 ? (float)verticalMargin.Top : 0) +
                (nItems < childCount -1 ? (float)verticalMargin.Bottom: 0);
>>>>>>> bd98a75d

            if (childDesiredSize.Width > widthOfWidest)
            {
                widthOfWidest = childDesiredSize.Width;
            }

            if (childDesiredSize.Height > heightOfTallest)
            {
                heightOfTallest = childDesiredSize.Height;
            }

            const float childHeightInHorizontal = childDesiredSize.Height + (float)horizontalMargin.Top + float(horizontalMargin.Bottom);
            if (childHeightInHorizontal > heightOfTallestInHorizontal)
            {
                heightOfTallestInHorizontal = childHeightInHorizontal;
            }

            nItems++;
        }
    }

    // Since this panel is inside a *-sized grid column, availableSize.Width should not be infinite
    // If there is only one item inside the panel, we will count it as vertical (the margins work out better that way)
    // Also, if the height of any item is taller than the desired min height of the InfoBar,
    // the items should be laid out vertically even though they may seem to fit due to text wrapping.
    if (nItems == 1 || totalWidth > availableSize.Width || (minHeight > 0 && heightOfTallestInHorizontal > minHeight))
    {
        m_isVertical = true;
<<<<<<< HEAD
        const auto verticalMargin = PaddingInVerticalOrientation();
=======
        const auto verticalPadding = VerticalOrientationPadding();
>>>>>>> bd98a75d

        desiredSize.Width = widthOfWidest + (float)verticalPadding.Left + (float)verticalPadding.Right;
        desiredSize.Height = totalHeight + (float)verticalPadding.Top + (float)verticalPadding.Bottom;
    }
    else
    {
        m_isVertical = false;
<<<<<<< HEAD
        const auto horizontalMargin = PaddingInHorizontalOrientation();
=======
        const auto horizontalPadding = HorizontalOrientationPadding();
>>>>>>> bd98a75d

        desiredSize.Width = totalWidth + (float)horizontalPadding.Left + (float)horizontalPadding.Right;
        desiredSize.Height = heightOfTallest + (float)horizontalPadding.Top + (float)horizontalPadding.Bottom ;
    }

    return desiredSize;
}

winrt::Size InfoBarPanel::ArrangeOverride(winrt::Size const& finalSize)
{
    winrt::Size result = finalSize;

    if (m_isVertical)
    {
        // Layout elements vertically
<<<<<<< HEAD
        float verticalOffset = (float)PaddingInVerticalOrientation().Top;
=======
        const auto verticalOrientationPadding = VerticalOrientationPadding();
        float verticalOffset = (float)verticalOrientationPadding.Top;

>>>>>>> bd98a75d
        bool hasPreviousElement = false;
        for (winrt::UIElement const& child : Children())
        {
            if (auto childAsFe = child.try_as<winrt::FrameworkElement>())
            {
                auto const desiredSize = child.DesiredSize();
                if (desiredSize.Width != 0 && desiredSize.Height != 0)
                {
<<<<<<< HEAD
                    const auto verticalMargin = winrt::InfoBarPanel::GetSpacingInVerticalOrientation(child);
=======
                    const auto verticalMargin = winrt::InfoBarPanel::GetVerticalOrientationMargin(child);
>>>>>>> bd98a75d

                    verticalOffset += hasPreviousElement ? (float)verticalMargin.Top : 0;
                    child.Arrange(winrt::Rect{ (float)verticalOrientationPadding.Left + (float)verticalMargin.Left, verticalOffset, desiredSize.Width, desiredSize.Height });
                    verticalOffset += desiredSize.Height + (float)verticalMargin.Bottom;

                    hasPreviousElement = true;
                }
            }
        }
    }
    else
    {
        // Layout elements horizontally
<<<<<<< HEAD
        float horizontalOffset = (float)PaddingInHorizontalOrientation().Left;
=======
        const auto horizontalOrientationPadding = HorizontalOrientationPadding();
        float horizontalOffset = (float)horizontalOrientationPadding.Left;
>>>>>>> bd98a75d
        bool hasPreviousElement = false;
        for (winrt::UIElement const& child : Children())
        {
            if (auto childAsFe = child.try_as<winrt::FrameworkElement>())
            {
                auto const desiredSize = child.DesiredSize();
                if (desiredSize.Width != 0 && desiredSize.Height != 0)
                {
<<<<<<< HEAD
                    auto horizontalMargin = winrt::InfoBarPanel::GetSpacingInHorizontalOrientation(child);
=======
                    auto horizontalMargin = winrt::InfoBarPanel::GetHorizontalOrientationMargin(child);
>>>>>>> bd98a75d

                    horizontalOffset += hasPreviousElement ? (float)horizontalMargin.Left : 0;
                    child.Arrange(winrt::Rect{ horizontalOffset, (float)horizontalOrientationPadding.Top + (float)horizontalMargin.Top, desiredSize.Width, desiredSize.Height });
                    horizontalOffset += desiredSize.Width + (float)horizontalMargin.Right;

                    hasPreviousElement = true;
                }
            }
        }
    }

    return result;
}
<|MERGE_RESOLUTION|>--- conflicted
+++ resolved
@@ -29,14 +29,6 @@
         if (childDesiredSize.Width != 0 && childDesiredSize.Height != 0)
         {
             // Add up the width of all items if they were laid out horizontally
-<<<<<<< HEAD
-            const auto horizontalMargin = winrt::InfoBarPanel::GetSpacingInHorizontalOrientation(child);
-            totalWidth += childDesiredSize.Width + (nItems > 0 ? (float)horizontalMargin.Left : 0) + (float)horizontalMargin.Right;
-
-            // Add up the height of all items if they were laid out vertically
-            const auto verticalMargin = winrt::InfoBarPanel::GetSpacingInVerticalOrientation(child);
-            totalHeight += childDesiredSize.Height + (nItems > 0 ? (float)verticalMargin.Top : 0) + (float)verticalMargin.Bottom;
-=======
             const auto horizontalMargin = winrt::InfoBarPanel::GetHorizontalOrientationMargin(child);
             // Ignore left margin of first and right margin of last child
             totalWidth += childDesiredSize.Width +
@@ -49,7 +41,6 @@
             totalHeight += childDesiredSize.Height +
                 (nItems > 0 ? (float)verticalMargin.Top : 0) +
                 (nItems < childCount -1 ? (float)verticalMargin.Bottom: 0);
->>>>>>> bd98a75d
 
             if (childDesiredSize.Width > widthOfWidest)
             {
@@ -78,11 +69,7 @@
     if (nItems == 1 || totalWidth > availableSize.Width || (minHeight > 0 && heightOfTallestInHorizontal > minHeight))
     {
         m_isVertical = true;
-<<<<<<< HEAD
-        const auto verticalMargin = PaddingInVerticalOrientation();
-=======
         const auto verticalPadding = VerticalOrientationPadding();
->>>>>>> bd98a75d
 
         desiredSize.Width = widthOfWidest + (float)verticalPadding.Left + (float)verticalPadding.Right;
         desiredSize.Height = totalHeight + (float)verticalPadding.Top + (float)verticalPadding.Bottom;
@@ -90,11 +77,7 @@
     else
     {
         m_isVertical = false;
-<<<<<<< HEAD
-        const auto horizontalMargin = PaddingInHorizontalOrientation();
-=======
         const auto horizontalPadding = HorizontalOrientationPadding();
->>>>>>> bd98a75d
 
         desiredSize.Width = totalWidth + (float)horizontalPadding.Left + (float)horizontalPadding.Right;
         desiredSize.Height = heightOfTallest + (float)horizontalPadding.Top + (float)horizontalPadding.Bottom ;
@@ -110,13 +93,9 @@
     if (m_isVertical)
     {
         // Layout elements vertically
-<<<<<<< HEAD
-        float verticalOffset = (float)PaddingInVerticalOrientation().Top;
-=======
         const auto verticalOrientationPadding = VerticalOrientationPadding();
         float verticalOffset = (float)verticalOrientationPadding.Top;
 
->>>>>>> bd98a75d
         bool hasPreviousElement = false;
         for (winrt::UIElement const& child : Children())
         {
@@ -125,11 +104,7 @@
                 auto const desiredSize = child.DesiredSize();
                 if (desiredSize.Width != 0 && desiredSize.Height != 0)
                 {
-<<<<<<< HEAD
-                    const auto verticalMargin = winrt::InfoBarPanel::GetSpacingInVerticalOrientation(child);
-=======
                     const auto verticalMargin = winrt::InfoBarPanel::GetVerticalOrientationMargin(child);
->>>>>>> bd98a75d
 
                     verticalOffset += hasPreviousElement ? (float)verticalMargin.Top : 0;
                     child.Arrange(winrt::Rect{ (float)verticalOrientationPadding.Left + (float)verticalMargin.Left, verticalOffset, desiredSize.Width, desiredSize.Height });
@@ -143,12 +118,8 @@
     else
     {
         // Layout elements horizontally
-<<<<<<< HEAD
-        float horizontalOffset = (float)PaddingInHorizontalOrientation().Left;
-=======
         const auto horizontalOrientationPadding = HorizontalOrientationPadding();
         float horizontalOffset = (float)horizontalOrientationPadding.Left;
->>>>>>> bd98a75d
         bool hasPreviousElement = false;
         for (winrt::UIElement const& child : Children())
         {
@@ -157,11 +128,7 @@
                 auto const desiredSize = child.DesiredSize();
                 if (desiredSize.Width != 0 && desiredSize.Height != 0)
                 {
-<<<<<<< HEAD
-                    auto horizontalMargin = winrt::InfoBarPanel::GetSpacingInHorizontalOrientation(child);
-=======
                     auto horizontalMargin = winrt::InfoBarPanel::GetHorizontalOrientationMargin(child);
->>>>>>> bd98a75d
 
                     horizontalOffset += hasPreviousElement ? (float)horizontalMargin.Left : 0;
                     child.Arrange(winrt::Rect{ horizontalOffset, (float)horizontalOrientationPadding.Top + (float)horizontalMargin.Top, desiredSize.Width, desiredSize.Height });
