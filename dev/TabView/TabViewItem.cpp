--- conflicted
+++ resolved
@@ -411,11 +411,8 @@
     m_isMiddlePointerButtonPressed = false;
 
     UpdateCloseButton();
-<<<<<<< HEAD
     UpdateForeground();
-=======
     RestoreLeftAdjacentTabSeparatorVisibility();
->>>>>>> 446996a7
 }
 
 void TabViewItem::OnPointerCanceled(winrt::PointerRoutedEventArgs const& args)
