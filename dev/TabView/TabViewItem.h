--- conflicted
+++ resolved
@@ -51,7 +51,6 @@
     void OnCloseButtonPropertyChanged(const winrt::DependencyObject& sender, const winrt::DependencyProperty& args);
     void OnCloseButtonClick(const winrt::IInspectable& sender, const winrt::RoutedEventArgs& args);
 
-<<<<<<< HEAD
     winrt::UIElement::DragStarting_revoker m_dragStartingRevoker{};
     winrt::UIElement::DragOver_revoker m_dragOverRevoker{};
     winrt::UIElement::Drop_revoker m_dropRevoker{};
@@ -60,8 +59,7 @@
     void OnDragOver(const winrt::IInspectable& sender, const winrt::DragEventArgs& args);
     void OnDrop(const winrt::IInspectable& sender, const winrt::DragEventArgs& args);
    
-=======
+
     bool m_hasPointerCapture = false;
     bool m_isMiddlePointerButtonPressed = false;
->>>>>>> 4017872c
 };