--- conflicted
+++ resolved
@@ -394,18 +394,16 @@
             this.Frame.Navigate(typeof(TabViewSizingPage));
         }
 
-<<<<<<< HEAD
+        private void TabViewTabClosingBehaviorButton_Click(object sender, RoutedEventArgs e)
+        {
+            this.Frame.Navigate(typeof(TabViewTabClosingBehaviorPage));
+        }
+
         private void TabViewTabItemsSourcePageButton_Click(object sender, RoutedEventArgs e)
         {
             this.Frame.Navigate(typeof(TabViewTabItemsSourcePage));
-=======
+        }
         
-        private void TabViewTabClosingBehaviorButton_Click(object sender, RoutedEventArgs e)
-        {
-            this.Frame.Navigate(typeof(TabViewTabClosingBehaviorPage));
->>>>>>> 52c60136
-        }
-
         private void ShortLongTextButton_Click(object sender, RoutedEventArgs e)
         {
             FirstTab.Header = "s";
