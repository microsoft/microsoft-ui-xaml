--- conflicted
+++ resolved
@@ -23,7 +23,7 @@
                 <CheckBox x:Name="HandleTabCloseRequestedCheckBox" AutomationProperties.Name="HandleTabCloseRequestedCheckBox" Content="Handle TabView tab close" IsChecked="True"/>
                 <CheckBox x:Name="HandleTabItemCloseRequestedCheckBox" AutomationProperties.Name="HandleTabItemCloseRequestedCheckBox" Content="Handle TabViewItem close"/>
                 <CheckBox x:Name="IsAddButtonVisibleCheckBox" AutomationProperties.Name="IsAddButtonVisibleCheckBox" Content="Add button visible" IsChecked="{x:Bind Tabs.IsAddTabButtonVisible, Mode=TwoWay}"/>
-<<<<<<< HEAD
+                <CheckBox x:Name="IsDisabledTabVisibleCheckBox" AutomationProperties.Name="IsDisabledTabVisibleCheckBox" Checked="IsDisabledTabVisibleCheckBox_CheckChanged" Unchecked="IsDisabledTabVisibleCheckBox_CheckChanged" Content="Disabled tab visible" IsChecked="True"/>
                 <StackPanel Orientation="Horizontal" Margin="0,0,0,8">
                     <TextBlock VerticalAlignment="Center">Tab Width:</TextBlock>
                     <ComboBox x:Name="TabWidthComboBox" AutomationProperties.Name="TabWidthComboBox" Margin="4,0,0,0" SelectedIndex="1" SelectionChanged="TabWidthComboBox_SelectionChanged">
@@ -31,9 +31,6 @@
                         <ComboBoxItem Content="Equal"/>
                     </ComboBox>
                 </StackPanel>
-=======
-                <CheckBox x:Name="IsDisabledTabVisibleCheckBox" AutomationProperties.Name="IsDisabledTabVisibleCheckBox" Checked="IsDisabledTabVisibleCheckBox_CheckChanged" Unchecked="IsDisabledTabVisibleCheckBox_CheckChanged" Content="Disabled tab visible" IsChecked="True"/>
->>>>>>> 32133a39
 
                 <Border HorizontalAlignment="Stretch" Height="3" Background="{ThemeResource SystemChromeGrayColor}" Margin="0,8,0,8"/>
 
