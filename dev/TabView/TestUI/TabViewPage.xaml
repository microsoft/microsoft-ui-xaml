﻿<!-- Copyright (c) Microsoft Corporation. All rights reserved. Licensed under the MIT License. See LICENSE in the project root for license information. -->
<local:TestPage
    x:Class="MUXControlsTestApp.TabViewPage"
    x:Name="TabViewTestPage"
    xmlns="http://schemas.microsoft.com/winfx/2006/xaml/presentation"
    xmlns:x="http://schemas.microsoft.com/winfx/2006/xaml"
    xmlns:local="using:MUXControlsTestApp"
    xmlns:d="http://schemas.microsoft.com/expression/blend/2008"
    xmlns:controls="using:Microsoft.UI.Xaml.Controls"
    xmlns:mc="http://schemas.openxmlformats.org/markup-compatibility/2006"
    mc:Ignorable="d">

    <Grid Background="{ThemeResource ApplicationPageBackgroundThemeBrush}">
        <Grid>
            <Grid.ColumnDefinitions>
                <ColumnDefinition Width="Auto"/>
                <ColumnDefinition Width="*"/>
            </Grid.ColumnDefinitions>

            <StackPanel Padding="12" Background="{ThemeResource SystemChromeMediumLowColor}" Width="250">
                <TextBlock Text="Options" Style="{ThemeResource StandardGroupHeader}"/>
                <CheckBox x:Name="IsClosableCheckBox" AutomationProperties.Name="IsClosableCheckBox" Checked="IsClosableCheckBox_CheckChanged" Unchecked="IsClosableCheckBox_CheckChanged" IsChecked="True" Content="IsClosable on first tab"/>
                <CheckBox x:Name="HandleTabCloseRequestedCheckBox" AutomationProperties.Name="HandleTabCloseRequestedCheckBox" Content="Handle TabView tab close" IsChecked="True"/>
                <CheckBox x:Name="HandleTabItemCloseRequestedCheckBox" AutomationProperties.Name="HandleTabItemCloseRequestedCheckBox" Content="Handle TabViewItem close"/>
                <CheckBox x:Name="IsAddButtonVisibleCheckBox" AutomationProperties.Name="IsAddButtonVisibleCheckBox" Content="Add button visible" IsChecked="{x:Bind Tabs.IsAddTabButtonVisible, Mode=TwoWay}"/>
                <CheckBox x:Name="IsDisabledTabVisibleCheckBox" AutomationProperties.Name="IsDisabledTabVisibleCheckBox" Checked="IsDisabledTabVisibleCheckBox_CheckChanged" Unchecked="IsDisabledTabVisibleCheckBox_CheckChanged" Content="Disabled tab visible" IsChecked="True"/>
                <StackPanel Orientation="Horizontal" Margin="0,0,0,8">
                    <TextBlock VerticalAlignment="Center">Tab Width:</TextBlock>
                    <ComboBox x:Name="TabWidthComboBox" AutomationProperties.Name="TabWidthComboBox" Margin="4,0,0,0" SelectedIndex="0" SelectionChanged="TabWidthComboBox_SelectionChanged">
                        <ComboBoxItem Content="Equal"/>
                        <ComboBoxItem Content="SizeToContent"/>
                        <ComboBoxItem Content="Compact"/>
                    </ComboBox>
                </StackPanel>
                <TextBlock Text="Closebutton overlay mode:"/>
                <ComboBox x:Name="CloseButtonOverlayModeCombobox" AutomationProperties.Name="CloseButtonOverlayModeCombobox" SelectedIndex="2" Margin="0,4,0,0" SelectionChanged="CloseButtonOverlayModeCombobox_SelectionChanged">
                    <ComboBoxItem Content="Auto"/>
                    <ComboBoxItem Content="OnPointerOver"/>
                    <ComboBoxItem Content="Always"/>
                </ComboBox>

                <Border HorizontalAlignment="Stretch" Height="3" Background="{ThemeResource SystemChromeGrayColor}" Margin="0,8,0,8"/>

                <TextBlock Text="Actions" Style="{ThemeResource StandardGroupHeader}"/>
                <Button x:Name="RemoveTabButton" AutomationProperties.Name="RemoveTabButton" Content="Remove Tab" Margin="0,0,0,8" Click="RemoveTabButton_Click"/>
                <Button x:Name="SelectItemButton" AutomationProperties.Name="SelectItemButton" Content="Select Item 1" Margin="0,0,0,8" Click="SelectItemButton_Click"/>
                <Button x:Name="SelectIndexButton" AutomationProperties.Name="SelectIndexButton" Content="Select Index 2" Margin="0,0,0,8" Click="SelectIndexButton_Click"/>
                <Button x:Name="ChangeShopTextButton" AutomationProperties.Name="ChangeShopTextButton" Content="Change Shop text" Margin="0,0,0,8" Click="ChangeShopTextButton_Click"/>
                <Button x:Name="CustomTooltipButton" AutomationProperties.Name="CustomTooltipButton" Content="Custom Tooltip" Margin="0,0,0,8" Click="CustomTooltipButton_Click"/>
                <Button x:Name="SetTabViewWidth" AutomationProperties.Name="SetTabViewWidth" Content="Set Width" Margin="0,0,0,8" Click="SetTabViewWidth_Click" />
                <Button x:Name="ScrollTabViewToTheLeft" AutomationProperties.Name="ScrollTabViewToTheLeft" Content="Scroll TabView To the Left" Margin="0,0,0,8" Click="TabViewScrollToTheLeftButton_Click" />
                <Button x:Name="ScrollTabViewToTheMiddle" AutomationProperties.Name="ScrollTabViewToTheMiddle" Content="Scroll TabView To the Middle" Margin="0,0,0,8" Click="TabViewScrollToTheMiddleButton_Click" />
                <Button x:Name="ScrollTabViewToTheRight" AutomationProperties.Name="ScrollTabViewToTheRight" Content="Scroll TabView To the Right" Margin="0,0,0,8" Click="TabViewScrollToTheRightButton_Click" />

                <Button x:Name="ShortLongTextButton" AutomationProperties.Name="ShortLongTextButton" Content="Short/Long Text" Margin="0,0,0,8" Click="ShortLongTextButton_Click" />

                <Border HorizontalAlignment="Stretch" Height="3" Background="{ThemeResource SystemChromeGrayColor}" Margin="0,8,0,8"/>

                <TextBlock Text="Results" Style="{ThemeResource StandardGroupHeader}"/>
                <StackPanel Orientation="Horizontal" Margin="0,0,0,8">
                    <TextBlock Text="Scroll buttons visible:" VerticalAlignment="Center" Margin="0,0,4,0"/>
                    <TextBlock x:Name="ScrollButtonsVisible" AutomationProperties.Name="ScrollButtonsVisible" Text="False" VerticalAlignment="Center"/>
                    <Button x:Name="GetScrollButtonsVisible" AutomationProperties.Name="GetScrollButtonsVisible" Content="Get" Margin="4,0,0,0" Click="GetScrollButtonsVisible_Click" />
                </StackPanel>

                <StackPanel Orientation="Horizontal" Margin="0,0,0,8">
                    <TextBlock Text="DecreaseButton enabled:" VerticalAlignment="Center" Margin="0,0,4,0"/>
                    <TextBlock x:Name="ScrollDecreaseButtonEnabled" AutomationProperties.Name="ScrollDecreaseButtonEnabled" Text="False" VerticalAlignment="Center"/>
                    <Button x:Name="GetScrollDecreaseButtonEnabled" AutomationProperties.Name="GetScrollDecreaseButtonEnabled" Content="Get" Margin="4,0,0,0" Click="GetScrollDecreaseButtonEnabled_Click" />
                </StackPanel>

                <StackPanel Orientation="Horizontal" Margin="0,0,0,8">
                    <TextBlock Text="IncreaseButton enabled:" VerticalAlignment="Center" Margin="0,0,4,0"/>
                    <TextBlock x:Name="ScrollIncreaseButtonEnabled" AutomationProperties.Name="ScrollIncreaseButtonEnabled" Text="False" VerticalAlignment="Center"/>
                    <Button x:Name="GetScrollIncreaseButtonEnabled" AutomationProperties.Name="GetScrollIncreaseButtonEnabled" Content="Get" Margin="4,0,0,0" Click="GetScrollIncreaseButtonEnabled_Click" />
                </StackPanel>

                <StackPanel Orientation="Horizontal" Margin="0,0,0,8">
                    <TextBlock>Selected Index:</TextBlock>
                    <TextBlock x:Name="SelectedIndexTextBlock" AutomationProperties.Name="SelectedIndexTextBlock" Margin="4,0,0,0" Text="0"/>
                </StackPanel>

                <StackPanel Orientation="Horizontal" Margin="0,0,0,8">
                    <TextBlock>Tab dropped out:</TextBlock>
                    <TextBlock x:Name="TabDroppedOutsideTextBlock" AutomationProperties.Name="TabDroppedOutsideTextBlock" Margin="4,0,0,0" Text=""/>
                </StackPanel>

                <StackPanel Orientation="Horizontal" Margin="0,0,0,8">
                    <Button x:Name="GetTab0ToolTipButton" AutomationProperties.Name="GetTab0ToolTipButton" Content="Tooltip0" Click="GetTab0ToolTipButton_Click"/>
                    <TextBlock x:Name="Tab0ToolTipTextBlock" AutomationProperties.Name="Tab0ToolTipTextBlock" Margin="4,0,0,0" Text=""/>
                </StackPanel>

                <StackPanel Orientation="Horizontal" Margin="0,0,0,8">
                    <Button x:Name="GetTab1ToolTipButton" AutomationProperties.Name="GetTab1ToolTipButton" Content="Tooltip1" Click="GetTab1ToolTipButton_Click"/>
                    <TextBlock x:Name="Tab1ToolTipTextBlock" AutomationProperties.Name="Tab1ToolTipTextBlock" Margin="4,0,0,0" Text=""/>
                </StackPanel>

                <StackPanel Orientation="Horizontal" Margin="0,0,0,8">
                    <Button x:Name="GetFirstTabLocationButton" AutomationProperties.Name="GetFirstTabLocationButton" Content="FirstTab" Click="GetFirstTabLocationButton_Click"/>
                    <TextBlock x:Name="FirstTabLocationTextBlock" AutomationProperties.Name="FirstTabLocationTextBlock" Margin="4,0,0,0" Text=""/>
                </StackPanel>

                <StackPanel Orientation="Horizontal" Margin="0,0,0,8">
                    <Button x:Name="GetScrollDecreaseButtonToolTipButton" AutomationProperties.Name="GetScrollDecreaseButtonToolTipButton" Content="TooltipScrollDecreaseButton" Click="GetScrollDecreaseButtonToolTipButton_Click"/>
                    <TextBlock x:Name="ScrollDecreaseButtonToolTipTextBlock" AutomationProperties.Name="ScrollDecreaseButtonToolTipTextBlock" Margin="4,0,0,0" Text=""/>
                </StackPanel>

                <StackPanel Orientation="Horizontal" Margin="0,0,0,8">
                    <Button x:Name="GetScrollIncreaseButtonToolTipButton" AutomationProperties.Name="GetScrollIncreaseButtonToolTipButton" Content="TooltipScrollIncreaseButton" Click="GetScrollIncreaseButtonToolTipButton_Click"/>
                    <TextBlock x:Name="ScrollIncreaseButtonToolTipTextBlock" AutomationProperties.Name="ScrollIncreaseButtonToolTipTextBlock" Margin="4,0,0,0" Text=""/>
                </StackPanel>

                <StackPanel Orientation="Horizontal" Margin="0,0,0,8">
                    <Button x:Name="GetSecondTabHeaderForegroundButton" AutomationProperties.Name="GetSecondTabHeaderForegroundButton" Content="SecondTabHeaderForeground" Click="GetSecondTabHeaderForegroundButton_Click" />
                    <TextBlock x:Name="SecondTabHeaderForegroundTextBlock" AutomationProperties.Name="SecondTabHeaderForegroundTextBlock" Margin="4,0,0,0" Text=""/>
                </StackPanel>
            </StackPanel>

            <Grid Grid.Column="1">
                <Grid.RowDefinitions>
                    <RowDefinition Height="*"/>
                    <RowDefinition Height="*"/>
                </Grid.RowDefinitions>

                <controls:TabView
                    x:Name="Tabs"
                    TabWidthMode="Equal"
                    CanDragTabs="True"
                    SelectionChanged="TabViewSelectionChanged"
                    TabCloseRequested="TabViewTabCloseRequested"
                    TabDragStarting="OnTabDragStarting"
                    TabStripDragOver="OnTabStripDragOver"
                    TabStripDrop="OnTabStripDrop"
                    TabDroppedOutside="TabViewTabDroppedOutside"
                    AddTabButtonClick="AddButtonClick">

                    <controls:TabView.TabStripFooter>
                        <Grid>
                            <Grid.ColumnDefinitions>
                                <ColumnDefinition Width="Auto"/>
                                <ColumnDefinition Width="*"/>
                                <ColumnDefinition Width="Auto"/>
                            </Grid.ColumnDefinitions>
                            <TextBlock Grid.Column="0" Text="Middle" Margin="6,3,6,0" VerticalAlignment="Center"/>
                            <TextBlock Grid.Column="2" Text="Right" Margin="6,3,6,0" VerticalAlignment="Center"/>
                        </Grid>
                    </controls:TabView.TabStripFooter>

                    <controls:TabViewItem x:Name="FirstTab" AutomationProperties.Name="FirstTab" Header="Home" CloseRequested="FirstTab_CloseRequested" ToolTipService.ToolTip="Custom Tooltip">
                        <controls:TabViewItem.IconSource>
                            <controls:SymbolIconSource Symbol="Home"/>
                        </controls:TabViewItem.IconSource>

                        <StackPanel x:Name="FirstTabContent" AutomationProperties.Name="FirstTabContent">
                            <Button x:Name="FirstTabButton" AutomationProperties.Name="FirstTabButton" Margin="8" FontSize="20">Home Button</Button>
<<<<<<< HEAD
                            <StackPanel Orientation="Horizontal">
                                <Button x:Name="TabViewSizingPageButton" AutomationProperties.Name="TabViewSizingPageButton" Margin="8" Click="TabViewSizingPageButton_Click" FontSize="20">TabView Sizing Page</Button>
                                <Button x:Name="TabViewTabItemsSourcePageButton" AutomationProperties.Name="TabViewTabItemsSourcePageButton" Margin="8" Click="TabViewTabItemsSourcePageButton_Click" FontSize="20">TabView TabItemsSource Page</Button>
                            </StackPanel>
=======
                            <Button x:Name="TabViewSizingPageButton" AutomationProperties.Name="TabViewSizingPageButton"
                                    Margin="8" Click="TabViewSizingPageButton_Click"
                                    FontSize="20">TabView Sizing Page</Button>
                            <Button x:Name="TabViewTabClosingBehaviorButton" AutomationProperties.Name="TabViewTabClosingBehaviorButton"
                                    Margin="8" Click="TabViewTabClosingBehaviorButton_Click"
                                    FontSize="20">TabView Tab Closing behavior Page</Button>
>>>>>>> 52c60136
                        </StackPanel>
                    </controls:TabViewItem>

                    <controls:TabViewItem x:Name="SecondTab" Header="SecondTab" IsClosable="True">
                        <controls:TabViewItem.Resources>
                            <!-- Do not remove or change this! We are verifying this resource in a TabView InteractionTest. -->
                            <SolidColorBrush x:Key="TabViewItemHeaderForeground" Color="#FF008000" />
                        </controls:TabViewItem.Resources>
                        <controls:TabViewItem.IconSource>
                            <controls:SymbolIconSource Symbol="Shop"/>
                        </controls:TabViewItem.IconSource>

                        <StackPanel Padding="16">
                            <TextBlock>Shop text</TextBlock>
                            <Button Content="SecondTabButton" AutomationProperties.Name="SecondTabButton"/>
                        </StackPanel>
                    </controls:TabViewItem>

                    <controls:TabViewItem x:Name="LongHeaderTab" AutomationProperties.Name="LongHeaderTab" Header="Long Header No Icon">
                        <StackPanel Padding="16">
                            <TextBlock >Emoji text</TextBlock>
                            <Button Content="Button 3"/>
                        </StackPanel>
                    </controls:TabViewItem>

                    <controls:TabViewItem x:Name="NotCloseableTab" AutomationProperties.Name="NotCloseableTab" Header="Video" IsClosable="False">
                        <controls:TabViewItem.IconSource>
                            <controls:SymbolIconSource Symbol="Video"/>
                        </controls:TabViewItem.IconSource>

                        <StackPanel>
                            <TextBlock Padding="16">This tab can't be closed.</TextBlock>
                        </StackPanel>
                    </controls:TabViewItem>

                    <controls:TabViewItem x:Name="DisabledTab" AutomationProperties.Name="DisabledTab" Header="Disabled" IsEnabled="False">
                        <controls:TabViewItem.IconSource>
                            <controls:SymbolIconSource Symbol="Admin"/>
                        </controls:TabViewItem.IconSource>

                        <StackPanel>
                            <TextBlock Padding="16">This tab can't be selected.</TextBlock>
                        </StackPanel>
                    </controls:TabViewItem>

                    <controls:TabViewItem x:Name="LastTab" AutomationProperties.Name="LastTab" Header="Contact">
                        <controls:TabViewItem.IconSource>
                            <controls:SymbolIconSource Symbol="Contact"/>
                        </controls:TabViewItem.IconSource>

                        <TextBlock x:Name="LastTabContent" AutomationProperties.Name="LastTabContent" Padding="16">Contact text</TextBlock>
                    </controls:TabViewItem>

                </controls:TabView>

                <Grid Grid.Row="1">
                    <Grid.ColumnDefinitions>
                        <ColumnDefinition Width="*"/>
                        <ColumnDefinition Width="3"/>
                        <ColumnDefinition Width="*"/>
                    </Grid.ColumnDefinitions>

                    <controls:TabView x:Name="DataBindingTabView" IsAddTabButtonVisible="false" Background="#66336699" SelectedIndex="2">
                        <controls:TabView.Resources>
                            <ResourceDictionary>
                                <StaticResource x:Key="TabViewItemHeaderBackgroundSelected" ResourceKey="SystemAccentColor"/>
                            </ResourceDictionary>
                        </controls:TabView.Resources>

                        <controls:TabView.TabItemTemplate>
                            <DataTemplate x:DataType="local:TabDataItem">
                                <controls:TabViewItem Header="{x:Bind Header}" IconSource="{x:Bind IconSource}" Content="{x:Bind Content}">
                                    <controls:TabViewItem.ContentTemplate>
                                        <DataTemplate>
                                            <Grid Margin="16">
                                                <TextBlock Foreground="Purple" Text="{Binding}"/>
                                            </Grid>
                                        </DataTemplate>
                                    </controls:TabViewItem.ContentTemplate>
                                </controls:TabViewItem>
                            </DataTemplate>
                        </controls:TabView.TabItemTemplate>
                    </controls:TabView>

                    <Border Background="Gray" Grid.Column="1"/>

                    <controls:TabView x:Name="SecondTabView"
                        Grid.Column="2"
                        CanDragTabs="True"
                        IsAddTabButtonVisible="false"
                        TabDragStarting="OnTabDragStarting"
                        TabStripDragOver="OnTabStripDragOver"
                        TabStripDrop="OnTabStripDrop">

                        <controls:TabView.TabItems>

                            <controls:TabViewItem x:Name="TabInSecondTabView" AutomationProperties.Name="TabInSecondTabView" Header="Hello">
                                <controls:TabViewItem.IconSource>
                                    <controls:SymbolIconSource Symbol="Placeholder"/>
                                </controls:TabViewItem.IconSource>

                                <TextBlock Padding="16">Content</TextBlock>
                            </controls:TabViewItem>

                        </controls:TabView.TabItems>
                    </controls:TabView>
                </Grid>

            </Grid>
        </Grid>
    </Grid>
</local:TestPage><|MERGE_RESOLUTION|>--- conflicted
+++ resolved
@@ -153,19 +153,17 @@
 
                         <StackPanel x:Name="FirstTabContent" AutomationProperties.Name="FirstTabContent">
                             <Button x:Name="FirstTabButton" AutomationProperties.Name="FirstTabButton" Margin="8" FontSize="20">Home Button</Button>
-<<<<<<< HEAD
                             <StackPanel Orientation="Horizontal">
-                                <Button x:Name="TabViewSizingPageButton" AutomationProperties.Name="TabViewSizingPageButton" Margin="8" Click="TabViewSizingPageButton_Click" FontSize="20">TabView Sizing Page</Button>
-                                <Button x:Name="TabViewTabItemsSourcePageButton" AutomationProperties.Name="TabViewTabItemsSourcePageButton" Margin="8" Click="TabViewTabItemsSourcePageButton_Click" FontSize="20">TabView TabItemsSource Page</Button>
+                                <Button x:Name="TabViewSizingPageButton" AutomationProperties.Name="TabViewSizingPageButton"
+                                        Margin="8" Click="TabViewSizingPageButton_Click"
+                                        FontSize="20">TabView Sizing Page</Button>
+                                <Button x:Name="TabViewTabClosingBehaviorButton" AutomationProperties.Name="TabViewTabClosingBehaviorButton"
+                                        Margin="8" Click="TabViewTabClosingBehaviorButton_Click"
+                                        FontSize="20">TabView Tab Closing behavior Page</Button>
+                                <Button x:Name="TabViewTabItemsSourcePageButton" AutomationProperties.Name="TabViewTabItemsSourcePageButton"
+                                        Margin="8" Click="TabViewTabItemsSourcePageButton_Click"
+                                        FontSize="20">TabView TabItemsSource Page</Button>
                             </StackPanel>
-=======
-                            <Button x:Name="TabViewSizingPageButton" AutomationProperties.Name="TabViewSizingPageButton"
-                                    Margin="8" Click="TabViewSizingPageButton_Click"
-                                    FontSize="20">TabView Sizing Page</Button>
-                            <Button x:Name="TabViewTabClosingBehaviorButton" AutomationProperties.Name="TabViewTabClosingBehaviorButton"
-                                    Margin="8" Click="TabViewTabClosingBehaviorButton_Click"
-                                    FontSize="20">TabView Tab Closing behavior Page</Button>
->>>>>>> 52c60136
                         </StackPanel>
                     </controls:TabViewItem>
 
