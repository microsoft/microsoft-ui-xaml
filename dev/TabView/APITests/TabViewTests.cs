﻿// Copyright (c) Microsoft Corporation. All rights reserved.
// Licensed under the MIT License. See LICENSE in the project root for license information.

using MUXControlsTestApp.Utilities;
using System;
using System.Threading;
using Windows.UI.Xaml;
using Windows.UI.Xaml.Controls;
using Windows.UI.Xaml.Markup;
using Windows.UI.Xaml.Media;
using Common;
using Microsoft.UI.Xaml.Controls;
using System.Collections.Generic;
using Windows.UI.Xaml.Automation.Peers;
using Windows.UI.Xaml.Automation;
using Windows.UI.Xaml.Automation.Provider;
using System.Collections.ObjectModel;
using Microsoft.UI.Xaml.Controls.Primitives;
using Windows.UI.Xaml.Controls;

#if USING_TAEF
using WEX.TestExecution;
using WEX.TestExecution.Markup;
using WEX.Logging.Interop;
#else
using Microsoft.VisualStudio.TestTools.UnitTesting;
using Microsoft.VisualStudio.TestTools.UnitTesting.Logging;
#endif

using Symbol = Windows.UI.Xaml.Controls.Symbol;

namespace Windows.UI.Xaml.Tests.MUXControls.ApiTests
{

    [TestClass]
    public class TabViewTests : ApiTestBase
    {
        [TestMethod]
        public void VerifyCompactTabWidthVisualStates_ItemsMode()
        {
            VerifyCompactTabWidthVisualStates();
        }

        [TestMethod]
        public void VerifyCompactTabWidthVisualStates_ItemsSourceMode()
        {
            VerifyCompactTabWidthVisualStates(isItemsSourceMode: true);           
        }

        private void VerifyCompactTabWidthVisualStates(bool isItemsSourceMode = false)
        {
            TabView tabView = null;
            RunOnUIThread.Execute(() =>
            {
                tabView = new TabView();
                SetupTabViewItems();

                Log.Comment("Set TabWidthMode to compact");
                tabView.TabWidthMode = TabViewWidthMode.Compact;

                Log.Comment("Select a tab. In TabWidthMode compact, a selected tab will not be in compact state. We verify that behavior in this test");
                tabView.SelectedIndex = 0;

                Content = tabView;
            });

            IdleSynchronizer.Wait();

            RunOnUIThread.Execute(() =>
            {
                Log.Comment("Verify a selected tab exists");
                VerifySelectedItem("Tab 0");

                Log.Comment("Verify the created TabView displays every tab in compact mode");
                VerifyTabWidthVisualStates(tabView, tabView.TabItems, true);

                Log.Comment("Verify that adding a new item creates a tab in compact mode");
                AddItem("Tab 3");
                Content.UpdateLayout();

                VerifyTabWidthVisualStates(tabView, new List<object>() { tabView.TabItems[tabView.TabItems.Count - 1] }, true);

                Log.Comment("Change the TabWidthMode to non compact and verify that every tab is no longer in compact mode");
                tabView.TabWidthMode = TabViewWidthMode.Equal;
                Content.UpdateLayout();

                VerifyTabWidthVisualStates(tabView, tabView.TabItems, false);

                Log.Comment("Change the TabWidthMode to compact and verify that every tab is now in compact mode");
                tabView.TabWidthMode = TabViewWidthMode.Compact;
                Content.UpdateLayout();

                VerifyTabWidthVisualStates(tabView, tabView.TabItems, true);
            });

            void SetupTabViewItems()
            {
                if (isItemsSourceMode)
                {
                    var tabItemsSource = new ObservableCollection<string>() { "Tab 0", "Tab 1", "Tab 2" };
                    tabView.TabItemsSource = tabItemsSource;
                }
                else
                {
                    tabView.TabItems.Add(CreateTabViewItem("Tab 0", Symbol.Add));
                    tabView.TabItems.Add(CreateTabViewItem("Tab 1", Symbol.AddFriend));
                    tabView.TabItems.Add(CreateTabViewItem("Tab 2"));
                }
            }

            void VerifySelectedItem(string expectedHeader)
            {
                object selectedItemHeader = isItemsSourceMode
                    ? tabView.SelectedItem
                    : (tabView.SelectedItem as TabViewItem).Header;

                Verify.AreEqual(expectedHeader, selectedItemHeader);
            }

            void AddItem(string header)
            {
                if (isItemsSourceMode)
                {
                    ((ObservableCollection<string>)tabView.TabItemsSource).Add(header);
                }
                else
                {
                    tabView.TabItems.Add(CreateTabViewItem(header));
                }
            }
        }

        [TestMethod]
        public void VerifyTabViewUIABehavior()
        {
            RunOnUIThread.Execute(() =>
            {
                TabView tabView = new TabView();
                Content = tabView;

                tabView.TabItems.Add(CreateTabViewItem("Item 0", Symbol.Add));
                tabView.TabItems.Add(CreateTabViewItem("Item 1", Symbol.AddFriend));
                tabView.TabItems.Add(CreateTabViewItem("Item 2"));

                Content.UpdateLayout();

                var tabViewPeer = FrameworkElementAutomationPeer.CreatePeerForElement(tabView);
                Verify.IsNotNull(tabViewPeer);
                var tabViewSelectionPattern = tabViewPeer.GetPattern(PatternInterface.Selection);
                Verify.IsNotNull(tabViewSelectionPattern);
                var selectionProvider = tabViewSelectionPattern as ISelectionProvider;
                // Tab controls must require selection
                Verify.IsTrue(selectionProvider.IsSelectionRequired);
            });
        }

        [TestMethod]
        public void VerifyTabViewItemUIABehavior()
        {
            TabView tabView = null;

            TabViewItem tvi0 = null;
            TabViewItem tvi1 = null;
            TabViewItem tvi2 = null;
            RunOnUIThread.Execute(() =>
            {
                tabView = new TabView();
                Content = tabView;

                tvi0 = CreateTabViewItem("Item 0", Symbol.Add);
                tvi1 = CreateTabViewItem("Item 1", Symbol.AddFriend);
                tvi2 = CreateTabViewItem("Item 2");

                tabView.TabItems.Add(tvi0);
                tabView.TabItems.Add(tvi1);
                tabView.TabItems.Add(tvi2);

                tabView.SelectedIndex = 0;
                tabView.SelectedItem = tvi0;
                Content.UpdateLayout();
            });

            IdleSynchronizer.Wait();

            RunOnUIThread.Execute(() =>
            {
                var selectionItemProvider = GetProviderFromTVI(tvi0);
                Verify.IsTrue(selectionItemProvider.IsSelected, "Item should be selected");

                selectionItemProvider = GetProviderFromTVI(tvi1);
                Verify.IsFalse(selectionItemProvider.IsSelected, "Item should not be selected");

                Log.Comment("Change selection through automationpeer");
                selectionItemProvider.Select();
                Verify.IsTrue(selectionItemProvider.IsSelected, "Item should have been selected");

                selectionItemProvider = GetProviderFromTVI(tvi0);
                Verify.IsFalse(selectionItemProvider.IsSelected, "Item should not be selected anymore");

                Verify.IsNotNull(selectionItemProvider.SelectionContainer);
            });

            static ISelectionItemProvider GetProviderFromTVI(TabViewItem item)
            {
                var peer = FrameworkElementAutomationPeer.CreatePeerForElement(item);
                var provider = peer.GetPattern(PatternInterface.SelectionItem)
                                as ISelectionItemProvider;
                Verify.IsNotNull(provider);
                return provider;
            }
        }

        [TestMethod]
        public void VerifyTabViewWithoutTabsDoesNotCrash()
        {
            RunOnUIThread.Execute(() =>
            {
                TabView tabView = new TabView();
                Content = tabView;

                // Creating a TabView without tabs should not crash the app.
                Content.UpdateLayout();

                var tabItemsSource = new ObservableCollection<string>() { "Tab 1", "Tab 2" };
                tabView.TabItemsSource = tabItemsSource;

                // Clearing the ItemsSource should not crash the app.
                Log.Comment("Clear the specified tab items source");
                tabItemsSource.Clear();
            });       
        }

        [TestMethod]
<<<<<<< HEAD
        public void TabViewItemBackgroundTest()
        {
            TabView tabView = null;
=======
        public void TabViewItemHeaderTest()
        {
            TabViewItem tvi0 = null;
>>>>>>> 4be817e1
            TabViewItem tvi1 = null;
            TabViewItem tvi2 = null;
            RunOnUIThread.Execute(() =>
            {
<<<<<<< HEAD
                tabView = new TabView();

                tvi1 = CreateTabViewItem("Tab1", Symbol.Home);
                tvi2 = CreateTabViewItem("Tab2", Symbol.Document);

=======
                var tabView = new TabView();

                tvi0 = CreateTabViewItem(null, "tab0Content");
                tvi1 = CreateTabViewItem("", "tab1Content");
                tvi2 = CreateTabViewItem("tab2", "tab2Content");

                tabView.TabItems.Add(tvi0);
>>>>>>> 4be817e1
                tabView.TabItems.Add(tvi1);
                tabView.TabItems.Add(tvi2);

                Content = tabView;
<<<<<<< HEAD
=======
                Content.UpdateLayout();
>>>>>>> 4be817e1
            });

            IdleSynchronizer.Wait();

            RunOnUIThread.Execute(() =>
            {
<<<<<<< HEAD
                var headerBackground = Application.Current.Resources["TabViewItemHeaderBackground"] as Brush;
                var tabContainer = tvi2.FindVisualChildByName("TabContainer") as Grid;

                // Verify that the TabViewItem we use for Background API testing is unselected.
                Verify.IsFalse(tvi2.IsSelected, "TabViewItem should have been unselected");

                Log.Comment("Verify that the default background brush is set by the [TabViewItemHeaderBackground] theme resource.");
                Verify.IsTrue(ReferenceEquals(tvi2.Background, headerBackground), "TabViewItem's default header background brush should have been [TabViewItemHeaderBackground]");
                Verify.IsTrue(ReferenceEquals(tabContainer.Background, headerBackground), "TabViewItem's [TabContainer] background brush should have been [TabViewItemHeaderBackground]");

                var testBrush = new SolidColorBrush(Colors.Blue);
                Verify.IsFalse(ReferenceEquals(testBrush, headerBackground), "Our test brush should have not been [TabViewItemHeaderBackground]");

                Log.Comment("Set the TabViewItem's background using the Background API.");
                tvi2.Background = testBrush;

                // Verify that the background brushes have been updated correctly.
                Verify.IsTrue(ReferenceEquals(tvi2.Background, testBrush), "TabViewItem's Background brush should have been [testBrush]");
                Verify.IsTrue(ReferenceEquals(tabContainer.Background, testBrush), "TabViewItem's [TabContainer] background brush should have been [testBrush]");
            });
        }

        [TestMethod]
        public void TabViewItemForegroundTest()
        {
            TabView tabView = null;
            TabViewItem tvi1 = null;
            TabViewItem tvi2 = null;
            RunOnUIThread.Execute(() =>
            {
                tabView = new TabView();

                tvi1 = CreateTabViewItem("Tab1", Symbol.Home);
                tvi2 = CreateTabViewItem("Tab2", Symbol.Document);

                tabView.TabItems.Add(tvi1);
                tabView.TabItems.Add(tvi2);

                Content = tabView;
            });

            IdleSynchronizer.Wait();

            RunOnUIThread.Execute(() =>
            {
                var iconForeground = Application.Current.Resources["TabViewItemIconForeground"] as Brush;
                var headerForeground = Application.Current.Resources["TabViewItemHeaderForeground"] as Brush;

                var iconControl = tvi2.FindVisualChildByName("IconControl") as ContentControl;
                var headerPresenter = tvi2.FindVisualChildByName("ContentPresenter") as ContentPresenter;

                // Verify that the TabViewItem we use for Foreground API testing is unselected.
                Verify.IsFalse(tvi2.IsSelected, "TabViewItem should have been unselected");

                Log.Comment("Verify that theme resource brushes are used when no foreground was set using the Foreground API.");
                Verify.IsTrue(ReferenceEquals(iconControl.Foreground, iconForeground), "TabViewItem's icon foreground brush should have been [TabViewItemIconForeground]");
                Verify.IsTrue(ReferenceEquals(headerPresenter.Foreground, headerForeground), "TabViewItem's header foreground brush should have been [TabViewItemHeaderForeground]");

                var testBrush = new SolidColorBrush(Colors.Blue);
                Verify.IsFalse(ReferenceEquals(testBrush, iconForeground), "Our test brush should have not been [TabViewItemIconForeground]");
                Verify.IsFalse(ReferenceEquals(testBrush, headerForeground), "Our test brush should have not been [TabViewItemHeaderForeground]");

                Log.Comment("Set the TabViewItem's foreground (icon + header) using the Foreground API.");
                tvi2.Foreground = testBrush;

                Verify.IsTrue(ReferenceEquals(tvi2.Foreground, testBrush), "TabViewItem's Foreground brush should have been [testBrush]");

                // Verify that the icon and header foreground brushes have been updated correctly.
                Verify.IsTrue(ReferenceEquals(iconControl.Foreground, testBrush), "TabViewItem's icon foreground brush should have been [testBrush]");
                Verify.IsTrue(ReferenceEquals(headerPresenter.Foreground, testBrush), "TabViewItem's header foreground brush should have been [testBrush]");

                Log.Comment("Unset TabViewItem.Foreground to apply the theme resource brushes again.");
                tvi2.ClearValue(Control.ForegroundProperty);

                Verify.IsTrue(ReferenceEquals(iconControl.Foreground, iconForeground), "TabViewItem's icon foreground brush should have been [TabViewItemIconForeground]");
                Verify.IsTrue(ReferenceEquals(headerPresenter.Foreground, headerForeground), "TabViewItem's header foreground brush should have been [TabViewItemHeaderForeground]");
=======
                // Verify headers
                var headerContentPresenter1 = VisualTreeUtils.FindVisualChildByName(tvi0, "ContentPresenter") as ContentPresenter;
                var headerContentPresenter2 = VisualTreeUtils.FindVisualChildByName(tvi1, "ContentPresenter") as ContentPresenter;
                var headerContentPresenter3 = VisualTreeUtils.FindVisualChildByName(tvi2, "ContentPresenter") as ContentPresenter;

                Verify.AreEqual(null, headerContentPresenter1.Content, "tvi0's header should have been [null]");
                Verify.AreEqual("", headerContentPresenter2.Content, "tvi1's header should have been the empty string");
                Verify.AreEqual("tab2", headerContentPresenter3.Content, "tvi2's header should have been \"tab2\"");

                // Verify ToolTips
                var toolTip0 = ToolTipService.GetToolTip(tvi0) as ToolTip;
                var toolTip1 = ToolTipService.GetToolTip(tvi1) as ToolTip;
                var toolTip2 = ToolTipService.GetToolTip(tvi2) as ToolTip;

                bool testCondition = toolTip0.IsEnabled == false && toolTip0.Content == null;
                Verify.IsTrue(testCondition, "tvi0's ToolTip should have been disabled with [null] as content");

                testCondition = toolTip1.IsEnabled == false && toolTip1.Content == null;
                Verify.IsTrue(testCondition, "tvi1's ToolTip should have been disabled with [null] as content");

                testCondition = toolTip2.IsEnabled == true && toolTip2.Content is string s && s == "tab2";
                Verify.IsTrue(testCondition, "tvi2's ToolTip should have been enabled with \"tab2\" as content");
>>>>>>> 4be817e1
            });
        }

        private static void VerifyTabWidthVisualStates(TabView tabView, IList<object> items, bool isCompact)
        {
            var listView = VisualTreeUtils.FindVisualChildByName(tabView, "TabListView") as TabViewListView;

            foreach (var item in items)
            {
                var tabItem = item is TabViewItem
                    ? (TabViewItem)item
                    : listView.ContainerFromItem(item) as TabViewItem;

                var rootGrid = VisualTreeHelper.GetChild(tabItem, 0) as FrameworkElement;

                foreach (var group in VisualStateManager.GetVisualStateGroups(rootGrid))
                {
                    if (group.Name == "TabWidthModes")
                    {
                        if (tabItem.IsSelected || !isCompact)
                        {
                            Verify.AreEqual("StandardWidth", group.CurrentState.Name, "Verify that this tab item is rendering in standard width");
                        }
                        else
                        {
                            Verify.AreEqual("Compact", group.CurrentState.Name, "Verify that this tab item is rendering in compact width");
                        }
                    }
                }
            }
        }

        private static TabViewItem CreateTabViewItem(string name, Symbol icon, bool closable = true, bool enabled = true)
        {
            var tabViewItem = new TabViewItem();

            tabViewItem.Header = name;
            tabViewItem.IconSource = new Microsoft.UI.Xaml.Controls.SymbolIconSource() { Symbol = icon };
            tabViewItem.IsClosable = closable;
            tabViewItem.IsEnabled = enabled;

            return tabViewItem;
        }

        private static TabViewItem CreateTabViewItem(string name, object content, bool closable = true, bool enabled = true)
        {
            var tabViewItem = new TabViewItem();

            tabViewItem.Header = name;
            tabViewItem.Content = content;
            tabViewItem.IsClosable = closable;
            tabViewItem.IsEnabled = enabled;

            return tabViewItem;
        }

        private static TabViewItem CreateTabViewItem(string name, bool closable = true, bool enabled = true)
        {
            var tabViewItem = new TabViewItem();

            tabViewItem.Header = name;
            tabViewItem.IsClosable = closable;
            tabViewItem.IsEnabled = enabled;

            return tabViewItem;
        }
    }
}<|MERGE_RESOLUTION|>--- conflicted
+++ resolved
@@ -231,26 +231,58 @@
         }
 
         [TestMethod]
-<<<<<<< HEAD
         public void TabViewItemBackgroundTest()
         {
             TabView tabView = null;
-=======
-        public void TabViewItemHeaderTest()
-        {
-            TabViewItem tvi0 = null;
->>>>>>> 4be817e1
             TabViewItem tvi1 = null;
             TabViewItem tvi2 = null;
             RunOnUIThread.Execute(() =>
             {
-<<<<<<< HEAD
                 tabView = new TabView();
 
                 tvi1 = CreateTabViewItem("Tab1", Symbol.Home);
                 tvi2 = CreateTabViewItem("Tab2", Symbol.Document);
-
-=======
+                tabView.TabItems.Add(tvi1);
+                tabView.TabItems.Add(tvi2);
+
+                Content = tabView;
+                Content.UpdateLayout();
+            });
+
+            IdleSynchronizer.Wait();
+
+            RunOnUIThread.Execute(() =>
+            {
+                var headerBackground = Application.Current.Resources["TabViewItemHeaderBackground"] as Brush;
+                var tabContainer = tvi2.FindVisualChildByName("TabContainer") as Grid;
+
+                // Verify that the TabViewItem we use for Background API testing is unselected.
+                Verify.IsFalse(tvi2.IsSelected, "TabViewItem should have been unselected");
+
+                Log.Comment("Verify that the default background brush is set by the [TabViewItemHeaderBackground] theme resource.");
+                Verify.IsTrue(ReferenceEquals(tvi2.Background, headerBackground), "TabViewItem's default header background brush should have been [TabViewItemHeaderBackground]");
+                Verify.IsTrue(ReferenceEquals(tabContainer.Background, headerBackground), "TabViewItem's [TabContainer] background brush should have been [TabViewItemHeaderBackground]");
+
+                var testBrush = new SolidColorBrush(Colors.Blue);
+                Verify.IsFalse(ReferenceEquals(testBrush, headerBackground), "Our test brush should have not been [TabViewItemHeaderBackground]");
+
+                Log.Comment("Set the TabViewItem's background using the Background API.");
+                tvi2.Background = testBrush;
+
+                // Verify that the background brushes have been updated correctly.
+                Verify.IsTrue(ReferenceEquals(tvi2.Background, testBrush), "TabViewItem's Background brush should have been [testBrush]");
+                Verify.IsTrue(ReferenceEquals(tabContainer.Background, testBrush), "TabViewItem's [TabContainer] background brush should have been [testBrush]");
+            });
+        }
+        
+        [TestMethod]
+        public void TabViewItemHeaderTest()
+        {
+            TabViewItem tvi0 = null;
+            TabViewItem tvi1 = null;
+            TabViewItem tvi2 = null;
+            RunOnUIThread.Execute(() =>
+            {
                 var tabView = new TabView();
 
                 tvi0 = CreateTabViewItem(null, "tab0Content");
@@ -258,99 +290,17 @@
                 tvi2 = CreateTabViewItem("tab2", "tab2Content");
 
                 tabView.TabItems.Add(tvi0);
->>>>>>> 4be817e1
                 tabView.TabItems.Add(tvi1);
                 tabView.TabItems.Add(tvi2);
 
                 Content = tabView;
-<<<<<<< HEAD
-=======
-                Content.UpdateLayout();
->>>>>>> 4be817e1
+                Content.UpdateLayout();
             });
 
             IdleSynchronizer.Wait();
 
             RunOnUIThread.Execute(() =>
             {
-<<<<<<< HEAD
-                var headerBackground = Application.Current.Resources["TabViewItemHeaderBackground"] as Brush;
-                var tabContainer = tvi2.FindVisualChildByName("TabContainer") as Grid;
-
-                // Verify that the TabViewItem we use for Background API testing is unselected.
-                Verify.IsFalse(tvi2.IsSelected, "TabViewItem should have been unselected");
-
-                Log.Comment("Verify that the default background brush is set by the [TabViewItemHeaderBackground] theme resource.");
-                Verify.IsTrue(ReferenceEquals(tvi2.Background, headerBackground), "TabViewItem's default header background brush should have been [TabViewItemHeaderBackground]");
-                Verify.IsTrue(ReferenceEquals(tabContainer.Background, headerBackground), "TabViewItem's [TabContainer] background brush should have been [TabViewItemHeaderBackground]");
-
-                var testBrush = new SolidColorBrush(Colors.Blue);
-                Verify.IsFalse(ReferenceEquals(testBrush, headerBackground), "Our test brush should have not been [TabViewItemHeaderBackground]");
-
-                Log.Comment("Set the TabViewItem's background using the Background API.");
-                tvi2.Background = testBrush;
-
-                // Verify that the background brushes have been updated correctly.
-                Verify.IsTrue(ReferenceEquals(tvi2.Background, testBrush), "TabViewItem's Background brush should have been [testBrush]");
-                Verify.IsTrue(ReferenceEquals(tabContainer.Background, testBrush), "TabViewItem's [TabContainer] background brush should have been [testBrush]");
-            });
-        }
-
-        [TestMethod]
-        public void TabViewItemForegroundTest()
-        {
-            TabView tabView = null;
-            TabViewItem tvi1 = null;
-            TabViewItem tvi2 = null;
-            RunOnUIThread.Execute(() =>
-            {
-                tabView = new TabView();
-
-                tvi1 = CreateTabViewItem("Tab1", Symbol.Home);
-                tvi2 = CreateTabViewItem("Tab2", Symbol.Document);
-
-                tabView.TabItems.Add(tvi1);
-                tabView.TabItems.Add(tvi2);
-
-                Content = tabView;
-            });
-
-            IdleSynchronizer.Wait();
-
-            RunOnUIThread.Execute(() =>
-            {
-                var iconForeground = Application.Current.Resources["TabViewItemIconForeground"] as Brush;
-                var headerForeground = Application.Current.Resources["TabViewItemHeaderForeground"] as Brush;
-
-                var iconControl = tvi2.FindVisualChildByName("IconControl") as ContentControl;
-                var headerPresenter = tvi2.FindVisualChildByName("ContentPresenter") as ContentPresenter;
-
-                // Verify that the TabViewItem we use for Foreground API testing is unselected.
-                Verify.IsFalse(tvi2.IsSelected, "TabViewItem should have been unselected");
-
-                Log.Comment("Verify that theme resource brushes are used when no foreground was set using the Foreground API.");
-                Verify.IsTrue(ReferenceEquals(iconControl.Foreground, iconForeground), "TabViewItem's icon foreground brush should have been [TabViewItemIconForeground]");
-                Verify.IsTrue(ReferenceEquals(headerPresenter.Foreground, headerForeground), "TabViewItem's header foreground brush should have been [TabViewItemHeaderForeground]");
-
-                var testBrush = new SolidColorBrush(Colors.Blue);
-                Verify.IsFalse(ReferenceEquals(testBrush, iconForeground), "Our test brush should have not been [TabViewItemIconForeground]");
-                Verify.IsFalse(ReferenceEquals(testBrush, headerForeground), "Our test brush should have not been [TabViewItemHeaderForeground]");
-
-                Log.Comment("Set the TabViewItem's foreground (icon + header) using the Foreground API.");
-                tvi2.Foreground = testBrush;
-
-                Verify.IsTrue(ReferenceEquals(tvi2.Foreground, testBrush), "TabViewItem's Foreground brush should have been [testBrush]");
-
-                // Verify that the icon and header foreground brushes have been updated correctly.
-                Verify.IsTrue(ReferenceEquals(iconControl.Foreground, testBrush), "TabViewItem's icon foreground brush should have been [testBrush]");
-                Verify.IsTrue(ReferenceEquals(headerPresenter.Foreground, testBrush), "TabViewItem's header foreground brush should have been [testBrush]");
-
-                Log.Comment("Unset TabViewItem.Foreground to apply the theme resource brushes again.");
-                tvi2.ClearValue(Control.ForegroundProperty);
-
-                Verify.IsTrue(ReferenceEquals(iconControl.Foreground, iconForeground), "TabViewItem's icon foreground brush should have been [TabViewItemIconForeground]");
-                Verify.IsTrue(ReferenceEquals(headerPresenter.Foreground, headerForeground), "TabViewItem's header foreground brush should have been [TabViewItemHeaderForeground]");
-=======
                 // Verify headers
                 var headerContentPresenter1 = VisualTreeUtils.FindVisualChildByName(tvi0, "ContentPresenter") as ContentPresenter;
                 var headerContentPresenter2 = VisualTreeUtils.FindVisualChildByName(tvi1, "ContentPresenter") as ContentPresenter;
@@ -373,7 +323,64 @@
 
                 testCondition = toolTip2.IsEnabled == true && toolTip2.Content is string s && s == "tab2";
                 Verify.IsTrue(testCondition, "tvi2's ToolTip should have been enabled with \"tab2\" as content");
->>>>>>> 4be817e1
+            });
+        }
+          
+        [TestMethod]
+        public void TabViewItemForegroundTest()
+        {
+            TabView tabView = null;
+            TabViewItem tvi1 = null;
+            TabViewItem tvi2 = null;
+            RunOnUIThread.Execute(() =>
+            {
+                tabView = new TabView();
+
+                tvi1 = CreateTabViewItem("Tab1", Symbol.Home);
+                tvi2 = CreateTabViewItem("Tab2", Symbol.Document);
+
+                tabView.TabItems.Add(tvi1);
+                tabView.TabItems.Add(tvi2);
+
+                Content = tabView;
+                Content.UpdateLayout();
+            });
+
+            IdleSynchronizer.Wait();
+
+            RunOnUIThread.Execute(() =>
+            {
+                var iconForeground = Application.Current.Resources["TabViewItemIconForeground"] as Brush;
+                var headerForeground = Application.Current.Resources["TabViewItemHeaderForeground"] as Brush;
+
+                var iconControl = tvi2.FindVisualChildByName("IconControl") as ContentControl;
+                var headerPresenter = tvi2.FindVisualChildByName("ContentPresenter") as ContentPresenter;
+
+                // Verify that the TabViewItem we use for Foreground API testing is unselected.
+                Verify.IsFalse(tvi2.IsSelected, "TabViewItem should have been unselected");
+
+                Log.Comment("Verify that theme resource brushes are used when no foreground was set using the Foreground API.");
+                Verify.IsTrue(ReferenceEquals(iconControl.Foreground, iconForeground), "TabViewItem's icon foreground brush should have been [TabViewItemIconForeground]");
+                Verify.IsTrue(ReferenceEquals(headerPresenter.Foreground, headerForeground), "TabViewItem's header foreground brush should have been [TabViewItemHeaderForeground]");
+
+                var testBrush = new SolidColorBrush(Colors.Blue);
+                Verify.IsFalse(ReferenceEquals(testBrush, iconForeground), "Our test brush should have not been [TabViewItemIconForeground]");
+                Verify.IsFalse(ReferenceEquals(testBrush, headerForeground), "Our test brush should have not been [TabViewItemHeaderForeground]");
+
+                Log.Comment("Set the TabViewItem's foreground (icon + header) using the Foreground API.");
+                tvi2.Foreground = testBrush;
+
+                Verify.IsTrue(ReferenceEquals(tvi2.Foreground, testBrush), "TabViewItem's Foreground brush should have been [testBrush]");
+
+                // Verify that the icon and header foreground brushes have been updated correctly.
+                Verify.IsTrue(ReferenceEquals(iconControl.Foreground, testBrush), "TabViewItem's icon foreground brush should have been [testBrush]");
+                Verify.IsTrue(ReferenceEquals(headerPresenter.Foreground, testBrush), "TabViewItem's header foreground brush should have been [testBrush]");
+
+                Log.Comment("Unset TabViewItem.Foreground to apply the theme resource brushes again.");
+                tvi2.ClearValue(Control.ForegroundProperty);
+
+                Verify.IsTrue(ReferenceEquals(iconControl.Foreground, iconForeground), "TabViewItem's icon foreground brush should have been [TabViewItemIconForeground]");
+                Verify.IsTrue(ReferenceEquals(headerPresenter.Foreground, headerForeground), "TabViewItem's header foreground brush should have been [TabViewItemHeaderForeground]");
             });
         }
 
