--- conflicted
+++ resolved
@@ -13,12 +13,9 @@
 using Windows.UI.Xaml.Automation.Peers;
 using Windows.UI.Xaml.Automation;
 using Windows.UI.Xaml.Automation.Provider;
-<<<<<<< HEAD
-using Windows.UI.Xaml.Controls;
-=======
 using System.Collections.ObjectModel;
 using Microsoft.UI.Xaml.Controls.Primitives;
->>>>>>> 7f4c90a5
+using Windows.UI.Xaml.Controls;
 
 #if USING_TAEF
 using WEX.TestExecution;
@@ -37,15 +34,12 @@
     [TestClass]
     public class TabViewTests : ApiTestBase
     {
-<<<<<<< HEAD
-=======
         [TestMethod]
         public void VerifyCompactTabWidthVisualStates_ItemsMode()
         {
             VerifyCompactTabWidthVisualStates();
         }
 
->>>>>>> 7f4c90a5
         [TestMethod]
         public void VerifyCompactTabWidthVisualStates_ItemsSourceMode()
         {
@@ -216,7 +210,26 @@
         }
 
         [TestMethod]
-<<<<<<< HEAD
+        public void VerifyTabViewWithoutTabsDoesNotCrash()
+        {
+            RunOnUIThread.Execute(() =>
+            {
+                TabView tabView = new TabView();
+                Content = tabView;
+
+                // Creating a TabView without tabs should not crash the app.
+                Content.UpdateLayout();
+
+                var tabItemsSource = new ObservableCollection<string>() { "Tab 1", "Tab 2" };
+                tabView.TabItemsSource = tabItemsSource;
+
+                // Clearing the ItemsSource should not crash the app.
+                Log.Comment("Clear the specified tab items source");
+                tabItemsSource.Clear();
+            });       
+        }
+
+        [TestMethod]
         public void TabViewItemHeaderTest()
         {
             TabViewItem tvi0 = null;
@@ -268,28 +281,6 @@
         }
 
         private static void VerifyTabWidthVisualStates(IList<object> items, bool isCompact)
-=======
-        public void VerifyTabViewWithoutTabsDoesNotCrash()
-        {
-            RunOnUIThread.Execute(() =>
-            {
-                TabView tabView = new TabView();
-                Content = tabView;
-
-                // Creating a TabView without tabs should not crash the app.
-                Content.UpdateLayout();
-
-                var tabItemsSource = new ObservableCollection<string>() { "Tab 1", "Tab 2" };
-                tabView.TabItemsSource = tabItemsSource;
-
-                // Clearing the ItemsSource should not crash the app.
-                Log.Comment("Clear the specified tab items source");
-                tabItemsSource.Clear();
-            });       
-        }
-
-        private static void VerifyTabWidthVisualStates(TabView tabView, IList<object> items, bool isCompact)
->>>>>>> 7f4c90a5
         {
             var listView = VisualTreeUtils.FindVisualChildByName(tabView, "TabListView") as TabViewListView;
 
