--- conflicted
+++ resolved
@@ -413,11 +413,7 @@
 
 void TabView::OnRepeaterLoaded(const winrt::IInspectable&, const winrt::RoutedEventArgs& args)
 {
-<<<<<<< HEAD
     if (auto repeater = m_itemsRepeater.get())
-=======
-    if (auto&& listView = m_listView.get())
->>>>>>> 865e4fcc
     {
         m_selectionModel.Source(repeater.ItemsSourceView());
         m_collectionChangedRevoker = repeater.ItemsSourceView().CollectionChanged(winrt::auto_revoke, { this, &TabView::OnItemsChanged });
@@ -593,7 +589,6 @@
     //### todo
     //m_tabItemsChangedEventSource(*this, args);
 
-<<<<<<< HEAD
     int numItems = static_cast<int>(TabItems().Size());
     if (args.Action() == winrt::NotifyCollectionChangedAction::Remove && numItems > 0)
     {
@@ -625,78 +620,16 @@
                     index = 0;
                 }
             } while (index != startIndex);
-=======
-        int numItems = static_cast<int>(TabItems().Size());
-
-        if (args.CollectionChange() == winrt::CollectionChange::ItemRemoved)
-        {
-            m_updateTabWidthOnPointerLeave = true;
-            if (numItems > 0)
-            {
-                // SelectedIndex might also already be -1
-                auto selectedIndex = SelectedIndex();
-                if (selectedIndex == -1 || selectedIndex == static_cast<int32_t>(args.Index()))
-                {
-                    // Find the closest tab to select instead.
-                    int startIndex = static_cast<int>(args.Index());
-                    if (startIndex >= numItems)
-                    {
-                        startIndex = numItems - 1;
-                    }
-                    int index = startIndex;
-
-                    do
-                    {
-                        auto nextItem = ContainerFromIndex(index).as<winrt::ListViewItem>();
-
-                        if (nextItem && nextItem.IsEnabled() && nextItem.Visibility() == winrt::Visibility::Visible)
-                        {
-                            SelectedItem(TabItems().GetAt(index));
-                            break;
-                        }
-
-                        // try the next item
-                        index++;
-                        if (index >= numItems)
-                        {
-                            index = 0;
-                        }
-                    } while (index != startIndex);
-                }
-
-            }
-            // Last item removed, update sizes
-            // The index of the last element is "Size() - 1", but in TabItems, it is already removed.
-            if (TabWidthMode() == winrt::TabViewWidthMode::Equal)
-            {
-                m_updateTabWidthOnPointerLeave = true;
-                if (args.Index() == TabItems().Size())
-                {
-                    UpdateTabWidths(true,false);
-                }
-            }
-        }
-        else
-        {
-            if (const auto newItem = TabItems().GetAt(args.Index()).try_as<TabViewItem>())
-            {
-                newItem->OnTabViewWidthModeChanged(TabWidthMode());
-            }
-            UpdateTabWidths();
->>>>>>> 865e4fcc
-        }
-    }
-
+        }
+    }
+
+    UpdateTabWidths();
 }
 
 void TabView::OnSelectionChanged(const winrt::SelectionModel& sender, const winrt::SelectionModelSelectionChangedEventArgs& args)
 {
-<<<<<<< HEAD
     SelectedItem(sender.SelectedItem());
     if (sender.SelectedIndex())
-=======
-    if (auto&& listView = m_listView.get())
->>>>>>> 865e4fcc
     {
         SelectedIndex(sender.SelectedIndex().GetAt(0));
     }
@@ -828,7 +761,6 @@
 
 void TabView::RequestCloseTab(int index, winrt::TabViewItem const& container)
 {
-<<<<<<< HEAD
     if (auto repeater = m_itemsRepeater.get())
     {
         auto args = winrt::make_self<TabViewTabCloseRequestedEventArgs>(repeater.ItemsSourceView().GetAt(index), container);
@@ -841,9 +773,6 @@
     }
 
     /*if (auto listView = m_listView.get())
-=======
-    if (auto&& listView = m_listView.get())
->>>>>>> 865e4fcc
     {
         auto args = winrt::make_self<TabViewTabCloseRequestedEventArgs>(listView.ItemFromContainer(container), container);
             
@@ -853,12 +782,7 @@
         {
             internalTabViewItem->RaiseRequestClose(*args);
         }
-<<<<<<< HEAD
     }*/
-=======
-    }
-    UpdateTabWidths(false);
->>>>>>> 865e4fcc
 }
 
 void TabView::OnScrollDecreaseClick(const winrt::IInspectable&, const winrt::RoutedEventArgs&)
@@ -1044,12 +968,8 @@
 
 void TabView::UpdateSelectedItem()
 {
-<<<<<<< HEAD
     uint32_t index;
     if (TabItems().IndexOf(SelectedItem(), index))
-=======
-    if (auto&& listView = m_listView.get())
->>>>>>> 865e4fcc
     {
         m_selectionModel.Select(index);
     }
@@ -1057,12 +977,8 @@
 
 void TabView::UpdateSelectedIndex()
 {
-<<<<<<< HEAD
     if (!m_selectionModel.SelectedIndex() ||
         m_selectionModel.SelectedIndex().GetAt(0) != SelectedIndex())
-=======
-    if (auto&& listView = m_listView.get())
->>>>>>> 865e4fcc
     {
         m_selectionModel.Select(SelectedIndex());
     }
@@ -1070,12 +986,8 @@
 
 winrt::DependencyObject TabView::ContainerFromItem(winrt::IInspectable const& item)
 {
-<<<<<<< HEAD
     auto tvi = SelectedItem().try_as<winrt::TabViewItem>();
     if (!tvi)
-=======
-    if (auto&& listView = m_listView.get())
->>>>>>> 865e4fcc
     {
         if (auto repeater = m_itemsRepeater.get())
         {
@@ -1091,11 +1003,7 @@
 
 winrt::DependencyObject TabView::ContainerFromIndex(int index)
 {
-<<<<<<< HEAD
     if (auto repeater = m_itemsRepeater.get())
-=======
-    if (auto&& listView = m_listView.get())
->>>>>>> 865e4fcc
     {
         return repeater.TryGetElement(index).try_as<winrt::TabViewItem>();
     }
@@ -1104,12 +1012,8 @@
 
 winrt::IInspectable TabView::ItemFromContainer(winrt::DependencyObject const& container)
 {
-<<<<<<< HEAD
     // ### todo
     if (auto listView = m_listView.get())
-=======
-    if (auto&& listView = m_listView.get())
->>>>>>> 865e4fcc
     {
         return listView.ItemFromContainer(container);
     }
