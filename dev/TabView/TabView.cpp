--- conflicted
+++ resolved
@@ -10,11 +10,7 @@
 #include "ResourceAccessor.h"
 #include "SharedHelpers.h"
 #include <Vector.h>
-<<<<<<< HEAD
-#include "TabViewItem.h"
-=======
 #include "InspectingDataSource.h"
->>>>>>> 4017872c
 
 static constexpr double c_tabMinimumWidth = 48.0;
 static constexpr double c_tabMaximumWidth = 200.0;
@@ -36,9 +32,6 @@
 
     Loaded({ this, &TabView::OnLoaded });
     SizeChanged({ this, &TabView::OnSizeChanged });
-<<<<<<< HEAD
-    m_selectionModel.SingleSelect(true);
-=======
 
     // KeyboardAccelerator is only available on RS3+
     if (SharedHelpers::IsRS3OrHigher())
@@ -50,6 +43,8 @@
         ctrlf4Accel.ScopeOwner(*this);
         KeyboardAccelerators().Append(ctrlf4Accel);
     }
+    m_selectionModel.SingleSelect(true);
+}
 
     // Ctrl+Tab as a KeyboardAccelerator only works on 19H1+
     if (SharedHelpers::Is19H1OrHigher())
@@ -68,7 +63,6 @@
         ctrlShiftTabAccel.ScopeOwner(*this);
         KeyboardAccelerators().Append(ctrlShiftTabAccel);
     }
->>>>>>> 4017872c
 }
 
 void TabView::OnApplyTemplate()
@@ -90,7 +84,6 @@
     m_gridDragOverRevoker = m_rootGrid.get().DragOver(winrt::auto_revoke, { this, &TabView::OnGridDragOver });
     m_gridDropRevoker = m_rootGrid.get().Drop(winrt::auto_revoke, { this, &TabView::OnGridDrop });
 
-<<<<<<< HEAD
     m_scrollViewerLoadedRevoker = m_scrollViewer.get().Loaded(winrt::auto_revoke, { this, &TabView::OnScrollViewerLoaded });
 
     m_itemsRepeater.set([this, controlProtected]() {
@@ -100,14 +93,7 @@
             m_repeaterLoadedRevoker = repeater.Loaded(winrt::auto_revoke, { this, &TabView::OnRepeaterLoaded });
             m_repeaterElementPreparedRevoker = repeater.ElementPrepared(winrt::auto_revoke, { this, &TabView::OnRepeaterElementPrepared });
             m_repeaterElementIndexChangedRevoker = repeater.ElementIndexChanged(winrt::auto_revoke, { this, &TabView::OnRepeaterElementIndexChanged });
-=======
-            m_listViewDragItemsStartingRevoker = listView.DragItemsStarting(winrt::auto_revoke, { this, &TabView::OnListViewDragItemsStarting });
-            m_listViewDragItemsCompletedRevoker = listView.DragItemsCompleted(winrt::auto_revoke, { this, &TabView::OnListViewDragItemsCompleted });
-            m_listViewDragOverRevoker = listView.DragOver(winrt::auto_revoke, { this, &TabView::OnListViewDragOver });
-            m_listViewDropRevoker = listView.Drop(winrt::auto_revoke, { this, &TabView::OnListViewDrop });
-
-            m_listViewGettingFocusRevoker = listView.GettingFocus(winrt::auto_revoke, { this, &TabView::OnListViewGettingFocus });
->>>>>>> 4017872c
+			m_listViewGettingFocusRevoker = repeater.GettingFocus(winrt::auto_revoke, { this, &TabView::OnListViewGettingFocus });
         }
         return repeater;
         }());
@@ -838,7 +824,21 @@
     }
 }
 
-<<<<<<< HEAD
+void TabView::OnCtrlF4Invoked(const winrt::KeyboardAccelerator& sender, const winrt::KeyboardAcceleratorInvokedEventArgs& args)
+{
+    args.Handled(CloseCurrentTab());
+}
+
+void TabView::OnCtrlTabInvoked(const winrt::KeyboardAccelerator& sender, const winrt::KeyboardAcceleratorInvokedEventArgs& args)
+{
+    args.Handled(SelectNextTab(1));
+}
+
+void TabView::OnCtrlShiftTabInvoked(const winrt::KeyboardAccelerator& sender, const winrt::KeyboardAcceleratorInvokedEventArgs& args)
+{
+    args.Handled(SelectNextTab(-1));     
+}
+
 void TabView::OnRepeaterElementPrepared(const winrt::ItemsRepeater& sender, const winrt::ItemsRepeaterElementPreparedEventArgs& args)
 {
     if (auto item = args.Element().try_as<winrt::TabViewItem>())
@@ -856,19 +856,4 @@
         auto tabItem = winrt::get_self<TabViewItem>(item);
         tabItem->RepeatedIndex(args.NewIndex());
     }
-=======
-void TabView::OnCtrlF4Invoked(const winrt::KeyboardAccelerator& sender, const winrt::KeyboardAcceleratorInvokedEventArgs& args)
-{
-    args.Handled(CloseCurrentTab());
-}
-
-void TabView::OnCtrlTabInvoked(const winrt::KeyboardAccelerator& sender, const winrt::KeyboardAcceleratorInvokedEventArgs& args)
-{
-    args.Handled(SelectNextTab(1));
-}
-
-void TabView::OnCtrlShiftTabInvoked(const winrt::KeyboardAccelerator& sender, const winrt::KeyboardAcceleratorInvokedEventArgs& args)
-{
-    args.Handled(SelectNextTab(-1));
->>>>>>> 4017872c
 }