--- conflicted
+++ resolved
@@ -627,9 +627,6 @@
 {
     if (auto itemssource = TabItemsSource())
     {
-<<<<<<< HEAD
-        return winrt::make<InspectingDataSource>(TabItemsSource()).Count();
-=======
         if (auto iterable = itemssource.try_as<winrt::IIterable<winrt::IInspectable>>())
         {
             int i = 1;
@@ -641,7 +638,6 @@
             return i;
         }
         return 0;
->>>>>>> e270db31
     }
     else
     {
