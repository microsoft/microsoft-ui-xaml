--- conflicted
+++ resolved
@@ -639,7 +639,6 @@
         }
         else
         {
-<<<<<<< HEAD
             if (const auto newItem = TabItems().GetAt(args.Index()).try_as<TabViewItem>())
             {
                 newItem->OnTabViewWidthModeChanged(TabWidthMode());
@@ -654,8 +653,6 @@
                     winrt::FocusManager::TryFocusAsync(*newItem, winrt::FocusState::Programmatic);
                 }
             }
-=======
->>>>>>> 957581f1
             UpdateTabWidths();
         }
     }
