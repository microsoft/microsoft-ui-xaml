﻿// Copyright (c) Microsoft Corporation. All rights reserved.
// Licensed under the MIT License. See LICENSE in the project root for license information.

using System;
using System.Collections.Generic;
using System.Numerics;
using Windows.Foundation;
using Windows.UI.Composition;
using Windows.UI.Input;
using Windows.UI.Xaml;
using Windows.UI.Xaml.Controls;
using Windows.UI.Xaml.Controls.Primitives;
using Windows.UI.Xaml.Hosting;
using Windows.UI.Xaml.Input;

using IScrollController = Microsoft.UI.Xaml.Controls.Primitives.IScrollController;
using ScrollingAnimationMode = Microsoft.UI.Xaml.Controls.ScrollingAnimationMode;
using ScrollingSnapPointsMode = Microsoft.UI.Xaml.Controls.ScrollingSnapPointsMode;
using ScrollingScrollMode = Microsoft.UI.Xaml.Controls.ScrollingScrollMode;
using ScrollingScrollOptions = Microsoft.UI.Xaml.Controls.ScrollingScrollOptions;
using ScrollControllerInteractionRequestedEventArgs = Microsoft.UI.Xaml.Controls.Primitives.ScrollControllerInteractionRequestedEventArgs;
using ScrollControllerScrollToRequestedEventArgs = Microsoft.UI.Xaml.Controls.Primitives.ScrollControllerScrollToRequestedEventArgs;
using ScrollControllerScrollByRequestedEventArgs = Microsoft.UI.Xaml.Controls.Primitives.ScrollControllerScrollByRequestedEventArgs;
using ScrollControllerAddScrollVelocityRequestedEventArgs = Microsoft.UI.Xaml.Controls.Primitives.ScrollControllerAddScrollVelocityRequestedEventArgs;

namespace MUXControlsTestApp.Utilities
{
    public class BiDirectionalScrollControllerScrollingScrollCompletedEventArgs
    {
        internal BiDirectionalScrollControllerScrollingScrollCompletedEventArgs(int offsetsChangeCorrelationId)
        {
            OffsetsChangeCorrelationId = offsetsChangeCorrelationId;
        }

        public int OffsetsChangeCorrelationId
        {
            get;
            set;
        }
    }

    public sealed class BiDirectionalScrollController : ContentControl
    {
        private class UniScrollControllerScrollingScrollCompletedEventArgs
        {
            public UniScrollControllerScrollingScrollCompletedEventArgs(int offsetChangeCorrelationId)
            {
                OffsetChangeCorrelationId = offsetChangeCorrelationId;
            }

            public int OffsetChangeCorrelationId
            {
                get;
                set;
            }
        }

        private class UniScrollController : IScrollController
        {
            public event TypedEventHandler<IScrollController, object> InteractionInfoChanged;
            public event TypedEventHandler<IScrollController, ScrollControllerInteractionRequestedEventArgs> InteractionRequested;
            public event TypedEventHandler<IScrollController, ScrollControllerScrollToRequestedEventArgs> ScrollToRequested;
            public event TypedEventHandler<IScrollController, ScrollControllerScrollByRequestedEventArgs> ScrollByRequested;
            public event TypedEventHandler<IScrollController, ScrollControllerAddScrollVelocityRequestedEventArgs> AddScrollVelocityRequested;
            public event TypedEventHandler<IScrollController, UniScrollControllerScrollingScrollCompletedEventArgs> ScrollCompleted;

            public UniScrollController(BiDirectionalScrollController owner, Orientation orientation)
            {
                Owner = owner;
                Orientation = orientation;
                MinOffset = 0.0;
                MaxOffset = 0.0;
                Offset = 0.0;
                Viewport = 0.0;
            }

            public bool AreScrollControllerInteractionsAllowed
            {
                get;
                private set;
            }

            public bool AreScrollerInteractionsAllowed
            {
                get
                {
                    RaiseLogMessage("UniScrollController: get_AreScrollerInteractionsAllowed for Orientation=" + Orientation);
                    return Owner.AreScrollerInteractionsAllowed;
                }
            }

            public bool IsInteracting
            {
                get
                {
                    RaiseLogMessage("UniScrollController: get_IsInteracting for Orientation=" + Orientation);
                    return Owner.IsInteracting;
                }
            }

            public bool IsInteractionElementRailEnabled
            {
                get
                {
                    RaiseLogMessage("UniScrollController: get_IsInteractionElementRailEnabled for Orientation=" + Orientation);
                    return Owner.IsRailing;
                }
            }

            public UIElement InteractionElement
            {
                get
                {
                    RaiseLogMessage("UniScrollController: get_InteractionElement for Orientation=" + Orientation);
                    return Owner.GetParentInteractionElement();
                }
            }

            public Orientation InteractionElementScrollOrientation
            {
                get
                {
                    RaiseLogMessage("UniScrollController: get_InteractionElementScrollOrientation for Orientation=" + Orientation);
                    return Orientation;
                }
            }

            internal double MinOffset
            {
                get;
                private set;
            }

            internal double MaxOffset
            {
                get;
                private set;
            }

            internal double Offset
            {
                get;
                private set;
            }

            internal double Viewport
            {
                get;
                private set;
            }

            private ScrollingScrollMode ScrollMode
            {
                get;
                set;
            }

            private Orientation Orientation
            {
                get;
                set;
            }

            private BiDirectionalScrollController Owner
            {
                get;
                set;
            }

            private string MinOffsetPropertyName
            {
                get;
                set;
            }

            private string MaxOffsetPropertyName
            {
                get;
                set;
            }

            private string OffsetPropertyName
            {
                get;
                set;
            }

            private string MultiplierPropertyName
            {
                get;
                set;
            }

            private CompositionPropertySet ExpressionAnimationSources
            {
                get;
                set;
            }

            private ExpressionAnimation ThumbOffsetAnimation
            {
                get;
                set;
            }

            public void SetExpressionAnimationSources(
                CompositionPropertySet propertySet, string minOffsetPropertyName, string maxOffsetPropertyName, string offsetPropertyName, string multiplierPropertyName)
            {
                RaiseLogMessage(
                    "UniScrollController: SetExpressionAnimationSources for Orientation=" + Orientation +
                    " with minOffsetPropertyName=" + minOffsetPropertyName +
                    ", maxOffsetPropertyName=" + maxOffsetPropertyName +
                    ", offsetPropertyName=" + offsetPropertyName +
                    ", multiplierPropertyName=" + multiplierPropertyName);
                ExpressionAnimationSources = propertySet;
                if (ExpressionAnimationSources != null)
                {
                    MinOffsetPropertyName = minOffsetPropertyName.Trim();
                    MaxOffsetPropertyName = maxOffsetPropertyName.Trim();
                    OffsetPropertyName = offsetPropertyName.Trim();
                    MultiplierPropertyName = multiplierPropertyName.Trim();

                    UpdateInteractionElementScrollMultiplier();

                    if (ThumbOffsetAnimation == null)
                    {
                        EnsureThumbAnimation();
                        StartThumbAnimation();
                    }
                }
                else
                {
                    MinOffsetPropertyName =
                    MaxOffsetPropertyName =
                    OffsetPropertyName =
                    MultiplierPropertyName = string.Empty;

                    ThumbOffsetAnimation = null;
                    StopThumbAnimation();
                }
            }

            public void SetScrollMode(ScrollingScrollMode scrollMode)
            {
                RaiseLogMessage(
                    "UniScrollController: SetScrollMode for Orientation=" + Orientation +
                    " with scrollMode=" + scrollMode);
                ScrollMode = scrollMode;
                UpdateAreScrollControllerInteractionsAllowed();
            }

            public void SetValues(double minOffset, double maxOffset, double offset, double viewport)
            {
                RaiseLogMessage(
                    "UniScrollController: SetValues for Orientation=" + Orientation +
                    " with minOffset=" + minOffset +
                    ", maxOffset=" + maxOffset +
                    ", offset=" + offset +
                    ", viewport=" + viewport);

                if (maxOffset < minOffset)
                {
                    throw new ArgumentOutOfRangeException("maxOffset");
                }

                if (viewport < 0.0)
                {
                    throw new ArgumentOutOfRangeException("viewport");
                }

                offset = Math.Max(minOffset, offset);
                offset = Math.Min(maxOffset, offset);

                double offsetTarget = 0.0;

                if (Owner.OperationsCount == 0)
                {
                    offsetTarget = offset;
                }
                else
                {
                    offsetTarget = Math.Max(minOffset, offsetTarget);
                    offsetTarget = Math.Min(maxOffset, offsetTarget);
                }

                if (Orientation == Orientation.Horizontal)
                    Owner.OffsetTarget = new Point(offsetTarget, Owner.OffsetTarget.Y);
                else
                    Owner.OffsetTarget = new Point(Owner.OffsetTarget.X, offsetTarget);

                bool updateThumbSize =
                    MinOffset != minOffset ||
                    MaxOffset != maxOffset ||
                    Viewport != viewport;

                MinOffset = minOffset;
                Offset = offset;
                MaxOffset = maxOffset;
                Viewport = viewport;

                if (updateThumbSize && !Owner.UpdateThumbSize())
                {
                    UpdateInteractionElementScrollMultiplier();
                }
            }

            public CompositionAnimation GetScrollAnimation(
<<<<<<< HEAD
                int info,
=======
                int correlationId,
>>>>>>> 507826ec
                Vector2 currentPosition,
                CompositionAnimation defaultAnimation)
            {
                RaiseLogMessage(
                    "UniScrollController: GetScrollAnimation for Orientation=" + Orientation +
<<<<<<< HEAD
                    " with OffsetsChangeCorrelationId=" + info + ", currentPosition=" + currentPosition);
=======
                    " with OffsetsChangeCorrelationId=" + correlationId + ", currentPosition=" + currentPosition);
>>>>>>> 507826ec
                return defaultAnimation;
            }

            public void NotifyScrollCompleted(
<<<<<<< HEAD
                int info)
            {
                RaiseLogMessage(
                    "UniScrollController: NotifyScrollCompleted for Orientation=" + Orientation +
                    " with OffsetsChangeCorrelationId=" + info);

                ScrollCompleted?.Invoke(this, new UniScrollControllerScrollingScrollCompletedEventArgs(info));
=======
                int correlationId)
            {
                RaiseLogMessage(
                    "UniScrollController: NotifyScrollCompleted for Orientation=" + Orientation +
                    " with OffsetsChangeCorrelationId=" + correlationId);

                ScrollCompleted?.Invoke(this, new UniScrollControllerScrollingScrollCompletedEventArgs(correlationId));
>>>>>>> 507826ec
            }

            internal bool UpdateAreScrollControllerInteractionsAllowed()
            {
                bool oldAreScrollControllerInteractionsAllowed = AreScrollControllerInteractionsAllowed;

                AreScrollControllerInteractionsAllowed = ScrollMode != ScrollingScrollMode.Disabled && Owner.IsEnabled;

                if (oldAreScrollControllerInteractionsAllowed != AreScrollControllerInteractionsAllowed)
                {
                    RaiseInteractionInfoChanged();
                    return true;
                }
                return false;
            }

            internal void UpdateInteractionElementScrollMultiplier()
            {
                if (ExpressionAnimationSources != null && !string.IsNullOrWhiteSpace(MultiplierPropertyName))
                {
                    float interactionVisualScrollMultiplier = Owner.GetInteractionElementScrollMultiplier(Orientation, MaxOffset, MinOffset);

                    RaiseLogMessage("UniScrollController: UpdateInteractionElementScrollMultiplier for Orientation=" + Orientation + ", InteractionElementScrollMultiplier=" + interactionVisualScrollMultiplier);
                    ExpressionAnimationSources.InsertScalar(MultiplierPropertyName, interactionVisualScrollMultiplier);
                }
            }

            internal void RaiseInteractionInfoChanged()
            {
                RaiseLogMessage("UniScrollController: RaiseInteractionInfoChanged for Orientation=" + Orientation);

                if (InteractionInfoChanged != null)
                {
                    InteractionInfoChanged(this, null);
                }
            }

            internal bool RaiseInteractionRequested(PointerPoint pointerPoint)
            {
                RaiseLogMessage("UniScrollController: RaiseInteractionRequested for Orientation=" + Orientation + " with pointerPoint=" + pointerPoint);

                if (InteractionRequested != null)
                {
                    ScrollControllerInteractionRequestedEventArgs args = new ScrollControllerInteractionRequestedEventArgs(pointerPoint);
                    InteractionRequested(this, args);
                    RaiseLogMessage("UniScrollController: RaiseInteractionRequested result Handled=" + args.Handled);
                    return args.Handled;
                }
                return false;
            }

            internal int RaiseScrollToRequested(
                double offset,
                ScrollingAnimationMode animationMode)
            {
                RaiseLogMessage("UniScrollController: RaiseScrollToRequested for Orientation=" + Orientation + " with offset=" + offset + ", animationMode=" + animationMode);

                if (ScrollToRequested != null)
                {
                    ScrollControllerScrollToRequestedEventArgs e =
                        new ScrollControllerScrollToRequestedEventArgs(
                            offset,
                            new ScrollingScrollOptions(animationMode, ScrollingSnapPointsMode.Ignore));
                    ScrollToRequested(this, e);
                    return e.CorrelationId;
                }
                return -1;
            }

            internal int RaiseScrollByRequested(
                double offsetDelta,
                ScrollingAnimationMode animationMode)
            {
                RaiseLogMessage("UniScrollController: RaiseScrollByRequested for Orientation=" + Orientation + " with offsetDelta=" + offsetDelta + ", animationMode=" + animationMode);

                if (ScrollByRequested != null)
                {
                    ScrollControllerScrollByRequestedEventArgs e =
                        new ScrollControllerScrollByRequestedEventArgs(
                            offsetDelta,
                            new ScrollingScrollOptions(animationMode, ScrollingSnapPointsMode.Ignore));
                    ScrollByRequested(this, e);
                    return e.CorrelationId;
                }
                return -1;
            }

            internal int RaiseAddScrollVelocityRequested(
                float offsetVelocity, float? inertiaDecayRate)
            {
                RaiseLogMessage("UniScrollController: RaiseAddScrollVelocityRequested for Orientation=" + Orientation + " with offsetVelocity=" + offsetVelocity + ", inertiaDecayRate=" + inertiaDecayRate);

                if (AddScrollVelocityRequested != null)
                {
                    ScrollControllerAddScrollVelocityRequestedEventArgs e =
                        new ScrollControllerAddScrollVelocityRequestedEventArgs(
                            offsetVelocity,
                            inertiaDecayRate);
                    AddScrollVelocityRequested(this, e);
                    return e.CorrelationId;
                }
                return -1;
            }

            private void EnsureThumbAnimation()
            {
                if (ThumbOffsetAnimation == null && ExpressionAnimationSources != null &&
                    !string.IsNullOrWhiteSpace(MultiplierPropertyName) &&
                    !string.IsNullOrWhiteSpace(OffsetPropertyName) &&
                    !string.IsNullOrWhiteSpace(MinOffsetPropertyName) &&
                    !string.IsNullOrWhiteSpace(MaxOffsetPropertyName))
                {
                    ThumbOffsetAnimation = ExpressionAnimationSources.Compositor.CreateExpressionAnimation();
                    ThumbOffsetAnimation.Expression =
                        "min(eas." + MaxOffsetPropertyName + ",max(eas." + MinOffsetPropertyName + ",eas." + OffsetPropertyName + "))/(-eas." + MultiplierPropertyName + ")";
                    ThumbOffsetAnimation.SetReferenceParameter("eas", ExpressionAnimationSources);
                }
            }

            private void StartThumbAnimation()
            {
                if (Owner.InteractionElement != null && ThumbOffsetAnimation != null)
                {
                    Visual interactionVisual = ElementCompositionPreview.GetElementVisual(Owner.InteractionElement);

                    if (Orientation == Orientation.Horizontal)
                    {
                        interactionVisual.StartAnimation("Translation.X", ThumbOffsetAnimation);
                    }
                    else
                    {
                        interactionVisual.StartAnimation("Translation.Y", ThumbOffsetAnimation);
                    }
                }
            }

            private void StopThumbAnimation()
            {
                if (Owner.InteractionElement != null)
                {
                    Visual interactionVisual = ElementCompositionPreview.GetElementVisual(Owner.InteractionElement);

                    if (Orientation == Orientation.Horizontal)
                    {
                        interactionVisual.StopAnimation("Translation.X");
                    }
                    else
                    {
                        interactionVisual.StopAnimation("Translation.Y");
                    }
                }
            }

            private void RaiseLogMessage(string message)
            {
                Owner.RaiseLogMessage(message);
            }
        }

        private struct OperationInfo
        {
            public int CorrelationId;
            public Point RelativeOffsetChange;
            public Point OffsetTarget;

            public OperationInfo(int correlationId, Point relativeOffsetChange, Point offsetTarget) : this()
            {
                CorrelationId = correlationId;
                RelativeOffsetChange = relativeOffsetChange;
                OffsetTarget = offsetTarget;
            }
        }

        private const float SmallChangeAdditionalVelocity = 144.0f;
        private const float SmallChangeInertiaDecayRate = 0.975f;

        private List<string> lstAsyncEventMessage = new List<string>();
        private List<int> lstViewChangeCorrelationIds = new List<int>();
        private List<int> lstScrollToCorrelationIds = new List<int>();
        private List<int> lstScrollByCorrelationIds = new List<int>();
        private List<int> lstAddScrollVelocityCorrelationIds = new List<int>();
        private Dictionary<int, OperationInfo> operations = new Dictionary<int, OperationInfo>();
        private UniScrollController horizontalScrollController = null;
        private UniScrollController verticalScrollController = null;
        private RepeatButton biDecrementRepeatButton = null;
        private RepeatButton biIncrementRepeatButton = null;
        private RepeatButton horizontalIncrementVerticalDecrementRepeatButton = null;
        private RepeatButton horizontalDecrementVerticalIncrementRepeatButton = null;
        private RepeatButton horizontalDecrementRepeatButton = null;
        private RepeatButton horizontalIncrementRepeatButton = null;
        private RepeatButton verticalDecrementRepeatButton = null;
        private RepeatButton verticalIncrementRepeatButton = null;
        private bool isThumbDragged = false;
        private bool isRailing = true;
        private Point preManipulationThumbOffset;

        public event TypedEventHandler<BiDirectionalScrollController, string> LogMessage;
        public event TypedEventHandler<BiDirectionalScrollController, BiDirectionalScrollControllerScrollingScrollCompletedEventArgs> ScrollCompleted;

        public BiDirectionalScrollController()
        {
            this.DefaultStyleKey = typeof(BiDirectionalScrollController);
            AreScrollerInteractionsAllowed = true;
            this.horizontalScrollController = new UniScrollController(this, Orientation.Horizontal);
            this.verticalScrollController = new UniScrollController(this, Orientation.Vertical);

            this.horizontalScrollController.ScrollCompleted += UniScrollController_ScrollCompleted;
            this.verticalScrollController.ScrollCompleted += UniScrollController_ScrollCompleted;

            IsEnabledChanged += BiDirectionalScrollController_IsEnabledChanged;
            SizeChanged += BiDirectionalScrollController_SizeChanged;
        }

        public bool IsRailing
        {
            get
            {
                return isRailing;
            }
            set
            {
                if (isRailing != value)
                {
                    isRailing = value;

                    if (Thumb != null)
                    {
                        Thumb.ManipulationMode = ManipulationModes.TranslateX | ManipulationModes.TranslateY;
                        if (IsRailing)
                        {
                            Thumb.ManipulationMode |= ManipulationModes.TranslateRailsX | ManipulationModes.TranslateRailsY;
                        }
                    }

                    RaiseInteractionInfoChanged();
                }
            }
        }

        public IScrollController HorizontalScrollController
        {
            get
            {
                return horizontalScrollController;
            }
        }

        public IScrollController VerticalScrollController
        {
            get
            {
                return verticalScrollController;
            }
        }

        public int ScrollTo(double horizontalOffset, double verticalOffset, ScrollingAnimationMode animationMode)
        {
            int viewChangeCorrelationId = RaiseScrollToRequested(
                new Point(horizontalOffset, verticalOffset),
                animationMode, false /*hookupCompletion*/);
            lstViewChangeCorrelationIds.Add(viewChangeCorrelationId);
            return viewChangeCorrelationId;
        }

        public int ScrollBy(double horizontalOffsetDelta, double verticalOffsetDelta, ScrollingAnimationMode animationMode)
        {
            int viewChangeCorrelationId = RaiseScrollByRequested(
                new Point(horizontalOffsetDelta, verticalOffsetDelta),
                animationMode, false /*hookupCompletion*/);
            lstViewChangeCorrelationIds.Add(viewChangeCorrelationId);
            return viewChangeCorrelationId;
        }

        public int AddScrollVelocity(Vector2 offsetVelocity, Vector2? inertiaDecayRate)
        {
            int viewChangeCorrelationId = RaiseAddScrollVelocityRequested(
                offsetVelocity, inertiaDecayRate, false /*hookupCompletion*/);
            lstViewChangeCorrelationIds.Add(viewChangeCorrelationId);
            return viewChangeCorrelationId;
        }

        protected override void OnApplyTemplate()
        {
            UnhookHandlers();

            base.OnApplyTemplate();

            Thumb = GetTemplateChild("Thumb") as FrameworkElement;
            biDecrementRepeatButton = GetTemplateChild("BiDecrementRepeatButton") as RepeatButton;
            biIncrementRepeatButton = GetTemplateChild("BiIncrementRepeatButton") as RepeatButton;
            horizontalIncrementVerticalDecrementRepeatButton = GetTemplateChild("HorizontalIncrementVerticalDecrementRepeatButton") as RepeatButton;
            horizontalDecrementVerticalIncrementRepeatButton = GetTemplateChild("HorizontalDecrementVerticalIncrementRepeatButton") as RepeatButton;
            horizontalDecrementRepeatButton = GetTemplateChild("HorizontalDecrementRepeatButton") as RepeatButton;
            horizontalIncrementRepeatButton = GetTemplateChild("HorizontalIncrementRepeatButton") as RepeatButton;
            verticalDecrementRepeatButton = GetTemplateChild("VerticalDecrementRepeatButton") as RepeatButton;
            verticalIncrementRepeatButton = GetTemplateChild("VerticalIncrementRepeatButton") as RepeatButton;

            if (Thumb != null)
            {
                Thumb.ManipulationMode = ManipulationModes.TranslateX | ManipulationModes.TranslateY;
                if (IsRailing)
                {
                    Thumb.ManipulationMode |= ManipulationModes.TranslateRailsX | ManipulationModes.TranslateRailsY;
                }

                InteractionElement = Thumb;
                ElementCompositionPreview.SetIsTranslationEnabled(Thumb, true);
            }
            else
            {
                InteractionElement = null;
            }

            HookHandlers();

            RaiseInteractionInfoChanged();
        }

        internal UIElement GetParentInteractionElement()
        {
            RaiseLogMessage("BiDirectionalScrollController: GetParentInteractionElement");
            return (Thumb != null && Thumb.Parent != null) ? Thumb.Parent as UIElement : null;
        }

        internal bool AreScrollerInteractionsAllowed
        {
            get;
            private set;
        }

        internal bool IsInteracting
        {
            get;
            private set;
        }

        internal UIElement InteractionElement
        {
            get;
            private set;
        }

        internal Point OffsetTarget
        {
            get;
            set;
        }

        private FrameworkElement Thumb
        {
            get;
            set;
        }

        private ExpressionAnimation HorizontalThumbOffsetAnimation
        {
            get;
            set;
        }

        private ExpressionAnimation VerticalThumbOffsetAnimation
        {
            get;
            set;
        }

        private double HorizontalThumbOffset
        {
            get
            {
                if (Thumb != null)
                {
                    double parentWidth = 0.0;
                    FrameworkElement parent = Thumb.Parent as FrameworkElement;
                    if (parent != null)
                    {
                        parentWidth = parent.ActualWidth;
                    }
                    if (horizontalScrollController.MaxOffset != horizontalScrollController.MinOffset)
                    {
                        return horizontalScrollController.Offset / (horizontalScrollController.MaxOffset - horizontalScrollController.MinOffset) * (parentWidth - Thumb.Width);
                    }
                }

                return 0.0;
            }
        }

        private double VerticalThumbOffset
        {
            get
            {
                if (Thumb != null)
                {
                    double parentHeight = 0.0;
                    FrameworkElement parent = Thumb.Parent as FrameworkElement;
                    if (parent != null)
                    {
                        parentHeight = parent.ActualHeight;
                    }
                    if (verticalScrollController.MaxOffset != verticalScrollController.MinOffset)
                    {
                        return verticalScrollController.Offset / (verticalScrollController.MaxOffset - verticalScrollController.MinOffset) * (parentHeight - Thumb.Height);
                    }
                }

                return 0.0;
            }
        }

        private void HookHandlers()
        {
            if (biDecrementRepeatButton != null)
            {
                biDecrementRepeatButton.Click += BiDecrementRepeatButton_Click;
            }

            if (biIncrementRepeatButton != null)
            {
                biIncrementRepeatButton.Click += BiIncrementRepeatButton_Click;
            }

            if (horizontalIncrementVerticalDecrementRepeatButton != null)
            {
                horizontalIncrementVerticalDecrementRepeatButton.Click += HorizontalIncrementVerticalDecrementRepeatButton_Click;
            }

            if (horizontalDecrementVerticalIncrementRepeatButton != null)
            {
                horizontalDecrementVerticalIncrementRepeatButton.Click += HorizontalDecrementVerticalIncrementRepeatButton_Click;
            }

            if (horizontalDecrementRepeatButton != null)
            {
                horizontalDecrementRepeatButton.Click += HorizontalDecrementRepeatButton_Click;
            }

            if (horizontalIncrementRepeatButton != null)
            {
                horizontalIncrementRepeatButton.Click += HorizontalIncrementRepeatButton_Click;
            }

            if (verticalDecrementRepeatButton != null)
            {
                verticalDecrementRepeatButton.Click += VerticalDecrementRepeatButton_Click;
            }

            if (verticalIncrementRepeatButton != null)
            {
                verticalIncrementRepeatButton.Click += VerticalIncrementRepeatButton_Click;
            }

            if (Thumb != null)
            {
                Thumb.PointerPressed += Thumb_PointerPressed;
                Thumb.ManipulationStarting += Thumb_ManipulationStarting;
                Thumb.ManipulationDelta += Thumb_ManipulationDelta;
                Thumb.ManipulationCompleted += Thumb_ManipulationCompleted;

                FrameworkElement parent = Thumb.Parent as FrameworkElement;
                if (parent != null)
                {
                    parent.PointerPressed += Parent_PointerPressed;
                }
            }
        }

        private void UnhookHandlers()
        {
            if (biDecrementRepeatButton != null)
            {
                biDecrementRepeatButton.Click -= BiDecrementRepeatButton_Click;
            }

            if (biIncrementRepeatButton != null)
            {
                biIncrementRepeatButton.Click -= BiIncrementRepeatButton_Click;
            }

            if (horizontalIncrementVerticalDecrementRepeatButton != null)
            {
                horizontalIncrementVerticalDecrementRepeatButton.Click -= HorizontalIncrementVerticalDecrementRepeatButton_Click;
            }

            if (horizontalDecrementVerticalIncrementRepeatButton != null)
            {
                horizontalDecrementVerticalIncrementRepeatButton.Click -= HorizontalDecrementVerticalIncrementRepeatButton_Click;
            }

            if (horizontalDecrementRepeatButton != null)
            {
                horizontalDecrementRepeatButton.Click -= HorizontalDecrementRepeatButton_Click;
            }

            if (horizontalIncrementRepeatButton != null)
            {
                horizontalIncrementRepeatButton.Click -= HorizontalIncrementRepeatButton_Click;
            }

            if (verticalDecrementRepeatButton != null)
            {
                verticalDecrementRepeatButton.Click -= VerticalDecrementRepeatButton_Click;
            }

            if (verticalIncrementRepeatButton != null)
            {
                verticalIncrementRepeatButton.Click -= VerticalIncrementRepeatButton_Click;
            }

            if (Thumb != null)
            {
                Thumb.PointerPressed -= Thumb_PointerPressed;
                Thumb.ManipulationStarting -= Thumb_ManipulationStarting;
                Thumb.ManipulationDelta -= Thumb_ManipulationDelta;
                Thumb.ManipulationCompleted -= Thumb_ManipulationCompleted;

                FrameworkElement parent = Thumb.Parent as FrameworkElement;
                if (parent != null)
                {
                    parent.PointerPressed -= Parent_PointerPressed;
                }
            }
        }

        private void BiDecrementRepeatButton_Click(object sender, RoutedEventArgs e)
        {
            RaiseLogMessage("BiDirectionalScrollController: BiDecrementRepeatButton_Click");

            int viewChangeCorrelationId =
                RaiseAddScrollVelocityRequested(new Vector2(-SmallChangeAdditionalVelocity), new Vector2(SmallChangeInertiaDecayRate), true /*hookupCompletion*/);
        }

        private void BiIncrementRepeatButton_Click(object sender, RoutedEventArgs e)
        {
            RaiseLogMessage("BiDirectionalScrollController: BiIncrementRepeatButton_Click");

            int viewChangeCorrelationId =
                RaiseAddScrollVelocityRequested(new Vector2(SmallChangeAdditionalVelocity), new Vector2(SmallChangeInertiaDecayRate), true /*hookupCompletion*/);
        }

        private void HorizontalIncrementVerticalDecrementRepeatButton_Click(object sender, RoutedEventArgs e)
        {
            RaiseLogMessage("BiDirectionalScrollController: HorizontalIncrementVerticalDecrementRepeatButton_Click");

            int viewChangeCorrelationId =
                RaiseAddScrollVelocityRequested(new Vector2(SmallChangeAdditionalVelocity, -SmallChangeAdditionalVelocity), new Vector2(SmallChangeInertiaDecayRate), true /*hookupCompletion*/);
        }

        private void HorizontalDecrementVerticalIncrementRepeatButton_Click(object sender, RoutedEventArgs e)
        {
            RaiseLogMessage("BiDirectionalScrollController: HorizontalDecrementVerticalIncrementRepeatButton_Click");

            int viewChangeCorrelationId =
                RaiseAddScrollVelocityRequested(new Vector2(-SmallChangeAdditionalVelocity, SmallChangeAdditionalVelocity), new Vector2(SmallChangeInertiaDecayRate), true /*hookupCompletion*/);
        }

        private void HorizontalDecrementRepeatButton_Click(object sender, RoutedEventArgs e)
        {
            RaiseLogMessage("BiDirectionalScrollController: HorizontalDecrementRepeatButton_Click");

            int viewChangeCorrelationId =
                RaiseAddScrollVelocityRequested(new Vector2(-SmallChangeAdditionalVelocity, 0), new Vector2(SmallChangeInertiaDecayRate), true /*hookupCompletion*/);
        }

        private void HorizontalIncrementRepeatButton_Click(object sender, RoutedEventArgs e)
        {
            RaiseLogMessage("BiDirectionalScrollController: HorizontalIncrementRepeatButton_Click");

            int viewChangeCorrelationId =
                RaiseAddScrollVelocityRequested(new Vector2(SmallChangeAdditionalVelocity, 0), new Vector2(SmallChangeInertiaDecayRate), true /*hookupCompletion*/);
        }

        private void VerticalDecrementRepeatButton_Click(object sender, RoutedEventArgs e)
        {
            RaiseLogMessage("BiDirectionalScrollController: VerticalDecrementRepeatButton_Click");

            int viewChangeCorrelationId =
                RaiseAddScrollVelocityRequested(new Vector2(0, -SmallChangeAdditionalVelocity), new Vector2(SmallChangeInertiaDecayRate), true /*hookupCompletion*/);
        }

        private void VerticalIncrementRepeatButton_Click(object sender, RoutedEventArgs e)
        {
            RaiseLogMessage("BiDirectionalScrollController: VerticalIncrementRepeatButton_Click");

            int viewChangeCorrelationId =
                RaiseAddScrollVelocityRequested(new Vector2(0, SmallChangeAdditionalVelocity), new Vector2(SmallChangeInertiaDecayRate), true /*hookupCompletion*/);
        }

        private void Thumb_PointerPressed(object sender, Windows.UI.Xaml.Input.PointerRoutedEventArgs e)
        {
            Point pt = e.GetCurrentPoint(sender as UIElement).Position;
            RaiseLogMessage("BiDirectionalScrollController: Thumb_PointerPressed with position=" + pt);

            switch (e.Pointer.PointerDeviceType)
            {
                case Windows.Devices.Input.PointerDeviceType.Touch:
                case Windows.Devices.Input.PointerDeviceType.Pen:
                    RaiseInteractionRequested(e.GetCurrentPoint(null));
                    break;
                case Windows.Devices.Input.PointerDeviceType.Mouse:
                    isThumbDragged = true;
                    AreScrollerInteractionsAllowed = false;
                    break;
            }
        }

        private void Parent_PointerPressed(object sender, PointerRoutedEventArgs e)
        {
            Point pt = e.GetCurrentPoint(sender as UIElement).Position;
            RaiseLogMessage("BiDirectionalScrollController: Parent_PointerPressed with position=" + pt);

            Point maxThumbOffset = MaxThumbOffset();
            double targetThumbHorizontalOffset = pt.X - Thumb.ActualWidth / 2.0;
            double targetThumbVerticalOffset = pt.Y - Thumb.ActualHeight / 2.0;

            targetThumbHorizontalOffset = Math.Max(targetThumbHorizontalOffset, 0.0);
            targetThumbVerticalOffset = Math.Max(targetThumbVerticalOffset, 0.0);

            targetThumbHorizontalOffset = Math.Min(targetThumbHorizontalOffset, maxThumbOffset.X);
            targetThumbVerticalOffset = Math.Min(targetThumbVerticalOffset, maxThumbOffset.Y);

            Point targetThumbOffset = new Point(targetThumbHorizontalOffset, targetThumbVerticalOffset);
            Point targetScrollPresenterOffset = ScrollPresenterOffsetFromThumbOffset(targetThumbOffset);

            int viewChangeCorrelationId = RaiseScrollToRequested(targetScrollPresenterOffset, ScrollingAnimationMode.Auto, true /*hookupCompletion*/);
            if (viewChangeCorrelationId != -1 && !operations.ContainsKey(viewChangeCorrelationId))
            {
                operations.Add(
                    viewChangeCorrelationId,
                    new OperationInfo(viewChangeCorrelationId, new Point(targetScrollPresenterOffset.X - HorizontalThumbOffset, targetScrollPresenterOffset.Y - VerticalThumbOffset), targetScrollPresenterOffset));
            }
        }

        private void Thumb_ManipulationStarting(object sender, ManipulationStartingRoutedEventArgs e)
        {
            if (isThumbDragged)
            {
                preManipulationThumbOffset = new Point(HorizontalThumbOffset, VerticalThumbOffset);
            }
        }

        private void Thumb_ManipulationDelta(object sender, ManipulationDeltaRoutedEventArgs e)
        {
            if (isThumbDragged)
            {
                Point targetThumbOffset = new Point(
                    preManipulationThumbOffset.X + e.Cumulative.Translation.X,
                    preManipulationThumbOffset.Y + e.Cumulative.Translation.Y);
                Point scrollPresenterOffset = ScrollPresenterOffsetFromThumbOffset(targetThumbOffset);

                int viewChangeCorrelationId = RaiseScrollToRequested(
                    scrollPresenterOffset, ScrollingAnimationMode.Disabled, true /*hookupCompletion*/);
            }
        }

        private void Thumb_ManipulationCompleted(object sender, ManipulationCompletedRoutedEventArgs e)
        {
            if (isThumbDragged)
            {
                isThumbDragged = false;
                AreScrollerInteractionsAllowed = true;
            }
        }

        private void BiDirectionalScrollController_IsEnabledChanged(object sender, DependencyPropertyChangedEventArgs e)
        {
            RaiseLogMessage("BiDirectionalScrollController: IsEnabledChanged with IsEnabled=" + IsEnabled);
            if (!horizontalScrollController.UpdateAreScrollControllerInteractionsAllowed() ||
                !verticalScrollController.UpdateAreScrollControllerInteractionsAllowed())
            {
                RaiseInteractionInfoChanged();
            }
        }

        private void BiDirectionalScrollController_SizeChanged(object sender, SizeChangedEventArgs e)
        {
            UpdateThumbSize();
        }

        private bool UpdateThumbSize()
        {
            if (Thumb != null)
            {
                Size parentSize;
                FrameworkElement parent = Thumb.Parent as FrameworkElement;

                if (parent != null)
                {
                    parentSize = new Size(parent.ActualWidth, parent.ActualHeight);
                }

                Size newSize;
                if (horizontalScrollController.Viewport == 0.0)
                {
                    newSize.Width = 40.0;
                }
                else
                {
                    newSize.Width = Math.Max(Math.Min(40.0, parentSize.Width), horizontalScrollController.Viewport / (horizontalScrollController.MaxOffset - horizontalScrollController.MinOffset + horizontalScrollController.Viewport) * parentSize.Width);
                }
                if (verticalScrollController.Viewport == 0.0)
                {
                    newSize.Height = 40.0;
                }
                else
                {
                    newSize.Height = Math.Max(Math.Min(40.0, parentSize.Height), verticalScrollController.Viewport / (verticalScrollController.MaxOffset - verticalScrollController.MinOffset + verticalScrollController.Viewport) * parentSize.Height);
                }
                if (newSize.Width != Thumb.Width)
                {
                    RaiseLogMessage("BiDirectionalScrollController: UpdateThumbSize for Orientation=Horizontal, setting Width=" + newSize.Width);
                    Thumb.Width = newSize.Width;
                    var ignored = Dispatcher.RunAsync(Windows.UI.Core.CoreDispatcherPriority.Low, UpdateHorizontalInteractionElementScrollMultiplier);
                    return true;
                }
                if (newSize.Height != Thumb.Height)
                {
                    RaiseLogMessage("BiDirectionalScrollController: UpdateThumbSize for Orientation=Vertical, setting Height=" + newSize.Height);
                    Thumb.Height = newSize.Height;
                    var ignored = Dispatcher.RunAsync(Windows.UI.Core.CoreDispatcherPriority.Low, UpdateVerticalInteractionElementScrollMultiplier);
                    return true;
                }
            }
            return false;
        }

        private void UpdateHorizontalInteractionElementScrollMultiplier()
        {
            horizontalScrollController.UpdateInteractionElementScrollMultiplier();
        }

        private void UpdateVerticalInteractionElementScrollMultiplier()
        {
            verticalScrollController.UpdateInteractionElementScrollMultiplier();
        }

        private Point ScrollPresenterOffsetFromThumbOffset(Point thumbOffset)
        {
            Point scrollPresenterOffset = new Point();

            if (Thumb != null)
            {
                Size parentSize;
                Size thumbSize = new Size(Thumb.ActualWidth, Thumb.ActualHeight);
                FrameworkElement parent = Thumb.Parent as FrameworkElement;
                if (parent != null)
                {
                    parentSize = new Size(parent.ActualWidth, parent.ActualHeight);
                }
                if (parentSize.Width != thumbSize.Width || parentSize.Height != thumbSize.Height)
                {
                    scrollPresenterOffset = new Point(
                        parentSize.Width == thumbSize.Width ? 0 : (thumbOffset.X * (horizontalScrollController.MaxOffset - horizontalScrollController.MinOffset) / (parentSize.Width - thumbSize.Width)),
                        parentSize.Height == thumbSize.Height ? 0 : (thumbOffset.Y * (verticalScrollController.MaxOffset - verticalScrollController.MinOffset) / (parentSize.Height - thumbSize.Height)));
                }
            }

            return scrollPresenterOffset;
        }

        private Point MaxThumbOffset()
        {
            Point maxThumbOffset = new Point();

            if (Thumb != null)
            {
                Size parentSize;
                Size thumbSize = new Size(Thumb.ActualWidth, Thumb.ActualHeight);
                FrameworkElement parent = Thumb.Parent as FrameworkElement;
                if (parent != null)
                {
                    parentSize = new Size(parent.ActualWidth, parent.ActualHeight);
                }
                maxThumbOffset = new Point(
                    Math.Max(0.0, parentSize.Width - thumbSize.Width),
                    Math.Max(0.0, parentSize.Height - thumbSize.Height));
            }

            return maxThumbOffset;
        }

        private void UniScrollController_ScrollCompleted(IScrollController sender, UniScrollControllerScrollingScrollCompletedEventArgs args)
        {
            if (lstScrollToCorrelationIds.Contains(args.OffsetChangeCorrelationId))
            {
                lstScrollToCorrelationIds.Remove(args.OffsetChangeCorrelationId);

                Point relativeOffsetChange;

                if (operations.ContainsKey(args.OffsetChangeCorrelationId))
                {
                    OperationInfo oi = operations[args.OffsetChangeCorrelationId];
                    relativeOffsetChange = oi.RelativeOffsetChange;
                    operations.Remove(args.OffsetChangeCorrelationId);
                }

                RaiseLogMessage("BiDirectionalScrollController: ScrollToRequest completed. OffsetChangeCorrelationId=" + args.OffsetChangeCorrelationId);
            }
            else if (lstScrollByCorrelationIds.Contains(args.OffsetChangeCorrelationId))
            {
                lstScrollByCorrelationIds.Remove(args.OffsetChangeCorrelationId);

                Point relativeOffsetChange;

                if (operations.ContainsKey(args.OffsetChangeCorrelationId))
                {
                    OperationInfo oi = operations[args.OffsetChangeCorrelationId];
                    relativeOffsetChange = oi.RelativeOffsetChange;
                    operations.Remove(args.OffsetChangeCorrelationId);
                }

                RaiseLogMessage("BiDirectionalScrollController: ScrollByRequest completed. OffsetChangeCorrelationId=" + args.OffsetChangeCorrelationId);
            }
            else if (lstAddScrollVelocityCorrelationIds.Contains(args.OffsetChangeCorrelationId))
            {
                lstAddScrollVelocityCorrelationIds.Remove(args.OffsetChangeCorrelationId);

                RaiseLogMessage("BiDirectionalScrollController: AddScrollVelocityRequest completed. OffsetChangeCorrelationId=" + args.OffsetChangeCorrelationId);
            }

            if (lstViewChangeCorrelationIds.Contains(args.OffsetChangeCorrelationId))
            {
                lstViewChangeCorrelationIds.Remove(args.OffsetChangeCorrelationId);

                RaiseScrollCompleted(args.OffsetChangeCorrelationId);
            }
        }

        private void RaiseInteractionInfoChanged()
        {
            RaiseLogMessage("BiDirectionalScrollController: RaiseInteractionInfoChanged");
            horizontalScrollController.RaiseInteractionInfoChanged();
            verticalScrollController.RaiseInteractionInfoChanged();
        }

        private void RaiseInteractionRequested(PointerPoint pointerPoint)
        {
            RaiseLogMessage("BiDirectionalScrollController: RaiseInteractionRequested with pointerPoint=" + pointerPoint);
            bool handled = horizontalScrollController.RaiseInteractionRequested(pointerPoint);
            RaiseLogMessage("BiDirectionalScrollController: RaiseInteractionRequested result Handled=" + handled);
        }

        private int RaiseScrollToRequested(
            Point offset,
            ScrollingAnimationMode animationMode,
            bool hookupCompletion)
        {
            RaiseLogMessage("BiDirectionalScrollController: RaiseScrollToRequested with offset=" + offset + ", animationMode=" + animationMode);

            int horizontalOffsetChangeCorrelationId = horizontalScrollController.RaiseScrollToRequested(
                offset.X, animationMode);

            if (horizontalOffsetChangeCorrelationId != -1)
                RaiseLogMessage("BiDirectionalScrollController: Horizontal ScrollToRequest started. CorrelationId=" + horizontalOffsetChangeCorrelationId);

            int verticalOffsetChangeCorrelationId = verticalScrollController.RaiseScrollToRequested(
                offset.Y, animationMode);

            if (verticalOffsetChangeCorrelationId != -1)
                RaiseLogMessage("BiDirectionalScrollController: Vertical ScrollToRequest started. CorrelationId=" + verticalOffsetChangeCorrelationId);

            int offsetChangeCorrelationId = -1;

            if (horizontalOffsetChangeCorrelationId != -1 && verticalOffsetChangeCorrelationId != -1 && horizontalOffsetChangeCorrelationId == verticalOffsetChangeCorrelationId)
            {
                offsetChangeCorrelationId = horizontalOffsetChangeCorrelationId;
            }
            else if (horizontalOffsetChangeCorrelationId != -1 && verticalOffsetChangeCorrelationId != -1 && horizontalOffsetChangeCorrelationId != verticalOffsetChangeCorrelationId)
            {
                RaiseLogMessage("BiDirectionalScrollController: ScrollToRequest CorrelationIds do not match.");
            }
            else if (horizontalOffsetChangeCorrelationId != -1)
            {
                offsetChangeCorrelationId = horizontalOffsetChangeCorrelationId;
            }
            else if (verticalOffsetChangeCorrelationId != -1)
            {
                offsetChangeCorrelationId = verticalOffsetChangeCorrelationId;
            }
            else
            {
                RaiseLogMessage("BiDirectionalScrollController: ScrollToRequest CorrelationIds are -1.");
            }

            if (hookupCompletion && offsetChangeCorrelationId != -1 && !lstScrollToCorrelationIds.Contains(offsetChangeCorrelationId))
            {
                lstScrollToCorrelationIds.Add(offsetChangeCorrelationId);
            }

            return offsetChangeCorrelationId;
        }

        private int RaiseScrollByRequested(
            Point offsetDelta,
            ScrollingAnimationMode animationMode,
            bool hookupCompletion)
        {
            RaiseLogMessage("BiDirectionalScrollController: RaiseScrollByRequested with offsetDelta=" + offsetDelta + ", animationMode=" + animationMode);

            int horizontalOffsetChangeCorrelationId = horizontalScrollController.RaiseScrollByRequested(
                offsetDelta.X, animationMode);

            if (horizontalOffsetChangeCorrelationId != -1)
                RaiseLogMessage("BiDirectionalScrollController: Horizontal ScrollByRequest started. CorrelationId=" + horizontalOffsetChangeCorrelationId);

            int verticalOffsetChangeCorrelationId = verticalScrollController.RaiseScrollByRequested(
                offsetDelta.Y, animationMode);

            if (verticalOffsetChangeCorrelationId != -1)
                RaiseLogMessage("BiDirectionalScrollController: Vertical ScrollByRequest started. CorrelationId=" + verticalOffsetChangeCorrelationId);

            int offsetChangeCorrelationId = -1;

            if (horizontalOffsetChangeCorrelationId != -1 && verticalOffsetChangeCorrelationId != -1 && horizontalOffsetChangeCorrelationId == verticalOffsetChangeCorrelationId)
            {
                offsetChangeCorrelationId = horizontalOffsetChangeCorrelationId;
            }
            else if (horizontalOffsetChangeCorrelationId != -1 && verticalOffsetChangeCorrelationId != -1 && horizontalOffsetChangeCorrelationId != verticalOffsetChangeCorrelationId)
            {
                RaiseLogMessage("BiDirectionalScrollController: ScrollByRequest CorrelationIds do not match.");
            }
            else if (horizontalOffsetChangeCorrelationId != -1)
            {
                offsetChangeCorrelationId = horizontalOffsetChangeCorrelationId;
            }
            else if (verticalOffsetChangeCorrelationId != -1)
            {
                offsetChangeCorrelationId = verticalOffsetChangeCorrelationId;
            }
            else
            {
                RaiseLogMessage("BiDirectionalScrollController: ScrollByRequest CorrelationIds are -1.");
            }

            if (hookupCompletion && offsetChangeCorrelationId != -1 && !lstScrollByCorrelationIds.Contains(offsetChangeCorrelationId))
            {
                lstScrollByCorrelationIds.Add(offsetChangeCorrelationId);
            }

            return offsetChangeCorrelationId;
        }

        private int RaiseAddScrollVelocityRequested(
            Vector2 additionalVelocity, Vector2? inertiaDecayRate, bool hookupCompletion)
        {
            RaiseLogMessage("BiDirectionalScrollController: RaiseAddScrollVelocityRequested with additionalVelocity=" + additionalVelocity + ", inertiaDecayRate=" + inertiaDecayRate);

            int horizontalOffsetChangeCorrelationId = -1;
            int verticalOffsetChangeCorrelationId = -1;

            if (additionalVelocity.X != 0.0f)
            {
                horizontalOffsetChangeCorrelationId = horizontalScrollController.RaiseAddScrollVelocityRequested(
                    additionalVelocity.X, inertiaDecayRate == null ? (float?)null : inertiaDecayRate.Value.X);

                if (horizontalOffsetChangeCorrelationId != -1)
                    RaiseLogMessage("BiDirectionalScrollController: AddScrollVelocityRequest started. CorrelationId=" + horizontalOffsetChangeCorrelationId);
            }

            if (additionalVelocity.Y != 0.0f)
            {
                verticalOffsetChangeCorrelationId = verticalScrollController.RaiseAddScrollVelocityRequested(
                    additionalVelocity.Y, inertiaDecayRate == null ? (float?)null : inertiaDecayRate.Value.Y);

                if (verticalOffsetChangeCorrelationId != -1)
                    RaiseLogMessage("BiDirectionalScrollController: AddScrollVelocityRequest started. CorrelationId=" + verticalOffsetChangeCorrelationId);
            }

            int offsetChangeCorrelationId = -1;

            if (horizontalOffsetChangeCorrelationId != -1 && verticalOffsetChangeCorrelationId != -1 && horizontalOffsetChangeCorrelationId == verticalOffsetChangeCorrelationId)
            {
                offsetChangeCorrelationId = horizontalOffsetChangeCorrelationId;
            }
            else if (horizontalOffsetChangeCorrelationId != -1 && verticalOffsetChangeCorrelationId != -1 && horizontalOffsetChangeCorrelationId != verticalOffsetChangeCorrelationId)
            {
                RaiseLogMessage("BiDirectionalScrollController: AddScrollVelocityRequest operations do not match.");
            }
            else if (horizontalOffsetChangeCorrelationId != -1)
            {
                offsetChangeCorrelationId = horizontalOffsetChangeCorrelationId;
            }
            else if (verticalOffsetChangeCorrelationId != -1)
            {
                offsetChangeCorrelationId = verticalOffsetChangeCorrelationId;
            }
            else
            {
                RaiseLogMessage("BiDirectionalScrollController: AddScrollVelocityRequest operations are null.");
            }

            if (hookupCompletion && offsetChangeCorrelationId != -1 && !lstAddScrollVelocityCorrelationIds.Contains(offsetChangeCorrelationId))
            {
                lstAddScrollVelocityCorrelationIds.Add(offsetChangeCorrelationId);
            }

            return offsetChangeCorrelationId;
        }

        internal int OperationsCount
        {
            get
            {
                return operations.Count;
            }
        }

        internal float GetInteractionElementScrollMultiplier(Orientation orientation, double maxOffset, double minOffset)
        {
            if (Thumb != null)
            {
                Thumb.UpdateLayout();

                double parentDim = 0.0;
                double thumbDim =
                    orientation == Orientation.Horizontal ? Thumb.ActualWidth : Thumb.ActualHeight;
                FrameworkElement parent = Thumb.Parent as FrameworkElement;
                if (parent != null)
                {
                    parentDim = orientation == Orientation.Horizontal ? parent.ActualWidth : parent.ActualHeight;
                }
                if (parentDim != thumbDim)
                {
                    return (float)((maxOffset - minOffset) / (thumbDim - parentDim));
                }
            }

            return 0.0f;
        }

        internal void RaiseLogMessage(string message)
        {
            if (LogMessage != null)
            {
                LogMessage(this, message);
            }
        }

        private void RaiseScrollCompleted(int viewChangeCorrelationId)
        {
            if (ScrollCompleted != null)
            {
                BiDirectionalScrollControllerScrollingScrollCompletedEventArgs args = new BiDirectionalScrollControllerScrollingScrollCompletedEventArgs(viewChangeCorrelationId);

                ScrollCompleted(this, args);
            }
        }
    }
}<|MERGE_RESOLUTION|>--- conflicted
+++ resolved
@@ -305,34 +305,17 @@
             }
 
             public CompositionAnimation GetScrollAnimation(
-<<<<<<< HEAD
-                int info,
-=======
                 int correlationId,
->>>>>>> 507826ec
                 Vector2 currentPosition,
                 CompositionAnimation defaultAnimation)
             {
                 RaiseLogMessage(
                     "UniScrollController: GetScrollAnimation for Orientation=" + Orientation +
-<<<<<<< HEAD
-                    " with OffsetsChangeCorrelationId=" + info + ", currentPosition=" + currentPosition);
-=======
                     " with OffsetsChangeCorrelationId=" + correlationId + ", currentPosition=" + currentPosition);
->>>>>>> 507826ec
                 return defaultAnimation;
             }
 
             public void NotifyScrollCompleted(
-<<<<<<< HEAD
-                int info)
-            {
-                RaiseLogMessage(
-                    "UniScrollController: NotifyScrollCompleted for Orientation=" + Orientation +
-                    " with OffsetsChangeCorrelationId=" + info);
-
-                ScrollCompleted?.Invoke(this, new UniScrollControllerScrollingScrollCompletedEventArgs(info));
-=======
                 int correlationId)
             {
                 RaiseLogMessage(
@@ -340,7 +323,6 @@
                     " with OffsetsChangeCorrelationId=" + correlationId);
 
                 ScrollCompleted?.Invoke(this, new UniScrollControllerScrollingScrollCompletedEventArgs(correlationId));
->>>>>>> 507826ec
             }
 
             internal bool UpdateAreScrollControllerInteractionsAllowed()
