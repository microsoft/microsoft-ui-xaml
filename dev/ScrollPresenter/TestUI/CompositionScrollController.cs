--- conflicted
+++ resolved
@@ -335,21 +335,13 @@
         }
 
         public CompositionAnimation GetScrollAnimation(
-<<<<<<< HEAD
-            int info,
-=======
             int correlationId,
->>>>>>> 507826ec
             Vector2 currentPosition,
             CompositionAnimation defaultAnimation)
         {
             RaiseLogMessage(
                 "CompositionScrollController: GetScrollAnimation for Orientation=" + Orientation +
-<<<<<<< HEAD
-                " with OffsetsChangeCorrelationId=" + info + ", currentPosition=" + currentPosition);
-=======
                 " with OffsetsChangeCorrelationId=" + correlationId + ", currentPosition=" + currentPosition);
->>>>>>> 507826ec
 
             try
             {
@@ -361,11 +353,7 @@
 
                     if (OffsetChangeAnimationType != AnimationType.Default)
                     {
-<<<<<<< HEAD
-                        OperationInfo oi = operations[info];
-=======
                         OperationInfo oi = operations[correlationId];
->>>>>>> 507826ec
                         float positionTarget = (float)oi.OffsetTarget;
                         float otherOrientationPosition = orientation == Orientation.Horizontal ? currentPosition.Y : currentPosition.X;
 
@@ -466,15 +454,9 @@
         }
 
         public void NotifyScrollCompleted(
-<<<<<<< HEAD
-            int info)
-        {
-            int offsetChangeCorrelationId = info;
-=======
             int correlationId)
         {
             int offsetChangeCorrelationId = correlationId;
->>>>>>> 507826ec
 
             RaiseLogMessage(
                 "CompositionScrollController: NotifyScrollCompleted for Orientation=" + Orientation +
