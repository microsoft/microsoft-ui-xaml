﻿// Copyright (c) Microsoft Corporation. All rights reserved.
// Licensed under the MIT License. See LICENSE in the project root for license information.

using System;
using System.Collections.Generic;
using System.Numerics;
using Windows.Foundation;
using Windows.UI.Composition;
using Windows.UI.Input;
using Windows.UI.Xaml;
using Windows.UI.Xaml.Controls;
using Windows.UI.Xaml.Controls.Primitives;
using Windows.UI.Xaml.Hosting;
using Windows.UI.Xaml.Input;
using Windows.UI.Xaml.Media;

using IScrollController = Microsoft.UI.Xaml.Controls.Primitives.IScrollController;
using ScrollingAnimationMode = Microsoft.UI.Xaml.Controls.ScrollingAnimationMode;
using ScrollingSnapPointsMode = Microsoft.UI.Xaml.Controls.ScrollingSnapPointsMode;
using ScrollingScrollOptions = Microsoft.UI.Xaml.Controls.ScrollingScrollOptions;
using ScrollControllerInteractionRequestedEventArgs = Microsoft.UI.Xaml.Controls.Primitives.ScrollControllerInteractionRequestedEventArgs;
using ScrollControllerScrollToRequestedEventArgs = Microsoft.UI.Xaml.Controls.Primitives.ScrollControllerScrollToRequestedEventArgs;
using ScrollControllerScrollByRequestedEventArgs = Microsoft.UI.Xaml.Controls.Primitives.ScrollControllerScrollByRequestedEventArgs;
using ScrollControllerAddScrollVelocityRequestedEventArgs = Microsoft.UI.Xaml.Controls.Primitives.ScrollControllerAddScrollVelocityRequestedEventArgs;
using ScrollingScrollMode = Microsoft.UI.Xaml.Controls.ScrollingScrollMode;

namespace MUXControlsTestApp
{
    public sealed partial class ScrollPresenterWithSimpleScrollControllersPage : TestPage
    {
        private CanvasScrollControllerConsumer canvasScrollControllerConsumer = null;
        private IScrollController horizontalScrollController = null;
        private IScrollController verticalScrollController = null;

        public ScrollPresenterWithSimpleScrollControllersPage()
        {
            this.InitializeComponent();
            this.Loaded += ScrollPresenterWithSimpleScrollControllersPageOnLoaded;
        }

        private void LogMessage(string message)
        {
            if (chkLog.IsChecked.Value)
            {
                lstLog.Items.Add(message);
            }
        }

        private void ScrollPresenterWithSimpleScrollControllersPageOnLoaded(object sender, RoutedEventArgs e)
        {
            Rect rect = new Rect(0.0, 0.0, 300.0, 500.0);
            RectangleGeometry rectGeo = new RectangleGeometry();
            rectGeo.Rect = rect;
            this.canvas.Clip = rectGeo;

            CmbIScrollControllerConsumer_SelectionChanged(null, null);
        }

        private void BtnSetHorizontalScrollController_Click(object sender, RoutedEventArgs e)
        {
            if (horizontalScrollController == null)
            {
                horizontalScrollController = new ScrollBarController(horizontalScrollBar, lstLog, chkLog.IsChecked.Value);
            }

            ((ScrollBarController)horizontalScrollController).IsEnabled = true;

            if (cmbIScrollControllerConsumer.SelectedIndex == 0)
            {
                if (scrollPresenter.HorizontalScrollController != horizontalScrollController)
                {
                    scrollPresenter.HorizontalScrollController = horizontalScrollController;
                    LogMessage("ScrollPresenter.HorizontalScrollController set");
                }
            }
            else if (canvasScrollControllerConsumer.HorizontalScrollController != horizontalScrollController)
            {
                canvasScrollControllerConsumer.HorizontalScrollController = horizontalScrollController;
                LogMessage("CanvasScrollControllerConsumer.HorizontalScrollController set");
            }
        }

        private void BtnSetVerticalScrollController_Click(object sender, RoutedEventArgs e)
        {
            if (verticalScrollController == null)
            {
                verticalScrollController = new ScrollBarController(verticalScrollBar, lstLog, chkLog.IsChecked.Value);
            }

            ((ScrollBarController)verticalScrollController).IsEnabled = true;

            if (cmbIScrollControllerConsumer.SelectedIndex == 0)
            {
                if (scrollPresenter.VerticalScrollController != verticalScrollController)
                {
                    scrollPresenter.VerticalScrollController = verticalScrollController;
                    LogMessage("ScrollPresenter.VerticalScrollController set");
                }
            }
            else if (canvasScrollControllerConsumer.VerticalScrollController != verticalScrollController)
            {
                canvasScrollControllerConsumer.VerticalScrollController = verticalScrollController;
                LogMessage("CanvasScrollControllerConsumer.VerticalScrollController set");
            }
        }

        private void BtnResetHorizontalScrollController_Click(object sender, RoutedEventArgs e)
        {
            if (scrollPresenter != null && scrollPresenter.HorizontalScrollController != null)
            {
                scrollPresenter.HorizontalScrollController = null;
                LogMessage("ScrollPresenter.HorizontalScrollController reset");
            }

            if (canvasScrollControllerConsumer != null && canvasScrollControllerConsumer.HorizontalScrollController != null)
            {
                canvasScrollControllerConsumer.HorizontalScrollController = null;
                LogMessage("CanvasScrollControllerConsumer.HorizontalScrollController reset");
            }

            if (horizontalScrollController != null)
                ((ScrollBarController)horizontalScrollController).IsEnabled = false;
        }

        private void BtnResetVerticalScrollController_Click(object sender, RoutedEventArgs e)
        {
            if (scrollPresenter != null && scrollPresenter.VerticalScrollController != null)
            {
                scrollPresenter.VerticalScrollController = null;
                LogMessage("ScrollPresenter.VerticalScrollController reset");
            }
            if (canvasScrollControllerConsumer != null && canvasScrollControllerConsumer.VerticalScrollController != null)
            {
                canvasScrollControllerConsumer.VerticalScrollController = null;
                LogMessage("CanvasScrollControllerConsumer.VerticalScrollController reset");
            }

            if (verticalScrollController != null)
                ((ScrollBarController)verticalScrollController).IsEnabled = false;
        }

        private void BtnClearLog_Click(object sender, RoutedEventArgs e)
        {
            lstLog.Items.Clear();
        }

        private void CmbIScrollControllerConsumer_SelectionChanged(object sender, SelectionChangedEventArgs e)
        {
            if (lstLog != null)
            {
                BtnResetHorizontalScrollController_Click(null, null);
                BtnResetVerticalScrollController_Click(null, null);

                if (cmbIScrollControllerConsumer.SelectedIndex == 0)
                {
                    scrollPresenter.Visibility = Visibility.Visible;
                    canvas.Visibility = Visibility.Collapsed;
                }
                else
                {
                    scrollPresenter.Visibility = Visibility.Collapsed;
                    canvas.Visibility = Visibility.Visible;
                }

                if (cmbIScrollControllerConsumer.SelectedIndex == 1)
                {
                    if (canvasScrollControllerConsumer == null)
                    {
                        canvasScrollControllerConsumer = new CanvasScrollControllerConsumer(lstLog, canvas, img2, chkLog.IsChecked.Value);
                    }

                    canvasScrollControllerConsumer.IsEnabled = true;
                }
                else
                {
                    canvasScrollControllerConsumer.IsEnabled = false;
                }

                LogMessage(cmbIScrollControllerConsumer.SelectedIndex == 0 ? "ScrollPresenter is consumer" : "CanvasScrollControllerConsumer is consumer");
            }
        }

        private void ChkLog_Checked(object sender, RoutedEventArgs e)
        {
            if (canvasScrollControllerConsumer != null)
                canvasScrollControllerConsumer.IsLogging = true;
            if (horizontalScrollController != null)
                ((ScrollBarController)horizontalScrollController).IsLogging = true;
            if (verticalScrollController != null)
                ((ScrollBarController)verticalScrollController).IsLogging = true;
        }

        private void ChkLog_Unchecked(object sender, RoutedEventArgs e)
        {
            if (canvasScrollControllerConsumer != null)
                canvasScrollControllerConsumer.IsLogging = false;
            if (horizontalScrollController != null)
                ((ScrollBarController)horizontalScrollController).IsLogging = false;
            if (verticalScrollController != null)
                ((ScrollBarController)verticalScrollController).IsLogging = false;
        }
    }

    public class CanvasScrollControllerConsumer
    {
        private CompositionPropertySet horizontalPS = null;
        private CompositionPropertySet verticalPS = null;
        private IScrollController horizontalScrollController = null;
        private IScrollController verticalScrollController = null;
        private ListBox lstLog = null;
        private Canvas canvas = null;
        private FrameworkElement scrolledElement = null;
        private double preManipulationHorizontalOffset = 0.0;
        private double preManipulationVerticalOffset = 0.0;
        private bool isEnabled = true;

        public CanvasScrollControllerConsumer(ListBox lstLog, Canvas canvas, FrameworkElement scrolledElement, bool isLogging)
        {
            this.lstLog = lstLog;
            this.canvas = canvas;
            this.scrolledElement = scrolledElement;
            this.IsLogging = isLogging;

            scrolledElement.ManipulationStarting += ScrolledElementManipulationStarting;
            scrolledElement.ManipulationDelta += ScrolledElementManipulationDelta;
            scrolledElement.ManipulationCompleted += ScrolledElementManipulationCompleted;

            Visual visual = ElementCompositionPreview.GetElementVisual(lstLog);
            Compositor compositor = visual.Compositor;

            horizontalPS = compositor.CreatePropertySet();
            horizontalPS.InsertScalar("CustomMinOffset", 0.0f);
            horizontalPS.InsertScalar("CustomMaxOffset", 0.0f);
            horizontalPS.InsertScalar("CustomOffset", 0.0f);
            horizontalPS.InsertScalar("CustomViewport", 0.0f);

            verticalPS = compositor.CreatePropertySet();
            verticalPS.InsertScalar("CustomMinOffset", 0.0f);
            verticalPS.InsertScalar("CustomMaxOffset", 0.0f);
            verticalPS.InsertScalar("CustomOffset", 0.0f);
            verticalPS.InsertScalar("CustomViewport", 0.0f);

            SetHorizontalInfo(Math.Max(0.0, scrolledElement.ActualWidth - canvas.ActualWidth), canvas.ActualWidth);
            SetVerticalInfo(Math.Max(0.0, scrolledElement.ActualHeight - canvas.ActualHeight), canvas.ActualWidth);
        }

        public bool IsLogging
        {
            get;
            set;
        }

        public bool IsEnabled
        {
            get
            {
                return isEnabled;
            }
            set
            {
                isEnabled = value;

                if (value)
                {
                    SetHorizontalOffset(-Canvas.GetLeft(scrolledElement));
                    SetVerticalOffset(-Canvas.GetTop(scrolledElement));
                }
            }
        }

        private void SetHorizontalInfo(double maxOffset, double viewport)
        {
            horizontalPS.InsertScalar("CustomMaxOffset", (float)maxOffset);
            horizontalPS.InsertScalar("CustomViewport", (float)viewport);
        }

        private double GetHorizontalViewport()
        {
            float viewport = 0.0f;
            horizontalPS.TryGetScalar("CustomViewport", out viewport);
            return (double)viewport;
        }

        private double GetHorizontalMaxOffset()
        {
            float maxOffset = 0.0f;
            horizontalPS.TryGetScalar("CustomMaxOffset", out maxOffset);
            return (double)maxOffset;
        }

        private void SetHorizontalOffset(double offset)
        {
            horizontalPS.InsertScalar("CustomOffset", (float)offset);
        }

        private double GetHorizontalOffset()
        {
            float offset = 0.0f;
            horizontalPS.TryGetScalar("CustomOffset", out offset);
            return (double)offset;
        }

        private void SetVerticalInfo(double maxOffset, double viewport)
        {
            verticalPS.InsertScalar("CustomMaxOffset", (float)maxOffset);
            verticalPS.InsertScalar("CustomViewport", (float)viewport);
        }

        private double GetVerticalViewport()
        {
            float viewport = 0.0f;
            verticalPS.TryGetScalar("CustomViewport", out viewport);
            return (double)viewport;
        }

        private double GetVerticalMaxOffset()
        {
            float maxOffset = 0.0f;
            verticalPS.TryGetScalar("CustomMaxOffset", out maxOffset);
            return (double)maxOffset;
        }

        private void SetVerticalOffset(double offset)
        {
            verticalPS.InsertScalar("CustomOffset", (float)offset);
        }

        private double GetVerticalOffset()
        {
            float offset = 0.0f;
            verticalPS.TryGetScalar("CustomOffset", out offset);
            return (double)offset;
        }

        public IScrollController HorizontalScrollController
        {
            get
            {
                return horizontalScrollController;
            }
            set
            {
                if (horizontalScrollController != value)
                {
                    if (horizontalScrollController != null)
                    {
                        horizontalScrollController.InteractionRequested -= OnInteractionRequested;
                        horizontalScrollController.InteractionInfoChanged -= OnInteractionInfoChanged;
                        horizontalScrollController.ScrollToRequested -= OnScrollToRequested;
                        horizontalScrollController.ScrollByRequested -= OnScrollByRequested;
                        horizontalScrollController.AddScrollVelocityRequested -= OnAddScrollVelocityRequested;
                        LogMessage("CanvasScrollControllerConsumer: old HorizontalScrollController events unhooked");
                    }

                    horizontalScrollController = value;

                    if (horizontalScrollController != null)
                    {
                        horizontalScrollController.InteractionRequested += OnInteractionRequested;
                        horizontalScrollController.InteractionInfoChanged += OnInteractionInfoChanged;
                        horizontalScrollController.ScrollToRequested += OnScrollToRequested;
                        horizontalScrollController.ScrollByRequested += OnScrollByRequested;
                        horizontalScrollController.AddScrollVelocityRequested += OnAddScrollVelocityRequested;
                        LogMessage("CanvasScrollControllerConsumer: new HorizontalScrollController events hooked");

                        horizontalScrollController.SetValues(
                            0.0                      /*minOffset*/,
                            GetHorizontalMaxOffset() /*maxOffset*/,
                            GetHorizontalOffset()    /*offset*/,
                            GetHorizontalViewport()  /*viewport*/);
                    }
                }
            }
        }

        public IScrollController VerticalScrollController
        {
            get
            {
                return verticalScrollController;
            }
            set
            {
                if (verticalScrollController != value)
                {
                    if (verticalScrollController != null)
                    {
                        verticalScrollController.InteractionRequested -= OnInteractionRequested;
                        verticalScrollController.InteractionInfoChanged -= OnInteractionInfoChanged;
                        verticalScrollController.ScrollToRequested -= OnScrollToRequested;
                        verticalScrollController.ScrollByRequested -= OnScrollByRequested;
                        verticalScrollController.AddScrollVelocityRequested -= OnAddScrollVelocityRequested;
                        LogMessage("CanvasScrollControllerConsumer: old VerticalScrollController events unhooked");
                    }

                    verticalScrollController = value;

                    if (verticalScrollController != null)
                    {
                        verticalScrollController.InteractionRequested += OnInteractionRequested;
                        verticalScrollController.InteractionInfoChanged += OnInteractionInfoChanged;
                        verticalScrollController.ScrollToRequested += OnScrollToRequested;
                        verticalScrollController.ScrollByRequested += OnScrollByRequested;
                        verticalScrollController.AddScrollVelocityRequested += OnAddScrollVelocityRequested;
                        LogMessage("CanvasScrollControllerConsumer: new VerticalScrollController events hooked");

                        verticalScrollController.SetValues(
                            0.0                    /*minOffset*/,
                            GetVerticalMaxOffset() /*maxOffset*/,
                            GetVerticalOffset()    /*offset*/,
                            GetVerticalViewport()  /*viewport*/);
                    }
                }
            }
        }

        private void OnInteractionRequested(IScrollController sender, ScrollControllerInteractionRequestedEventArgs e)
        {
            if (sender == horizontalScrollController)
            {
                LogMessage("CanvasScrollControllerConsumer: OnInteractionRequested for HorizontalScrollController");
            }
            else if (sender == verticalScrollController)
            {
                LogMessage("CanvasScrollControllerConsumer: OnInteractionRequested for VerticalScrollController");
            }
            else
            {
                LogMessage("CanvasScrollControllerConsumer: OnInteractionRequested for unknown sender");
            }
        }

        private void OnInteractionInfoChanged(IScrollController sender, object e)
        {
            if (sender == horizontalScrollController)
            {
                LogMessage("CanvasScrollControllerConsumer: OnInteractionInfoChanged for HorizontalScrollController");
            }
            else if (sender == verticalScrollController)
            {
                LogMessage("CanvasScrollControllerConsumer: OnInteractionInfoChanged for VerticalScrollController");
            }
            else
            {
                LogMessage("CanvasScrollControllerConsumer: OnInteractionInfoChanged for unknown sender");
            }
        }

        private void OnScrollToRequested(IScrollController sender, ScrollControllerScrollToRequestedEventArgs e)
        {
            if (sender == horizontalScrollController)
            {
                LogMessage("CanvasScrollControllerConsumer: OnScrollToRequested for HorizontalScrollController");
                LogMessage("Offset=" + e.Offset + ", AnimationMode=" + e.Options.AnimationMode + ", SnapPointsMode=" + e.Options.SnapPointsMode);

                if (e.Options.AnimationMode == ScrollingAnimationMode.Disabled)
                {
                    Canvas.SetLeft(scrolledElement, -e.Offset);
                }
            }
            else if (sender == verticalScrollController)
            {
                LogMessage("CanvasScrollControllerConsumer: OnScrollToRequested for VerticalScrollController");
                LogMessage("Offset=" + e.Offset + ", AnimationMode=" + e.Options.AnimationMode + ", SnapPointsMode=" + e.Options.SnapPointsMode);

                if (e.Options.AnimationMode == ScrollingAnimationMode.Disabled)
                {
                    Canvas.SetTop(scrolledElement, -e.Offset);
                }
            }
            else
            {
                LogMessage("CanvasScrollControllerConsumer: OnScrollToRequested for unknown sender");
            }
        }

        private void OnScrollByRequested(IScrollController sender, ScrollControllerScrollByRequestedEventArgs e)
        {
            if (sender == horizontalScrollController || sender == verticalScrollController)
            {
                LogMessage("CanvasScrollControllerConsumer: OnScrollByRequested for " + (sender == horizontalScrollController ? "HorizontalScrollController" : "VerticalScrollController"));
                LogMessage("OffsetDelta=" + e.OffsetDelta + ", AnimationMode=" + e.Options.AnimationMode + ", SnapPointsMode=" + e.Options.SnapPointsMode);
            }
            else
            {
                LogMessage("CanvasScrollControllerConsumer: OnScrollByRequested for unknown sender");
            }
        }

        private void OnAddScrollVelocityRequested(IScrollController sender, ScrollControllerAddScrollVelocityRequestedEventArgs e)
        {
            if (sender == horizontalScrollController)
            {
                LogMessage("CanvasScrollControllerConsumer: OnAddScrollVelocityRequested for HorizontalScrollController");
            }
            else if (sender == verticalScrollController)
            {
                LogMessage("CanvasScrollControllerConsumer: OnAddScrollVelocityRequested for VerticalScrollController");
            }
            else
            {
                LogMessage("CanvasScrollControllerConsumer: OnAddScrollVelocityRequested for unknown sender");
            }
        }

        private void ScrolledElementManipulationStarting(object sender, ManipulationStartingRoutedEventArgs e)
        {
            preManipulationHorizontalOffset = -Canvas.GetLeft(scrolledElement);
            preManipulationVerticalOffset = -Canvas.GetTop(scrolledElement);
        }

        private void ScrolledElementManipulationDelta(object sender, ManipulationDeltaRoutedEventArgs e)
        {
            UpdateOffsets(e.Cumulative.Translation);
        }

        private void ScrolledElementManipulationCompleted(object sender, ManipulationCompletedRoutedEventArgs e)
        {
            UpdateOffsets(e.Cumulative.Translation, true);

            preManipulationHorizontalOffset = 0.0;
            preManipulationVerticalOffset = 0.0;
        }

        private void UpdateOffsets(Point cumulativeTranslation, bool clamp = false)
        {
            double newHorizontalOffset = preManipulationHorizontalOffset - cumulativeTranslation.X;
            double newVerticalOffset = preManipulationVerticalOffset - cumulativeTranslation.Y;

            if (clamp)
            {
                newHorizontalOffset = Math.Max(0.0, newHorizontalOffset);
                newVerticalOffset = Math.Max(0.0, newVerticalOffset);

                newHorizontalOffset = Math.Min(GetHorizontalMaxOffset(), newHorizontalOffset);
                newVerticalOffset = Math.Min(GetVerticalMaxOffset(), newVerticalOffset);
            }

            Canvas.SetLeft(scrolledElement, -newHorizontalOffset);
            Canvas.SetTop(scrolledElement, -newVerticalOffset);

            SetHorizontalOffset(newHorizontalOffset);
            SetVerticalOffset(newVerticalOffset);

            if (horizontalScrollController != null)
                horizontalScrollController.SetValues(
                    0.0                      /*minOffset*/,
                    GetHorizontalMaxOffset() /*maxOffset*/,
                    GetHorizontalOffset()    /*offset*/,
                    GetHorizontalViewport()  /*viewport*/);

            if (verticalScrollController != null)
                verticalScrollController.SetValues(
                    0.0                    /*minOffset*/,
                    GetVerticalMaxOffset() /*maxOffset*/,
                    GetVerticalOffset()    /*offset*/,
                    GetVerticalViewport()  /*viewport*/);
        }

        private void LogMessage(string message)
        {
            if (IsLogging)
            {
                lstLog.Items.Add(message);
            }
        }
    }

    public class ScrollBarController : IScrollController
    {
        private ListBox lstLog = null;
        private ScrollBar scrollBar = null;
        private int operationsCount = 0;
        private Object asyncEventReportingLock = new Object();
        private List<string> lstAsyncEventMessage = new List<string>();
        private List<int> lstScrollToIds = new List<int>();
        private List<int> lstScrollByIds = new List<int>();
        private List<int> lstAddScrollVelocityIds = new List<int>();

        public event TypedEventHandler<IScrollController, ScrollControllerInteractionRequestedEventArgs> InteractionRequested;
        public event TypedEventHandler<IScrollController, object> InteractionInfoChanged;
        public event TypedEventHandler<IScrollController, ScrollControllerScrollToRequestedEventArgs> ScrollToRequested;
        public event TypedEventHandler<IScrollController, ScrollControllerScrollByRequestedEventArgs> ScrollByRequested;
        public event TypedEventHandler<IScrollController, ScrollControllerAddScrollVelocityRequestedEventArgs> AddScrollVelocityRequested;

        public ScrollBarController(ScrollBar scrollBar, ListBox logList, bool isLogging)
        {
            this.scrollBar = scrollBar;
            this.IsLogging = isLogging;

#if USE_SCROLLCONTROLLER_ARESCROLLERINTERACTIONSALLOWED
            AreScrollerInteractionsAllowed = true;
#endif

            lstLog = logList;
            LogMessage("ScrollBarController: constructor for Orientation=" + Orientation);

            scrollBar.SmallChange = 16.0;
            scrollBar.ValueChanged += ScrollBarValueChanged;
            scrollBar.Scroll += ScrollBarScroll;
        }

        public bool IsLogging
        {
            get;
            set;
        }

        public bool IsEnabled
        {
            get
            {
                return scrollBar.IsEnabled;
            }
            set
            {
                scrollBar.IsEnabled = value;
                if (!value)
                    scrollBar.Value = 0.0;
            }
        }

        public Orientation Orientation
        {
            get
            {
                return scrollBar.Orientation;
            }
        }

#if USE_SCROLLCONTROLLER_ARESCROLLCONTROLLERINTERACTIONSALLOWED
        public bool AreScrollControllerInteractionsAllowed
        {
            get;
            private set;
        }
#endif

#if USE_SCROLLCONTROLLER_ARESCROLLERINTERACTIONSALLOWED
        public bool AreScrollerInteractionsAllowed
        {
            get;
            private set;
        }
#endif

#if USE_SCROLLCONTROLLER_ISINTERACTIONELEMENTRAILENABLED
        public bool IsInteractionElementRailEnabled
        {
            get
            {
                // Unused because InteractionElement returns null.
                return false;
            }
        }
#endif

        public bool IsInteracting
        {
            get;
            private set;
        }

        public UIElement InteractionElement
        {
            get
            {
                return null;
            }
        }

        public Orientation InteractionElementScrollOrientation
        {
            get
            {
                return Orientation;
            }
        }

        public void SetExpressionAnimationSources(
            CompositionPropertySet propertySet,
            string minOffsetPropertyName,
            string maxOffsetPropertyName,
            string offsetPropertyName,
            string multiplierPropertyName)
        {
            /*
            double scrollBarTrackDim = 0.0f;

            if (Orientation == Orientation.Horizontal)
            {
                scrollBarTrackDim = scrollBar.ActualWidth - 32.0;
            }
            else
            {
                scrollBarTrackDim = scrollBar.ActualHeight - 32.0;
            }
            scrollBarTrackDim *= (1.0 - (scrollBar.ViewportSize / (scrollBar.Maximum - scrollBar.Minimum + scrollBar.ViewportSize)));

            If InteractionElement returned a non-null value, the multiplierPropertyName scalar would have to be set to this value:
                (float)((scrollBar.Maximum - scrollBar.Minimum) / scrollBarTrackDim);
            */
        }

        public void SetScrollMode(ScrollingScrollMode scrollMode)
        {
            LogMessage("ScrollBarController: SetScrollMode for Orientation=" + Orientation + " with scrollMode=" + scrollMode);
#if USE_SCROLLCONTROLLER_ARESCROLLCONTROLLERINTERACTIONSALLOWED
            AreScrollControllerInteractionsAllowed = scrollMode != ScrollingScrollMode.Disabled && IsEnabled;
#endif
        }

        public void SetValues(
            double minOffset,
            double maxOffset,
            double offset,
            double viewport)
        {
            LogMessage("ScrollBarController: SetValues for Orientation=" + Orientation + " with maxOffset=" + maxOffset + ", offset=" + offset + ", viewport=" + viewport);

            if (operationsCount > 0)
            {
                LogMessage("ScrollBarController: SetValues ignored during operation");
                return;
            }

            scrollBar.ViewportSize = viewport;
            scrollBar.Minimum = minOffset;
            scrollBar.Maximum = maxOffset;
            scrollBar.Value = offset;
            scrollBar.LargeChange = viewport;
        }

        public CompositionAnimation GetScrollAnimation(
            int info,
            Vector2 currentPosition,
            CompositionAnimation defaultAnimation)
        {
            LogMessage(
                "ScrollBarController: GetScrollAnimation for Orientation=" + Orientation +
                " with offsetChangeCorrelationId=" + info + ", currentPosition=" + currentPosition);
            return null;
        }

        public void NotifyScrollCompleted(
            int info)
        {
            int offsetChangeCorrelationId = info;

            LogMessage(
                "ScrollBarController: NotifyScrollCompleted for Orientation=" + Orientation +
                " with offsetChangeCorrelationId=" + offsetChangeCorrelationId);

            if (lstScrollToIds.Contains(offsetChangeCorrelationId))
            {
                lstScrollToIds.Remove(offsetChangeCorrelationId);
                operationsCount--;
            }
            else if (lstScrollByIds.Contains(offsetChangeCorrelationId))
            {
                lstScrollByIds.Remove(offsetChangeCorrelationId);
                operationsCount--;
            }
            else if (lstAddScrollVelocityIds.Contains(offsetChangeCorrelationId))
            {
                lstAddScrollVelocityIds.Remove(offsetChangeCorrelationId);
                operationsCount--;
            }
        }

        private void ScrollBarValueChanged(object sender, RangeBaseValueChangedEventArgs e)
        {
            LogMessage("ScrollBarController: ScrollBarValueChanged for Orientation=" + Orientation + " with Value=" + scrollBar.Value);
        }

        private void ScrollBarScroll(object sender, ScrollEventArgs e)
        {
            LogMessage("ScrollBarController: ScrollBarScroll for Orientation=" + Orientation + " with ScrollEventType=" + e.ScrollEventType + ", NewValue = " + e.NewValue);

            switch (e.ScrollEventType)
            {
                case ScrollEventType.EndScroll:
#if USE_SCROLLCONTROLLER_ARESCROLLERINTERACTIONSALLOWED
                    AreScrollerInteractionsAllowed = true;
#endif
                    if (IsInteracting)
                    {
                        IsInteracting = false;
                        RaiseInteractionInfoChanged();
                    }
                    break;
                case ScrollEventType.LargeDecrement:
                case ScrollEventType.LargeIncrement:
                case ScrollEventType.SmallDecrement:
                case ScrollEventType.SmallIncrement:
                case ScrollEventType.ThumbPosition:
                case ScrollEventType.ThumbTrack:

                    if (e.ScrollEventType == ScrollEventType.ThumbTrack)
                    {
#if USE_SCROLLCONTROLLER_ARESCROLLERINTERACTIONSALLOWED
                        if (AreScrollerInteractionsAllowed)
                        {
                            AreScrollerInteractionsAllowed = false;
                        }
#endif
                        if (!IsInteracting)
                        {
                            IsInteracting = true;
                            RaiseInteractionInfoChanged();
                        }
                    }

                    int offsetChangeCorrelationId = RaiseScrollToRequested(
                        e.NewValue,
                        ScrollingAnimationMode.Disabled);
                    break;
            }
        }

        private void RaiseInteractionInfoChanged()
        {
            LogMessage("ScrollBarController: RaiseInteractionInfoChanged for Orientation=" + Orientation);
            if (InteractionInfoChanged != null)
            {
                InteractionInfoChanged(this, null);
            }
        }

        private void RaiseInteractionRequested(PointerPoint pointerPoint)
        {
            LogMessage("ScrollBarController: RaiseInteractionRequested for Orientation=" + Orientation + " with pointerPoint=" + pointerPoint);
            if (InteractionRequested != null)
            {
                InteractionRequested(this, new ScrollControllerInteractionRequestedEventArgs(pointerPoint));
            }
        }

        private int RaiseScrollToRequested(
            double offset,
            ScrollingAnimationMode animationMode)
        {
            LogMessage("ScrollBarController: RaiseScrollToRequested for Orientation=" + Orientation + " with offset=" + offset + ", animationMode=" + animationMode);
            if (ScrollToRequested != null)
            {
                ScrollControllerScrollToRequestedEventArgs e =
                    new ScrollControllerScrollToRequestedEventArgs(
                        offset,
                        new ScrollingScrollOptions(animationMode, ScrollingSnapPointsMode.Ignore));
                ScrollToRequested(this, e);
                if (e.CorrelationId != -1 && !lstScrollToIds.Contains(e.CorrelationId))
                {
                    operationsCount++;
                    lstScrollToIds.Add(e.CorrelationId);
                }
                return e.CorrelationId;
            }
            return -1;
        }

        private int RaiseScrollByRequested(
            double offsetDelta,
            ScrollingAnimationMode animationMode)
        {
            LogMessage("ScrollBarController: RaiseScrollByRequested for Orientation=" + Orientation + " with offsetDelta=" + offsetDelta + ", animationMode=" + animationMode);
            if (ScrollToRequested != null)
            {
                ScrollControllerScrollByRequestedEventArgs e =
                    new ScrollControllerScrollByRequestedEventArgs(
                        offsetDelta,
                        new ScrollingScrollOptions(animationMode, ScrollingSnapPointsMode.Ignore));
                ScrollByRequested(this, e);
                if (e.CorrelationId != -1 && !lstScrollByIds.Contains(e.CorrelationId))
                {
                    operationsCount++;
                    lstScrollByIds.Add(e.CorrelationId);
                }
                return e.CorrelationId;
            }
            return -1;
        }

        private int RaiseAddScrollVelocityRequested(
            float offsetVelocity, float? inertiaDecayRate)
        {
            LogMessage("ScrollBarController: RaiseAddScrollVelocityRequested for Orientation=" + Orientation + " with offsetVelocity=" + offsetVelocity + ", inertiaDecayRate=" + inertiaDecayRate);
            if (AddScrollVelocityRequested != null)
            {
<<<<<<< HEAD
                ScrollControllerScrollFromRequestedEventArgs e =
                    new ScrollControllerScrollFromRequestedEventArgs(
=======
                ScrollControllerAddScrollVelocityRequestedEventArgs e = 
                    new ScrollControllerAddScrollVelocityRequestedEventArgs(
>>>>>>> 9f859c0e
                        offsetVelocity,
                        inertiaDecayRate);
                AddScrollVelocityRequested(this, e);
                if (e.CorrelationId != -1 && !lstAddScrollVelocityIds.Contains(e.CorrelationId))
                {
                    operationsCount++;
                    lstAddScrollVelocityIds.Add(e.CorrelationId);
                }
                return e.CorrelationId;
            }
            return -1;
        }

        private void LogMessage(string message)
        {
            if (IsLogging)
            {
                lstLog.Items.Add(message);
            }
        }
    }
}<|MERGE_RESOLUTION|>--- conflicted
+++ resolved
@@ -886,13 +886,8 @@
             LogMessage("ScrollBarController: RaiseAddScrollVelocityRequested for Orientation=" + Orientation + " with offsetVelocity=" + offsetVelocity + ", inertiaDecayRate=" + inertiaDecayRate);
             if (AddScrollVelocityRequested != null)
             {
-<<<<<<< HEAD
-                ScrollControllerScrollFromRequestedEventArgs e =
-                    new ScrollControllerScrollFromRequestedEventArgs(
-=======
                 ScrollControllerAddScrollVelocityRequestedEventArgs e = 
                     new ScrollControllerAddScrollVelocityRequestedEventArgs(
->>>>>>> 9f859c0e
                         offsetVelocity,
                         inertiaDecayRate);
                 AddScrollVelocityRequested(this, e);
