﻿// Copyright (c) Microsoft Corporation. All rights reserved.
// Licensed under the MIT License. See LICENSE in the project root for license information.

#include "pch.h"
#include "common.h"
#include "TypeLogging.h"
#include "ScrollPresenterTypeLogging.h"
#include "ScrollPresenter.h"
#include "DoubleUtil.h"
#include "ScrollPresenterTestHooks.h"

// Used when ScrollPresenter.HorizontalAnchorRatio or ScrollPresenter.VerticalAnchorRatio is 0.0 or 1.0 to determine whether the Content is scrolled to an edge.
// It is declared at an edge if it's within 1/10th of a pixel.
const double c_edgeDetectionTolerance = 0.1;

void ScrollPresenter::RaiseConfigurationChanged()
{
    if (m_configurationChanged)
    {
        SCROLLPRESENTER_TRACE_INFO(*this, TRACE_MSG_METH, METH_NAME, this);

        m_configurationChanged(*this);
    }
}

void ScrollPresenter::RaisePostArrange()
{
    if (m_postArrange)
    {
        SCROLLPRESENTER_TRACE_VERBOSE(*this, TRACE_MSG_METH, METH_NAME, this);

        m_postArrange(*this);
    }
}

void ScrollPresenter::RaiseViewportChanged(const bool isFinal)
{
    if (m_viewportChanged)
    {
        SCROLLPRESENTER_TRACE_VERBOSE(*this, TRACE_MSG_METH, METH_NAME, this);

        m_viewportChanged(*this, isFinal);
    }
}

void ScrollPresenter::RaiseAnchorRequested()
{
    if (m_anchorRequestedEventSource)
    {
        SCROLLPRESENTER_TRACE_INFO(*this, TRACE_MSG_METH, METH_NAME, this);

        if (!m_anchorRequestedEventArgs)
        {
            m_anchorRequestedEventArgs = tracker_ref<winrt::ScrollingAnchorRequestedEventArgs>(this, winrt::make<ScrollingAnchorRequestedEventArgs>(*this));
        }

        com_ptr<ScrollingAnchorRequestedEventArgs> anchorRequestedEventArgs = winrt::get_self<ScrollingAnchorRequestedEventArgs>(m_anchorRequestedEventArgs.get())->get_strong();

        anchorRequestedEventArgs->SetAnchorElement(nullptr);
        anchorRequestedEventArgs->SetAnchorCandidates(m_anchorCandidates);
        m_anchorRequestedEventSource(*this, *anchorRequestedEventArgs);
    }
}

// Computes the type of anchoring to perform, if any, based on ScrollPresenter.HorizontalAnchorRatio, ScrollPresenter.VerticalAnchorRatio, 
// the current offsets, zoomFactor, viewport size, content size and state.
// When all 4 returned booleans are False, no element anchoring is performed, no far edge anchoring is performed. There may still be anchoring at near edges.
void ScrollPresenter::IsAnchoring(
    _Out_ bool* isAnchoringElementHorizontally,
    _Out_ bool* isAnchoringElementVertically,
    _Out_opt_ bool* isAnchoringFarEdgeHorizontally,
    _Out_opt_ bool* isAnchoringFarEdgeVertically)
{
    *isAnchoringElementHorizontally = false;
    *isAnchoringElementVertically = false;
    if (isAnchoringFarEdgeHorizontally)
    {
        *isAnchoringFarEdgeHorizontally = false;
    }
    if (isAnchoringFarEdgeVertically)
    {
        *isAnchoringFarEdgeVertically = false;
    }

    // Mouse wheel comes in as a custom animation, and we are currently not 
    // anchoring because of the check below. Unfortunately, I cannot validate that
    // removing the check is the correct fix due to dcomp bug 17523225. I filed a 
    // tracking bug to follow up once the dcomp bug is fixed.
    // Bug 17523266: ScrollPresenter is not anchoring during mouse wheel
    if (!m_interactionTracker || m_state == winrt::ScrollingInteractionState::Animation)
    {
        // Skip calls to SetContentLayoutOffsetX / SetContentLayoutOffsetY when the InteractionTracker has not been set up yet,
        // or when it is performing a custom animation because if would result in a visual flicker.
        return;
    }

    const double horizontalAnchorRatio = HorizontalAnchorRatio();
    const double verticalAnchorRatio = VerticalAnchorRatio();

    // For edge anchoring, the near edge is considered when HorizontalAnchorRatio or VerticalAnchorRatio is 0.0. 
    // When the property is 1.0, the far edge is considered.
    if (!isnan(horizontalAnchorRatio))
    {
        MUX_ASSERT(horizontalAnchorRatio >= 0.0);
        MUX_ASSERT(horizontalAnchorRatio <= 1.0);

        if (horizontalAnchorRatio == 0.0 || horizontalAnchorRatio == 1.0)
        {
            if (horizontalAnchorRatio == 1.0 && m_zoomedHorizontalOffset + m_viewportWidth - m_unzoomedExtentWidth * m_zoomFactor > -c_edgeDetectionTolerance)
            {
                if (isAnchoringFarEdgeHorizontally)
                {
                    *isAnchoringFarEdgeHorizontally = true;
                }
            }
            else if (!(horizontalAnchorRatio == 0.0 && m_zoomedHorizontalOffset < c_edgeDetectionTolerance))
            {
                *isAnchoringElementHorizontally = true;
            }
        }
        else
        {
            *isAnchoringElementHorizontally = true;
        }
    }

    if (!isnan(verticalAnchorRatio))
    {
        MUX_ASSERT(verticalAnchorRatio >= 0.0);
        MUX_ASSERT(verticalAnchorRatio <= 1.0);

        if (verticalAnchorRatio == 0.0 || verticalAnchorRatio == 1.0)
        {
            if (verticalAnchorRatio == 1.0 && m_zoomedVerticalOffset + m_viewportHeight - m_unzoomedExtentHeight * m_zoomFactor > -c_edgeDetectionTolerance)
            {
                if (isAnchoringFarEdgeVertically)
                {
                    *isAnchoringFarEdgeVertically = true;
                }
            }
            else if (!(verticalAnchorRatio == 0.0 && m_zoomedVerticalOffset < c_edgeDetectionTolerance))
            {
                *isAnchoringElementVertically = true;
            }
        }
        else
        {
            *isAnchoringElementVertically = true;
        }
    }
}

// Returns:
// - viewportAnchorPointHorizontalOffset: unzoomed horizontal offset of the anchor point within the ScrollPresenter.Content. NaN if there is no horizontal anchoring.
// - viewportAnchorPointVerticalOffset: unzoomed vertical offset of the anchor point within the ScrollPresenter.Content. NaN if there is no vertical anchoring.
void ScrollPresenter::ComputeViewportAnchorPoint(
    double viewportWidth,
    double viewportHeight,
    _Out_ double* viewportAnchorPointHorizontalOffset,
    _Out_ double* viewportAnchorPointVerticalOffset)
{
    *viewportAnchorPointHorizontalOffset = DoubleUtil::NaN;
    *viewportAnchorPointVerticalOffset = DoubleUtil::NaN;

    const winrt::Rect viewportAnchorBounds{
        static_cast<float>(m_zoomedHorizontalOffset / m_zoomFactor),
        static_cast<float>(m_zoomedVerticalOffset / m_zoomFactor),
        static_cast<float>(viewportWidth / m_zoomFactor),
        static_cast<float>(viewportHeight / m_zoomFactor)
    };

    ComputeAnchorPoint(viewportAnchorBounds, viewportAnchorPointHorizontalOffset, viewportAnchorPointVerticalOffset);

    SCROLLPRESENTER_TRACE_VERBOSE(*this, TRACE_MSG_METH_DBL_DBL, METH_NAME, this, *viewportAnchorPointHorizontalOffset, *viewportAnchorPointVerticalOffset);
}

// Returns:
// - elementAnchorPointHorizontalOffset: unzoomed horizontal offset of the anchor element's anchor point within the ScrollPresenter.Content. NaN if there is no horizontal anchoring.
// - elementAnchorPointVerticalOffset: unzoomed vertical offset of the anchor element's point within the ScrollPresenter.Content. NaN if there is no vertical anchoring.
void ScrollPresenter::ComputeElementAnchorPoint(
    bool isForPreArrange,
    _Out_ double* elementAnchorPointHorizontalOffset,
    _Out_ double* elementAnchorPointVerticalOffset)
{
    *elementAnchorPointHorizontalOffset = DoubleUtil::NaN;
    *elementAnchorPointVerticalOffset = DoubleUtil::NaN;

    MUX_ASSERT(!m_isAnchorElementDirty);

    if (m_anchorElement.get())
    {
        winrt::Rect anchorElementBounds = isForPreArrange ? m_anchorElementBounds : GetDescendantBounds(Content(), m_anchorElement.get());

        ComputeAnchorPoint(anchorElementBounds, elementAnchorPointHorizontalOffset, elementAnchorPointVerticalOffset);

        SCROLLPRESENTER_TRACE_VERBOSE(*this, TRACE_MSG_METH_DBL_DBL, METH_NAME, this, *elementAnchorPointHorizontalOffset, *elementAnchorPointVerticalOffset);
    }
}

void ScrollPresenter::ComputeAnchorPoint(
    const winrt::Rect& anchorBounds,
    _Out_ double* anchorPointX,
    _Out_ double* anchorPointY)
{
    if (isnan(HorizontalAnchorRatio()))
    {
        *anchorPointX = DoubleUtil::NaN;
    }
    else
    {
        MUX_ASSERT(HorizontalAnchorRatio() >= 0.0);
        MUX_ASSERT(HorizontalAnchorRatio() <= 1.0);

        *anchorPointX = anchorBounds.X + HorizontalAnchorRatio() * anchorBounds.Width;
    }

    if (isnan(VerticalAnchorRatio()))
    {
        *anchorPointY = DoubleUtil::NaN;
    }
    else
    {
        MUX_ASSERT(VerticalAnchorRatio() >= 0.0);
        MUX_ASSERT(VerticalAnchorRatio() <= 1.0);

        *anchorPointY = anchorBounds.Y + VerticalAnchorRatio() * anchorBounds.Height;
    }
}

// Computes the distance between the viewport's anchor point and the anchor element's anchor point.
winrt::Size ScrollPresenter::ComputeViewportToElementAnchorPointsDistance(
    double viewportWidth,
    double viewportHeight,
    bool isForPreArrange)
{
    if (m_anchorElement.get())
    {
        MUX_ASSERT(!isForPreArrange || IsElementValidAnchor(m_anchorElement.get()));

        if (!isForPreArrange && !IsElementValidAnchor(m_anchorElement.get()))
        {
            return winrt::Size{ FloatUtil::NaN, FloatUtil::NaN };
        }

        double elementAnchorPointHorizontalOffset{ 0.0 };
        double elementAnchorPointVerticalOffset{ 0.0 };
        double viewportAnchorPointHorizontalOffset{ 0.0 };
        double viewportAnchorPointVerticalOffset{ 0.0 };

        ComputeElementAnchorPoint(
            isForPreArrange,
            &elementAnchorPointHorizontalOffset,
            &elementAnchorPointVerticalOffset);
        ComputeViewportAnchorPoint(
            viewportWidth,
            viewportHeight,
            &viewportAnchorPointHorizontalOffset,
            &viewportAnchorPointVerticalOffset);

        MUX_ASSERT(!isnan(viewportAnchorPointHorizontalOffset) || !isnan(viewportAnchorPointVerticalOffset));
        MUX_ASSERT(isnan(viewportAnchorPointHorizontalOffset) == isnan(elementAnchorPointHorizontalOffset));
        MUX_ASSERT(isnan(viewportAnchorPointVerticalOffset) == isnan(elementAnchorPointVerticalOffset));

        // Rounding the distance to 6 precision digits to avoid layout cycles due to float/double conversions.
<<<<<<< HEAD
        winrt::Size viewportToElementAnchorPointsDistance = winrt::Size{
            isnan(viewportAnchorPointHorizontalOffset) ?
=======
        const winrt::Size viewportToElementAnchorPointsDistance = winrt::Size{
            isnan(viewportAnchorPointHorizontalOffset) ? 
>>>>>>> 47e24de5
                FloatUtil::NaN : static_cast<float>(round((elementAnchorPointHorizontalOffset - viewportAnchorPointHorizontalOffset) * 1000000) / 1000000),
            isnan(viewportAnchorPointVerticalOffset) ?
                FloatUtil::NaN : static_cast<float>(round((elementAnchorPointVerticalOffset - viewportAnchorPointVerticalOffset) * 1000000) / 1000000)
        };

        SCROLLPRESENTER_TRACE_VERBOSE(*this, TRACE_MSG_METH_FLT_FLT, METH_NAME, this, viewportToElementAnchorPointsDistance.Width, viewportToElementAnchorPointsDistance.Height);

        return viewportToElementAnchorPointsDistance;
    }
    else
    {
        return winrt::Size{ FloatUtil::NaN, FloatUtil::NaN };
    }
}

void ScrollPresenter::ClearAnchorCandidates()
{
    SCROLLPRESENTER_TRACE_VERBOSE(*this, TRACE_MSG_METH, METH_NAME, this);

    m_anchorCandidates.clear();
    m_isAnchorElementDirty = true;
}

void ScrollPresenter::ResetAnchorElement()
{
    if (m_anchorElement.get())
    {
        SCROLLPRESENTER_TRACE_VERBOSE(*this, TRACE_MSG_METH, METH_NAME, this);

        m_anchorElement.set(nullptr);
        m_anchorElementBounds = winrt::Rect{};
        m_isAnchorElementDirty = false;

        com_ptr<ScrollPresenterTestHooks> globalTestHooks = ScrollPresenterTestHooks::GetGlobalTestHooks();

        if (globalTestHooks && globalTestHooks->AreAnchorNotificationsRaised())
        {
            globalTestHooks->NotifyAnchorEvaluated(*this, nullptr /*anchorElement*/, DoubleUtil::NaN /*viewportAnchorPointHorizontalOffset*/, DoubleUtil::NaN /*viewportAnchorPointVerticalOffset*/);
        }
    }
}

// Raises the ScrollPresenter.AnchorRequested event. If no anchor element was specified, selects an anchor among the candidates vector that may have been altered 
// in the AnchorRequested event handler.
void ScrollPresenter::EnsureAnchorElementSelection()
{
    if (!m_isAnchorElementDirty)
    {
        return;
    }

    m_anchorElement.set(nullptr);
    m_anchorElementBounds = winrt::Rect{};
    m_isAnchorElementDirty = false;

    com_ptr<ScrollPresenterTestHooks> globalTestHooks = ScrollPresenterTestHooks::GetGlobalTestHooks();
    double viewportAnchorPointHorizontalOffset{ 0.0 };
    double viewportAnchorPointVerticalOffset{ 0.0 };

    ComputeViewportAnchorPoint(
        m_viewportWidth,
        m_viewportHeight,
        &viewportAnchorPointHorizontalOffset,
        &viewportAnchorPointVerticalOffset);

    MUX_ASSERT(!isnan(viewportAnchorPointHorizontalOffset) || !isnan(viewportAnchorPointVerticalOffset));

    RaiseAnchorRequested();

    auto anchorRequestedEventArgs = winrt::get_self<ScrollingAnchorRequestedEventArgs>(m_anchorRequestedEventArgs.get());
    winrt::UIElement requestedAnchorElement{ nullptr };
    winrt::IVector<winrt::UIElement> anchorCandidates{ nullptr };
    const winrt::UIElement content = Content();

    if (anchorRequestedEventArgs)
    {
        requestedAnchorElement = anchorRequestedEventArgs->GetAnchorElement();
        anchorCandidates = anchorRequestedEventArgs->GetAnchorCandidates();
    }

    if (requestedAnchorElement)
    {
        m_anchorElement.set(requestedAnchorElement);
        m_anchorElementBounds = GetDescendantBounds(content, requestedAnchorElement);

        if (globalTestHooks && globalTestHooks->AreAnchorNotificationsRaised())
        {
            globalTestHooks->NotifyAnchorEvaluated(*this, requestedAnchorElement, viewportAnchorPointHorizontalOffset, viewportAnchorPointVerticalOffset);
        }

        SCROLLPRESENTER_TRACE_VERBOSE(*this, TRACE_MSG_METH_STR, METH_NAME, this, TypeLogging::RectToString(m_anchorElementBounds).c_str());

        return;
    }

    winrt::Rect bestAnchorCandidateBounds{};
    winrt::UIElement bestAnchorCandidate{ nullptr };
    double bestAnchorCandidateDistance = std::numeric_limits<float>::max();
    const winrt::Rect viewportAnchorBounds{
        static_cast<float>(m_zoomedHorizontalOffset / m_zoomFactor),
        static_cast<float>(m_zoomedVerticalOffset / m_zoomFactor),
        static_cast<float>(m_viewportWidth / m_zoomFactor),
        static_cast<float>(m_viewportHeight / m_zoomFactor)
    };

    MUX_ASSERT(content);

    if (anchorCandidates)
    {
        for (winrt::UIElement anchorCandidate : anchorCandidates)
        {
            ProcessAnchorCandidate(
                anchorCandidate,
                content,
                viewportAnchorBounds,
                viewportAnchorPointHorizontalOffset,
                viewportAnchorPointVerticalOffset,
                &bestAnchorCandidateDistance,
                &bestAnchorCandidate,
                &bestAnchorCandidateBounds);
        }
    }
    else
    {
        for (tracker_ref<winrt::UIElement> anchorCandidateTracker : m_anchorCandidates)
        {
            const winrt::UIElement anchorCandidate = anchorCandidateTracker.get();

            ProcessAnchorCandidate(
                anchorCandidate,
                content,
                viewportAnchorBounds,
                viewportAnchorPointHorizontalOffset,
                viewportAnchorPointVerticalOffset,
                &bestAnchorCandidateDistance,
                &bestAnchorCandidate,
                &bestAnchorCandidateBounds);
        }
    }

    if (bestAnchorCandidate)
    {
        m_anchorElement.set(bestAnchorCandidate);
        m_anchorElementBounds = bestAnchorCandidateBounds;

        SCROLLPRESENTER_TRACE_VERBOSE(*this, TRACE_MSG_METH_STR, METH_NAME, this, TypeLogging::RectToString(m_anchorElementBounds).c_str());
    }

    if (globalTestHooks && globalTestHooks->AreAnchorNotificationsRaised())
    {
        globalTestHooks->NotifyAnchorEvaluated(*this, m_anchorElement.get(), viewportAnchorPointHorizontalOffset, viewportAnchorPointVerticalOffset);
    }
}

// Checks if the provided anchor candidate is better than the current best, based on its distance to the viewport anchor point,
// and potentially updates the best candidate and its bounds.
void ScrollPresenter::ProcessAnchorCandidate(
    const winrt::UIElement& anchorCandidate,
    const winrt::UIElement& content,
    const winrt::Rect& viewportAnchorBounds,
    double viewportAnchorPointHorizontalOffset,
    double viewportAnchorPointVerticalOffset,
    _Inout_ double* bestAnchorCandidateDistance,
    _Inout_ winrt::UIElement* bestAnchorCandidate,
    _Inout_ winrt::Rect* bestAnchorCandidateBounds) const
{
    MUX_ASSERT(anchorCandidate);
    MUX_ASSERT(content);

    if (!IsElementValidAnchor(anchorCandidate, content))
    {
        // Ignore candidates that are collapsed or do not belong to the Content element and are not the Content itself. 
        return;
    }

    winrt::Rect anchorCandidateBounds = GetDescendantBounds(content, anchorCandidate);

    if (!SharedHelpers::DoRectsIntersect(viewportAnchorBounds, anchorCandidateBounds))
    {
        // Ignore candidates that do not intersect with the viewport in order to favor those that do.
        return;
    }

    // Using the distances from the viewport anchor point to the four corners of the anchor candidate.
    double anchorCandidateDistance{ 0.0 };

    if (!isnan(viewportAnchorPointHorizontalOffset))
    {
        anchorCandidateDistance += std::pow(viewportAnchorPointHorizontalOffset - anchorCandidateBounds.X, 2);
        anchorCandidateDistance += std::pow(viewportAnchorPointHorizontalOffset - (anchorCandidateBounds.X + anchorCandidateBounds.Width), 2);
    }

    if (!isnan(viewportAnchorPointVerticalOffset))
    {
        anchorCandidateDistance += std::pow(viewportAnchorPointVerticalOffset - anchorCandidateBounds.Y, 2);
        anchorCandidateDistance += std::pow(viewportAnchorPointVerticalOffset - (anchorCandidateBounds.Y + anchorCandidateBounds.Height), 2);
    }

    if (anchorCandidateDistance <= *bestAnchorCandidateDistance)
    {
        *bestAnchorCandidate = anchorCandidate;
        *bestAnchorCandidateBounds = anchorCandidateBounds;
        *bestAnchorCandidateDistance = anchorCandidateDistance;
    }
}

// Returns the bounds of a ScrollPresenter.Content descendant in respect to that content.
winrt::Rect ScrollPresenter::GetDescendantBounds(
    const winrt::UIElement& content,
    const winrt::UIElement& descendant)
{
    MUX_ASSERT(content);
    MUX_ASSERT(IsElementValidAnchor(descendant, content));

    const winrt::FrameworkElement descendantAsFE = descendant.as<winrt::FrameworkElement>();
    const winrt::Rect descendantRect{
        0.0f,
        0.0f,
        descendantAsFE ? static_cast<float>(descendantAsFE.ActualWidth()) : 0.0f,
        descendantAsFE ? static_cast<float>(descendantAsFE.ActualHeight()) : 0.0f
    };

    return GetDescendantBounds(content, descendant, descendantRect);
}

bool ScrollPresenter::IsElementValidAnchor(const winrt::UIElement& element, const winrt::UIElement& content)
{
    MUX_ASSERT(element);
    MUX_ASSERT(content);

    return element.Visibility() == winrt::Visibility::Visible && (element == content || SharedHelpers::IsAncestor(element, content));
}<|MERGE_RESOLUTION|>--- conflicted
+++ resolved
@@ -262,13 +262,8 @@
         MUX_ASSERT(isnan(viewportAnchorPointVerticalOffset) == isnan(elementAnchorPointVerticalOffset));
 
         // Rounding the distance to 6 precision digits to avoid layout cycles due to float/double conversions.
-<<<<<<< HEAD
-        winrt::Size viewportToElementAnchorPointsDistance = winrt::Size{
+        const winrt::Size viewportToElementAnchorPointsDistance = winrt::Size{
             isnan(viewportAnchorPointHorizontalOffset) ?
-=======
-        const winrt::Size viewportToElementAnchorPointsDistance = winrt::Size{
-            isnan(viewportAnchorPointHorizontalOffset) ? 
->>>>>>> 47e24de5
                 FloatUtil::NaN : static_cast<float>(round((elementAnchorPointHorizontalOffset - viewportAnchorPointHorizontalOffset) * 1000000) / 1000000),
             isnan(viewportAnchorPointVerticalOffset) ?
                 FloatUtil::NaN : static_cast<float>(round((elementAnchorPointVerticalOffset - viewportAnchorPointVerticalOffset) * 1000000) / 1000000)
