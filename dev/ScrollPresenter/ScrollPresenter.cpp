﻿// Copyright (c) Microsoft Corporation. All rights reserved.
// Licensed under the MIT License. See LICENSE in the project root for license information.

#include "pch.h"
#include "common.h"
#include "TypeLogging.h"
#include "ScrollPresenterTypeLogging.h"
#include "ResourceAccessor.h"
#include "RuntimeProfiler.h"
#include "InteractionTrackerOwner.h"
#include "ScrollPresenter.h"
#include "ScrollingScrollOptions.h"
#include "ScrollingZoomOptions.h"
#include "ScrollPresenterAutomationPeer.h"
#include "ScrollPresenterTestHooks.h"
#include "Vector.h"
#include "RegUtil.h"

// Change to 'true' to turn on debugging outputs in Output window
bool ScrollPresenterTrace::s_IsDebugOutputEnabled{ false };
bool ScrollPresenterTrace::s_IsVerboseDebugOutputEnabled{ false };

// Number of pixels scrolled when the automation peer requests a line-type change.
const double c_scrollPresenterLineDelta = 16.0;

// Default inertia decay rate used when a IScrollController makes a request for
// an offset change with additional velocity.
const float c_scrollPresenterDefaultInertiaDecayRate = 0.95f;

const int32_t ScrollPresenter::s_noOpCorrelationId{ -1 };

ScrollPresenter::~ScrollPresenter()
{
    SCROLLPRESENTER_TRACE_INFO(nullptr, TRACE_MSG_METH, METH_NAME, this);

    UnhookCompositionTargetRendering();
    UnhookScrollPresenterEvents();
}

ScrollPresenter::ScrollPresenter()
{
    EnsureProperties();

    SCROLLPRESENTER_TRACE_INFO(nullptr, TRACE_MSG_METH, METH_NAME, this);

    if (auto uielementStatics8 = winrt::get_activation_factory<winrt::UIElement, winrt::IUIElementStatics>().try_as<winrt::IUIElementStatics8>())
    {
        uielementStatics8.RegisterAsScrollPort(*this);
    }

    if (!SharedHelpers::IsTH2OrLower())
    {
        HookScrollPresenterEvents();

        if (!ScrollPresenter::IsInteractionTrackerPointerWheelRedirectionEnabled())
        {
            HookDpiChangedEvent();
        }
    }

    // Set the default Transparent background so that hit-testing allows to start a touch manipulation
    // outside the boundaries of the Content, when it's smaller than the ScrollPresenter.
    Background(winrt::SolidColorBrush(winrt::Colors::Transparent()));
}

#pragma region Automation Peer Helpers

// Public methods accessed by the ScrollPresenterAutomationPeer class

double ScrollPresenter::GetZoomedExtentWidth() const
{
    return m_unzoomedExtentWidth * m_zoomFactor;
}

double ScrollPresenter::GetZoomedExtentHeight() const
{
    return m_unzoomedExtentHeight * m_zoomFactor;
}

void ScrollPresenter::PageLeft()
{
    SCROLLPRESENTER_TRACE_INFO(*this, TRACE_MSG_METH, METH_NAME, this);

    ScrollToHorizontalOffset(m_zoomedHorizontalOffset - ViewportWidth());
}

void ScrollPresenter::PageRight()
{
    SCROLLPRESENTER_TRACE_INFO(*this, TRACE_MSG_METH, METH_NAME, this);

    ScrollToHorizontalOffset(m_zoomedHorizontalOffset + ViewportWidth());
}

void ScrollPresenter::PageUp()
{
    SCROLLPRESENTER_TRACE_INFO(*this, TRACE_MSG_METH, METH_NAME, this);

    ScrollToVerticalOffset(m_zoomedVerticalOffset - ViewportHeight());
}

void ScrollPresenter::PageDown()
{
    SCROLLPRESENTER_TRACE_INFO(*this, TRACE_MSG_METH, METH_NAME, this);

    ScrollToVerticalOffset(m_zoomedVerticalOffset + ViewportHeight());
}

void ScrollPresenter::LineLeft()
{
    SCROLLPRESENTER_TRACE_INFO(*this, TRACE_MSG_METH, METH_NAME, this);

    ScrollToHorizontalOffset(m_zoomedHorizontalOffset - c_scrollPresenterLineDelta);
}

void ScrollPresenter::LineRight()
{
    SCROLLPRESENTER_TRACE_INFO(*this, TRACE_MSG_METH, METH_NAME, this);

    ScrollToHorizontalOffset(m_zoomedHorizontalOffset + c_scrollPresenterLineDelta);
}

void ScrollPresenter::LineUp()
{
    SCROLLPRESENTER_TRACE_INFO(*this, TRACE_MSG_METH, METH_NAME, this);

    ScrollToVerticalOffset(m_zoomedVerticalOffset - c_scrollPresenterLineDelta);
}

void ScrollPresenter::LineDown()
{
    SCROLLPRESENTER_TRACE_INFO(*this, TRACE_MSG_METH, METH_NAME, this);

    ScrollToVerticalOffset(m_zoomedVerticalOffset + c_scrollPresenterLineDelta);
}

void ScrollPresenter::ScrollToHorizontalOffset(double offset)
{
    SCROLLPRESENTER_TRACE_INFO(*this, TRACE_MSG_METH_DBL, METH_NAME, this, offset);

    ScrollToOffsets(offset /*zoomedHorizontalOffset*/, m_zoomedVerticalOffset /*zoomedVerticalOffset*/);
}

void ScrollPresenter::ScrollToVerticalOffset(double offset)
{
    SCROLLPRESENTER_TRACE_INFO(*this, TRACE_MSG_METH_DBL, METH_NAME, this, offset);

    ScrollToOffsets(m_zoomedHorizontalOffset /*zoomedHorizontalOffset*/, offset /*zoomedVerticalOffset*/);
}

void ScrollPresenter::ScrollToOffsets(
    double horizontalOffset, double verticalOffset)
{
    SCROLLPRESENTER_TRACE_INFO(*this, TRACE_MSG_METH_DBL_DBL, METH_NAME, this, horizontalOffset, verticalOffset);

    if (m_interactionTracker)
    {
        com_ptr<ScrollingScrollOptions> options =
            winrt::make_self<ScrollingScrollOptions>(
                winrt::ScrollingAnimationMode::Disabled,
                winrt::ScrollingSnapPointsMode::Ignore);

        std::shared_ptr<OffsetsChange> offsetsChange =
            std::make_shared<OffsetsChange>(
                horizontalOffset,
                verticalOffset,
                ScrollPresenterViewKind::Absolute,
                winrt::IInspectable{ *options }); // NOTE: Using explicit cast to winrt::IInspectable to work around 17532876

        ProcessOffsetsChange(
            InteractionTrackerAsyncOperationTrigger::DirectViewChange,
            offsetsChange,
            s_noOpCorrelationId /*offsetsChangeCorrelationId*/,
            false /*isForAsyncOperation*/);
    }
}

#pragma endregion

#pragma region IUIElementOverridesHelper

winrt::AutomationPeer ScrollPresenter::OnCreateAutomationPeer()
{
    SCROLLPRESENTER_TRACE_INFO(*this, TRACE_MSG_METH, METH_NAME, this);

    return winrt::make<ScrollPresenterAutomationPeer>(*this);
}

#pragma endregion

#pragma region IScrollPresenter

winrt::CompositionPropertySet ScrollPresenter::ExpressionAnimationSources()
{
    SetupInteractionTrackerBoundaries();
    EnsureExpressionAnimationSources();

    return m_expressionAnimationSources;
}

double ScrollPresenter::HorizontalOffset()
{
    return m_zoomedHorizontalOffset;
}

double ScrollPresenter::VerticalOffset()
{
    return m_zoomedVerticalOffset;
}

float ScrollPresenter::ZoomFactor()
{
    return m_zoomFactor;
}

double ScrollPresenter::ExtentWidth()
{
    return m_unzoomedExtentWidth;
}

double ScrollPresenter::ExtentHeight()
{
    return m_unzoomedExtentHeight;
}

double ScrollPresenter::ViewportWidth()
{
    return m_viewportWidth;
}

double ScrollPresenter::ViewportHeight()
{
    return m_viewportHeight;
}

double ScrollPresenter::ScrollableWidth()
{
    return std::max(0.0, GetZoomedExtentWidth() - ViewportWidth());
}

double ScrollPresenter::ScrollableHeight()
{
    return std::max(0.0, GetZoomedExtentHeight() - ViewportHeight());
}

winrt::IScrollController ScrollPresenter::HorizontalScrollController()
{
    if (m_horizontalScrollController)
    {
        return m_horizontalScrollController.get();
    }

    return nullptr;
}

void ScrollPresenter::HorizontalScrollController(winrt::IScrollController const& value)
{
    SCROLLPRESENTER_TRACE_INFO(*this, TRACE_MSG_METH_PTR, METH_NAME, this, value);

    if (m_horizontalScrollController)
    {
        UnhookHorizontalScrollControllerEvents(m_horizontalScrollController.get());

        if (m_horizontalScrollControllerExpressionAnimationSources)
        {
            MUX_ASSERT(SharedHelpers::IsRS2OrHigher());
            m_horizontalScrollController.get().SetExpressionAnimationSources(
                nullptr /*scrollControllerExpressionAnimationSources*/,
                s_minOffsetPropertyName,
                s_maxOffsetPropertyName,
                s_offsetPropertyName,
                s_multiplierPropertyName);
        }
    }

    m_horizontalScrollController.set(value);

    if (SharedHelpers::IsRS2OrHigher() && m_interactionTracker)
    {
        SetupScrollControllerVisualInterationSource(ScrollPresenterDimension::HorizontalScroll);
    }

    if (m_horizontalScrollController)
    {
        HookHorizontalScrollControllerEvents(
            m_horizontalScrollController.get(),
            m_horizontalScrollControllerVisualInteractionSource != nullptr /*hasInteractionElement*/);

        UpdateScrollControllerValues(ScrollPresenterDimension::HorizontalScroll);
        UpdateScrollControllerInteractionsAllowed(ScrollPresenterDimension::HorizontalScroll);

        if (m_horizontalScrollControllerExpressionAnimationSources)
        {
            MUX_ASSERT(SharedHelpers::IsRS2OrHigher());
            m_horizontalScrollController.get().SetExpressionAnimationSources(
                m_horizontalScrollControllerExpressionAnimationSources,
                s_minOffsetPropertyName,
                s_maxOffsetPropertyName,
                s_offsetPropertyName,
                s_multiplierPropertyName);
        }
    }
}

winrt::IScrollController ScrollPresenter::VerticalScrollController()
{
    if (m_verticalScrollController)
    {
        return m_verticalScrollController.get();
    }

    return nullptr;
}

void ScrollPresenter::VerticalScrollController(winrt::IScrollController const& value)
{
    SCROLLPRESENTER_TRACE_INFO(*this, TRACE_MSG_METH_PTR, METH_NAME, this, value);

    if (m_verticalScrollController)
    {
        UnhookVerticalScrollControllerEvents(m_verticalScrollController.get());

        if (m_verticalScrollControllerExpressionAnimationSources)
        {
            MUX_ASSERT(SharedHelpers::IsRS2OrHigher());
            m_verticalScrollController.get().SetExpressionAnimationSources(
                nullptr /*scrollControllerExpressionAnimationSources*/,
                s_minOffsetPropertyName,
                s_maxOffsetPropertyName,
                s_offsetPropertyName,
                s_multiplierPropertyName);
        }
    }

    m_verticalScrollController.set(value);

    if (SharedHelpers::IsRS2OrHigher() && m_interactionTracker)
    {
        SetupScrollControllerVisualInterationSource(ScrollPresenterDimension::VerticalScroll);
    }

    if (m_verticalScrollController)
    {
        HookVerticalScrollControllerEvents(
            m_verticalScrollController.get(),
            m_verticalScrollControllerVisualInteractionSource != nullptr /*hasInteractionElement*/);

        UpdateScrollControllerValues(ScrollPresenterDimension::VerticalScroll);
        UpdateScrollControllerInteractionsAllowed(ScrollPresenterDimension::VerticalScroll);

        if (m_verticalScrollControllerExpressionAnimationSources)
        {
            MUX_ASSERT(SharedHelpers::IsRS2OrHigher());
            m_verticalScrollController.get().SetExpressionAnimationSources(
                m_verticalScrollControllerExpressionAnimationSources,
                s_minOffsetPropertyName,
                s_maxOffsetPropertyName,
                s_offsetPropertyName,
                s_multiplierPropertyName);
        }
    }
}

winrt::ScrollingInputKinds ScrollPresenter::IgnoredInputKinds()
{
    // Workaround for Bug 17377013: XamlCompiler codegen for Enum CreateFromString always returns boxed int which is wrong for [flags] enums (should be uint)
    // Check if the boxed IgnoredInputKinds is an IReference<int> first in which case we unbox as int.
    auto boxedKind = GetValue(s_IgnoredInputKindsProperty);
    if (auto boxedInt = boxedKind.try_as<winrt::IReference<int32_t>>())
    {
        return winrt::ScrollingInputKinds{ static_cast<uint32_t>(unbox_value<int32_t>(boxedInt)) };
    }

    return auto_unbox(boxedKind);
}

void ScrollPresenter::IgnoredInputKinds(winrt::ScrollingInputKinds const& value)
{
    SetValue(s_IgnoredInputKindsProperty, box_value(value));
}

winrt::ScrollingInteractionState ScrollPresenter::State()
{
    return m_state;
}

winrt::IVector<winrt::ScrollSnapPointBase> ScrollPresenter::HorizontalSnapPoints()
{
    if (!m_horizontalSnapPoints)
    {
        m_horizontalSnapPoints = winrt::make<Vector<winrt::ScrollSnapPointBase>>();

        if (!SharedHelpers::IsTH2OrLower())
        {
            auto horizontalSnapPointsObservableVector = m_horizontalSnapPoints.try_as<winrt::IObservableVector<winrt::ScrollSnapPointBase>>();
            m_horizontalSnapPointsVectorChangedRevoker = horizontalSnapPointsObservableVector.VectorChanged(
                winrt::auto_revoke,
                { this, &ScrollPresenter::OnHorizontalSnapPointsVectorChanged });
        }
    }
    return m_horizontalSnapPoints;
}

winrt::IVector<winrt::ScrollSnapPointBase> ScrollPresenter::VerticalSnapPoints()
{
    if (!m_verticalSnapPoints)
    {
        m_verticalSnapPoints = winrt::make<Vector<winrt::ScrollSnapPointBase>>();

        if (!SharedHelpers::IsTH2OrLower())
        {
            auto verticalSnapPointsObservableVector = m_verticalSnapPoints.try_as<winrt::IObservableVector<winrt::ScrollSnapPointBase>>();
            m_verticalSnapPointsVectorChangedRevoker = verticalSnapPointsObservableVector.VectorChanged(
                winrt::auto_revoke,
                { this, &ScrollPresenter::OnVerticalSnapPointsVectorChanged });
        }
    }
    return m_verticalSnapPoints;
}

winrt::IVector<winrt::ZoomSnapPointBase> ScrollPresenter::ZoomSnapPoints()
{
    if (!m_zoomSnapPoints)
    {
        m_zoomSnapPoints = winrt::make<Vector<winrt::ZoomSnapPointBase>>();

        if (!SharedHelpers::IsTH2OrLower())
        {
            auto zoomSnapPointsObservableVector = m_zoomSnapPoints.try_as<winrt::IObservableVector<winrt::ZoomSnapPointBase>>();
            m_zoomSnapPointsVectorChangedRevoker = zoomSnapPointsObservableVector.VectorChanged(
                winrt::auto_revoke,
                { this, &ScrollPresenter::OnZoomSnapPointsVectorChanged });
        }
    }
    return m_zoomSnapPoints;
}

int32_t ScrollPresenter::ScrollTo(double horizontalOffset, double verticalOffset)
{
    SCROLLPRESENTER_TRACE_INFO(*this, TRACE_MSG_METH_DBL_DBL, METH_NAME, this, horizontalOffset, verticalOffset);

    return ScrollTo(horizontalOffset, verticalOffset, nullptr /*options*/);
}

int32_t ScrollPresenter::ScrollTo(double horizontalOffset, double verticalOffset, winrt::ScrollingScrollOptions const& options)
{
    SCROLLPRESENTER_TRACE_INFO(*this, TRACE_MSG_METH_DBL_DBL_STR, METH_NAME, this,
        horizontalOffset, verticalOffset, TypeLogging::ScrollOptionsToString(options).c_str());

    if (SharedHelpers::IsTH2OrLower())
    {
        throw winrt::hresult_error(E_NOTIMPL);
    }

    int32_t viewChangeCorrelationId;
    ChangeOffsetsPrivate(
        horizontalOffset /*zoomedHorizontalOffset*/,
        verticalOffset /*zoomedVerticalOffset*/,
        ScrollPresenterViewKind::Absolute,
        options,
        InteractionTrackerAsyncOperationTrigger::DirectViewChange,
        s_noOpCorrelationId /*existingViewChangeCorrelationId*/,
        &viewChangeCorrelationId);

    return viewChangeCorrelationId;
}

int32_t ScrollPresenter::ScrollBy(double horizontalOffsetDelta, double verticalOffsetDelta)
{
    SCROLLPRESENTER_TRACE_INFO(*this, TRACE_MSG_METH_DBL_DBL, METH_NAME, this, horizontalOffsetDelta, verticalOffsetDelta);

    return ScrollBy(horizontalOffsetDelta, verticalOffsetDelta, nullptr /*options*/);
}

int32_t ScrollPresenter::ScrollBy(double horizontalOffsetDelta, double verticalOffsetDelta, winrt::ScrollingScrollOptions const& options)
{
    SCROLLPRESENTER_TRACE_INFO(*this, TRACE_MSG_METH_DBL_DBL_STR, METH_NAME, this,
        horizontalOffsetDelta, verticalOffsetDelta, TypeLogging::ScrollOptionsToString(options).c_str());

    if (SharedHelpers::IsTH2OrLower())
    {
        throw winrt::hresult_error(E_NOTIMPL);
    }

    int32_t viewChangeCorrelationId;
    ChangeOffsetsPrivate(
        horizontalOffsetDelta /*zoomedHorizontalOffset*/,
        verticalOffsetDelta /*zoomedVerticalOffset*/,
        ScrollPresenterViewKind::RelativeToCurrentView,
        options,
        InteractionTrackerAsyncOperationTrigger::DirectViewChange,
        s_noOpCorrelationId /*existingViewChangeCorrelationId*/,
        &viewChangeCorrelationId);

    return viewChangeCorrelationId;
}

int32_t ScrollPresenter::AddScrollVelocity(winrt::float2 offsetsVelocity, winrt::IReference<winrt::float2> inertiaDecayRate)
{
    SCROLLPRESENTER_TRACE_INFO(*this, TRACE_MSG_METH_STR_STR, METH_NAME, this,
        TypeLogging::Float2ToString(offsetsVelocity).c_str(), TypeLogging::NullableFloat2ToString(inertiaDecayRate).c_str());

    if (SharedHelpers::IsTH2OrLower())
    {
        throw winrt::hresult_error(E_NOTIMPL);
    }

    int32_t viewChangeCorrelationId;
    ChangeOffsetsWithAdditionalVelocityPrivate(
        offsetsVelocity,
        winrt::float2::zero() /*anticipatedOffsetsChange*/,
        inertiaDecayRate,
        InteractionTrackerAsyncOperationTrigger::DirectViewChange,
        &viewChangeCorrelationId);

    return viewChangeCorrelationId;
}

int32_t ScrollPresenter::ZoomTo(float zoomFactor, winrt::IReference<winrt::float2> centerPoint)
{
    SCROLLPRESENTER_TRACE_INFO(*this, TRACE_MSG_METH_STR_FLT, METH_NAME, this,
        TypeLogging::NullableFloat2ToString(centerPoint).c_str(), zoomFactor);

    return ZoomTo(zoomFactor, centerPoint, nullptr /*options*/);
}

int32_t ScrollPresenter::ZoomTo(float zoomFactor, winrt::IReference<winrt::float2> centerPoint, winrt::ScrollingZoomOptions const& options)
{
    SCROLLPRESENTER_TRACE_INFO(*this, TRACE_MSG_METH_STR_STR_FLT, METH_NAME, this,
        TypeLogging::NullableFloat2ToString(centerPoint).c_str(),
        TypeLogging::ZoomOptionsToString(options).c_str(),
        zoomFactor);

    if (SharedHelpers::IsTH2OrLower())
    {
        throw winrt::hresult_error(E_NOTIMPL);
    }

    int32_t viewChangeCorrelationId;
    ChangeZoomFactorPrivate(
        zoomFactor,
        centerPoint,
        ScrollPresenterViewKind::Absolute,
        options,
        &viewChangeCorrelationId);

    return viewChangeCorrelationId;
}

int32_t ScrollPresenter::ZoomBy(float zoomFactorDelta, winrt::IReference<winrt::float2> centerPoint)
{
    SCROLLPRESENTER_TRACE_INFO(*this, TRACE_MSG_METH_STR_FLT, METH_NAME, this,
        TypeLogging::NullableFloat2ToString(centerPoint).c_str(),
        zoomFactorDelta);

    return ZoomBy(zoomFactorDelta, centerPoint, nullptr /*options*/);
}

int32_t ScrollPresenter::ZoomBy(float zoomFactorDelta, winrt::IReference<winrt::float2> centerPoint, winrt::ScrollingZoomOptions const& options)
{
    SCROLLPRESENTER_TRACE_INFO(*this, TRACE_MSG_METH_STR_STR_FLT, METH_NAME, this,
        TypeLogging::NullableFloat2ToString(centerPoint).c_str(),
        TypeLogging::ZoomOptionsToString(options).c_str(),
        zoomFactorDelta);

    if (SharedHelpers::IsTH2OrLower())
    {
        throw winrt::hresult_error(E_NOTIMPL);
    }

    int32_t viewChangeCorrelationId;
    ChangeZoomFactorPrivate(
        zoomFactorDelta,
        centerPoint,
        ScrollPresenterViewKind::RelativeToCurrentView,
        options,
        &viewChangeCorrelationId);

    return viewChangeCorrelationId;
}

int32_t ScrollPresenter::AddZoomVelocity(float zoomFactorVelocity, winrt::IReference<winrt::float2> centerPoint, winrt::IReference<float> inertiaDecayRate)
{
    SCROLLPRESENTER_TRACE_INFO(*this, TRACE_MSG_METH_STR_STR_FLT, METH_NAME, this,
        TypeLogging::NullableFloat2ToString(centerPoint).c_str(),
        TypeLogging::NullableFloatToString(inertiaDecayRate).c_str(),
        zoomFactorVelocity);

    if (SharedHelpers::IsTH2OrLower())
    {
        throw winrt::hresult_error(E_NOTIMPL);
    }

    int32_t viewChangeCorrelationId;
    ChangeZoomFactorWithAdditionalVelocityPrivate(
        zoomFactorVelocity,
        0.0f /*anticipatedZoomFactorChange*/,
        centerPoint,
        inertiaDecayRate,
        InteractionTrackerAsyncOperationTrigger::DirectViewChange,
        &viewChangeCorrelationId);

    return viewChangeCorrelationId;
}

#pragma endregion

#pragma region IFrameworkElementOverridesHelper

winrt::Size ScrollPresenter::MeasureOverride(winrt::Size const& availableSize)
{
    SCROLLPRESENTER_TRACE_INFO(*this, TRACE_MSG_METH_STR_FLT_FLT, METH_NAME, this, L"availableSize:", availableSize.Width, availableSize.Height);

    m_availableSize = availableSize;

    winrt::Size contentDesiredSize{ 0.0f, 0.0f };
    const winrt::UIElement content = Content();

    if (content)
    {
        // The content is measured with infinity in the directions in which it is not constrained, enabling this ScrollPresenter
        // to be scrollable in those directions.
        winrt::Size contentAvailableSize
        {
            (m_contentOrientation == winrt::ScrollingContentOrientation::Vertical || m_contentOrientation == winrt::ScrollingContentOrientation::None) ?
                availableSize.Width : std::numeric_limits<float>::infinity(),
            (m_contentOrientation == winrt::ScrollingContentOrientation::Horizontal || m_contentOrientation == winrt::ScrollingContentOrientation::None) ?
                availableSize.Height : std::numeric_limits<float>::infinity()
        };

        if (m_contentOrientation != winrt::ScrollingContentOrientation::Both)
        {
            const winrt::FrameworkElement contentAsFE = content.try_as<winrt::FrameworkElement>();

            if (contentAsFE)
            {
                const winrt::Thickness contentMargin = contentAsFE.Margin();

                if (m_contentOrientation == winrt::ScrollingContentOrientation::Vertical || m_contentOrientation == winrt::ScrollingContentOrientation::None)
                {
                    // Even though the content's Width is constrained, take into account the MinWidth, Width and MaxWidth values
                    // potentially set on the content so it is allowed to grow accordingly.
                    contentAvailableSize.Width = static_cast<float>(GetComputedMaxWidth(availableSize.Width, contentAsFE));
                }
                if (m_contentOrientation == winrt::ScrollingContentOrientation::Horizontal || m_contentOrientation == winrt::ScrollingContentOrientation::None)
                {
                    // Even though the content's Height is constrained, take into account the MinHeight, Height and MaxHeight values
                    // potentially set on the content so it is allowed to grow accordingly.
                    contentAvailableSize.Height = static_cast<float>(GetComputedMaxHeight(availableSize.Height, contentAsFE));
                }
            }
        }

        content.Measure(contentAvailableSize);
        contentDesiredSize = content.DesiredSize();
    }

    // The framework determines that this ScrollPresenter is scrollable when unclippedDesiredSize.Width/Height > desiredSize.Width/Height
    SCROLLPRESENTER_TRACE_INFO(*this, TRACE_MSG_METH_STR_FLT_FLT, METH_NAME, this, L"contentDesiredSize:", contentDesiredSize.Width, contentDesiredSize.Height);

    return contentDesiredSize;
}

winrt::Size ScrollPresenter::ArrangeOverride(winrt::Size const& finalSize)
{
    SCROLLPRESENTER_TRACE_INFO(*this, TRACE_MSG_METH_STR_FLT_FLT, METH_NAME, this, L"finalSize", finalSize.Width, finalSize.Height);

    const winrt::UIElement content = Content();
    winrt::Rect finalContentRect{};

    // Possible cases:
    // 1. m_availableSize is infinite, the ScrollPresenter is not constrained and takes its Content DesiredSize.
    //    viewport thus is finalSize.
    // 2. m_availableSize > finalSize, the ScrollPresenter is constrained and its Content is smaller than the available size.
    //    No matter the ScrollPresenter's alignment, it does not grow larger than finalSize. viewport is finalSize again.
    // 3. m_availableSize <= finalSize, the ScrollPresenter is constrained and its Content is larger than or equal to
    //    the available size. viewport is the smaller & constrained m_availableSize.
    const winrt::Size viewport =
    {
        std::min(finalSize.Width, m_availableSize.Width),
        std::min(finalSize.Height, m_availableSize.Height)
    };

    bool renderSizeChanged = false;
    double newUnzoomedExtentWidth = 0.0;
    double newUnzoomedExtentHeight = 0.0;

    if (content)
    {
        float contentLayoutOffsetXDelta = 0.0f;
        float contentLayoutOffsetYDelta = 0.0f;
        bool isAnchoringElementHorizontally = false;
        bool isAnchoringElementVertically = false;
        bool isAnchoringFarEdgeHorizontally = false;
        bool isAnchoringFarEdgeVertically = false;
        const winrt::Size oldRenderSize = content.RenderSize();
        winrt::Size contentArrangeSize = content.DesiredSize();

        const winrt::FrameworkElement contentAsFE = content.try_as<winrt::FrameworkElement>();

        const winrt::Thickness contentMargin = [contentAsFE]()
        {
            return contentAsFE ? contentAsFE.Margin() : winrt::Thickness{ 0 };
        }();

        const bool wasContentArrangeWidthStretched = [contentAsFE, contentArrangeSize, viewport]()
        {
            return contentAsFE &&
                contentAsFE.HorizontalAlignment() == winrt::HorizontalAlignment::Stretch &&
                isnan(contentAsFE.Width()) &&
                contentArrangeSize.Width < viewport.Width;
        }();

        const bool wasContentArrangeHeightStretched = [contentAsFE, contentArrangeSize, viewport]()
        {
            return contentAsFE &&
                contentAsFE.VerticalAlignment() == winrt::VerticalAlignment::Stretch &&
                isnan(contentAsFE.Height()) &&
                contentArrangeSize.Height < viewport.Height;
        }();

        if (wasContentArrangeWidthStretched)
        {
            // Allow the content to stretch up to the larger viewport width.
            contentArrangeSize.Width = viewport.Width;
        }

        if (wasContentArrangeHeightStretched)
        {
            // Allow the content to stretch up to the larger viewport height.
            contentArrangeSize.Height = viewport.Height;
        }

        finalContentRect =
        {
            m_contentLayoutOffsetX,
            m_contentLayoutOffsetY,
            contentArrangeSize.Width,
            contentArrangeSize.Height
        };

        IsAnchoring(&isAnchoringElementHorizontally, &isAnchoringElementVertically, &isAnchoringFarEdgeHorizontally, &isAnchoringFarEdgeVertically);

        MUX_ASSERT(!(isAnchoringElementHorizontally && isAnchoringFarEdgeHorizontally));
        MUX_ASSERT(!(isAnchoringElementVertically && isAnchoringFarEdgeVertically));

        if (isAnchoringElementHorizontally || isAnchoringElementVertically || isAnchoringFarEdgeHorizontally || isAnchoringFarEdgeVertically)
        {
            MUX_ASSERT(m_interactionTracker);

            winrt::Size preArrangeViewportToElementAnchorPointsDistance{ FloatUtil::NaN, FloatUtil::NaN };

            if (isAnchoringElementHorizontally || isAnchoringElementVertically)
            {
                EnsureAnchorElementSelection();
                preArrangeViewportToElementAnchorPointsDistance = ComputeViewportToElementAnchorPointsDistance(
                    m_viewportWidth,
                    m_viewportHeight,
                    true /*isForPreArrange*/);
            }
            else
            {
                ResetAnchorElement();
            }

            contentArrangeSize = ArrangeContent(
                content,
                contentMargin,
                finalContentRect,
                wasContentArrangeWidthStretched,
                wasContentArrangeHeightStretched);

            if (!isnan(preArrangeViewportToElementAnchorPointsDistance.Width) || !isnan(preArrangeViewportToElementAnchorPointsDistance.Height))
            {
                // Using the new viewport sizes to handle the cases where an adjustment needs to be performed because of a ScrollPresenter size change.
                const winrt::Size postArrangeViewportToElementAnchorPointsDistance = ComputeViewportToElementAnchorPointsDistance(
                    viewport.Width /*viewportWidth*/,
                    viewport.Height /*viewportHeight*/,
                    false /*isForPreArrange*/);

                if (isAnchoringElementHorizontally &&
                    !isnan(preArrangeViewportToElementAnchorPointsDistance.Width) &&
                    !isnan(postArrangeViewportToElementAnchorPointsDistance.Width) &&
                    preArrangeViewportToElementAnchorPointsDistance.Width != postArrangeViewportToElementAnchorPointsDistance.Width)
                {
                    // Perform horizontal offset adjustment due to element anchoring
                    contentLayoutOffsetXDelta = ComputeContentLayoutOffsetDelta(
                        ScrollPresenterDimension::HorizontalScroll,
                        postArrangeViewportToElementAnchorPointsDistance.Width - preArrangeViewportToElementAnchorPointsDistance.Width /*unzoomedDelta*/);
                }

                if (isAnchoringElementVertically &&
                    !isnan(preArrangeViewportToElementAnchorPointsDistance.Height) &&
                    !isnan(postArrangeViewportToElementAnchorPointsDistance.Height) &&
                    preArrangeViewportToElementAnchorPointsDistance.Height != postArrangeViewportToElementAnchorPointsDistance.Height)
                {
                    // Perform vertical offset adjustment due to element anchoring
                    contentLayoutOffsetYDelta = ComputeContentLayoutOffsetDelta(
                        ScrollPresenterDimension::VerticalScroll,
                        postArrangeViewportToElementAnchorPointsDistance.Height - preArrangeViewportToElementAnchorPointsDistance.Height /*unzoomedDelta*/);
                }
            }
        }
        else
        {
            ResetAnchorElement();

            contentArrangeSize = ArrangeContent(
                content,
                contentMargin,
                finalContentRect,
                wasContentArrangeWidthStretched,
                wasContentArrangeHeightStretched);
        }

        newUnzoomedExtentWidth = contentArrangeSize.Width;
        newUnzoomedExtentHeight = contentArrangeSize.Height;

        double maxUnzoomedExtentWidth = std::numeric_limits<double>::infinity();
        double maxUnzoomedExtentHeight = std::numeric_limits<double>::infinity();

        if (contentAsFE)
        {
            // Determine the maximum size directly set on the content, if any.
            maxUnzoomedExtentWidth = GetComputedMaxWidth(maxUnzoomedExtentWidth, contentAsFE);
            maxUnzoomedExtentHeight = GetComputedMaxHeight(maxUnzoomedExtentHeight, contentAsFE);
        }

        // Take into account the actual resulting rendering size, in case it's larger than the desired size.
        // But the extent must not exceed the size explicitly set on the content, if any.
        newUnzoomedExtentWidth = std::max(
            newUnzoomedExtentWidth,
            std::max(0.0, content.RenderSize().Width + contentMargin.Left + contentMargin.Right));
        newUnzoomedExtentWidth = std::min(
            newUnzoomedExtentWidth,
            maxUnzoomedExtentWidth);

        newUnzoomedExtentHeight = std::max(
            newUnzoomedExtentHeight,
            std::max(0.0, content.RenderSize().Height + contentMargin.Top + contentMargin.Bottom));
        newUnzoomedExtentHeight = std::min(
            newUnzoomedExtentHeight,
            maxUnzoomedExtentHeight);

        if (isAnchoringFarEdgeHorizontally)
        {
            float unzoomedDelta = 0.0f;

            if (newUnzoomedExtentWidth > m_unzoomedExtentWidth ||                                  // ExtentWidth grew
                m_zoomedHorizontalOffset + m_viewportWidth > m_zoomFactor* m_unzoomedExtentWidth) // ExtentWidth shrank while overpanning
            {
                // Perform horizontal offset adjustment due to edge anchoring
                unzoomedDelta = static_cast<float>(newUnzoomedExtentWidth - m_unzoomedExtentWidth);
            }

            if (static_cast<float>(m_viewportWidth) > viewport.Width)
            {
                // Viewport width shrank: Perform horizontal offset adjustment due to edge anchoring
                unzoomedDelta += (static_cast<float>(m_viewportWidth) - viewport.Width) / m_zoomFactor;
            }

            if (unzoomedDelta != 0.0f)
            {
                MUX_ASSERT(contentLayoutOffsetXDelta == 0.0f);
                contentLayoutOffsetXDelta = ComputeContentLayoutOffsetDelta(ScrollPresenterDimension::HorizontalScroll, unzoomedDelta);
            }
        }

        if (isAnchoringFarEdgeVertically)
        {
            float unzoomedDelta = 0.0f;

            if (newUnzoomedExtentHeight > m_unzoomedExtentHeight ||                                // ExtentHeight grew
                m_zoomedVerticalOffset + m_viewportHeight > m_zoomFactor* m_unzoomedExtentHeight) // ExtentHeight shrank while overpanning
            {
                // Perform vertical offset adjustment due to edge anchoring
                unzoomedDelta = static_cast<float>(newUnzoomedExtentHeight - m_unzoomedExtentHeight);
            }

            if (static_cast<float>(m_viewportHeight) > viewport.Height)
            {
                // Viewport height shrank: Perform vertical offset adjustment due to edge anchoring
                unzoomedDelta += (static_cast<float>(m_viewportHeight) - viewport.Height) / m_zoomFactor;
            }

            if (unzoomedDelta != 0.0f)
            {
                MUX_ASSERT(contentLayoutOffsetYDelta == 0.0f);
                contentLayoutOffsetYDelta = ComputeContentLayoutOffsetDelta(ScrollPresenterDimension::VerticalScroll, unzoomedDelta);
            }
        }

        if (contentLayoutOffsetXDelta != 0.0f || contentLayoutOffsetYDelta != 0.0f)
        {
            const winrt::Rect contentRectWithDelta =
            {
                m_contentLayoutOffsetX + contentLayoutOffsetXDelta,
                m_contentLayoutOffsetY + contentLayoutOffsetYDelta,
                contentArrangeSize.Width,
                contentArrangeSize.Height
            };

            SCROLLPRESENTER_TRACE_INFO(*this, TRACE_MSG_METH_STR_STR, METH_NAME, this, L"content Arrange", TypeLogging::RectToString(contentRectWithDelta).c_str());
            content.Arrange(contentRectWithDelta);

            if (contentLayoutOffsetXDelta != 0.0f)
            {
                m_contentLayoutOffsetX += contentLayoutOffsetXDelta;
                UpdateOffset(ScrollPresenterDimension::HorizontalScroll, m_zoomedHorizontalOffset - contentLayoutOffsetXDelta);
                OnContentLayoutOffsetChanged(ScrollPresenterDimension::HorizontalScroll);
            }

            if (contentLayoutOffsetYDelta != 0.0f)
            {
                m_contentLayoutOffsetY += contentLayoutOffsetYDelta;
                UpdateOffset(ScrollPresenterDimension::VerticalScroll, m_zoomedVerticalOffset - contentLayoutOffsetYDelta);
                OnContentLayoutOffsetChanged(ScrollPresenterDimension::VerticalScroll);
            }

            OnViewChanged(contentLayoutOffsetXDelta != 0.0f /*horizontalOffsetChanged*/, contentLayoutOffsetYDelta != 0.0f /*verticalOffsetChanged*/);
        }

        renderSizeChanged = content.RenderSize() != oldRenderSize;
    }

    // Set a rectangular clip on this ScrollPresenter the same size as the arrange
    // rectangle so the content does not render beyond it.
    auto rectangleGeometry = Clip().as<winrt::RectangleGeometry>();

    if (!rectangleGeometry)
    {
        // Ensure that this ScrollPresenter has a rectangular clip.
        winrt::RectangleGeometry newRectangleGeometry;
        newRectangleGeometry.Rect();
        Clip(newRectangleGeometry);

        rectangleGeometry = newRectangleGeometry;
    }

    const winrt::Rect newClipRect{ 0.0f, 0.0f, viewport.Width, viewport.Height };
    rectangleGeometry.Rect(newClipRect);

    UpdateUnzoomedExtentAndViewport(
        renderSizeChanged,
        newUnzoomedExtentWidth  /*unzoomedExtentWidth*/,
        newUnzoomedExtentHeight /*unzoomedExtentHeight*/,
        viewport.Width          /*viewportWidth*/,
        viewport.Height         /*viewportHeight*/);

    // We do the following only when effective viewport
    // support is not available. This is to provide downlevel support.
    if (SharedHelpers::IsRS5OrHigher())
    {
        m_isAnchorElementDirty = true;
    }
    else
    {
        ClearAnchorCandidates();
        RaisePostArrange();
    }

    return viewport;
}

#pragma endregion

#pragma region IInteractionTrackerOwner

void ScrollPresenter::CustomAnimationStateEntered(
    const winrt::InteractionTrackerCustomAnimationStateEnteredArgs& args)
{
    SCROLLPRESENTER_TRACE_INFO(*this, TRACE_MSG_METH_INT, METH_NAME, this, args.RequestId());

    UpdateState(winrt::ScrollingInteractionState::Animation);
}

void ScrollPresenter::IdleStateEntered(
    const winrt::InteractionTrackerIdleStateEnteredArgs& args)
{
    SCROLLPRESENTER_TRACE_INFO(*this, TRACE_MSG_METH_INT, METH_NAME, this, args.RequestId());

    UpdateState(winrt::ScrollingInteractionState::Idle);

    if (!m_interactionTrackerAsyncOperations.empty())
    {
        const int32_t requestId = args.RequestId();

        // Complete all operations recorded through ChangeOffsetsPrivate/ChangeOffsetsWithAdditionalVelocityPrivate
        // and ChangeZoomFactorPrivate/ChangeZoomFactorWithAdditionalVelocityPrivate calls.
        if (requestId != 0)
        {
            CompleteInteractionTrackerOperations(
                requestId,
                ScrollPresenterViewChangeResult::Completed   /*operationResult*/,
                ScrollPresenterViewChangeResult::Completed   /*priorNonAnimatedOperationsResult*/,
                ScrollPresenterViewChangeResult::Interrupted /*priorAnimatedOperationsResult*/,
                true  /*completeNonAnimatedOperation*/,
                true  /*completeAnimatedOperation*/,
                true  /*completePriorNonAnimatedOperations*/,
                true  /*completePriorAnimatedOperations*/);
        }
    }

    // Check if resting position corresponds to a non-unique mandatory snap point, for the three dimensions
    UpdateSnapPointsIgnoredValue(&m_sortedConsolidatedHorizontalSnapPoints, ScrollPresenterDimension::HorizontalScroll);
    UpdateSnapPointsIgnoredValue(&m_sortedConsolidatedVerticalSnapPoints, ScrollPresenterDimension::VerticalScroll);
    UpdateSnapPointsIgnoredValue(&m_sortedConsolidatedZoomSnapPoints, ScrollPresenterDimension::ZoomFactor);

    // Stop Translation and Scale animations if needed, to trigger rasterization of Content & avoid fuzzy text rendering for instance.
    StopTranslationAndZoomFactorExpressionAnimations();
}

// On pre-RS5 releases, updates the SnapPointBase::s_isInertiaFromImpulse boolean parameters of the snap points' composition expressions.
void ScrollPresenter::UpdateIsInertiaFromImpulse(
    bool isInertiaFromImpulse)
{
    if (!SharedHelpers::IsRS5OrHigher() && m_isInertiaFromImpulse != isInertiaFromImpulse)
    {
        m_isInertiaFromImpulse = isInertiaFromImpulse;

        UpdateSnapPointsInertiaFromImpulse(&m_sortedConsolidatedHorizontalSnapPoints, ScrollPresenterDimension::HorizontalScroll, isInertiaFromImpulse);
        UpdateSnapPointsInertiaFromImpulse(&m_sortedConsolidatedVerticalSnapPoints, ScrollPresenterDimension::VerticalScroll, isInertiaFromImpulse);
        UpdateSnapPointsInertiaFromImpulse(&m_sortedConsolidatedZoomSnapPoints, ScrollPresenterDimension::ZoomFactor, isInertiaFromImpulse);
    }
}

void ScrollPresenter::InertiaStateEntered(
    const winrt::InteractionTrackerInertiaStateEnteredArgs& args)
{
    winrt::IReference<winrt::float3> modifiedRestingPosition = args.ModifiedRestingPosition();
    const winrt::float3 naturalRestingPosition = args.NaturalRestingPosition();
    winrt::IReference<float> modifiedRestingScale = args.ModifiedRestingScale();
    const float naturalRestingScale = args.NaturalRestingScale();
    const bool isTracingEnabled = IsScrollPresenterTracingEnabled() || ScrollPresenterTrace::s_IsDebugOutputEnabled || ScrollPresenterTrace::s_IsVerboseDebugOutputEnabled;
    std::shared_ptr<InteractionTrackerAsyncOperation> interactionTrackerAsyncOperation = GetInteractionTrackerOperationFromRequestId(args.RequestId());

    if (isTracingEnabled)
    {
        SCROLLPRESENTER_TRACE_INFO(*this, TRACE_MSG_METH_PTR_INT, METH_NAME, this, interactionTrackerAsyncOperation.get(), args.RequestId());

        const winrt::float3 positionVelocity = args.PositionVelocityInPixelsPerSecond();
        const float scaleVelocity = args.ScaleVelocityInPercentPerSecond();

        SCROLLPRESENTER_TRACE_INFO(*this, TRACE_MSG_METH_STR_FLT, METH_NAME, this,
            TypeLogging::Float2ToString(winrt::float2{ positionVelocity.x, positionVelocity.y }).c_str(),
            scaleVelocity);

        SCROLLPRESENTER_TRACE_INFO(*this, TRACE_MSG_METH_STR_FLT, METH_NAME, this,
            TypeLogging::Float2ToString(winrt::float2{ naturalRestingPosition.x, naturalRestingPosition.y }).c_str(),
            naturalRestingScale);

        if (modifiedRestingPosition)
        {
            const winrt::float3 endOfInertiaPosition = modifiedRestingPosition.Value();
            SCROLLPRESENTER_TRACE_INFO(*this, TRACE_MSG_METH_STR, METH_NAME, this,
                TypeLogging::Float2ToString(winrt::float2{ endOfInertiaPosition.x, endOfInertiaPosition.y }).c_str());
        }

        if (modifiedRestingScale)
        {
            SCROLLPRESENTER_TRACE_INFO(*this, TRACE_MSG_METH_FLT, METH_NAME, this,
                modifiedRestingScale.Value());
        }

        if (SharedHelpers::IsRS5OrHigher())
        {
            SCROLLPRESENTER_TRACE_INFO(*this, TRACE_MSG_METH_INT, METH_NAME, this, args.IsInertiaFromImpulse());
        }

        if (SharedHelpers::Is19H1OrHigher())
        {
            SCROLLPRESENTER_TRACE_INFO(*this, TRACE_MSG_METH_INT, METH_NAME, this, args.IsFromBinding());
        }
    }

    // Record the end-of-inertia view for this inertial phase. It may be needed for
    // custom pointer wheel processing.

    if (modifiedRestingPosition)
    {
        const winrt::float3 endOfInertiaPosition = modifiedRestingPosition.Value();
        m_endOfInertiaPosition = { endOfInertiaPosition.x, endOfInertiaPosition.y };
    }
    else
    {
        m_endOfInertiaPosition = { naturalRestingPosition.x, naturalRestingPosition.y };
    }

    if (modifiedRestingScale)
    {
        m_endOfInertiaZoomFactor = modifiedRestingScale.Value();
    }
    else
    {
        m_endOfInertiaZoomFactor = naturalRestingScale;
    }

    if (isTracingEnabled)
    {
        SCROLLPRESENTER_TRACE_INFO(*this, TRACE_MSG_METH_STR_FLT, METH_NAME, this,
            TypeLogging::Float2ToString(m_endOfInertiaPosition).c_str(),
            m_endOfInertiaZoomFactor);
    }

    if (interactionTrackerAsyncOperation)
    {
        std::shared_ptr<ViewChangeBase> viewChangeBase = interactionTrackerAsyncOperation->GetViewChangeBase();

        if (viewChangeBase && interactionTrackerAsyncOperation->GetOperationType() == InteractionTrackerAsyncOperationType::TryUpdatePositionWithAdditionalVelocity)
        {
            std::shared_ptr<OffsetsChangeWithAdditionalVelocity> offsetsChangeWithAdditionalVelocity = std::reinterpret_pointer_cast<OffsetsChangeWithAdditionalVelocity>(viewChangeBase);

            if (offsetsChangeWithAdditionalVelocity)
            {
                offsetsChangeWithAdditionalVelocity->AnticipatedOffsetsChange(winrt::float2::zero());
            }
        }
    }

    UpdateState(winrt::ScrollingInteractionState::Inertia);
}

void ScrollPresenter::InteractingStateEntered(
    const winrt::InteractionTrackerInteractingStateEnteredArgs& args)
{
    SCROLLPRESENTER_TRACE_INFO(*this, TRACE_MSG_METH_INT, METH_NAME, this, args.RequestId());

    // On pre-RS5 versions, turn off the SnapPointBase::s_isInertiaFromImpulse boolean parameters on the snap points' composition expressions.
    UpdateIsInertiaFromImpulse(false /*isInertiaFromImpulse*/);

    UpdateState(winrt::ScrollingInteractionState::Interaction);

    if (!m_interactionTrackerAsyncOperations.empty())
    {
        // Complete all operations recorded through ChangeOffsetsPrivate/ChangeOffsetsWithAdditionalVelocityPrivate
        // and ChangeZoomFactorPrivate/ChangeZoomFactorWithAdditionalVelocityPrivate calls.
        CompleteInteractionTrackerOperations(
            -1 /*requestId*/,
            ScrollPresenterViewChangeResult::Interrupted /*operationResult*/,
            ScrollPresenterViewChangeResult::Completed   /*priorNonAnimatedOperationsResult*/,
            ScrollPresenterViewChangeResult::Interrupted /*priorAnimatedOperationsResult*/,
            true  /*completeNonAnimatedOperation*/,
            true  /*completeAnimatedOperation*/,
            true  /*completePriorNonAnimatedOperations*/,
            true  /*completePriorAnimatedOperations*/);
    }
}

void ScrollPresenter::RequestIgnored(
    const winrt::InteractionTrackerRequestIgnoredArgs& args)
{
    SCROLLPRESENTER_TRACE_INFO(*this, TRACE_MSG_METH_INT, METH_NAME, this, args.RequestId());

    if (!m_interactionTrackerAsyncOperations.empty())
    {
        // Complete this request alone.
        CompleteInteractionTrackerOperations(
            args.RequestId(),
            ScrollPresenterViewChangeResult::Ignored /*operationResult*/,
            ScrollPresenterViewChangeResult::Ignored /*unused priorNonAnimatedOperationsResult*/,
            ScrollPresenterViewChangeResult::Ignored /*unused priorAnimatedOperationsResult*/,
            true  /*completeNonAnimatedOperation*/,
            true  /*completeAnimatedOperation*/,
            false /*completePriorNonAnimatedOperations*/,
            false /*completePriorAnimatedOperations*/);
    }
}

void ScrollPresenter::ValuesChanged(
    const winrt::InteractionTrackerValuesChangedArgs& args)
{
    const bool isScrollPresenterTracingEnabled = IsScrollPresenterTracingEnabled();

    if (isScrollPresenterTracingEnabled || ScrollPresenterTrace::s_IsDebugOutputEnabled || ScrollPresenterTrace::s_IsVerboseDebugOutputEnabled)
    {
        SCROLLPRESENTER_TRACE_INFO_ENABLED(isScrollPresenterTracingEnabled /*includeTraceLogging*/, *this, L"%s[0x%p](RequestId: %d, View: %f, %f, %f)\n",
            METH_NAME, this, args.RequestId(), args.Position().x, args.Position().y, args.Scale());
    }

    const int requestId = args.RequestId();

    std::shared_ptr<InteractionTrackerAsyncOperation> interactionTrackerAsyncOperation = GetInteractionTrackerOperationFromRequestId(requestId);

    const double oldZoomedHorizontalOffset = m_zoomedHorizontalOffset;
    const double oldZoomedVerticalOffset = m_zoomedVerticalOffset;
    const float oldZoomFactor = m_zoomFactor;
    winrt::float2 minPosition{};

    m_zoomFactor = args.Scale();

    ComputeMinMaxPositions(m_zoomFactor, &minPosition, nullptr);

    UpdateOffset(ScrollPresenterDimension::HorizontalScroll, args.Position().x - minPosition.x);
    UpdateOffset(ScrollPresenterDimension::VerticalScroll, args.Position().y - minPosition.y);

    if (oldZoomFactor != m_zoomFactor || oldZoomedHorizontalOffset != m_zoomedHorizontalOffset || oldZoomedVerticalOffset != m_zoomedVerticalOffset)
    {
        OnViewChanged(oldZoomedHorizontalOffset != m_zoomedHorizontalOffset /*horizontalOffsetChanged*/,
            oldZoomedVerticalOffset != m_zoomedVerticalOffset /*verticalOffsetChanged*/);
    }

    if (requestId != 0 && !m_interactionTrackerAsyncOperations.empty())
    {
        CompleteInteractionTrackerOperations(
            requestId,
            ScrollPresenterViewChangeResult::Completed   /*operationResult*/,
            ScrollPresenterViewChangeResult::Completed   /*priorNonAnimatedOperationsResult*/,
            ScrollPresenterViewChangeResult::Interrupted /*priorAnimatedOperationsResult*/,
            true  /*completeNonAnimatedOperation*/,
            false /*completeAnimatedOperation*/,
            true  /*completePriorNonAnimatedOperations*/,
            true  /*completePriorAnimatedOperations*/);
    }
}

#pragma endregion

// Returns the size used to arrange the provided ScrollPresenter content.
winrt::Size ScrollPresenter::ArrangeContent(
    const winrt::UIElement& content,
    const winrt::Thickness& contentMargin,
    winrt::Rect& finalContentRect,
    bool wasContentArrangeWidthStretched,
    bool wasContentArrangeHeightStretched)
{
    MUX_ASSERT(content);

    winrt::Size contentArrangeSize =
    {
        finalContentRect.Width,
        finalContentRect.Height
    };

    SCROLLPRESENTER_TRACE_INFO(*this, TRACE_MSG_METH_STR_STR, METH_NAME, this, L"content Arrange", TypeLogging::RectToString(finalContentRect).c_str());
    SCROLLPRESENTER_TRACE_INFO(*this, TRACE_MSG_METH_INT_INT, METH_NAME, this, wasContentArrangeWidthStretched, wasContentArrangeHeightStretched);
    content.Arrange(finalContentRect);
    SCROLLPRESENTER_TRACE_INFO(*this, TRACE_MSG_METH_STR_FLT_FLT, METH_NAME, this, L"content RenderSize", content.RenderSize().Width, content.RenderSize().Height);

    if (wasContentArrangeWidthStretched || wasContentArrangeHeightStretched)
    {
        bool reArrangeNeeded = false;
        const auto renderWidth = content.RenderSize().Width;
        const auto renderHeight = content.RenderSize().Height;
        const auto marginWidth = static_cast<float>(contentMargin.Left + contentMargin.Right);
        const auto marginHeight = static_cast<float>(contentMargin.Top + contentMargin.Bottom);
        const auto scaleFactorRounding = 0.5f / static_cast<float>(winrt::DisplayInformation::GetForCurrentView().RawPixelsPerViewPixel());

        if (wasContentArrangeWidthStretched &&
            renderWidth > 0.0f &&
            renderWidth + marginWidth < finalContentRect.Width * (1.0f - std::numeric_limits<float>::epsilon()) - scaleFactorRounding)
        {
            // Content stretched partially horizontally.
            contentArrangeSize.Width = finalContentRect.Width = renderWidth + marginWidth;
            reArrangeNeeded = true;
        }

        if (wasContentArrangeHeightStretched &&
            renderHeight > 0.0f &&
            renderHeight + marginHeight < finalContentRect.Height * (1.0f - std::numeric_limits<float>::epsilon()) - scaleFactorRounding)
        {
            // Content stretched partially vertically.
            contentArrangeSize.Height = finalContentRect.Height = renderHeight + marginHeight;
            reArrangeNeeded = true;
        }

        if (reArrangeNeeded)
        {
            // Re-arrange the content using the partially stretched size.
            SCROLLPRESENTER_TRACE_INFO(*this, TRACE_MSG_METH_STR_STR, METH_NAME, this, L"content re-Arrange", TypeLogging::RectToString(finalContentRect).c_str());
            content.Arrange(finalContentRect);
        }
    }

    return contentArrangeSize;
}

// Used to perform a flickerless change to the Content's XAML Layout Offset. The InteractionTracker's Position is unaffected, but its Min/MaxPosition expressions
// and the ScrollPresenter HorizontalOffset/VerticalOffset property are updated accordingly once the change is incorporated into the XAML layout engine.
float ScrollPresenter::ComputeContentLayoutOffsetDelta(ScrollPresenterDimension dimension, float unzoomedDelta) const
{
    MUX_ASSERT(dimension == ScrollPresenterDimension::HorizontalScroll || dimension == ScrollPresenterDimension::VerticalScroll);

    float zoomedDelta = unzoomedDelta * m_zoomFactor;

    if (dimension == ScrollPresenterDimension::HorizontalScroll)
    {
        SCROLLPRESENTER_TRACE_VERBOSE(*this, TRACE_MSG_METH_FLT_FLT, METH_NAME, this, unzoomedDelta, m_zoomedHorizontalOffset);

        if (zoomedDelta < 0.0f && -zoomedDelta > m_zoomedHorizontalOffset)
        {
            // Do not let m_zoomedHorizontalOffset step into negative territory.
            zoomedDelta = static_cast<float>(-m_zoomedHorizontalOffset);
        }
        return -zoomedDelta;
    }
    else
    {
        SCROLLPRESENTER_TRACE_VERBOSE(*this, TRACE_MSG_METH_FLT_FLT, METH_NAME, this, unzoomedDelta, m_zoomedVerticalOffset);

        if (zoomedDelta < 0.0f && -zoomedDelta > m_zoomedVerticalOffset)
        {
            // Do not let m_zoomedVerticalOffset step into negative territory.
            zoomedDelta = static_cast<float>(-m_zoomedVerticalOffset);
        }
        return -zoomedDelta;
    }
}

float ScrollPresenter::ComputeEndOfInertiaZoomFactor() const
{
    if (m_state == winrt::ScrollingInteractionState::Inertia)
    {
        return std::clamp(m_endOfInertiaZoomFactor, m_interactionTracker.MinScale(), m_interactionTracker.MaxScale());
    }
    else
    {
        return m_zoomFactor;
    }
}

winrt::float2 ScrollPresenter::ComputeEndOfInertiaPosition()
{
    if (m_state == winrt::ScrollingInteractionState::Inertia)
    {
        const float endOfInertiaZoomFactor = ComputeEndOfInertiaZoomFactor();
        winrt::float2 minPosition{};
        winrt::float2 maxPosition{};
        winrt::float2 endOfInertiaPosition = m_endOfInertiaPosition;

        ComputeMinMaxPositions(endOfInertiaZoomFactor, &minPosition, &maxPosition);

        endOfInertiaPosition = max(endOfInertiaPosition, minPosition);
        endOfInertiaPosition = min(endOfInertiaPosition, maxPosition);

        return endOfInertiaPosition;
    }
    else
    {
        return ComputePositionFromOffsets(m_zoomedHorizontalOffset, m_zoomedVerticalOffset);
    }
}

// Returns zoomed vectors corresponding to InteractionTracker.MinPosition and InteractionTracker.MaxPosition
// Determines the min and max positions of the ScrollPresenter.Content based on its size and alignment, and the ScrollPresenter size.
void ScrollPresenter::ComputeMinMaxPositions(float zoomFactor, _Out_opt_ winrt::float2* minPosition, _Out_opt_ winrt::float2* maxPosition)
{
    MUX_ASSERT(minPosition || maxPosition);

    if (minPosition)
    {
        *minPosition = winrt::float2::zero();
    }

    if (maxPosition)
    {
        *maxPosition = winrt::float2::zero();
    }

    const winrt::UIElement content = Content();

    if (!content)
    {
        return;
    }

    const winrt::FrameworkElement contentAsFE = content.try_as<winrt::FrameworkElement>();

    if (!contentAsFE)
    {
        return;
    }

    const winrt::Visual scrollPresenterVisual = winrt::ElementCompositionPreview::GetElementVisual(*this);
    float minPosX = 0.0f;
    float minPosY = 0.0f;
    float maxPosX = 0.0f;
    float maxPosY = 0.0f;
    const float extentWidth = static_cast<float>(m_unzoomedExtentWidth);
    const float extentHeight = static_cast<float>(m_unzoomedExtentHeight);

    if (contentAsFE.HorizontalAlignment() == winrt::HorizontalAlignment::Center ||
        contentAsFE.HorizontalAlignment() == winrt::HorizontalAlignment::Stretch)
    {
        const float scrollableWidth = extentWidth * zoomFactor - scrollPresenterVisual.Size().x;

        if (minPosition)
        {
            // When the zoomed content is smaller than the viewport, scrollableWidth < 0, minPosX is scrollableWidth / 2 so it is centered at idle.
            // When the zoomed content is larger than the viewport, scrollableWidth > 0, minPosX is 0.
            minPosX = std::min(0.0f, scrollableWidth / 2.0f);
        }

        if (maxPosition)
        {
            // When the zoomed content is smaller than the viewport, scrollableWidth < 0, maxPosX is scrollableWidth / 2 so it is centered at idle.
            // When the zoomed content is larger than the viewport, scrollableWidth > 0, maxPosX is scrollableWidth.
            maxPosX = scrollableWidth;
            if (maxPosX < 0.0f)
            {
                maxPosX /= 2.0f;
            }
        }
    }
    else if (contentAsFE.HorizontalAlignment() == winrt::HorizontalAlignment::Right)
    {
        const float scrollableWidth = extentWidth * zoomFactor - scrollPresenterVisual.Size().x;

        if (minPosition)
        {
            // When the zoomed content is smaller than the viewport, scrollableWidth < 0, minPosX is scrollableWidth so it is right-aligned at idle.
            // When the zoomed content is larger than the viewport, scrollableWidth > 0, minPosX is 0.
            minPosX = std::min(0.0f, scrollableWidth);
        }

        if (maxPosition)
        {
            // When the zoomed content is smaller than the viewport, scrollableWidth < 0, maxPosX is -scrollableWidth so it is right-aligned at idle.
            // When the zoomed content is larger than the viewport, scrollableWidth > 0, maxPosX is scrollableWidth.
            maxPosX = scrollableWidth;
            if (maxPosX < 0.0f)
            {
                maxPosX *= -1.0f;
            }
        }
    }

    if (contentAsFE.VerticalAlignment() == winrt::VerticalAlignment::Center ||
        contentAsFE.VerticalAlignment() == winrt::VerticalAlignment::Stretch)
    {
        const float scrollableHeight = extentHeight * zoomFactor - scrollPresenterVisual.Size().y;

        if (minPosition)
        {
            // When the zoomed content is smaller than the viewport, scrollableHeight < 0, minPosY is scrollableHeight / 2 so it is centered at idle.
            // When the zoomed content is larger than the viewport, scrollableHeight > 0, minPosY is 0.
            minPosY = std::min(0.0f, scrollableHeight / 2.0f);
        }

        if (maxPosition)
        {
            // When the zoomed content is smaller than the viewport, scrollableHeight < 0, maxPosY is scrollableHeight / 2 so it is centered at idle.
            // When the zoomed content is larger than the viewport, scrollableHeight > 0, maxPosY is scrollableHeight.
            maxPosY = scrollableHeight;
            if (maxPosY < 0.0f)
            {
                maxPosY /= 2.0f;
            }
        }
    }
    else if (contentAsFE.VerticalAlignment() == winrt::VerticalAlignment::Bottom)
    {
        const float scrollableHeight = extentHeight * zoomFactor - scrollPresenterVisual.Size().y;

        if (minPosition)
        {
            // When the zoomed content is smaller than the viewport, scrollableHeight < 0, minPosY is scrollableHeight so it is bottom-aligned at idle.
            // When the zoomed content is larger than the viewport, scrollableHeight > 0, minPosY is 0.
            minPosY = std::min(0.0f, scrollableHeight);
        }

        if (maxPosition)
        {
            // When the zoomed content is smaller than the viewport, scrollableHeight < 0, maxPosY is -scrollableHeight so it is bottom-aligned at idle.
            // When the zoomed content is larger than the viewport, scrollableHeight > 0, maxPosY is scrollableHeight.
            maxPosY = scrollableHeight;
            if (maxPosY < 0.0f)
            {
                maxPosY *= -1.0f;
            }
        }
    }

    if (minPosition)
    {
        *minPosition = winrt::float2(minPosX + m_contentLayoutOffsetX, minPosY + m_contentLayoutOffsetY);
    }

    if (maxPosition)
    {
        *maxPosition = winrt::float2(maxPosX + m_contentLayoutOffsetX, maxPosY + m_contentLayoutOffsetY);
    }
}

// Returns an InteractionTracker Position based on the provided offsets
winrt::float2 ScrollPresenter::ComputePositionFromOffsets(double zoomedHorizontalOffset, double zoomedVerticalOffset)
{
    winrt::float2 minPosition{};

    ComputeMinMaxPositions(m_zoomFactor, &minPosition, nullptr);

    return winrt::float2(static_cast<float>(zoomedHorizontalOffset + minPosition.x), static_cast<float>(zoomedVerticalOffset + minPosition.y));
}

// Evaluate what the value will be once the snap points have been applied.
template <typename T>
double ScrollPresenter::ComputeValueAfterSnapPoints(
    double value,
    std::set<std::shared_ptr<SnapPointWrapper<T>>, SnapPointWrapperComparator<T>> const& snapPointsSet)
{
    for (std::shared_ptr<SnapPointWrapper<T>> snapPointWrapper : snapPointsSet)
    {
        if (std::get<0>(snapPointWrapper->ActualApplicableZone()) <= value &&
            std::get<1>(snapPointWrapper->ActualApplicableZone()) >= value)
        {
            return snapPointWrapper->Evaluate(static_cast<float>(value));
        }
    }
    return value;
}

// Returns the zooming center point for mouse-wheel-triggered zooming
winrt::float2 ScrollPresenter::ComputeCenterPointerForMouseWheelZooming(const winrt::UIElement& content, const winrt::Point& pointerPosition) const
{
    MUX_ASSERT(!ScrollPresenter::IsInteractionTrackerPointerWheelRedirectionEnabled());

    float centerPointX = pointerPosition.X;
    float centerPointY = pointerPosition.Y;

    const winrt::FrameworkElement contentAsFE = content.try_as<winrt::FrameworkElement>();

    if (!contentAsFE)
    {
        return winrt::float2{ centerPointX, centerPointY };
    }

    if (m_unzoomedExtentWidth * m_zoomFactor < m_viewportWidth)
    {
        // Viewport is wider than content
        if (contentAsFE.HorizontalAlignment() == winrt::HorizontalAlignment::Center ||
            contentAsFE.HorizontalAlignment() == winrt::HorizontalAlignment::Stretch)
        {
            // Use the center of the viewport (and content) as the center point
            centerPointX = static_cast<float>(m_viewportWidth / 2.0);
        }
        else if (contentAsFE.HorizontalAlignment() == winrt::HorizontalAlignment::Right)
        {
            // Use the right viewport edge as the center point
            centerPointX = static_cast<float>(m_viewportWidth);
        }
        else
        {
            MUX_ASSERT(contentAsFE.HorizontalAlignment() == winrt::HorizontalAlignment::Left);

            // Use the left viewport edge as the center point
            centerPointX = 0.0f;
        }
    }
    // else Content is wider than viewport - use the mouse pointer position as the center point.

    if (m_unzoomedExtentHeight * m_zoomFactor < m_viewportHeight)
    {
        // Viewport is wider than content
        if (contentAsFE.VerticalAlignment() == winrt::VerticalAlignment::Center ||
            contentAsFE.VerticalAlignment() == winrt::VerticalAlignment::Stretch)
        {
            // Use the center of the viewport (and content) as the center point
            centerPointY = static_cast<float>(m_viewportHeight / 2.0);
        }
        else if (contentAsFE.VerticalAlignment() == winrt::VerticalAlignment::Bottom)
        {
            // Use the bottom viewport edge as the center point
            centerPointY = static_cast<float>(m_viewportHeight);
        }
        else
        {
            MUX_ASSERT(contentAsFE.VerticalAlignment() == winrt::VerticalAlignment::Top);

            // Use the top viewport edge as the center point
            centerPointY = 0.0f;
        }
    }
    // else Content is wider than viewport - use the mouse pointer position as the center point.

    return winrt::float2{ centerPointX, centerPointY };
}

void ScrollPresenter::ComputeBringIntoViewTargetOffsets(
    const winrt::UIElement& content,
    const winrt::ScrollingSnapPointsMode& snapPointsMode,
    const winrt::BringIntoViewRequestedEventArgs& requestEventArgs,
    _Out_ double* targetZoomedHorizontalOffset,
    _Out_ double* targetZoomedVerticalOffset,
    _Out_ double* appliedOffsetX,
    _Out_ double* appliedOffsetY,
    _Out_ winrt::Rect* targetRect)
{
    *targetZoomedHorizontalOffset = 0.0;
    *targetZoomedVerticalOffset = 0.0;

    *appliedOffsetX = 0.0;
    *appliedOffsetY = 0.0;

    *targetRect = {};

    const winrt::UIElement target = requestEventArgs.TargetElement();

    MUX_ASSERT(content);
    MUX_ASSERT(target);

    const winrt::Rect transformedRect = GetDescendantBounds(content, target, requestEventArgs.TargetRect());

    double targetX = transformedRect.X;
    double targetWidth = transformedRect.Width;
    double targetY = transformedRect.Y;
    double targetHeight = transformedRect.Height;

    if (!isnan(requestEventArgs.HorizontalAlignmentRatio()))
    {
        // Account for the horizontal alignment ratio
        MUX_ASSERT(requestEventArgs.HorizontalAlignmentRatio() >= 0.0 && requestEventArgs.HorizontalAlignmentRatio() <= 1.0);

        targetX += (targetWidth - m_viewportWidth / m_zoomFactor) * requestEventArgs.HorizontalAlignmentRatio();
        targetWidth = m_viewportWidth / m_zoomFactor;
    }

    if (!isnan(requestEventArgs.VerticalAlignmentRatio()))
    {
        // Account for the vertical alignment ratio
        MUX_ASSERT(requestEventArgs.VerticalAlignmentRatio() >= 0.0 && requestEventArgs.VerticalAlignmentRatio() <= 1.0);

        targetY += (targetHeight - m_viewportHeight / m_zoomFactor) * requestEventArgs.VerticalAlignmentRatio();
        targetHeight = m_viewportHeight / m_zoomFactor;
    }

    double targetZoomedHorizontalOffsetTmp = ComputeZoomedOffsetWithMinimalChange(
        m_zoomedHorizontalOffset,
        m_zoomedHorizontalOffset + m_viewportWidth,
        targetX * m_zoomFactor,
        (targetX + targetWidth) * m_zoomFactor);
    double targetZoomedVerticalOffsetTmp = ComputeZoomedOffsetWithMinimalChange(
        m_zoomedVerticalOffset,
        m_zoomedVerticalOffset + m_viewportHeight,
        targetY * m_zoomFactor,
        (targetY + targetHeight) * m_zoomFactor);

    const double scrollableWidth = ScrollableWidth();
    const double scrollableHeight = ScrollableHeight();

    targetZoomedHorizontalOffsetTmp = std::clamp(targetZoomedHorizontalOffsetTmp, 0.0, scrollableWidth);
    targetZoomedVerticalOffsetTmp = std::clamp(targetZoomedVerticalOffsetTmp, 0.0, scrollableHeight);

    const double offsetX = requestEventArgs.HorizontalOffset();
    const double offsetY = requestEventArgs.VerticalOffset();
    double appliedOffsetXTmp = 0.0;
    double appliedOffsetYTmp = 0.0;

    // If the target offset is within bounds and an offset was provided, apply as much of it as possible while remaining within bounds.
    if (offsetX != 0.0 && targetZoomedHorizontalOffsetTmp >= 0.0)
    {
        if (targetZoomedHorizontalOffsetTmp <= scrollableWidth)
        {
            if (offsetX > 0.0)
            {
                appliedOffsetXTmp = std::min(targetZoomedHorizontalOffsetTmp, offsetX);
            }
            else
            {
                appliedOffsetXTmp = -std::min(scrollableWidth - targetZoomedHorizontalOffsetTmp, -offsetX);
            }
            targetZoomedHorizontalOffsetTmp -= appliedOffsetXTmp;
        }
    }

    if (offsetY != 0.0 && targetZoomedVerticalOffsetTmp >= 0.0)
    {
        if (targetZoomedVerticalOffsetTmp <= scrollableHeight)
        {
            if (offsetY > 0.0)
            {
                appliedOffsetYTmp = std::min(targetZoomedVerticalOffsetTmp, offsetY);
            }
            else
            {
                appliedOffsetYTmp = -std::min(scrollableHeight - targetZoomedVerticalOffsetTmp, -offsetY);
            }
            targetZoomedVerticalOffsetTmp -= appliedOffsetYTmp;
        }
    }

    MUX_ASSERT(targetZoomedHorizontalOffsetTmp >= 0.0);
    MUX_ASSERT(targetZoomedVerticalOffsetTmp >= 0.0);
    MUX_ASSERT(targetZoomedHorizontalOffsetTmp <= scrollableWidth);
    MUX_ASSERT(targetZoomedVerticalOffsetTmp <= scrollableHeight);

    if (snapPointsMode == winrt::ScrollingSnapPointsMode::Default)
    {
        // Finally adjust the target offsets based on snap points
        targetZoomedHorizontalOffsetTmp = ComputeValueAfterSnapPoints<winrt::ScrollSnapPointBase>(
            targetZoomedHorizontalOffsetTmp, m_sortedConsolidatedHorizontalSnapPoints);
        targetZoomedVerticalOffsetTmp = ComputeValueAfterSnapPoints<winrt::ScrollSnapPointBase>(
            targetZoomedVerticalOffsetTmp, m_sortedConsolidatedVerticalSnapPoints);

        // Make sure the target offsets are within the scrollable boundaries
        targetZoomedHorizontalOffsetTmp = std::clamp(targetZoomedHorizontalOffsetTmp, 0.0, scrollableWidth);
        targetZoomedVerticalOffsetTmp = std::clamp(targetZoomedVerticalOffsetTmp, 0.0, scrollableHeight);

        MUX_ASSERT(targetZoomedHorizontalOffsetTmp >= 0.0);
        MUX_ASSERT(targetZoomedVerticalOffsetTmp >= 0.0);
        MUX_ASSERT(targetZoomedHorizontalOffsetTmp <= scrollableWidth);
        MUX_ASSERT(targetZoomedVerticalOffsetTmp <= scrollableHeight);
    }

    *targetZoomedHorizontalOffset = targetZoomedHorizontalOffsetTmp;
    *targetZoomedVerticalOffset = targetZoomedVerticalOffsetTmp;

    *appliedOffsetX = appliedOffsetXTmp;
    *appliedOffsetY = appliedOffsetYTmp;

    *targetRect = {
        static_cast<float>(targetX),
        static_cast<float>(targetY),
        static_cast<float>(targetWidth),
        static_cast<float>(targetHeight)
    };
}

void ScrollPresenter::EnsureExpressionAnimationSources()
{
    if (!m_expressionAnimationSources)
    {
        SCROLLPRESENTER_TRACE_VERBOSE(*this, TRACE_MSG_METH, METH_NAME, this);

        const winrt::Compositor compositor = winrt::ElementCompositionPreview::GetElementVisual(*this).Compositor();

        m_expressionAnimationSources = compositor.CreatePropertySet();
        m_expressionAnimationSources.InsertVector2(s_extentSourcePropertyName, { 0.0f, 0.0f });
        m_expressionAnimationSources.InsertVector2(s_viewportSourcePropertyName, { 0.0f, 0.0f });
        m_expressionAnimationSources.InsertVector2(s_offsetSourcePropertyName, { m_contentLayoutOffsetX, m_contentLayoutOffsetY });
        m_expressionAnimationSources.InsertVector2(s_positionSourcePropertyName, { 0.0f, 0.0f });
        m_expressionAnimationSources.InsertVector2(s_minPositionSourcePropertyName, { 0.0f, 0.0f });
        m_expressionAnimationSources.InsertVector2(s_maxPositionSourcePropertyName, { 0.0f, 0.0f });
        m_expressionAnimationSources.InsertScalar(s_zoomFactorSourcePropertyName, 0.0f);

        MUX_ASSERT(m_interactionTracker);
        MUX_ASSERT(!m_positionSourceExpressionAnimation);
        MUX_ASSERT(!m_minPositionSourceExpressionAnimation);
        MUX_ASSERT(!m_maxPositionSourceExpressionAnimation);
        MUX_ASSERT(!m_zoomFactorSourceExpressionAnimation);

        m_positionSourceExpressionAnimation = compositor.CreateExpressionAnimation(L"Vector2(it.Position.X, it.Position.Y)");
        m_positionSourceExpressionAnimation.SetReferenceParameter(L"it", m_interactionTracker);

        m_minPositionSourceExpressionAnimation = compositor.CreateExpressionAnimation(L"Vector2(it.MinPosition.X, it.MinPosition.Y)");
        m_minPositionSourceExpressionAnimation.SetReferenceParameter(L"it", m_interactionTracker);

        m_maxPositionSourceExpressionAnimation = compositor.CreateExpressionAnimation(L"Vector2(it.MaxPosition.X, it.MaxPosition.Y)");
        m_maxPositionSourceExpressionAnimation.SetReferenceParameter(L"it", m_interactionTracker);

        m_zoomFactorSourceExpressionAnimation = compositor.CreateExpressionAnimation(L"it.Scale");
        m_zoomFactorSourceExpressionAnimation.SetReferenceParameter(L"it", m_interactionTracker);

        StartExpressionAnimationSourcesAnimations();
        UpdateExpressionAnimationSources();
    }
}

void ScrollPresenter::EnsureInteractionTracker()
{
    MUX_ASSERT(!SharedHelpers::IsTH2OrLower());

    if (!m_interactionTracker)
    {
        SCROLLPRESENTER_TRACE_VERBOSE(*this, TRACE_MSG_METH, METH_NAME, this);

        MUX_ASSERT(!m_interactionTrackerOwner);
        m_interactionTrackerOwner = winrt::make_self<InteractionTrackerOwner>(*this).try_as<winrt::IInteractionTrackerOwner>();

        const winrt::Compositor compositor = winrt::ElementCompositionPreview::GetElementVisual(*this).Compositor();
        m_interactionTracker = winrt::InteractionTracker::CreateWithOwner(compositor, m_interactionTrackerOwner);
    }
}

void ScrollPresenter::EnsureScrollPresenterVisualInteractionSource()
{
    MUX_ASSERT(!SharedHelpers::IsTH2OrLower());

    if (!m_scrollPresenterVisualInteractionSource)
    {
        SCROLLPRESENTER_TRACE_VERBOSE(*this, TRACE_MSG_METH, METH_NAME, this);

        EnsureInteractionTracker();

        const winrt::Visual scrollPresenterVisual = winrt::ElementCompositionPreview::GetElementVisual(*this);
        winrt::VisualInteractionSource scrollPresenterVisualInteractionSource = winrt::VisualInteractionSource::Create(scrollPresenterVisual);
        m_interactionTracker.InteractionSources().Add(scrollPresenterVisualInteractionSource);
        m_scrollPresenterVisualInteractionSource = scrollPresenterVisualInteractionSource;
        UpdateManipulationRedirectionMode();
        RaiseInteractionSourcesChanged();
    }
}

void ScrollPresenter::EnsureScrollControllerVisualInteractionSource(
    const winrt::Visual& interactionVisual,
    ScrollPresenterDimension dimension)
{
    SCROLLPRESENTER_TRACE_VERBOSE(*this, TRACE_MSG_METH_PTR_INT, METH_NAME, this, interactionVisual, dimension);

    MUX_ASSERT(SharedHelpers::IsRS2OrHigher());
    MUX_ASSERT(dimension == ScrollPresenterDimension::HorizontalScroll || dimension == ScrollPresenterDimension::VerticalScroll);
    MUX_ASSERT(m_interactionTracker);

    winrt::VisualInteractionSource scrollControllerVisualInteractionSource = winrt::VisualInteractionSource::Create(interactionVisual);
    scrollControllerVisualInteractionSource.ManipulationRedirectionMode(winrt::VisualInteractionSourceRedirectionMode::CapableTouchpadOnly);
    scrollControllerVisualInteractionSource.PositionXChainingMode(winrt::InteractionChainingMode::Never);
    scrollControllerVisualInteractionSource.PositionYChainingMode(winrt::InteractionChainingMode::Never);
    scrollControllerVisualInteractionSource.ScaleChainingMode(winrt::InteractionChainingMode::Never);
    scrollControllerVisualInteractionSource.ScaleSourceMode(winrt::InteractionSourceMode::Disabled);
    m_interactionTracker.InteractionSources().Add(scrollControllerVisualInteractionSource);

    if (dimension == ScrollPresenterDimension::HorizontalScroll)
    {
        MUX_ASSERT(!m_horizontalScrollControllerVisualInteractionSource);
        m_horizontalScrollControllerVisualInteractionSource = scrollControllerVisualInteractionSource;
    }
    else
    {
        MUX_ASSERT(!m_verticalScrollControllerVisualInteractionSource);
        m_verticalScrollControllerVisualInteractionSource = scrollControllerVisualInteractionSource;
    }

    RaiseInteractionSourcesChanged();
}

void ScrollPresenter::EnsureScrollControllerExpressionAnimationSources(
    ScrollPresenterDimension dimension)
{
    MUX_ASSERT(SharedHelpers::IsRS2OrHigher());
    MUX_ASSERT(dimension == ScrollPresenterDimension::HorizontalScroll || dimension == ScrollPresenterDimension::VerticalScroll);
    MUX_ASSERT(m_interactionTracker);

    const winrt::Compositor compositor = winrt::ElementCompositionPreview::GetElementVisual(*this).Compositor();
    winrt::CompositionPropertySet scrollControllerExpressionAnimationSources = nullptr;

    if (dimension == ScrollPresenterDimension::HorizontalScroll)
    {
        if (m_horizontalScrollControllerExpressionAnimationSources)
        {
            return;
        }

        m_horizontalScrollControllerExpressionAnimationSources = scrollControllerExpressionAnimationSources = compositor.CreatePropertySet();
    }
    else
    {
        if (m_verticalScrollControllerExpressionAnimationSources)
        {
            return;
        }

        m_verticalScrollControllerExpressionAnimationSources = scrollControllerExpressionAnimationSources = compositor.CreatePropertySet();
    }

    SCROLLPRESENTER_TRACE_VERBOSE(*this, TRACE_MSG_METH_INT, METH_NAME, this, dimension);

    scrollControllerExpressionAnimationSources.InsertScalar(s_minOffsetPropertyName, 0.0f);
    scrollControllerExpressionAnimationSources.InsertScalar(s_maxOffsetPropertyName, 0.0f);
    scrollControllerExpressionAnimationSources.InsertScalar(s_offsetPropertyName, 0.0f);
    scrollControllerExpressionAnimationSources.InsertScalar(s_multiplierPropertyName, 1.0f);

    if (dimension == ScrollPresenterDimension::HorizontalScroll)
    {
        MUX_ASSERT(!m_horizontalScrollControllerOffsetExpressionAnimation);
        MUX_ASSERT(!m_horizontalScrollControllerMaxOffsetExpressionAnimation);

        m_horizontalScrollControllerOffsetExpressionAnimation = compositor.CreateExpressionAnimation(L"it.Position.X - it.MinPosition.X");
        m_horizontalScrollControllerOffsetExpressionAnimation.SetReferenceParameter(L"it", m_interactionTracker);
        m_horizontalScrollControllerMaxOffsetExpressionAnimation = compositor.CreateExpressionAnimation(L"it.MaxPosition.X - it.MinPosition.X");
        m_horizontalScrollControllerMaxOffsetExpressionAnimation.SetReferenceParameter(L"it", m_interactionTracker);
    }
    else
    {
        MUX_ASSERT(!m_verticalScrollControllerOffsetExpressionAnimation);
        MUX_ASSERT(!m_verticalScrollControllerMaxOffsetExpressionAnimation);

        m_verticalScrollControllerOffsetExpressionAnimation = compositor.CreateExpressionAnimation(L"it.Position.Y - it.MinPosition.Y");
        m_verticalScrollControllerOffsetExpressionAnimation.SetReferenceParameter(L"it", m_interactionTracker);
        m_verticalScrollControllerMaxOffsetExpressionAnimation = compositor.CreateExpressionAnimation(L"it.MaxPosition.Y - it.MinPosition.Y");
        m_verticalScrollControllerMaxOffsetExpressionAnimation.SetReferenceParameter(L"it", m_interactionTracker);
    }
}

void ScrollPresenter::EnsurePositionBoundariesExpressionAnimations()
{
    MUX_ASSERT(!SharedHelpers::IsTH2OrLower());

    if (!m_minPositionExpressionAnimation || !m_maxPositionExpressionAnimation)
    {
        SCROLLPRESENTER_TRACE_VERBOSE(*this, TRACE_MSG_METH, METH_NAME, this);

        const winrt::Compositor compositor = winrt::ElementCompositionPreview::GetElementVisual(*this).Compositor();

        if (!m_minPositionExpressionAnimation)
        {
            m_minPositionExpressionAnimation = compositor.CreateExpressionAnimation();
        }
        if (!m_maxPositionExpressionAnimation)
        {
            m_maxPositionExpressionAnimation = compositor.CreateExpressionAnimation();
        }
    }
}

void ScrollPresenter::EnsureTransformExpressionAnimations()
{
    MUX_ASSERT(!SharedHelpers::IsTH2OrLower());

    const bool useTranslationProperty = IsVisualTranslationPropertyAvailable();

    if (((!m_transformMatrixTranslateXExpressionAnimation || !m_transformMatrixTranslateYExpressionAnimation || !m_transformMatrixZoomFactorExpressionAnimation) && !useTranslationProperty) ||
        ((!m_translationExpressionAnimation || !m_zoomFactorExpressionAnimation) && useTranslationProperty))
    {
        SCROLLPRESENTER_TRACE_VERBOSE(*this, TRACE_MSG_METH, METH_NAME, this);

        const winrt::Compositor compositor = winrt::ElementCompositionPreview::GetElementVisual(*this).Compositor();

        if (!m_transformMatrixTranslateXExpressionAnimation && !useTranslationProperty)
        {
            m_transformMatrixTranslateXExpressionAnimation = compositor.CreateExpressionAnimation();
        }

        if (!m_transformMatrixTranslateYExpressionAnimation && !useTranslationProperty)
        {
            m_transformMatrixTranslateYExpressionAnimation = compositor.CreateExpressionAnimation();
        }

        if (!m_translationExpressionAnimation && useTranslationProperty)
        {
            m_translationExpressionAnimation = compositor.CreateExpressionAnimation();
        }

        if (!m_transformMatrixZoomFactorExpressionAnimation && !useTranslationProperty)
        {
            m_transformMatrixZoomFactorExpressionAnimation = compositor.CreateExpressionAnimation();
        }

        if (!m_zoomFactorExpressionAnimation && useTranslationProperty)
        {
            m_zoomFactorExpressionAnimation = compositor.CreateExpressionAnimation();
        }
    }
}

template <typename T>
void ScrollPresenter::SetupSnapPoints(
    std::set<std::shared_ptr<SnapPointWrapper<T>>, SnapPointWrapperComparator<T>>* snapPointsSet,
    ScrollPresenterDimension dimension)
{
    MUX_ASSERT(!SharedHelpers::IsTH2OrLower());
    MUX_ASSERT(snapPointsSet);

    if (!m_interactionTracker)
    {
        EnsureInteractionTracker();
    }

    if (m_state == winrt::ScrollingInteractionState::Idle)
    {
        const double ignoredValue = [this, dimension]()
        {
            switch (dimension)
            {
            case ScrollPresenterDimension::VerticalScroll:
                return m_zoomedVerticalOffset / m_zoomFactor;
            case ScrollPresenterDimension::HorizontalScroll:
                return m_zoomedHorizontalOffset / m_zoomFactor;
            case ScrollPresenterDimension::ZoomFactor:
                return static_cast<double>(m_zoomFactor);
            default:
                MUX_ASSERT(false);
                return 0.0;
            }
        }();

        // When snap points are changed while in the Idle State, update
        // ignored snapping values for any potential start of an impulse inertia.
        UpdateSnapPointsIgnoredValue(snapPointsSet, ignoredValue);
    }

    // Update the regular and impulse actual applicable ranges.
    UpdateSnapPointsRanges(snapPointsSet, false /*forImpulseOnly*/);

    winrt::Compositor compositor = m_interactionTracker.Compositor();
    winrt::IVector<winrt::InteractionTrackerInertiaModifier> modifiers = winrt::make<Vector<winrt::InteractionTrackerInertiaModifier>>();

    winrt::hstring target = L"";
    winrt::hstring scale = L"";

    switch (dimension)
    {
    case ScrollPresenterDimension::HorizontalZoomFactor:
    case ScrollPresenterDimension::VerticalZoomFactor:
    case ScrollPresenterDimension::Scroll:
        //these ScrollPresenterDimensions are not expected
        MUX_ASSERT(false);
        break;
    case ScrollPresenterDimension::HorizontalScroll:
        target = s_naturalRestingPositionXPropertyName;
        scale = s_targetScalePropertyName;
        break;
    case ScrollPresenterDimension::VerticalScroll:
        target = s_naturalRestingPositionYPropertyName;
        scale = s_targetScalePropertyName;
        break;
    case ScrollPresenterDimension::ZoomFactor:
        target = s_naturalRestingScalePropertyName;
        scale = L"1.0";
        break;
    default:
        MUX_ASSERT(false);
    }

    // For older versions of windows the interaction tracker cannot accept empty collections of inertia modifiers
    if (snapPointsSet->size() == 0)
    {
        winrt::InteractionTrackerInertiaRestingValue modifier = winrt::InteractionTrackerInertiaRestingValue::Create(compositor);
        winrt::ExpressionAnimation conditionExpressionAnimation = compositor.CreateExpressionAnimation(L"false");
        winrt::ExpressionAnimation restingPointExpressionAnimation = compositor.CreateExpressionAnimation(L"this.Target." + target);

        modifier.Condition(conditionExpressionAnimation);
        modifier.RestingValue(restingPointExpressionAnimation);

        modifiers.Append(modifier);
    }
    else
    {
        for (auto snapPointWrapper : *snapPointsSet)
        {
            winrt::InteractionTrackerInertiaRestingValue modifier = GetInertiaRestingValue(
                snapPointWrapper,
                compositor,
                target,
                scale);

            modifiers.Append(modifier);
        }
    }

    switch (dimension)
    {
    case ScrollPresenterDimension::HorizontalZoomFactor:
    case ScrollPresenterDimension::VerticalZoomFactor:
    case ScrollPresenterDimension::Scroll:
        //these ScrollPresenterDimensions are not expected
        MUX_ASSERT(false);
        break;
    case ScrollPresenterDimension::HorizontalScroll:
        m_interactionTracker.ConfigurePositionXInertiaModifiers(modifiers);
        break;
    case ScrollPresenterDimension::VerticalScroll:
        m_interactionTracker.ConfigurePositionYInertiaModifiers(modifiers);
        break;
    case ScrollPresenterDimension::ZoomFactor:
        m_interactionTracker.ConfigureScaleInertiaModifiers(modifiers);
        break;
    default:
        MUX_ASSERT(false);
    }
}

//Snap points which have ApplicableRangeType = Optional are optional snap points, and their ActualApplicableRange should never be expanded beyond their ApplicableRange
//and will only shrink to accommodate other snap points which are positioned such that the midpoint between them is within the specified ApplicableRange.
//Snap points which have ApplicableRangeType = Mandatory are mandatory snap points and their ActualApplicableRange will expand or shrink to ensure that there is no
//space between it and its neighbors. If the neighbors are also mandatory, this point will be the midpoint between them. If the neighbors are optional then this
//point will fall on the midpoint or on the Optional neighbor's edge of ApplicableRange, whichever is furthest. 
template <typename T>
void ScrollPresenter::UpdateSnapPointsRanges(
    std::set<std::shared_ptr<SnapPointWrapper<T>>, SnapPointWrapperComparator<T>>* snapPointsSet,
    bool forImpulseOnly)
{
    MUX_ASSERT(snapPointsSet);

    std::shared_ptr<SnapPointWrapper<T>> currentSnapPointWrapper = nullptr;
    std::shared_ptr<SnapPointWrapper<T>> previousSnapPointWrapper = nullptr;
    std::shared_ptr<SnapPointWrapper<T>> nextSnapPointWrapper = nullptr;

    for (auto snapPointWrapper : *snapPointsSet)
    {
        previousSnapPointWrapper = currentSnapPointWrapper;
        currentSnapPointWrapper = nextSnapPointWrapper;
        nextSnapPointWrapper = snapPointWrapper;

        if (currentSnapPointWrapper)
        {
            currentSnapPointWrapper->DetermineActualApplicableZone(
                previousSnapPointWrapper ? previousSnapPointWrapper.get() : nullptr,
                nextSnapPointWrapper ? nextSnapPointWrapper.get() : nullptr,
                forImpulseOnly);
        }
    }

    if (nextSnapPointWrapper)
    {
        nextSnapPointWrapper->DetermineActualApplicableZone(
            currentSnapPointWrapper ? currentSnapPointWrapper.get() : nullptr,
            nullptr,
            forImpulseOnly);
    }
}

template <typename T>
void ScrollPresenter::UpdateSnapPointsIgnoredValue(
    std::set<std::shared_ptr<SnapPointWrapper<T>>, SnapPointWrapperComparator<T>>* snapPointsSet,
    ScrollPresenterDimension dimension)
{
    const double newIgnoredValue = [this, dimension]()
    {
        switch (dimension)
        {
        case ScrollPresenterDimension::VerticalScroll:
            return m_zoomedVerticalOffset / m_zoomFactor;
        case ScrollPresenterDimension::HorizontalScroll:
            return m_zoomedHorizontalOffset / m_zoomFactor;
        case ScrollPresenterDimension::ZoomFactor:
            return static_cast<double>(m_zoomFactor);
        default:
            MUX_ASSERT(false);
            return 0.0;
        }
    }();

    if (UpdateSnapPointsIgnoredValue(snapPointsSet, newIgnoredValue))
    {
        // The ignored snap point value has changed.
        UpdateSnapPointsRanges(snapPointsSet, true /*forImpulseOnly*/);

        winrt::Compositor compositor = m_interactionTracker.Compositor();
        winrt::IVector<winrt::InteractionTrackerInertiaModifier> modifiers = winrt::make<Vector<winrt::InteractionTrackerInertiaModifier>>();

        for (auto snapPointWrapper : *snapPointsSet)
        {
            auto modifier = winrt::InteractionTrackerInertiaRestingValue::Create(compositor);
            auto const [conditionExpressionAnimation, restingValueExpressionAnimation] = snapPointWrapper->GetUpdatedExpressionAnimationsForImpulse();

            modifier.Condition(conditionExpressionAnimation);
            modifier.RestingValue(restingValueExpressionAnimation);

            modifiers.Append(modifier);
        }

        switch (dimension)
        {
        case ScrollPresenterDimension::VerticalScroll:
            m_interactionTracker.ConfigurePositionYInertiaModifiers(modifiers);
            break;
        case ScrollPresenterDimension::HorizontalScroll:
            m_interactionTracker.ConfigurePositionXInertiaModifiers(modifiers);
            break;
        case ScrollPresenterDimension::ZoomFactor:
            m_interactionTracker.ConfigureScaleInertiaModifiers(modifiers);
            break;
        }
    }
}

// Updates the ignored snapping value of the provided snap points set when inertia is caused by an impulse.
// Returns True when an old ignored value was reset or a new ignored value was set.
template <typename T>
bool ScrollPresenter::UpdateSnapPointsIgnoredValue(
    std::set<std::shared_ptr<SnapPointWrapper<T>>, SnapPointWrapperComparator<T>>* snapPointsSet,
    double newIgnoredValue)
{
    bool ignoredValueUpdated = false;

    for (auto snapPointWrapper : *snapPointsSet)
    {
        if (snapPointWrapper->ResetIgnoredValue())
        {
            ignoredValueUpdated = true;
            break;
        }
    }

    int snapCount = 0;

    for (auto snapPointWrapper : *snapPointsSet)
    {
        const SnapPointBase* snapPoint = SnapPointWrapper<T>::GetSnapPointFromWrapper(snapPointWrapper);

        snapCount += snapPoint->SnapCount();

        if (snapCount > 1)
        {
            break;
        }
    }

    if (snapCount > 1)
    {
        for (auto snapPointWrapper : *snapPointsSet)
        {
            if (snapPointWrapper->SnapsAt(newIgnoredValue))
            {
                snapPointWrapper->SetIgnoredValue(newIgnoredValue);
                ignoredValueUpdated = true;
                break;
            }
        }
    }

    return ignoredValueUpdated;
}

template <typename T>
void ScrollPresenter::UpdateSnapPointsInertiaFromImpulse(
    std::set<std::shared_ptr<SnapPointWrapper<T>>, SnapPointWrapperComparator<T>>* snapPointsSet,
    ScrollPresenterDimension dimension,
    bool isInertiaFromImpulse)
{
    MUX_ASSERT(!SharedHelpers::IsRS5OrHigher());

    if (snapPointsSet->size() > 0)
    {
        winrt::Compositor compositor = m_interactionTracker.Compositor();
        winrt::IVector<winrt::InteractionTrackerInertiaModifier> modifiers = winrt::make<Vector<winrt::InteractionTrackerInertiaModifier>>();

        for (auto snapPointWrapper : *snapPointsSet)
        {
            auto modifier = winrt::InteractionTrackerInertiaRestingValue::Create(compositor);
            auto const [conditionExpressionAnimation, restingValueExpressionAnimation] = snapPointWrapper->GetUpdatedExpressionAnimationsForImpulse(isInertiaFromImpulse);

            modifier.Condition(conditionExpressionAnimation);
            modifier.RestingValue(restingValueExpressionAnimation);

            modifiers.Append(modifier);
        }

        switch (dimension)
        {
        case ScrollPresenterDimension::VerticalScroll:
            m_interactionTracker.ConfigurePositionYInertiaModifiers(modifiers);
            break;
        case ScrollPresenterDimension::HorizontalScroll:
            m_interactionTracker.ConfigurePositionXInertiaModifiers(modifiers);
            break;
        case ScrollPresenterDimension::ZoomFactor:
            m_interactionTracker.ConfigureScaleInertiaModifiers(modifiers);
            break;
        default:
            MUX_ASSERT(false);
        }
    }
}

void ScrollPresenter::SetupInteractionTrackerBoundaries()
{
    if (!m_interactionTracker)
    {
        EnsureInteractionTracker();
        SetupInteractionTrackerZoomFactorBoundaries(
            MinZoomFactor(),
            MaxZoomFactor());
    }

    const winrt::UIElement content = Content();

    if (content && (!m_minPositionExpressionAnimation || !m_maxPositionExpressionAnimation))
    {
        EnsurePositionBoundariesExpressionAnimations();
        SetupPositionBoundariesExpressionAnimations(content);
    }
}

void ScrollPresenter::SetupInteractionTrackerZoomFactorBoundaries(
    double minZoomFactor, double maxZoomFactor)
{
    MUX_ASSERT(m_interactionTracker);

#ifdef _DEBUG
    const float oldMinZoomFactorDbg = m_interactionTracker.MinScale();
#endif //_DEBUG
    const float oldMaxZoomFactor = m_interactionTracker.MaxScale();

    minZoomFactor = std::max(0.0, minZoomFactor);
    maxZoomFactor = std::max(minZoomFactor, maxZoomFactor);

    const float newMinZoomFactor = static_cast<float>(minZoomFactor);
    const float newMaxZoomFactor = static_cast<float>(maxZoomFactor);

    if (newMinZoomFactor > oldMaxZoomFactor)
    {
        m_interactionTracker.MaxScale(newMaxZoomFactor);
        m_interactionTracker.MinScale(newMinZoomFactor);
    }
    else
    {
        m_interactionTracker.MinScale(newMinZoomFactor);
        m_interactionTracker.MaxScale(newMaxZoomFactor);
    }
}

// Configures the VisualInteractionSource instance associated with ScrollPresenter's Visual.
void ScrollPresenter::SetupScrollPresenterVisualInteractionSource()
{
    MUX_ASSERT(m_scrollPresenterVisualInteractionSource);

    SetupVisualInteractionSourceRailingMode(
        m_scrollPresenterVisualInteractionSource,
        ScrollPresenterDimension::HorizontalScroll,
        HorizontalScrollRailMode());

    SetupVisualInteractionSourceRailingMode(
        m_scrollPresenterVisualInteractionSource,
        ScrollPresenterDimension::VerticalScroll,
        VerticalScrollRailMode());

    SetupVisualInteractionSourceChainingMode(
        m_scrollPresenterVisualInteractionSource,
        ScrollPresenterDimension::HorizontalScroll,
        HorizontalScrollChainMode());

    SetupVisualInteractionSourceChainingMode(
        m_scrollPresenterVisualInteractionSource,
        ScrollPresenterDimension::VerticalScroll,
        VerticalScrollChainMode());

    SetupVisualInteractionSourceChainingMode(
        m_scrollPresenterVisualInteractionSource,
        ScrollPresenterDimension::ZoomFactor,
        ZoomChainMode());

    UpdateVisualInteractionSourceMode(
        ScrollPresenterDimension::HorizontalScroll);

    UpdateVisualInteractionSourceMode(
        ScrollPresenterDimension::VerticalScroll);

    SetupVisualInteractionSourceMode(
        m_scrollPresenterVisualInteractionSource,
        ZoomMode());

#ifdef IsMouseWheelZoomDisabled
    if (ScrollPresenter::IsInteractionTrackerPointerWheelRedirectionEnabled())
    {
        SetupVisualInteractionSourcePointerWheelConfig(
            m_scrollPresenterVisualInteractionSource,
            GetMouseWheelZoomMode());
    }
#endif
}

// Configures the VisualInteractionSource instance associated with the Visual handed in
// through IScrollController::InteractionElement.
void ScrollPresenter::SetupScrollControllerVisualInterationSource(
    ScrollPresenterDimension dimension)
{
    MUX_ASSERT(SharedHelpers::IsRS2OrHigher());
    MUX_ASSERT(m_interactionTracker);
    MUX_ASSERT(dimension == ScrollPresenterDimension::HorizontalScroll || dimension == ScrollPresenterDimension::VerticalScroll);

    winrt::VisualInteractionSource scrollControllerVisualInteractionSource = nullptr;
    winrt::Visual interactionVisual = nullptr;

    if (dimension == ScrollPresenterDimension::HorizontalScroll)
    {
        scrollControllerVisualInteractionSource = m_horizontalScrollControllerVisualInteractionSource;
        if (m_horizontalScrollController)
        {
            const winrt::UIElement interactionElement = m_horizontalScrollController.get().InteractionElement();

            if (interactionElement)
            {
                interactionVisual = winrt::ElementCompositionPreview::GetElementVisual(interactionElement);
            }
        }
    }
    else
    {
        scrollControllerVisualInteractionSource = m_verticalScrollControllerVisualInteractionSource;
        if (m_verticalScrollController)
        {
            const winrt::UIElement interactionElement = m_verticalScrollController.get().InteractionElement();

            if (interactionElement)
            {
                interactionVisual = winrt::ElementCompositionPreview::GetElementVisual(interactionElement);
            }
        }
    }

    if (!interactionVisual && scrollControllerVisualInteractionSource)
    {
        // The IScrollController no longer uses a Visual.
        winrt::VisualInteractionSource otherScrollControllerVisualInteractionSource =
            dimension == ScrollPresenterDimension::HorizontalScroll ? m_verticalScrollControllerVisualInteractionSource : m_horizontalScrollControllerVisualInteractionSource;

        if (otherScrollControllerVisualInteractionSource != scrollControllerVisualInteractionSource)
        {
            // The horizontal and vertical IScrollController implementations are not using the same Visual,
            // so the old VisualInteractionSource can be discarded.
            m_interactionTracker.InteractionSources().Remove(scrollControllerVisualInteractionSource);
            StopScrollControllerExpressionAnimationSourcesAnimations(dimension);
            if (dimension == ScrollPresenterDimension::HorizontalScroll)
            {
                m_horizontalScrollControllerVisualInteractionSource = nullptr;
                m_horizontalScrollControllerExpressionAnimationSources = nullptr;
                m_horizontalScrollControllerOffsetExpressionAnimation = nullptr;
                m_horizontalScrollControllerMaxOffsetExpressionAnimation = nullptr;
            }
            else
            {
                m_verticalScrollControllerVisualInteractionSource = nullptr;
                m_verticalScrollControllerExpressionAnimationSources = nullptr;
                m_verticalScrollControllerOffsetExpressionAnimation = nullptr;
                m_verticalScrollControllerMaxOffsetExpressionAnimation = nullptr;
            }

            RaiseInteractionSourcesChanged();
        }
        else
        {
            // The horizontal and vertical IScrollController implementations were using the same Visual,
            // so the old VisualInteractionSource cannot be discarded.
            if (dimension == ScrollPresenterDimension::HorizontalScroll)
            {
                scrollControllerVisualInteractionSource.PositionXSourceMode(winrt::InteractionSourceMode::Disabled);
                scrollControllerVisualInteractionSource.IsPositionXRailsEnabled(false);
            }
            else
            {
                scrollControllerVisualInteractionSource.PositionYSourceMode(winrt::InteractionSourceMode::Disabled);
                scrollControllerVisualInteractionSource.IsPositionYRailsEnabled(false);
            }
        }
        return;
    }
    else if (interactionVisual)
    {
        if (!scrollControllerVisualInteractionSource)
        {
            // The IScrollController now uses a Visual.
            winrt::VisualInteractionSource otherScrollControllerVisualInteractionSource =
                dimension == ScrollPresenterDimension::HorizontalScroll ? m_verticalScrollControllerVisualInteractionSource : m_horizontalScrollControllerVisualInteractionSource;

            if (!otherScrollControllerVisualInteractionSource || otherScrollControllerVisualInteractionSource.Source() != interactionVisual)
            {
                // That Visual is not shared with the other dimension, so create a new VisualInteractionSource for it.
                EnsureScrollControllerVisualInteractionSource(interactionVisual, dimension);
            }
            else
            {
                // That Visual is shared with the other dimension, so share the existing VisualInteractionSource as well.
                if (dimension == ScrollPresenterDimension::HorizontalScroll)
                {
                    m_horizontalScrollControllerVisualInteractionSource = otherScrollControllerVisualInteractionSource;
                }
                else
                {
                    m_verticalScrollControllerVisualInteractionSource = otherScrollControllerVisualInteractionSource;
                }
            }
            EnsureScrollControllerExpressionAnimationSources(dimension);
            StartScrollControllerExpressionAnimationSourcesAnimations(dimension);
        }

        winrt::Orientation orientation;
        bool isRailEnabled;

        // Setup the VisualInteractionSource instance.
        if (dimension == ScrollPresenterDimension::HorizontalScroll)
        {
            orientation = m_horizontalScrollController.get().InteractionElementScrollOrientation();
            isRailEnabled = m_horizontalScrollController.get().IsInteractionElementRailEnabled();

            if (orientation == winrt::Orientation::Horizontal)
            {
                m_horizontalScrollControllerVisualInteractionSource.PositionXSourceMode(winrt::InteractionSourceMode::EnabledWithoutInertia);
                m_horizontalScrollControllerVisualInteractionSource.IsPositionXRailsEnabled(isRailEnabled);
            }
            else
            {
                m_horizontalScrollControllerVisualInteractionSource.PositionYSourceMode(winrt::InteractionSourceMode::EnabledWithoutInertia);
                m_horizontalScrollControllerVisualInteractionSource.IsPositionYRailsEnabled(isRailEnabled);
            }
        }
        else
        {
            orientation = m_verticalScrollController.get().InteractionElementScrollOrientation();
            isRailEnabled = m_verticalScrollController.get().IsInteractionElementRailEnabled();

            if (orientation == winrt::Orientation::Horizontal)
            {
                m_verticalScrollControllerVisualInteractionSource.PositionXSourceMode(winrt::InteractionSourceMode::EnabledWithoutInertia);
                m_verticalScrollControllerVisualInteractionSource.IsPositionXRailsEnabled(isRailEnabled);
            }
            else
            {
                m_verticalScrollControllerVisualInteractionSource.PositionYSourceMode(winrt::InteractionSourceMode::EnabledWithoutInertia);
                m_verticalScrollControllerVisualInteractionSource.IsPositionYRailsEnabled(isRailEnabled);
            }
        }

        if (!scrollControllerVisualInteractionSource)
        {
            SetupScrollControllerVisualInterationSourcePositionModifiers(
                dimension,
                orientation);
        }
    }
}

// Configures the Position input modifiers of the VisualInteractionSource associated
// with an IScrollController Visual.  The scalar called Multiplier from the CompositionPropertySet
// used in IScrollController::SetExpressionAnimationSources determines the relative speed of
// IScrollController::InteractionElement compared to the ScrollPresenter.Content element.
// The InteractionElement is clamped based on the Interaction's MinPosition and MaxPosition values.
// Four CompositionConditionalValue instances cover all scenarios:
//  - the Position is moved closer to InteractionTracker.MinPosition while the multiplier is negative.
//  - the Position is moved closer to InteractionTracker.MinPosition while the multiplier is positive.
//  - the Position is moved closer to InteractionTracker.MaxPosition while the multiplier is negative.
//  - the Position is moved closer to InteractionTracker.MaxPosition while the multiplier is positive.
void ScrollPresenter::SetupScrollControllerVisualInterationSourcePositionModifiers(
    ScrollPresenterDimension dimension,            // Direction of the ScrollPresenter.Content Visual movement.
    const winrt::Orientation& orientation)  // Direction of the IScrollController's Visual movement.
{
    MUX_ASSERT(SharedHelpers::IsRS2OrHigher());
    MUX_ASSERT(dimension == ScrollPresenterDimension::HorizontalScroll || dimension == ScrollPresenterDimension::VerticalScroll);
    MUX_ASSERT(m_interactionTracker);

    winrt::VisualInteractionSource scrollControllerVisualInteractionSource = dimension == ScrollPresenterDimension::HorizontalScroll ?
        m_horizontalScrollControllerVisualInteractionSource : m_verticalScrollControllerVisualInteractionSource;
    winrt::CompositionPropertySet scrollControllerExpressionAnimationSources = dimension == ScrollPresenterDimension::HorizontalScroll ?
        m_horizontalScrollControllerExpressionAnimationSources : m_verticalScrollControllerExpressionAnimationSources;

    MUX_ASSERT(scrollControllerVisualInteractionSource);
    MUX_ASSERT(scrollControllerExpressionAnimationSources);

    winrt::Compositor compositor = scrollControllerVisualInteractionSource.Compositor();
    const winrt::CompositionConditionalValue ccvs[4]{ winrt::CompositionConditionalValue::Create(compositor), winrt::CompositionConditionalValue::Create(compositor), winrt::CompositionConditionalValue::Create(compositor), winrt::CompositionConditionalValue::Create(compositor) };
    const winrt::ExpressionAnimation conditions[4]{ compositor.CreateExpressionAnimation(), compositor.CreateExpressionAnimation(), compositor.CreateExpressionAnimation(), compositor.CreateExpressionAnimation() };
    const winrt::ExpressionAnimation values[4]{ compositor.CreateExpressionAnimation(), compositor.CreateExpressionAnimation(), compositor.CreateExpressionAnimation(), compositor.CreateExpressionAnimation() };
    for (int index = 0; index < 4; index++)
    {
        ccvs[index].Condition(conditions[index]);
        ccvs[index].Value(values[index]);

        values[index].SetReferenceParameter(L"sceas", scrollControllerExpressionAnimationSources);
        values[index].SetReferenceParameter(L"scvis", scrollControllerVisualInteractionSource);
        values[index].SetReferenceParameter(L"it", m_interactionTracker);
    }

    for (int index = 0; index < 3; index++)
    {
        conditions[index].SetReferenceParameter(L"scvis", scrollControllerVisualInteractionSource);
        conditions[index].SetReferenceParameter(L"sceas", scrollControllerExpressionAnimationSources);
    }
    conditions[3].Expression(L"true");

    const auto modifiersVector = winrt::single_threaded_vector<winrt::CompositionConditionalValue>();

    for (int index = 0; index < 4; index++)
    {
        modifiersVector.Append(ccvs[index]);
    }

    if (orientation == winrt::Orientation::Horizontal)
    {
        conditions[0].Expression(L"scvis.DeltaPosition.X < 0.0f && sceas.Multiplier < 0.0f");
        conditions[1].Expression(L"scvis.DeltaPosition.X < 0.0f && sceas.Multiplier >= 0.0f");
        conditions[2].Expression(L"scvis.DeltaPosition.X >= 0.0f && sceas.Multiplier < 0.0f");
        // Case #4 <==> scvis.DeltaPosition.X >= 0.0f && sceas.Multiplier > 0.0f, uses conditions[3].Expression(L"true").
        if (dimension == ScrollPresenterDimension::HorizontalScroll)
        {
            const auto expressionClampToMinPosition = L"min(sceas.Multiplier * scvis.DeltaPosition.X, it.Position.X - it.MinPosition.X)";
            const auto expressionClampToMaxPosition = L"max(sceas.Multiplier * scvis.DeltaPosition.X, it.Position.X - it.MaxPosition.X)";

            values[0].Expression(expressionClampToMinPosition);
            values[1].Expression(expressionClampToMaxPosition);
            values[2].Expression(expressionClampToMaxPosition);
            values[3].Expression(expressionClampToMinPosition);
            scrollControllerVisualInteractionSource.ConfigureDeltaPositionXModifiers(modifiersVector);
        }
        else
        {
            const auto expressionClampToMinPosition = L"min(sceas.Multiplier * scvis.DeltaPosition.X, it.Position.Y - it.MinPosition.Y)";
            const auto expressionClampToMaxPosition = L"max(sceas.Multiplier * scvis.DeltaPosition.X, it.Position.Y - it.MaxPosition.Y)";

            values[0].Expression(expressionClampToMinPosition);
            values[1].Expression(expressionClampToMaxPosition);
            values[2].Expression(expressionClampToMaxPosition);
            values[3].Expression(expressionClampToMinPosition);
            scrollControllerVisualInteractionSource.ConfigureDeltaPositionYModifiers(modifiersVector);

            // When the IScrollController's Visual moves horizontally and controls the vertical ScrollPresenter.Content movement, make sure that the
            // vertical finger movements do not affect the ScrollPresenter.Content vertically. The vertical component of the finger movement is filtered out.
            winrt::CompositionConditionalValue ccvOrtho = winrt::CompositionConditionalValue::Create(compositor);
            winrt::ExpressionAnimation conditionOrtho = compositor.CreateExpressionAnimation(L"true");
            winrt::ExpressionAnimation valueOrtho = compositor.CreateExpressionAnimation(L"0");
            ccvOrtho.Condition(conditionOrtho);
            ccvOrtho.Value(valueOrtho);

            auto modifiersVectorOrtho = winrt::single_threaded_vector<winrt::CompositionConditionalValue>();
            modifiersVectorOrtho.Append(ccvOrtho);

            scrollControllerVisualInteractionSource.ConfigureDeltaPositionXModifiers(modifiersVectorOrtho);
        }
    }
    else
    {
        conditions[0].Expression(L"scvis.DeltaPosition.Y < 0.0f && sceas.Multiplier < 0.0f");
        conditions[1].Expression(L"scvis.DeltaPosition.Y < 0.0f && sceas.Multiplier >= 0.0f");
        conditions[2].Expression(L"scvis.DeltaPosition.Y >= 0.0f && sceas.Multiplier < 0.0f");
        // Case #4 <==> scvis.DeltaPosition.Y >= 0.0f && sceas.Multiplier > 0.0f, uses conditions[3].Expression(L"true").
        if (dimension == ScrollPresenterDimension::HorizontalScroll)
        {
            const auto expressionClampToMinPosition = L"min(sceas.Multiplier * scvis.DeltaPosition.Y, it.Position.X - it.MinPosition.X)";
            const auto expressionClampToMaxPosition = L"max(sceas.Multiplier * scvis.DeltaPosition.Y, it.Position.X - it.MaxPosition.X)";

            values[0].Expression(expressionClampToMinPosition);
            values[1].Expression(expressionClampToMaxPosition);
            values[2].Expression(expressionClampToMaxPosition);
            values[3].Expression(expressionClampToMinPosition);
            scrollControllerVisualInteractionSource.ConfigureDeltaPositionXModifiers(modifiersVector);

            // When the IScrollController's Visual moves vertically and controls the horizontal ScrollPresenter.Content movement, make sure that the
            // horizontal finger movements do not affect the ScrollPresenter.Content horizontally. The horizontal component of the finger movement is filtered out.
            winrt::CompositionConditionalValue ccvOrtho = winrt::CompositionConditionalValue::Create(compositor);
            winrt::ExpressionAnimation conditionOrtho = compositor.CreateExpressionAnimation(L"true");
            winrt::ExpressionAnimation valueOrtho = compositor.CreateExpressionAnimation(L"0");
            ccvOrtho.Condition(conditionOrtho);
            ccvOrtho.Value(valueOrtho);

            auto modifiersVectorOrtho = winrt::single_threaded_vector<winrt::CompositionConditionalValue>();
            modifiersVectorOrtho.Append(ccvOrtho);

            scrollControllerVisualInteractionSource.ConfigureDeltaPositionYModifiers(modifiersVectorOrtho);
        }
        else
        {
            const auto expressionClampToMinPosition = L"min(sceas.Multiplier * scvis.DeltaPosition.Y, it.Position.Y - it.MinPosition.Y)";
            const auto expressionClampToMaxPosition = L"max(sceas.Multiplier * scvis.DeltaPosition.Y, it.Position.Y - it.MaxPosition.Y)";

            values[0].Expression(expressionClampToMinPosition);
            values[1].Expression(expressionClampToMaxPosition);
            values[2].Expression(expressionClampToMaxPosition);
            values[3].Expression(expressionClampToMinPosition);
            scrollControllerVisualInteractionSource.ConfigureDeltaPositionYModifiers(modifiersVector);
        }
    }
}

void ScrollPresenter::SetupVisualInteractionSourceRailingMode(
    const winrt::VisualInteractionSource& visualInteractionSource,
    ScrollPresenterDimension dimension,
    const winrt::ScrollingRailMode& railingMode)
{
    MUX_ASSERT(visualInteractionSource);
    MUX_ASSERT(dimension == ScrollPresenterDimension::HorizontalScroll || dimension == ScrollPresenterDimension::VerticalScroll);

    if (dimension == ScrollPresenterDimension::HorizontalScroll)
    {
        visualInteractionSource.IsPositionXRailsEnabled(railingMode == winrt::ScrollingRailMode::Enabled);
    }
    else
    {
        visualInteractionSource.IsPositionYRailsEnabled(railingMode == winrt::ScrollingRailMode::Enabled);
    }
}

void ScrollPresenter::SetupVisualInteractionSourceChainingMode(
    const winrt::VisualInteractionSource& visualInteractionSource,
    ScrollPresenterDimension dimension,
    const winrt::ScrollingChainMode& chainingMode)
{
    MUX_ASSERT(visualInteractionSource);

    const winrt::InteractionChainingMode interactionChainingMode = InteractionChainingModeFromChainingMode(chainingMode);

    switch (dimension)
    {
    case ScrollPresenterDimension::HorizontalScroll:
        visualInteractionSource.PositionXChainingMode(interactionChainingMode);
        break;
    case ScrollPresenterDimension::VerticalScroll:
        visualInteractionSource.PositionYChainingMode(interactionChainingMode);
        break;
    case ScrollPresenterDimension::ZoomFactor:
        visualInteractionSource.ScaleChainingMode(interactionChainingMode);
        break;
    default:
        MUX_ASSERT(false);
    }
}

void ScrollPresenter::SetupVisualInteractionSourceMode(
    const winrt::VisualInteractionSource& visualInteractionSource,
    ScrollPresenterDimension dimension,
    const winrt::ScrollingScrollMode& scrollMode)
{
    MUX_ASSERT(visualInteractionSource);
    MUX_ASSERT(scrollMode == winrt::ScrollingScrollMode::Enabled || scrollMode == winrt::ScrollingScrollMode::Disabled);

    const winrt::InteractionSourceMode interactionSourceMode = InteractionSourceModeFromScrollMode(scrollMode);

    switch (dimension)
    {
    case ScrollPresenterDimension::HorizontalScroll:
        visualInteractionSource.PositionXSourceMode(interactionSourceMode);
        break;
    case ScrollPresenterDimension::VerticalScroll:
        visualInteractionSource.PositionYSourceMode(interactionSourceMode);
        break;
    default:
        MUX_ASSERT(false);
    }
}

void ScrollPresenter::SetupVisualInteractionSourceMode(
    const winrt::VisualInteractionSource& visualInteractionSource,
    const winrt::ScrollingZoomMode& zoomMode)
{
    MUX_ASSERT(visualInteractionSource);

    visualInteractionSource.ScaleSourceMode(InteractionSourceModeFromZoomMode(zoomMode));
}

#ifdef IsMouseWheelScrollDisabled
void ScrollPresenter::SetupVisualInteractionSourcePointerWheelConfig(
    const winrt::VisualInteractionSource& visualInteractionSource,
    ScrollPresenterDimension dimension,
    const winrt::ScrollingScrollMode& scrollMode)
{
    MUX_ASSERT(visualInteractionSource);
    MUX_ASSERT(scrollMode == winrt::ScrollingScrollMode::Enabled || scrollMode == winrt::ScrollingScrollMode::Disabled);
    MUX_ASSERT(SharedHelpers::IsRS5OrHigher());

    winrt::InteractionSourceRedirectionMode interactionSourceRedirectionMode = InteractionSourceRedirectionModeFromScrollMode(scrollMode);

    switch (dimension)
    {
    case ScrollPresenterDimension::HorizontalScroll:
        visualInteractionSource.PointerWheelConfig().PositionXSourceMode(interactionSourceRedirectionMode);
        break;
    case ScrollPresenterDimension::VerticalScroll:
        visualInteractionSource.PointerWheelConfig().PositionYSourceMode(interactionSourceRedirectionMode);
        break;
    default:
        MUX_ASSERT(false);
    }
}
#endif

#ifdef IsMouseWheelZoomDisabled
void ScrollPresenter::SetupVisualInteractionSourcePointerWheelConfig(
    const winrt::VisualInteractionSource& visualInteractionSource,
    const winrt::ScrollingZoomMode& zoomMode)
{
    MUX_ASSERT(visualInteractionSource);
    MUX_ASSERT(ScrollPresenter::IsInteractionTrackerPointerWheelRedirectionEnabled());

    visualInteractionSource.PointerWheelConfig().ScaleSourceMode(InteractionSourceRedirectionModeFromZoomMode(zoomMode));
}
#endif

void ScrollPresenter::SetupVisualInteractionSourceRedirectionMode(
    const winrt::VisualInteractionSource& visualInteractionSource)
{
    MUX_ASSERT(visualInteractionSource);

    winrt::VisualInteractionSourceRedirectionMode redirectionMode = winrt::VisualInteractionSourceRedirectionMode::CapableTouchpadOnly;

    if (ScrollPresenter::IsInteractionTrackerPointerWheelRedirectionEnabled() &&
        !IsInputKindIgnored(winrt::ScrollingInputKinds::MouseWheel))
    {
        redirectionMode = winrt::VisualInteractionSourceRedirectionMode::CapableTouchpadAndPointerWheel;
    }

    visualInteractionSource.ManipulationRedirectionMode(redirectionMode);
}

void ScrollPresenter::SetupVisualInteractionSourceCenterPointModifier(
    const winrt::VisualInteractionSource& visualInteractionSource,
    ScrollPresenterDimension dimension)
{
    MUX_ASSERT(SharedHelpers::IsRS2OrHigher());
    MUX_ASSERT(visualInteractionSource);
    MUX_ASSERT(dimension == ScrollPresenterDimension::HorizontalScroll || dimension == ScrollPresenterDimension::VerticalScroll);
    MUX_ASSERT(m_interactionTracker);

    const float xamlLayoutOffset = dimension == ScrollPresenterDimension::HorizontalScroll ? m_contentLayoutOffsetX : m_contentLayoutOffsetY;

    if (xamlLayoutOffset == 0.0f)
    {
        if (dimension == ScrollPresenterDimension::HorizontalScroll)
        {
            visualInteractionSource.ConfigureCenterPointXModifiers(nullptr);
            m_interactionTracker.ConfigureCenterPointXInertiaModifiers(nullptr);
        }
        else
        {
            visualInteractionSource.ConfigureCenterPointYModifiers(nullptr);
            m_interactionTracker.ConfigureCenterPointYInertiaModifiers(nullptr);
        }
    }
    else
    {
        winrt::Compositor compositor = visualInteractionSource.Compositor();
        winrt::ExpressionAnimation conditionCenterPointModifier = compositor.CreateExpressionAnimation(L"true");
        winrt::CompositionConditionalValue conditionValueCenterPointModifier = winrt::CompositionConditionalValue::Create(compositor);
        winrt::ExpressionAnimation valueCenterPointModifier = compositor.CreateExpressionAnimation(
            dimension == ScrollPresenterDimension::HorizontalScroll ?
            L"visualInteractionSource.CenterPoint.X - xamlLayoutOffset" :
            L"visualInteractionSource.CenterPoint.Y - xamlLayoutOffset");

        valueCenterPointModifier.SetReferenceParameter(L"visualInteractionSource", visualInteractionSource);
        valueCenterPointModifier.SetScalarParameter(L"xamlLayoutOffset", xamlLayoutOffset);

        conditionValueCenterPointModifier.Condition(conditionCenterPointModifier);
        conditionValueCenterPointModifier.Value(valueCenterPointModifier);

        auto centerPointModifiers = winrt::single_threaded_vector<winrt::CompositionConditionalValue>();
        centerPointModifiers.Append(conditionValueCenterPointModifier);

        if (dimension == ScrollPresenterDimension::HorizontalScroll)
        {
            visualInteractionSource.ConfigureCenterPointXModifiers(centerPointModifiers);
            m_interactionTracker.ConfigureCenterPointXInertiaModifiers(centerPointModifiers);
        }
        else
        {
            visualInteractionSource.ConfigureCenterPointYModifiers(centerPointModifiers);
            m_interactionTracker.ConfigureCenterPointYInertiaModifiers(centerPointModifiers);
        }
    }
}

#ifdef USE_SCROLLMODE_AUTO
winrt::ScrollingScrollMode ScrollPresenter::GetComputedScrollMode(ScrollPresenterDimension dimension, bool ignoreZoomMode)
{
    winrt::ScrollingScrollMode oldComputedScrollMode;
    winrt::ScrollingScrollMode newComputedScrollMode;

    if (dimension == ScrollPresenterDimension::HorizontalScroll)
    {
        oldComputedScrollMode = ComputedHorizontalScrollMode();
        newComputedScrollMode = HorizontalScrollMode();
    }
    else
    {
        MUX_ASSERT(dimension == ScrollPresenterDimension::VerticalScroll);
        oldComputedScrollMode = ComputedVerticalScrollMode();
        newComputedScrollMode = VerticalScrollMode();
    }

    if (newComputedScrollMode == winrt::ScrollingScrollMode::Auto)
    {
        if (!ignoreZoomMode && ZoomMode() == winrt::ScrollingZoomMode::Enabled)
        {
            // Allow scrolling when zooming is turned on so that the Content does not get stuck in the given dimension
            // when it becomes smaller than the viewport.
            newComputedScrollMode = winrt::ScrollingScrollMode::Enabled;
        }
        else
        {
            if (dimension == ScrollPresenterDimension::HorizontalScroll)
            {
                // Enable horizontal scrolling only when the Content's width is larger than the ScrollPresenter's width
                newComputedScrollMode = ScrollableWidth() > 0.0 ? winrt::ScrollingScrollMode::Enabled : winrt::ScrollingScrollMode::Disabled;
            }
            else
            {
                // Enable vertical scrolling only when the Content's height is larger than the ScrollPresenter's height
                newComputedScrollMode = ScrollableHeight() > 0.0 ? winrt::ScrollingScrollMode::Enabled : winrt::ScrollingScrollMode::Disabled;
            }
        }
    }

    if (oldComputedScrollMode != newComputedScrollMode)
    {
        if (dimension == ScrollPresenterDimension::HorizontalScroll)
        {
            SetValue(s_ComputedHorizontalScrollModeProperty, box_value(newComputedScrollMode));
        }
        else
        {
            SetValue(s_ComputedVerticalScrollModeProperty, box_value(newComputedScrollMode));
        }
    }

    return newComputedScrollMode;
}
#endif

#ifdef IsMouseWheelScrollDisabled
winrt::ScrollingScrollMode ScrollPresenter::GetComputedMouseWheelScrollMode(ScrollPresenterDimension dimension)
{
    MUX_ASSERT(SharedHelpers::IsRS5OrHigher());

    // TODO: c.f. Task 18569498 - Consider public IsMouseWheelHorizontalScrollDisabled/IsMouseWheelVerticalScrollDisabled properties
#ifdef USE_SCROLLMODE_AUTO
    return GetComputedScrollMode(dimension);
#else
    return dimension == ScrollPresenterDimension::HorizontalScroll ? HorizontalScrollMode() : VerticalScrollMode();
#endif
}
#endif

#ifdef IsMouseWheelZoomDisabled
winrt::ScrollingZoomMode ScrollPresenter::GetMouseWheelZoomMode()
{
    MUX_ASSERT(ScrollPresenter::IsInteractionTrackerPointerWheelRedirectionEnabled());

    // TODO: c.f. Task 18569498 - Consider public IsMouseWheelZoomDisabled properties
    return ZoomMode();
}
#endif

double ScrollPresenter::GetComputedMaxWidth(
    double defaultMaxWidth,
    const winrt::FrameworkElement& content) const
{
    MUX_ASSERT(content);

    const winrt::Thickness contentMargin = content.Margin();
    const double marginWidth = contentMargin.Left + contentMargin.Right;
    double computedMaxWidth = defaultMaxWidth;
    double width = content.Width();
    double minWidth = content.MinWidth();
    double maxWidth = content.MaxWidth();

    if (!isnan(width))
    {
        width = std::max(0.0, width + marginWidth);
        computedMaxWidth = width;
    }
    if (!isnan(minWidth))
    {
        minWidth = std::max(0.0, minWidth + marginWidth);
        computedMaxWidth = std::max(computedMaxWidth, minWidth);
    }
    if (!isnan(maxWidth))
    {
        maxWidth = std::max(0.0, maxWidth + marginWidth);
        computedMaxWidth = std::min(computedMaxWidth, maxWidth);
    }

    return computedMaxWidth;
}

double ScrollPresenter::GetComputedMaxHeight(
    double defaultMaxHeight,
    const winrt::FrameworkElement& content) const
{
    MUX_ASSERT(content);

    const winrt::Thickness contentMargin = content.Margin();
    const double marginHeight = contentMargin.Top + contentMargin.Bottom;
    double computedMaxHeight = defaultMaxHeight;
    double height = content.Height();
    double minHeight = content.MinHeight();
    double maxHeight = content.MaxHeight();

    if (!isnan(height))
    {
        height = std::max(0.0, height + marginHeight);
        computedMaxHeight = height;
    }
    if (!isnan(minHeight))
    {
        minHeight = std::max(0.0, minHeight + marginHeight);
        computedMaxHeight = std::max(computedMaxHeight, minHeight);
    }
    if (!isnan(maxHeight))
    {
        maxHeight = std::max(0.0, maxHeight + marginHeight);
        computedMaxHeight = std::min(computedMaxHeight, maxHeight);
    }

    return computedMaxHeight;
}

// Computes the content's layout offsets at zoomFactor 1 coming from the Margin property and the difference between the extent and render sizes.
winrt::float2 ScrollPresenter::GetArrangeRenderSizesDelta(
    const winrt::UIElement& content) const
{
    MUX_ASSERT(content);

    SCROLLPRESENTER_TRACE_VERBOSE(*this, TRACE_MSG_METH_DBL_DBL, METH_NAME, this, m_unzoomedExtentWidth, m_unzoomedExtentHeight);
    SCROLLPRESENTER_TRACE_VERBOSE(*this, TRACE_MSG_METH_FLT_FLT, METH_NAME, this, content.RenderSize().Width, content.RenderSize().Height);

    double deltaX = m_unzoomedExtentWidth - content.RenderSize().Width;
    double deltaY = m_unzoomedExtentHeight - content.RenderSize().Height;

    const winrt::FrameworkElement contentAsFE = content.try_as<winrt::FrameworkElement>();

    if (contentAsFE)
    {
        const winrt::HorizontalAlignment horizontalAlignment = contentAsFE.HorizontalAlignment();
        const winrt::VerticalAlignment verticalAlignment = contentAsFE.VerticalAlignment();
        const winrt::Thickness contentMargin = contentAsFE.Margin();

        SCROLLPRESENTER_TRACE_VERBOSE(*this, TRACE_MSG_METH_INT_INT, METH_NAME, this, horizontalAlignment, verticalAlignment);
        SCROLLPRESENTER_TRACE_VERBOSE(*this, TRACE_MSG_METH_DBL_DBL, METH_NAME, this, contentMargin.Left, contentMargin.Right);
        SCROLLPRESENTER_TRACE_VERBOSE(*this, TRACE_MSG_METH_DBL_DBL, METH_NAME, this, contentMargin.Top, contentMargin.Bottom);

        if (horizontalAlignment == winrt::HorizontalAlignment::Left)
        {
            deltaX = 0.0f;
        }
        else
        {
            deltaX -= contentMargin.Left + contentMargin.Right;
        }

        if (verticalAlignment == winrt::VerticalAlignment::Top)
        {
            deltaY = 0.0f;
        }
        else
        {
            deltaY -= contentMargin.Top + contentMargin.Bottom;
        }

        if (horizontalAlignment == winrt::HorizontalAlignment::Center ||
            horizontalAlignment == winrt::HorizontalAlignment::Stretch)
        {
            deltaX /= 2.0f;
        }

        if (verticalAlignment == winrt::VerticalAlignment::Center ||
            verticalAlignment == winrt::VerticalAlignment::Stretch)
        {
            deltaY /= 2.0f;
        }

        deltaX += contentMargin.Left;
        deltaY += contentMargin.Top;
    }

    SCROLLPRESENTER_TRACE_VERBOSE(*this, TRACE_MSG_METH_DBL_DBL, METH_NAME, this, deltaX, deltaY);

    return winrt::float2{ static_cast<float>(deltaX), static_cast<float>(deltaY) };
}

// Returns the expression for the m_minPositionExpressionAnimation animation based on the Content.HorizontalAlignment,
// Content.VerticalAlignment, InteractionTracker.Scale, Content arrange size (which takes Content.Margin into account) and
// ScrollPresenterVisual.Size properties.
winrt::hstring ScrollPresenter::GetMinPositionExpression(
    const winrt::UIElement& content) const
{
    return StringUtil::FormatString(L"Vector3(%1!s!, %2!s!, 0.0f)", GetMinPositionXExpression(content).c_str(), GetMinPositionYExpression(content).c_str());
}

winrt::hstring ScrollPresenter::GetMinPositionXExpression(
    const winrt::UIElement& content) const
{
    MUX_ASSERT(content);

    const winrt::FrameworkElement contentAsFE = content.try_as<winrt::FrameworkElement>();

    if (contentAsFE)
    {
        const std::wstring_view maxOffset{ L"contentSizeX * it.Scale - scrollPresenterVisual.Size.X" };

        if (contentAsFE.HorizontalAlignment() == winrt::HorizontalAlignment::Center ||
            contentAsFE.HorizontalAlignment() == winrt::HorizontalAlignment::Stretch)
        {
            return StringUtil::FormatString(L"Min(0.0f, (%1!s!) / 2.0f) + contentLayoutOffsetX", maxOffset.data());
        }
        else if (contentAsFE.HorizontalAlignment() == winrt::HorizontalAlignment::Right)
        {
            return StringUtil::FormatString(L"Min(0.0f, %1!s!) + contentLayoutOffsetX", maxOffset.data());
        }
    }

    return winrt::hstring(L"contentLayoutOffsetX");
}

winrt::hstring ScrollPresenter::GetMinPositionYExpression(
    const winrt::UIElement& content) const
{
    MUX_ASSERT(content);

    const winrt::FrameworkElement contentAsFE = content.try_as<winrt::FrameworkElement>();

    if (contentAsFE)
    {
       const std::wstring_view maxOffset = L"contentSizeY * it.Scale - scrollPresenterVisual.Size.Y";

        if (contentAsFE.VerticalAlignment() == winrt::VerticalAlignment::Center ||
            contentAsFE.VerticalAlignment() == winrt::VerticalAlignment::Stretch)
        {
            return StringUtil::FormatString(L"Min(0.0f, (%1!s!) / 2.0f) + contentLayoutOffsetY", maxOffset.data());
        }
        else if (contentAsFE.VerticalAlignment() == winrt::VerticalAlignment::Bottom)
        {
            return StringUtil::FormatString(L"Min(0.0f, %1!s!) + contentLayoutOffsetY", maxOffset.data());
        }
    }

    return winrt::hstring(L"contentLayoutOffsetY");
}

// Returns the expression for the m_maxPositionExpressionAnimation animation based on the Content.HorizontalAlignment,
// Content.VerticalAlignment, InteractionTracker.Scale, Content arrange size (which takes Content.Margin into account) and
// ScrollPresenterVisual.Size properties.
winrt::hstring ScrollPresenter::GetMaxPositionExpression(
    const winrt::UIElement& content) const
{
    return StringUtil::FormatString(L"Vector3(%1!s!, %2!s!, 0.0f)", GetMaxPositionXExpression(content).c_str(), GetMaxPositionYExpression(content).c_str());
}

winrt::hstring ScrollPresenter::GetMaxPositionXExpression(
    const winrt::UIElement& content) const
{
    MUX_ASSERT(content);

    const winrt::FrameworkElement contentAsFE = content.try_as<winrt::FrameworkElement>();

    if (contentAsFE)
    {
        const std::wstring_view maxOffset{ L"(contentSizeX * it.Scale - scrollPresenterVisual.Size.X)" };

        if (contentAsFE.HorizontalAlignment() == winrt::HorizontalAlignment::Center ||
            contentAsFE.HorizontalAlignment() == winrt::HorizontalAlignment::Stretch)
        {
            return StringUtil::FormatString(L"%1!s! >= 0 ? %1!s! + contentLayoutOffsetX : %1!s! / 2.0f + contentLayoutOffsetX", maxOffset.data());
        }
        else if (contentAsFE.HorizontalAlignment() == winrt::HorizontalAlignment::Right)
        {
            return StringUtil::FormatString(L"%1!s! + contentLayoutOffsetX", maxOffset.data());
        }
    }

    return winrt::hstring(L"Max(0.0f, contentSizeX * it.Scale - scrollPresenterVisual.Size.X) + contentLayoutOffsetX");
}

winrt::hstring ScrollPresenter::GetMaxPositionYExpression(
    const winrt::UIElement& content) const
{
    MUX_ASSERT(content);

    const winrt::FrameworkElement contentAsFE = content.try_as<winrt::FrameworkElement>();

    if (contentAsFE)
    {
        const std::wstring_view maxOffset{ L"(contentSizeY * it.Scale - scrollPresenterVisual.Size.Y)" };

        if (contentAsFE.VerticalAlignment() == winrt::VerticalAlignment::Center ||
            contentAsFE.VerticalAlignment() == winrt::VerticalAlignment::Stretch)
        {
            return StringUtil::FormatString(L"%1!s! >= 0 ? %1!s! + contentLayoutOffsetY : %1!s! / 2.0f + contentLayoutOffsetY", maxOffset.data());
        }
        else if (contentAsFE.VerticalAlignment() == winrt::VerticalAlignment::Bottom)
        {
            return StringUtil::FormatString(L"%1!s! + contentLayoutOffsetY", maxOffset.data());
        }
    }

    return winrt::hstring(L"Max(0.0f, contentSizeY * it.Scale - scrollPresenterVisual.Size.Y) + contentLayoutOffsetY");
}

winrt::CompositionAnimation ScrollPresenter::GetPositionAnimation(
    double zoomedHorizontalOffset,
    double zoomedVerticalOffset,
    InteractionTrackerAsyncOperationTrigger operationTrigger,
    int32_t offsetsChangeCorrelationId)
{
    MUX_ASSERT(m_interactionTracker);

    int64_t minDuration = s_offsetsChangeMinMs;
    int64_t maxDuration = s_offsetsChangeMaxMs;
    int64_t unitDuration = s_offsetsChangeMsPerUnit;
    const bool isHorizontalScrollControllerRequest = static_cast<char>(operationTrigger)& static_cast<char>(InteractionTrackerAsyncOperationTrigger::HorizontalScrollControllerRequest);
    const bool isVerticalScrollControllerRequest = static_cast<char>(operationTrigger)& static_cast<char>(InteractionTrackerAsyncOperationTrigger::VerticalScrollControllerRequest);
    const int64_t distance = static_cast<int64_t>(sqrt(pow(zoomedHorizontalOffset - m_zoomedHorizontalOffset, 2.0) + pow(zoomedVerticalOffset - m_zoomedVerticalOffset, 2.0)));
    const winrt::Compositor compositor = winrt::ElementCompositionPreview::GetElementVisual(*this).Compositor();
    winrt::Vector3KeyFrameAnimation positionAnimation = compositor.CreateVector3KeyFrameAnimation();
    com_ptr<ScrollPresenterTestHooks> globalTestHooks = ScrollPresenterTestHooks::GetGlobalTestHooks();

    if (globalTestHooks)
    {
        int unitDurationTestOverride;
        int minDurationTestOverride;
        int maxDurationTestOverride;

        globalTestHooks->GetOffsetsChangeVelocityParameters(unitDurationTestOverride, minDurationTestOverride, maxDurationTestOverride);

        minDuration = minDurationTestOverride;
        maxDuration = maxDurationTestOverride;
        unitDuration = unitDurationTestOverride;
    }

    const winrt::float2 endPosition = ComputePositionFromOffsets(zoomedHorizontalOffset, zoomedVerticalOffset);

    positionAnimation.InsertKeyFrame(1.0f, winrt::float3(endPosition, 0.0f));
    positionAnimation.Duration(winrt::TimeSpan::duration(std::clamp(distance * unitDuration, minDuration, maxDuration) * 10000));

    const winrt::float2 currentPosition{ m_interactionTracker.Position().x, m_interactionTracker.Position().y };

    if (isHorizontalScrollControllerRequest || isVerticalScrollControllerRequest)
    {
        winrt::CompositionAnimation customAnimation = nullptr;

        if (isHorizontalScrollControllerRequest && m_horizontalScrollController)
        {
            customAnimation = m_horizontalScrollController.get().GetScrollAnimation(
                offsetsChangeCorrelationId,
                currentPosition,
                positionAnimation);
        }
        if (isVerticalScrollControllerRequest && m_verticalScrollController)
        {
            customAnimation = m_verticalScrollController.get().GetScrollAnimation(
                offsetsChangeCorrelationId,
                currentPosition,
                customAnimation ? customAnimation : positionAnimation);
        }
        return customAnimation ? customAnimation : positionAnimation;
    }

    return RaiseScrollAnimationStarting(positionAnimation, currentPosition, endPosition, offsetsChangeCorrelationId);
}

winrt::CompositionAnimation ScrollPresenter::GetZoomFactorAnimation(
    float zoomFactor,
    const winrt::float2& centerPoint,
    int32_t zoomFactorChangeCorrelationId)
{
    int64_t minDuration = s_zoomFactorChangeMinMs;
    int64_t maxDuration = s_zoomFactorChangeMaxMs;
    int64_t unitDuration = s_zoomFactorChangeMsPerUnit;
    const int64_t distance = static_cast<int64_t>(abs(zoomFactor - m_zoomFactor));
    const winrt::Compositor compositor = winrt::ElementCompositionPreview::GetElementVisual(*this).Compositor();
    winrt::ScalarKeyFrameAnimation zoomFactorAnimation = compositor.CreateScalarKeyFrameAnimation();
    com_ptr<ScrollPresenterTestHooks> globalTestHooks = ScrollPresenterTestHooks::GetGlobalTestHooks();

    if (globalTestHooks)
    {
        int unitDurationTestOverride;
        int minDurationTestOverride;
        int maxDurationTestOverride;

        globalTestHooks->GetZoomFactorChangeVelocityParameters(unitDurationTestOverride, minDurationTestOverride, maxDurationTestOverride);

        minDuration = minDurationTestOverride;
        maxDuration = maxDurationTestOverride;
        unitDuration = unitDurationTestOverride;
    }

    zoomFactorAnimation.InsertKeyFrame(1.0f, zoomFactor);
    zoomFactorAnimation.Duration(winrt::TimeSpan::duration(std::clamp(distance * unitDuration, minDuration, maxDuration) * 10000));

    return RaiseZoomAnimationStarting(zoomFactorAnimation, zoomFactor, centerPoint, zoomFactorChangeCorrelationId);
}

int32_t ScrollPresenter::GetNextViewChangeCorrelationId()
{
    return (m_latestViewChangeCorrelationId == std::numeric_limits<int>::max()) ? 0 : m_latestViewChangeCorrelationId + 1;
}

void ScrollPresenter::SetupPositionBoundariesExpressionAnimations(
    const winrt::UIElement& content)
{
    MUX_ASSERT(content);
    MUX_ASSERT(m_minPositionExpressionAnimation);
    MUX_ASSERT(m_maxPositionExpressionAnimation);
    MUX_ASSERT(m_interactionTracker);

    const winrt::Visual scrollPresenterVisual = winrt::ElementCompositionPreview::GetElementVisual(*this);

    winrt::hstring s = m_minPositionExpressionAnimation.Expression();

    if (s.empty())
    {
        m_minPositionExpressionAnimation.SetReferenceParameter(L"it", m_interactionTracker);
        m_minPositionExpressionAnimation.SetReferenceParameter(L"scrollPresenterVisual", scrollPresenterVisual);
    }

    m_minPositionExpressionAnimation.Expression(GetMinPositionExpression(content));

    s = m_maxPositionExpressionAnimation.Expression();

    if (s.empty())
    {
        m_maxPositionExpressionAnimation.SetReferenceParameter(L"it", m_interactionTracker);
        m_maxPositionExpressionAnimation.SetReferenceParameter(L"scrollPresenterVisual", scrollPresenterVisual);
    }

    m_maxPositionExpressionAnimation.Expression(GetMaxPositionExpression(content));

    UpdatePositionBoundaries(content);
}

void ScrollPresenter::SetupTransformExpressionAnimations(
    const winrt::UIElement& content)
{
    SCROLLPRESENTER_TRACE_VERBOSE(*this, TRACE_MSG_METH, METH_NAME, this);

    const bool useTranslationProperty = IsVisualTranslationPropertyAvailable();

    MUX_ASSERT(content);
    MUX_ASSERT(m_translationExpressionAnimation || !useTranslationProperty);
    MUX_ASSERT(m_transformMatrixTranslateXExpressionAnimation || useTranslationProperty);
    MUX_ASSERT(m_transformMatrixTranslateYExpressionAnimation || useTranslationProperty);
    MUX_ASSERT(m_zoomFactorExpressionAnimation || !useTranslationProperty);
    MUX_ASSERT(m_transformMatrixZoomFactorExpressionAnimation || useTranslationProperty);
    MUX_ASSERT(m_interactionTracker);

    const winrt::float2 arrangeRenderSizesDelta = GetArrangeRenderSizesDelta(content);

    if (useTranslationProperty)
    {
        m_translationExpressionAnimation.Expression(
            L"Vector3(-it.Position.X + (it.Scale - 1.0f) * adjustment.X, -it.Position.Y + (it.Scale - 1.0f) * adjustment.Y, 0.0f)");
        m_translationExpressionAnimation.SetReferenceParameter(L"it", m_interactionTracker);
        m_translationExpressionAnimation.SetVector2Parameter(L"adjustment", arrangeRenderSizesDelta);

        m_zoomFactorExpressionAnimation.Expression(L"Vector3(it.Scale, it.Scale, 1.0f)");
        m_zoomFactorExpressionAnimation.SetReferenceParameter(L"it", m_interactionTracker);
    }
    else
    {
        m_transformMatrixTranslateXExpressionAnimation.Expression(
            L"-it.Position.X + (it.Scale - 1.0f) * adjustment.X");
        m_transformMatrixTranslateXExpressionAnimation.SetReferenceParameter(L"it", m_interactionTracker);
        m_transformMatrixTranslateXExpressionAnimation.SetVector2Parameter(L"adjustment", arrangeRenderSizesDelta);

        m_transformMatrixTranslateYExpressionAnimation.Expression(
            L"-it.Position.Y + (it.Scale - 1.0f) * adjustment.Y");
        m_transformMatrixTranslateYExpressionAnimation.SetReferenceParameter(L"it", m_interactionTracker);
        m_transformMatrixTranslateYExpressionAnimation.SetVector2Parameter(L"adjustment", arrangeRenderSizesDelta);

        m_transformMatrixZoomFactorExpressionAnimation.Expression(L"it.Scale");
        m_transformMatrixZoomFactorExpressionAnimation.SetReferenceParameter(L"it", m_interactionTracker);
    }

    StartTransformExpressionAnimations(content, false /*forAnimationsInterruption*/);
}

void ScrollPresenter::StartTransformExpressionAnimations(
    const winrt::UIElement& content,
    bool forAnimationsInterruption)
{
    if (content)
    {
        if (SharedHelpers::IsTranslationFacadeAvailable(content))
        {
            auto const zoomFactorPropertyName = GetVisualTargetedPropertyName(ScrollPresenterDimension::ZoomFactor);
            auto const scrollPropertyName = GetVisualTargetedPropertyName(ScrollPresenterDimension::Scroll);

            m_translationExpressionAnimation.Target(scrollPropertyName);
            m_zoomFactorExpressionAnimation.Target(zoomFactorPropertyName);

            content.StartAnimation(m_translationExpressionAnimation);
            RaiseExpressionAnimationStatusChanged(true /*isExpressionAnimationStarted*/, scrollPropertyName /*propertyName*/);

            content.StartAnimation(m_zoomFactorExpressionAnimation);
            RaiseExpressionAnimationStatusChanged(true /*isExpressionAnimationStarted*/, zoomFactorPropertyName /*propertyName*/);
        }
        else if (!forAnimationsInterruption) // The animations interruption is only effective with facades.
        {
            const winrt::Visual contentVisual = winrt::ElementCompositionPreview::GetElementVisual(content);

            if (IsVisualTranslationPropertyAvailable())
            {
                auto const scrollPropertyName = GetVisualTargetedPropertyName(ScrollPresenterDimension::Scroll);
                auto const zoomFactorPropertyName = GetVisualTargetedPropertyName(ScrollPresenterDimension::ZoomFactor);

                winrt::ElementCompositionPreview::SetIsTranslationEnabled(content, true);

                contentVisual.StartAnimation(scrollPropertyName, m_translationExpressionAnimation);
                RaiseExpressionAnimationStatusChanged(true /*isExpressionAnimationStarted*/, scrollPropertyName /*propertyName*/);

                contentVisual.StartAnimation(zoomFactorPropertyName, m_zoomFactorExpressionAnimation);
                RaiseExpressionAnimationStatusChanged(true /*isExpressionAnimationStarted*/, zoomFactorPropertyName /*propertyName*/);
            }
            else
            {
                auto const horizontalScrollPropertyName = GetVisualTargetedPropertyName(ScrollPresenterDimension::HorizontalScroll);
                auto const verticalScrollPropertyName = GetVisualTargetedPropertyName(ScrollPresenterDimension::VerticalScroll);
                auto const horizontalZoomFactorPropertyName = GetVisualTargetedPropertyName(ScrollPresenterDimension::HorizontalZoomFactor);
                auto const verticalZoomFactorPropertyName = GetVisualTargetedPropertyName(ScrollPresenterDimension::VerticalZoomFactor);

                contentVisual.StartAnimation(horizontalScrollPropertyName, m_transformMatrixTranslateXExpressionAnimation);
                RaiseExpressionAnimationStatusChanged(true /*isExpressionAnimationStarted*/, horizontalScrollPropertyName /*propertyName*/);

                contentVisual.StartAnimation(verticalScrollPropertyName, m_transformMatrixTranslateYExpressionAnimation);
                RaiseExpressionAnimationStatusChanged(true /*isExpressionAnimationStarted*/, verticalScrollPropertyName /*propertyName*/);

                contentVisual.StartAnimation(horizontalZoomFactorPropertyName, m_transformMatrixZoomFactorExpressionAnimation);
                RaiseExpressionAnimationStatusChanged(true /*isExpressionAnimationStarted*/, horizontalZoomFactorPropertyName /*propertyName*/);

                contentVisual.StartAnimation(verticalZoomFactorPropertyName, m_transformMatrixZoomFactorExpressionAnimation);
                RaiseExpressionAnimationStatusChanged(true /*isExpressionAnimationStarted*/, verticalZoomFactorPropertyName /*propertyName*/);
            }
        }
    }
}

void ScrollPresenter::StopTransformExpressionAnimations(
    const winrt::UIElement& content,
    bool forAnimationsInterruption)
{
    if (content)
    {
        if (SharedHelpers::IsTranslationFacadeAvailable(content))
        {
            auto const scrollPropertyName = GetVisualTargetedPropertyName(ScrollPresenterDimension::Scroll);

            content.StopAnimation(m_translationExpressionAnimation);
            RaiseExpressionAnimationStatusChanged(false /*isExpressionAnimationStarted*/, scrollPropertyName /*propertyName*/);

            auto const zoomFactorPropertyName = GetVisualTargetedPropertyName(ScrollPresenterDimension::ZoomFactor);

            content.StopAnimation(m_zoomFactorExpressionAnimation);
            RaiseExpressionAnimationStatusChanged(false /*isExpressionAnimationStarted*/, zoomFactorPropertyName /*propertyName*/);
        }
        else if (!forAnimationsInterruption) // The animations interruption is only effective with facades.
        {
            const winrt::Visual contentVisual = winrt::ElementCompositionPreview::GetElementVisual(content);

            if (IsVisualTranslationPropertyAvailable())
            {
                auto const scrollPropertyName = GetVisualTargetedPropertyName(ScrollPresenterDimension::Scroll);
                auto const zoomFactorPropertyName = GetVisualTargetedPropertyName(ScrollPresenterDimension::ZoomFactor);

                contentVisual.StopAnimation(scrollPropertyName);
                RaiseExpressionAnimationStatusChanged(false /*isExpressionAnimationStarted*/, scrollPropertyName /*propertyName*/);

                contentVisual.StopAnimation(zoomFactorPropertyName);
                RaiseExpressionAnimationStatusChanged(false /*isExpressionAnimationStarted*/, zoomFactorPropertyName /*propertyName*/);
            }
            else
            {
                auto const horizontalScrollPropertyName = GetVisualTargetedPropertyName(ScrollPresenterDimension::HorizontalScroll);
                auto const verticalScrollPropertyName = GetVisualTargetedPropertyName(ScrollPresenterDimension::VerticalScroll);
                auto const horizontalZoomFactorPropertyName = GetVisualTargetedPropertyName(ScrollPresenterDimension::HorizontalZoomFactor);
                auto const verticalZoomFactorPropertyName = GetVisualTargetedPropertyName(ScrollPresenterDimension::VerticalZoomFactor);

                contentVisual.StopAnimation(horizontalScrollPropertyName);
                RaiseExpressionAnimationStatusChanged(false /*isExpressionAnimationStarted*/, horizontalScrollPropertyName /*propertyName*/);

                contentVisual.StopAnimation(verticalScrollPropertyName);
                RaiseExpressionAnimationStatusChanged(false /*isExpressionAnimationStarted*/, verticalScrollPropertyName /*propertyName*/);

                contentVisual.StopAnimation(horizontalZoomFactorPropertyName);
                RaiseExpressionAnimationStatusChanged(false /*isExpressionAnimationStarted*/, horizontalZoomFactorPropertyName /*propertyName*/);

                contentVisual.StopAnimation(verticalZoomFactorPropertyName);
                RaiseExpressionAnimationStatusChanged(false /*isExpressionAnimationStarted*/, verticalZoomFactorPropertyName /*propertyName*/);
            }
        }
    }
}

// Returns True when ScrollPresenter::OnCompositionTargetRendering calls are not needed for restarting the Translation and Scale animations.
bool ScrollPresenter::StartTranslationAndZoomFactorExpressionAnimations(bool interruptCountdown)
{
    if (m_translationAndZoomFactorAnimationsRestartTicksCountdown > 0)
    {
        MUX_ASSERT(IsVisualTranslationPropertyAvailable());

        // A Translation and Scale animations restart is pending after the Idle State was reached or a zoom factor change operation completed.
        m_translationAndZoomFactorAnimationsRestartTicksCountdown--;

        if (m_translationAndZoomFactorAnimationsRestartTicksCountdown == 0 || interruptCountdown)
        {
            // Countdown is over or state is no longer Idle, restart the Translation and Scale animations.
            MUX_ASSERT(m_interactionTracker);

            SCROLLPRESENTER_TRACE_VERBOSE(*this, TRACE_MSG_METH_FLT_FLT, METH_NAME, this, m_animationRestartZoomFactor, m_zoomFactor);

            if (m_translationAndZoomFactorAnimationsRestartTicksCountdown > 0)
            {
                MUX_ASSERT(interruptCountdown);

                SCROLLPRESENTER_TRACE_VERBOSE(*this, TRACE_MSG_METH_INT, METH_NAME, this, m_translationAndZoomFactorAnimationsRestartTicksCountdown);
                m_translationAndZoomFactorAnimationsRestartTicksCountdown = 0;
            }

            StartTransformExpressionAnimations(Content(), true /*forAnimationsInterruption*/);
        }
        else
        {
            // Countdown needs to continue.
            return false;
        }
    }

    return true;
}

void ScrollPresenter::StopTranslationAndZoomFactorExpressionAnimations()
{
    if (m_zoomFactorExpressionAnimation && m_animationRestartZoomFactor != m_zoomFactor)
    {
        // The zoom factor has changed since the last restart of the Translation and Scale animations.
        MUX_ASSERT(IsVisualTranslationPropertyAvailable());

        const winrt::UIElement content = Content();

        // The zoom factor animation interruption is only effective with facades.
        if (SharedHelpers::IsTranslationFacadeAvailable(content))
        {
            if (m_translationAndZoomFactorAnimationsRestartTicksCountdown == 0)
            {
                SCROLLPRESENTER_TRACE_VERBOSE(*this, TRACE_MSG_METH_FLT_FLT, METH_NAME, this, m_animationRestartZoomFactor, m_zoomFactor);

                // Stop Translation and Scale animations to trigger rasterization of Content, to avoid fuzzy text rendering for instance.
                StopTransformExpressionAnimations(content, true /*forAnimationsInterruption*/);

                // Trigger ScrollPresenter::OnCompositionTargetRendering calls in order to re-establish the Translation and Scale animations
                // after the Content rasterization was triggered within a few ticks.
                HookCompositionTargetRendering();
            }

            m_animationRestartZoomFactor = m_zoomFactor;
            m_translationAndZoomFactorAnimationsRestartTicksCountdown = s_translationAndZoomFactorAnimationsRestartTicks;
        }
    }
}

void ScrollPresenter::StartExpressionAnimationSourcesAnimations()
{
    MUX_ASSERT(m_interactionTracker);
    MUX_ASSERT(m_expressionAnimationSources);
    MUX_ASSERT(m_positionSourceExpressionAnimation);
    MUX_ASSERT(m_minPositionSourceExpressionAnimation);
    MUX_ASSERT(m_maxPositionSourceExpressionAnimation);
    MUX_ASSERT(m_zoomFactorSourceExpressionAnimation);

    m_expressionAnimationSources.StartAnimation(s_positionSourcePropertyName, m_positionSourceExpressionAnimation);
    RaiseExpressionAnimationStatusChanged(true /*isExpressionAnimationStarted*/, s_positionSourcePropertyName /*propertyName*/);

    m_expressionAnimationSources.StartAnimation(s_minPositionSourcePropertyName, m_minPositionSourceExpressionAnimation);
    RaiseExpressionAnimationStatusChanged(true /*isExpressionAnimationStarted*/, s_minPositionSourcePropertyName /*propertyName*/);

    m_expressionAnimationSources.StartAnimation(s_maxPositionSourcePropertyName, m_maxPositionSourceExpressionAnimation);
    RaiseExpressionAnimationStatusChanged(true /*isExpressionAnimationStarted*/, s_maxPositionSourcePropertyName /*propertyName*/);

    m_expressionAnimationSources.StartAnimation(s_zoomFactorSourcePropertyName, m_zoomFactorSourceExpressionAnimation);
    RaiseExpressionAnimationStatusChanged(true /*isExpressionAnimationStarted*/, s_zoomFactorSourcePropertyName /*propertyName*/);
}

void ScrollPresenter::StartScrollControllerExpressionAnimationSourcesAnimations(
    ScrollPresenterDimension dimension)
{
    MUX_ASSERT(SharedHelpers::IsRS2OrHigher());
    MUX_ASSERT(dimension == ScrollPresenterDimension::HorizontalScroll || dimension == ScrollPresenterDimension::VerticalScroll);

    if (dimension == ScrollPresenterDimension::HorizontalScroll)
    {
        MUX_ASSERT(m_horizontalScrollControllerExpressionAnimationSources);
        MUX_ASSERT(m_horizontalScrollControllerOffsetExpressionAnimation);
        MUX_ASSERT(m_horizontalScrollControllerMaxOffsetExpressionAnimation);

        m_horizontalScrollControllerExpressionAnimationSources.StartAnimation(s_offsetPropertyName, m_horizontalScrollControllerOffsetExpressionAnimation);
        RaiseExpressionAnimationStatusChanged(true /*isExpressionAnimationStarted*/, s_offsetPropertyName /*propertyName*/);

        m_horizontalScrollControllerExpressionAnimationSources.StartAnimation(s_maxOffsetPropertyName, m_horizontalScrollControllerMaxOffsetExpressionAnimation);
        RaiseExpressionAnimationStatusChanged(true /*isExpressionAnimationStarted*/, s_maxOffsetPropertyName /*propertyName*/);
    }
    else
    {
        MUX_ASSERT(m_verticalScrollControllerExpressionAnimationSources);
        MUX_ASSERT(m_verticalScrollControllerOffsetExpressionAnimation);
        MUX_ASSERT(m_verticalScrollControllerMaxOffsetExpressionAnimation);

        m_verticalScrollControllerExpressionAnimationSources.StartAnimation(s_offsetPropertyName, m_verticalScrollControllerOffsetExpressionAnimation);
        RaiseExpressionAnimationStatusChanged(true /*isExpressionAnimationStarted*/, s_offsetPropertyName /*propertyName*/);

        m_verticalScrollControllerExpressionAnimationSources.StartAnimation(s_maxOffsetPropertyName, m_verticalScrollControllerMaxOffsetExpressionAnimation);
        RaiseExpressionAnimationStatusChanged(true /*isExpressionAnimationStarted*/, s_maxOffsetPropertyName /*propertyName*/);
    }
}

void ScrollPresenter::StopScrollControllerExpressionAnimationSourcesAnimations(
    ScrollPresenterDimension dimension)
{
    MUX_ASSERT(SharedHelpers::IsRS2OrHigher());
    MUX_ASSERT(dimension == ScrollPresenterDimension::HorizontalScroll || dimension == ScrollPresenterDimension::VerticalScroll);

    if (dimension == ScrollPresenterDimension::HorizontalScroll)
    {
        MUX_ASSERT(m_horizontalScrollControllerExpressionAnimationSources);

        m_horizontalScrollControllerExpressionAnimationSources.StopAnimation(s_offsetPropertyName);
        RaiseExpressionAnimationStatusChanged(false /*isExpressionAnimationStarted*/, s_offsetPropertyName /*propertyName*/);

        m_horizontalScrollControllerExpressionAnimationSources.StopAnimation(s_maxOffsetPropertyName);
        RaiseExpressionAnimationStatusChanged(false /*isExpressionAnimationStarted*/, s_maxOffsetPropertyName /*propertyName*/);
    }
    else
    {
        MUX_ASSERT(m_verticalScrollControllerExpressionAnimationSources);

        m_verticalScrollControllerExpressionAnimationSources.StopAnimation(s_offsetPropertyName);
        RaiseExpressionAnimationStatusChanged(false /*isExpressionAnimationStarted*/, s_offsetPropertyName /*propertyName*/);

        m_verticalScrollControllerExpressionAnimationSources.StopAnimation(s_maxOffsetPropertyName);
        RaiseExpressionAnimationStatusChanged(false /*isExpressionAnimationStarted*/, s_maxOffsetPropertyName /*propertyName*/);
    }
}

winrt::InteractionChainingMode ScrollPresenter::InteractionChainingModeFromChainingMode(
    const winrt::ScrollingChainMode& chainingMode)
{
    switch (chainingMode)
    {
    case winrt::ScrollingChainMode::Always:
        return winrt::InteractionChainingMode::Always;
    case winrt::ScrollingChainMode::Auto:
        return winrt::InteractionChainingMode::Auto;
    default:
        return winrt::InteractionChainingMode::Never;
    }
}

#ifdef IsMouseWheelScrollDisabled
winrt::InteractionSourceRedirectionMode ScrollPresenter::InteractionSourceRedirectionModeFromScrollMode(
    const winrt::ScrollingScrollMode& scrollMode)
{
    MUX_ASSERT(SharedHelpers::IsRS5OrHigher());
    MUX_ASSERT(scrollMode == winrt::ScrollingScrollMode::Enabled || scrollMode == winrt::ScrollingScrollMode::Disabled);

    return scrollMode == winrt::ScrollingScrollMode::Enabled ? winrt::InteractionSourceRedirectionMode::Enabled : winrt::InteractionSourceRedirectionMode::Disabled;
}
#endif

#ifdef IsMouseWheelZoomDisabled
winrt::InteractionSourceRedirectionMode ScrollPresenter::InteractionSourceRedirectionModeFromZoomMode(
    const winrt::ScrollingZoomMode& zoomMode)
{
    MUX_ASSERT(ScrollPresenter::IsInteractionTrackerPointerWheelRedirectionEnabled());

    return zoomMode == winrt::ScrollingZoomMode::Enabled ? winrt::InteractionSourceRedirectionMode::Enabled : winrt::InteractionSourceRedirectionMode::Disabled;
}
#endif

winrt::InteractionSourceMode ScrollPresenter::InteractionSourceModeFromScrollMode(
    const winrt::ScrollingScrollMode& scrollMode)
{
    return scrollMode == winrt::ScrollingScrollMode::Enabled ? winrt::InteractionSourceMode::EnabledWithInertia : winrt::InteractionSourceMode::Disabled;
}

winrt::InteractionSourceMode ScrollPresenter::InteractionSourceModeFromZoomMode(
    const winrt::ScrollingZoomMode& zoomMode)
{
    return zoomMode == winrt::ScrollingZoomMode::Enabled ? winrt::InteractionSourceMode::EnabledWithInertia : winrt::InteractionSourceMode::Disabled;
}

double ScrollPresenter::ComputeZoomedOffsetWithMinimalChange(
    double viewportStart,
    double viewportEnd,
    double childStart,
    double childEnd)
{
    const bool above = childStart < viewportStart && childEnd < viewportEnd;
    const bool below = childEnd > viewportEnd&& childStart > viewportStart;
    const bool larger = (childEnd - childStart) > (viewportEnd - viewportStart);

    // # CHILD POSITION   CHILD SIZE   SCROLL   REMEDY
    // 1 Above viewport   <= viewport  Down     Align top edge of content & viewport
    // 2 Above viewport   >  viewport  Down     Align bottom edge of content & viewport
    // 3 Below viewport   <= viewport  Up       Align bottom edge of content & viewport
    // 4 Below viewport   >  viewport  Up       Align top edge of content & viewport
    // 5 Entirely within viewport      NA       No change
    // 6 Spanning viewport             NA       No change
    if ((above && !larger) || (below && larger))
    {
        // Cases 1 & 4
        return childStart;
    }
    else if (above || below)
    {
        // Cases 2 & 3
        return childEnd - viewportEnd + viewportStart;
    }

    // cases 5 & 6
    return viewportStart;
}

winrt::Rect ScrollPresenter::GetDescendantBounds(
    const winrt::UIElement& content,
    const winrt::UIElement& descendant,
    const winrt::Rect& descendantRect)
{
    MUX_ASSERT(content);

    const winrt::FrameworkElement contentAsFE = content.try_as<winrt::FrameworkElement>();
    const winrt::GeneralTransform transform = descendant.TransformToVisual(content);
    winrt::Thickness contentMargin{};

    if (contentAsFE)
    {
        contentMargin = contentAsFE.Margin();
    }

    return transform.TransformBounds(winrt::Rect{
        static_cast<float>(contentMargin.Left + descendantRect.X),
        static_cast<float>(contentMargin.Top + descendantRect.Y),
        descendantRect.Width,
        descendantRect.Height });
}

winrt::ScrollingAnimationMode ScrollPresenter::GetComputedAnimationMode(
    winrt::ScrollingAnimationMode const& animationMode)
{
    if (animationMode == winrt::ScrollingAnimationMode::Auto)
    {
        const bool isAnimationsEnabled = []()
        {
            auto globalTestHooks = ScrollPresenterTestHooks::GetGlobalTestHooks();

            if (globalTestHooks && globalTestHooks->IsAnimationsEnabledOverride())
            {
                return globalTestHooks->IsAnimationsEnabledOverride().Value();
            }
            else
            {
                return SharedHelpers::IsAnimationsEnabled();
            }
        }();

        return isAnimationsEnabled ? winrt::ScrollingAnimationMode::Enabled : winrt::ScrollingAnimationMode::Disabled;
    }

    return animationMode;
}

bool ScrollPresenter::IsZoomFactorBoundaryValid(
    double value)
{
    return !isnan(value) && isfinite(value);
}

void ScrollPresenter::ValidateZoomFactoryBoundary(double value)
{
    if (!IsZoomFactorBoundaryValid(value))
    {
        throw winrt::hresult_error(E_INVALIDARG);
    }
}

// Returns False prior to RS5 where the InteractionTracker does not support effective off-thread mouse-wheel-based scrolling and zooming.
// Starting with RS5, returns True unless a test hook is set to disable the use of the InteractionTracker's built-in feature.
bool ScrollPresenter::IsInteractionTrackerPointerWheelRedirectionEnabled()
{
    bool isInteractionTrackerPointerWheelRedirectionEnabled = SharedHelpers::IsRS5OrHigher();

    if (isInteractionTrackerPointerWheelRedirectionEnabled)
    {
        com_ptr<ScrollPresenterTestHooks> globalTestHooks = ScrollPresenterTestHooks::GetGlobalTestHooks();

        isInteractionTrackerPointerWheelRedirectionEnabled = !globalTestHooks || globalTestHooks->IsInteractionTrackerPointerWheelRedirectionEnabled();
    }

    return isInteractionTrackerPointerWheelRedirectionEnabled;
}

// Returns True on RedStone 2 and later versions, where the ElementCompositionPreview::SetIsTranslationEnabled method is available.
bool ScrollPresenter::IsVisualTranslationPropertyAvailable()
{
    return DownlevelHelper::SetIsTranslationEnabledExists();
}

// Returns the target property path, according to the availability of the ElementCompositionPreview::SetIsTranslationEnabled method,
// and the provided dimension.
wstring_view ScrollPresenter::GetVisualTargetedPropertyName(ScrollPresenterDimension dimension)
{
    switch (dimension)
    {
    case ScrollPresenterDimension::Scroll:
        MUX_ASSERT(IsVisualTranslationPropertyAvailable());
        return s_translationPropertyName;
    case ScrollPresenterDimension::HorizontalScroll:
        MUX_ASSERT(!IsVisualTranslationPropertyAvailable());
        return s_transformMatrixTranslateXPropertyName;
    case ScrollPresenterDimension::VerticalScroll:
        MUX_ASSERT(!IsVisualTranslationPropertyAvailable());
        return s_transformMatrixTranslateYPropertyName;
    case ScrollPresenterDimension::HorizontalZoomFactor:
        MUX_ASSERT(!IsVisualTranslationPropertyAvailable());
        return s_transformMatrixScaleXPropertyName;
    case ScrollPresenterDimension::VerticalZoomFactor:
        MUX_ASSERT(!IsVisualTranslationPropertyAvailable());
        return s_transformMatrixScaleYPropertyName;
    default:
        MUX_ASSERT(dimension == ScrollPresenterDimension::ZoomFactor);
        MUX_ASSERT(IsVisualTranslationPropertyAvailable());
        return s_scalePropertyName;
    }
}

// Invoked by both ScrollPresenter and ScrollViewer controls
bool ScrollPresenter::IsAnchorRatioValid(
    double value)
{
    return isnan(value) || (isfinite(value) && value >= 0.0 && value <= 1.0);
}

void ScrollPresenter::ValidateAnchorRatio(double value)
{
    if (!IsAnchorRatioValid(value))
    {
        throw winrt::hresult_error(E_INVALIDARG);
    }
}

bool ScrollPresenter::IsElementValidAnchor(
    const winrt::UIElement& element)
{
    return IsElementValidAnchor(element, Content());
}

// Invoked by ScrollPresenterTestHooks
void ScrollPresenter::SetContentLayoutOffsetX(float contentLayoutOffsetX)
{
    SCROLLPRESENTER_TRACE_VERBOSE(*this, TRACE_MSG_METH_FLT_FLT, METH_NAME, this, contentLayoutOffsetX, m_contentLayoutOffsetX);

    if (m_contentLayoutOffsetX != contentLayoutOffsetX)
    {
        UpdateOffset(ScrollPresenterDimension::HorizontalScroll, m_zoomedHorizontalOffset + contentLayoutOffsetX - m_contentLayoutOffsetX);
        m_contentLayoutOffsetX = contentLayoutOffsetX;
        InvalidateArrange();
        OnContentLayoutOffsetChanged(ScrollPresenterDimension::HorizontalScroll);
        OnViewChanged(true /*horizontalOffsetChanged*/, false /*verticalOffsetChanged*/);
    }
}

void ScrollPresenter::SetContentLayoutOffsetY(float contentLayoutOffsetY)
{
    SCROLLPRESENTER_TRACE_VERBOSE(*this, TRACE_MSG_METH_FLT_FLT, METH_NAME, this, contentLayoutOffsetY, m_contentLayoutOffsetY);

    if (m_contentLayoutOffsetY != contentLayoutOffsetY)
    {
        UpdateOffset(ScrollPresenterDimension::VerticalScroll, m_zoomedVerticalOffset + contentLayoutOffsetY - m_contentLayoutOffsetY);
        m_contentLayoutOffsetY = contentLayoutOffsetY;
        InvalidateArrange();
        OnContentLayoutOffsetChanged(ScrollPresenterDimension::VerticalScroll);
        OnViewChanged(false /*horizontalOffsetChanged*/, true /*verticalOffsetChanged*/);
    }
}

winrt::float2 ScrollPresenter::GetArrangeRenderSizesDelta()
{
    winrt::float2 arrangeRenderSizesDelta{};
    const winrt::UIElement content = Content();

    if (content)
    {
        arrangeRenderSizesDelta = GetArrangeRenderSizesDelta(content);
    }

    SCROLLPRESENTER_TRACE_VERBOSE(*this, TRACE_MSG_METH_FLT_FLT, METH_NAME, this, arrangeRenderSizesDelta.x, arrangeRenderSizesDelta.y);

    return arrangeRenderSizesDelta;
}

winrt::float2 ScrollPresenter::GetMinPosition()
{
    winrt::float2 minPosition{};

    ComputeMinMaxPositions(m_zoomFactor, &minPosition, nullptr);

    SCROLLPRESENTER_TRACE_VERBOSE(*this, TRACE_MSG_METH_FLT_FLT, METH_NAME, this, minPosition.x, minPosition.y);

    return minPosition;
}

winrt::float2 ScrollPresenter::GetMaxPosition()
{
    winrt::float2 maxPosition{};

    ComputeMinMaxPositions(m_zoomFactor, nullptr, &maxPosition);

    SCROLLPRESENTER_TRACE_VERBOSE(*this, TRACE_MSG_METH_FLT_FLT, METH_NAME, this, maxPosition.x, maxPosition.y);

    return maxPosition;
}

winrt::IVector<winrt::ScrollSnapPointBase> ScrollPresenter::GetConsolidatedScrollSnapPoints(ScrollPresenterDimension dimension)
{
    winrt::IVector<winrt::ScrollSnapPointBase> snapPoints = winrt::make<Vector<winrt::ScrollSnapPointBase>>();
    std::set<std::shared_ptr<SnapPointWrapper<winrt::ScrollSnapPointBase>>, SnapPointWrapperComparator<winrt::ScrollSnapPointBase>> snapPointsSet;

    switch (dimension)
    {
    case ScrollPresenterDimension::VerticalScroll:
        snapPointsSet = m_sortedConsolidatedVerticalSnapPoints;
        break;
    case ScrollPresenterDimension::HorizontalScroll:
        snapPointsSet = m_sortedConsolidatedHorizontalSnapPoints;
        break;
    default:
        MUX_ASSERT(false);
    }

    for (std::shared_ptr<SnapPointWrapper<winrt::ScrollSnapPointBase>> snapPointWrapper : snapPointsSet)
    {
        snapPoints.Append(snapPointWrapper->SnapPoint());
    }
    return snapPoints;
}

winrt::IVector<winrt::ZoomSnapPointBase> ScrollPresenter::GetConsolidatedZoomSnapPoints()
{
    winrt::IVector<winrt::ZoomSnapPointBase> snapPoints = winrt::make<Vector<winrt::ZoomSnapPointBase>>();

    for (std::shared_ptr<SnapPointWrapper<winrt::ZoomSnapPointBase>> snapPointWrapper : m_sortedConsolidatedZoomSnapPoints)
    {
        snapPoints.Append(snapPointWrapper->SnapPoint());
    }
    return snapPoints;
}

SnapPointWrapper<winrt::ScrollSnapPointBase>* ScrollPresenter::GetScrollSnapPointWrapper(ScrollPresenterDimension dimension, winrt::ScrollSnapPointBase const& scrollSnapPoint)
{
    std::set<std::shared_ptr<SnapPointWrapper<winrt::ScrollSnapPointBase>>, SnapPointWrapperComparator<winrt::ScrollSnapPointBase>> snapPointsSet;

    switch (dimension)
    {
    case ScrollPresenterDimension::VerticalScroll:
        snapPointsSet = m_sortedConsolidatedVerticalSnapPoints;
        break;
    case ScrollPresenterDimension::HorizontalScroll:
        snapPointsSet = m_sortedConsolidatedHorizontalSnapPoints;
        break;
    default:
        MUX_ASSERT(false);
    }

    for (std::shared_ptr<SnapPointWrapper<winrt::ScrollSnapPointBase>> snapPointWrapper : snapPointsSet)
    {
        winrt::ScrollSnapPointBase winrtScrollSnapPoint = snapPointWrapper->SnapPoint().as<winrt::ScrollSnapPointBase>();

        if (winrtScrollSnapPoint == scrollSnapPoint)
        {
            return snapPointWrapper.get();
        }
    }

    return nullptr;
}

SnapPointWrapper<winrt::ZoomSnapPointBase>* ScrollPresenter::GetZoomSnapPointWrapper(winrt::ZoomSnapPointBase const& zoomSnapPoint)
{
    for (std::shared_ptr<SnapPointWrapper<winrt::ZoomSnapPointBase>> snapPointWrapper : m_sortedConsolidatedZoomSnapPoints)
    {
        winrt::ZoomSnapPointBase winrtZoomSnapPoint = snapPointWrapper->SnapPoint().as<winrt::ZoomSnapPointBase>();

        if (winrtZoomSnapPoint == zoomSnapPoint)
        {
            return snapPointWrapper.get();
        }
    }

    return nullptr;
}

// Invoked when a dependency property of this ScrollPresenter has changed.
void ScrollPresenter::OnPropertyChanged(
    const winrt::DependencyPropertyChangedEventArgs& args)
{
    const auto dependencyProperty = args.Property();

#ifdef _DEBUG
    SCROLLPRESENTER_TRACE_VERBOSE(nullptr, L"%s(property: %s)\n", METH_NAME, DependencyPropertyToString(dependencyProperty).c_str());
#endif

    if (dependencyProperty == s_ContentProperty)
    {
        const winrt::IInspectable oldContent = args.OldValue();
        const winrt::IInspectable newContent = args.NewValue();
        UpdateContent(oldContent.as<winrt::UIElement>(), newContent.as<winrt::UIElement>());
    }
    else if (dependencyProperty == s_BackgroundProperty)
    {
        winrt::Panel thisAsPanel = *this;

        thisAsPanel.Background(args.NewValue().as<winrt::Brush>());
    }
    else if (dependencyProperty == s_MinZoomFactorProperty || dependencyProperty == s_MaxZoomFactorProperty)
    {
        MUX_ASSERT(IsZoomFactorBoundaryValid(unbox_value<double>(args.OldValue())));

        if (m_interactionTracker)
        {
            SetupInteractionTrackerZoomFactorBoundaries(
                MinZoomFactor(),
                MaxZoomFactor());
        }
    }
    else if (dependencyProperty == s_ContentOrientationProperty)
    {
        m_contentOrientation = ContentOrientation();

        // Raise configuration changed only when effective viewport
        // support is not available.
        if (!SharedHelpers::IsRS5OrHigher())
        {
            RaiseConfigurationChanged();
        }

        InvalidateMeasure();
    }
    else if (dependencyProperty == s_HorizontalAnchorRatioProperty ||
        dependencyProperty == s_VerticalAnchorRatioProperty)
    {
        MUX_ASSERT(IsAnchorRatioValid(unbox_value<double>(args.OldValue())));

        m_isAnchorElementDirty = true;
    }
    else if (m_scrollPresenterVisualInteractionSource)
    {
        if (dependencyProperty == s_HorizontalScrollChainModeProperty)
        {
            SetupVisualInteractionSourceChainingMode(
                m_scrollPresenterVisualInteractionSource,
                ScrollPresenterDimension::HorizontalScroll,
                HorizontalScrollChainMode());
        }
        else if (dependencyProperty == s_VerticalScrollChainModeProperty)
        {
            SetupVisualInteractionSourceChainingMode(
                m_scrollPresenterVisualInteractionSource,
                ScrollPresenterDimension::VerticalScroll,
                VerticalScrollChainMode());
        }
        else if (dependencyProperty == s_ZoomChainModeProperty)
        {
            SetupVisualInteractionSourceChainingMode(
                m_scrollPresenterVisualInteractionSource,
                ScrollPresenterDimension::ZoomFactor,
                ZoomChainMode());
        }
        else if (dependencyProperty == s_HorizontalScrollRailModeProperty)
        {
            SetupVisualInteractionSourceRailingMode(
                m_scrollPresenterVisualInteractionSource,
                ScrollPresenterDimension::HorizontalScroll,
                HorizontalScrollRailMode());
        }
        else if (dependencyProperty == s_VerticalScrollRailModeProperty)
        {
            SetupVisualInteractionSourceRailingMode(
                m_scrollPresenterVisualInteractionSource,
                ScrollPresenterDimension::VerticalScroll,
                VerticalScrollRailMode());
        }
        else if (dependencyProperty == s_HorizontalScrollModeProperty)
        {
            UpdateVisualInteractionSourceMode(
                ScrollPresenterDimension::HorizontalScroll);
        }
        else if (dependencyProperty == s_VerticalScrollModeProperty)
        {
            UpdateVisualInteractionSourceMode(
                ScrollPresenterDimension::VerticalScroll);
        }
        else if (dependencyProperty == s_ZoomModeProperty)
        {
#ifdef USE_SCROLLMODE_AUTO
            // Updating the horizontal and vertical scroll modes because GetComputedScrollMode is function of ZoomMode.
            UpdateVisualInteractionSourceMode(
                ScrollPresenterDimension::HorizontalScroll);
            UpdateVisualInteractionSourceMode(
                ScrollPresenterDimension::VerticalScroll);
#endif

            SetupVisualInteractionSourceMode(
                m_scrollPresenterVisualInteractionSource,
                ZoomMode());

#ifdef IsMouseWheelZoomDisabled
            if (ScrollPresenter::IsInteractionTrackerPointerWheelRedirectionEnabled())
            {
                SetupVisualInteractionSourcePointerWheelConfig(
                    m_scrollPresenterVisualInteractionSource,
                    GetMouseWheelZoomMode());
            }
#endif
        }
        else if (dependencyProperty == s_IgnoredInputKindsProperty)
        {
            UpdateManipulationRedirectionMode();
        }
    }
}

void ScrollPresenter::OnContentPropertyChanged(const winrt::DependencyObject& /*sender*/, const winrt::DependencyProperty& args)
{
    SCROLLPRESENTER_TRACE_VERBOSE(*this, TRACE_MSG_METH, METH_NAME, this);

    const winrt::UIElement content = Content();

    if (content)
    {
        if (args == winrt::FrameworkElement::HorizontalAlignmentProperty() ||
            args == winrt::FrameworkElement::VerticalAlignmentProperty())
        {
            // The ExtentWidth and ExtentHeight may have to be updated because of this alignment change.
            InvalidateMeasure();

            if (m_interactionTracker)
            {
                if (m_minPositionExpressionAnimation && m_maxPositionExpressionAnimation)
                {
                    SetupPositionBoundariesExpressionAnimations(content);
                }

                const bool useTranslationProperty = IsVisualTranslationPropertyAvailable();

                if ((!useTranslationProperty && m_transformMatrixTranslateXExpressionAnimation && m_transformMatrixTranslateYExpressionAnimation && m_transformMatrixZoomFactorExpressionAnimation) ||
                    (useTranslationProperty && m_translationExpressionAnimation && m_zoomFactorExpressionAnimation))
                {
                    SetupTransformExpressionAnimations(content);
                }
            }
        }
        else if (args == winrt::FrameworkElement::MinWidthProperty() ||
            args == winrt::FrameworkElement::WidthProperty() ||
            args == winrt::FrameworkElement::MaxWidthProperty() ||
            args == winrt::FrameworkElement::MinHeightProperty() ||
            args == winrt::FrameworkElement::HeightProperty() ||
            args == winrt::FrameworkElement::MaxHeightProperty())
        {
            InvalidateMeasure();
        }
    }
}

void ScrollPresenter::OnDpiChanged(const winrt::IInspectable& sender, const winrt::IInspectable& /*args*/)
{
    UpdateDisplayInformation(sender.as<winrt::DisplayInformation>());
}

void ScrollPresenter::OnCompositionTargetRendering(const winrt::IInspectable& /*sender*/, const winrt::IInspectable& /*args*/)
{
    SCROLLPRESENTER_TRACE_VERBOSE(*this, TRACE_MSG_METH, METH_NAME, this);

    bool unhookCompositionTargetRendering = StartTranslationAndZoomFactorExpressionAnimations();

    if (!m_interactionTrackerAsyncOperations.empty() && SharedHelpers::IsFrameworkElementLoaded(*this))
    {
        bool delayProcessingViewChanges = false;

        for (auto operationsIter = m_interactionTrackerAsyncOperations.begin(); operationsIter != m_interactionTrackerAsyncOperations.end();)
        {
            auto& interactionTrackerAsyncOperation = *operationsIter;

            operationsIter++;

            if (interactionTrackerAsyncOperation->IsDelayed())
            {
                interactionTrackerAsyncOperation->SetIsDelayed(false);
                unhookCompositionTargetRendering = false;
                MUX_ASSERT(interactionTrackerAsyncOperation->IsQueued());
            }
            else if (interactionTrackerAsyncOperation->IsQueued())
            {
                if (!delayProcessingViewChanges && interactionTrackerAsyncOperation->GetTicksCountdown() == 1)
                {
                    // Evaluate whether all remaining queued operations need to be delayed until the completion of a prior required operation.
                    std::shared_ptr<InteractionTrackerAsyncOperation> requiredInteractionTrackerAsyncOperation = interactionTrackerAsyncOperation->GetRequiredOperation();

                    if (requiredInteractionTrackerAsyncOperation)
                    {
                        if (!requiredInteractionTrackerAsyncOperation->IsCanceled() && !requiredInteractionTrackerAsyncOperation->IsCompleted())
                        {
                            // Prior required operation is not canceled or completed yet. All subsequent operations need to be delayed.
                            delayProcessingViewChanges = true;
                        }
                        else
                        {
                            // Previously set required operation is now canceled or completed. Check if it needs to be replaced with an older one.
                            requiredInteractionTrackerAsyncOperation = GetLastNonAnimatedInteractionTrackerOperation(interactionTrackerAsyncOperation);
                            interactionTrackerAsyncOperation->SetRequiredOperation(requiredInteractionTrackerAsyncOperation);
                            if (requiredInteractionTrackerAsyncOperation)
                            {
                                // An older operation is now required. All subsequent operations need to be delayed.
                                delayProcessingViewChanges = true;
                            }
                        }
                    }
                }

                if (delayProcessingViewChanges)
                {
                    if (interactionTrackerAsyncOperation->GetTicksCountdown() > 1)
                    {
                        // Ticking the queued operation without processing it.
                        interactionTrackerAsyncOperation->TickQueuedOperation();
                    }
                    unhookCompositionTargetRendering = false;
                }
                else if (interactionTrackerAsyncOperation->TickQueuedOperation())
                {
                    // InteractionTracker is ready for the operation's processing.
                    ProcessDequeuedViewChange(interactionTrackerAsyncOperation);
                    if (!interactionTrackerAsyncOperation->IsAnimated())
                    {
                        unhookCompositionTargetRendering = false;
                    }
                }
                else
                {
                    unhookCompositionTargetRendering = false;
                }
            }
            else if (!interactionTrackerAsyncOperation->IsAnimated())
            {
                if (interactionTrackerAsyncOperation->TickNonAnimatedOperation())
                {
                    // The non-animated view change request did not result in a status change or ValuesChanged notification. Consider it completed.
                    CompleteViewChange(interactionTrackerAsyncOperation, ScrollPresenterViewChangeResult::Completed);
                    if (m_translationAndZoomFactorAnimationsRestartTicksCountdown > 0)
                    {
                        // Do not unhook the Rendering event when there is a pending restart of the Translation and Scale animations. 
                        unhookCompositionTargetRendering = false;
                    }
                    m_interactionTrackerAsyncOperations.remove(interactionTrackerAsyncOperation);
                }
                else
                {
                    unhookCompositionTargetRendering = false;
                }
            }
        }
    }

    if (unhookCompositionTargetRendering)
    {
        UnhookCompositionTargetRendering();
    }
}

void ScrollPresenter::OnLoaded(
    const winrt::IInspectable& /*sender*/,
    const winrt::RoutedEventArgs& /*args*/)
{
    MUX_ASSERT(!SharedHelpers::IsTH2OrLower());

    SCROLLPRESENTER_TRACE_VERBOSE(*this, TRACE_MSG_METH, METH_NAME, this);

    SetupInteractionTrackerBoundaries();

    EnsureScrollPresenterVisualInteractionSource();
    SetupScrollPresenterVisualInteractionSource();

    if (SharedHelpers::IsRS2OrHigher())
    {
        SetupScrollControllerVisualInterationSource(ScrollPresenterDimension::HorizontalScroll);
        SetupScrollControllerVisualInterationSource(ScrollPresenterDimension::VerticalScroll);

        if (m_horizontalScrollControllerExpressionAnimationSources)
        {
            m_horizontalScrollController.get().SetExpressionAnimationSources(
                m_horizontalScrollControllerExpressionAnimationSources,
                s_minOffsetPropertyName,
                s_maxOffsetPropertyName,
                s_offsetPropertyName,
                s_multiplierPropertyName);
        }
        if (m_verticalScrollControllerExpressionAnimationSources)
        {
            m_verticalScrollController.get().SetExpressionAnimationSources(
                m_verticalScrollControllerExpressionAnimationSources,
                s_minOffsetPropertyName,
                s_maxOffsetPropertyName,
                s_offsetPropertyName,
                s_multiplierPropertyName);
        }
    }

    const winrt::UIElement content = Content();

    if (content)
    {
        const bool useTranslationProperty = IsVisualTranslationPropertyAvailable();

        if (((!m_transformMatrixTranslateXExpressionAnimation || !m_transformMatrixTranslateYExpressionAnimation || !m_transformMatrixZoomFactorExpressionAnimation) && !useTranslationProperty) ||
            ((!m_translationExpressionAnimation || !m_zoomFactorExpressionAnimation) && useTranslationProperty))
        {
            EnsureTransformExpressionAnimations();
            SetupTransformExpressionAnimations(content);
        }

        // Process the potentially delayed operation in the OnCompositionTargetRendering handler.
        HookCompositionTargetRendering();
    }
}

void ScrollPresenter::OnUnloaded(
    const winrt::IInspectable& /*sender*/,
    const winrt::RoutedEventArgs& /*args*/)
{
    SCROLLPRESENTER_TRACE_VERBOSE(*this, TRACE_MSG_METH, METH_NAME, this);

    if (!SharedHelpers::IsFrameworkElementLoaded(*this))
    {
        MUX_ASSERT(RenderSize().Width == 0.0);
        MUX_ASSERT(RenderSize().Height == 0.0);

        // All potential pending operations are interrupted when the ScrollPresenter unloads.
        CompleteInteractionTrackerOperations(
            -1 /*requestId*/,
            ScrollPresenterViewChangeResult::Interrupted /*operationResult*/,
            ScrollPresenterViewChangeResult::Ignored     /*unused priorNonAnimatedOperationsResult*/,
            ScrollPresenterViewChangeResult::Ignored     /*unused priorAnimatedOperationsResult*/,
            true  /*completeNonAnimatedOperation*/,
            true  /*completeAnimatedOperation*/,
            false /*completePriorNonAnimatedOperations*/,
            false /*completePriorAnimatedOperations*/);

        // Unhook the potential OnCompositionTargetRendering handler since there are no pending operations.
        UnhookCompositionTargetRendering();

        const winrt::UIElement content = Content();

        UpdateUnzoomedExtentAndViewport(
            false /*renderSizeChanged*/,
            content ? m_unzoomedExtentWidth : 0.0,
            content ? m_unzoomedExtentHeight : 0.0,
            0.0 /*viewportWidth*/,
            0.0 /*viewportHeight*/);
    }
}

// UIElement.PointerWheelChanged event handler for support of mouse-wheel-triggered scrolling and zooming.
void ScrollPresenter::OnPointerWheelChangedHandler(
    const winrt::IInspectable& /*sender*/,
    const winrt::PointerRoutedEventArgs& args)
{
    MUX_ASSERT(!ScrollPresenter::IsInteractionTrackerPointerWheelRedirectionEnabled());

    if (!m_interactionTracker || !m_scrollPresenterVisualInteractionSource)
    {
        SCROLLPRESENTER_TRACE_VERBOSE(*this, TRACE_MSG_METH_INT, METH_NAME, this, 0);
        // No InteractionTracker has been set up.
        return;
    }

    if (IsInputKindIgnored(winrt::ScrollingInputKinds::MouseWheel))
    {
        SCROLLPRESENTER_TRACE_VERBOSE(*this, TRACE_MSG_METH_INT, METH_NAME, this, 1);
        // MouseWheel input is ignored.
        return;
    }

    winrt::CoreVirtualKeyStates ctrlState = winrt::CoreWindow::GetForCurrentThread().GetKeyState(winrt::VirtualKey::Control);
    winrt::PointerPoint pointerPoint = args.GetCurrentPoint(*this);
    winrt::PointerPointProperties pointerPointProperties = pointerPoint.Properties();
    const bool isHorizontalMouseWheel = pointerPointProperties.IsHorizontalMouseWheel();
    const bool isControlPressed = (ctrlState & winrt::CoreVirtualKeyStates::Down) == winrt::CoreVirtualKeyStates::Down;
    bool isForScroll = false;

    if (!isControlPressed || isHorizontalMouseWheel)
    {
        // Mouse-wheel-triggered zooming is only attempted when Control key is down and event is not for a horizontal scroll.
        isForScroll = true;
    }

    if (isForScroll)
    {
#ifdef USE_SCROLLMODE_AUTO
        const winrt::ScrollingScrollMode horizontalScrollMode = GetComputedScrollMode(ScrollPresenterDimension::HorizontalScroll);
        const winrt::ScrollingScrollMode verticalScrollMode = GetComputedScrollMode(ScrollPresenterDimension::VerticalScroll);
#else
        const winrt::ScrollingScrollMode horizontalScrollMode = HorizontalScrollMode();
        const winrt::ScrollingScrollMode verticalScrollMode = VerticalScrollMode();
#endif

        if (isHorizontalMouseWheel)
        {
            if (horizontalScrollMode == winrt::ScrollingScrollMode::Disabled)
            {
                SCROLLPRESENTER_TRACE_VERBOSE(*this, TRACE_MSG_METH_INT, METH_NAME, this, 2);
                // HorizontalScrollMode disabled.
                return;
            }
        }
        else
        {
            if (verticalScrollMode == winrt::ScrollingScrollMode::Disabled)
            {
                SCROLLPRESENTER_TRACE_VERBOSE(*this, TRACE_MSG_METH_INT, METH_NAME, this, 3);
                // VerticalScrollMode disabled.
                return;
            }
        }
    }
    else if (ZoomMode() == winrt::ScrollingZoomMode::Disabled)
    {
        SCROLLPRESENTER_TRACE_VERBOSE(*this, TRACE_MSG_METH_INT, METH_NAME, this, 4);
        // ZoomMode disabled.
        return;
    }

    const int32_t mouseWheelDelta = pointerPointProperties.MouseWheelDelta();

    if (isForScroll)
    {
        winrt::float2 anticipatedEndOfInertiaPosition = ComputeEndOfInertiaPosition() + GetMouseWheelAnticipatedOffsetsChange();
        winrt::float2 minPosition{};
        winrt::float2 maxPosition{};

        ComputeMinMaxPositions(ComputeEndOfInertiaZoomFactor(), &minPosition, &maxPosition);

        anticipatedEndOfInertiaPosition.x = std::clamp(anticipatedEndOfInertiaPosition.x, minPosition.x, maxPosition.x);
        anticipatedEndOfInertiaPosition.y = std::clamp(anticipatedEndOfInertiaPosition.y, minPosition.y, maxPosition.y);

        if (isHorizontalMouseWheel)
        {
            if ((abs(anticipatedEndOfInertiaPosition.x - minPosition.x) <= s_offsetEqualityEpsilon && mouseWheelDelta < 0) ||
                (abs(anticipatedEndOfInertiaPosition.x - maxPosition.x) <= s_offsetEqualityEpsilon && mouseWheelDelta > 0))
            {
                // Cannot scroll horizontally beyond boundary
                return;
            }
        }
        else
        {
            if ((abs(anticipatedEndOfInertiaPosition.y - minPosition.y) <= s_offsetEqualityEpsilon && mouseWheelDelta > 0) ||
                (abs(anticipatedEndOfInertiaPosition.y - maxPosition.y) <= s_offsetEqualityEpsilon && mouseWheelDelta < 0))
            {
                // Cannot scroll vertically beyond boundary
                return;
            }
        }

        ProcessPointerWheelScroll(
            isHorizontalMouseWheel,
            mouseWheelDelta,
            isHorizontalMouseWheel ? anticipatedEndOfInertiaPosition.x : anticipatedEndOfInertiaPosition.y,
            isHorizontalMouseWheel ? minPosition.x : minPosition.y,
            isHorizontalMouseWheel ? maxPosition.x : maxPosition.y);
    }
    else
    {
        float anticipatedEndOfInertiaZoomFactor = ComputeEndOfInertiaZoomFactor() + GetMouseWheelAnticipatedZoomFactorChange();
        const float minZoomFactor = m_interactionTracker.MinScale();
        const float maxZoomFactor = m_interactionTracker.MaxScale();

        anticipatedEndOfInertiaZoomFactor = std::clamp(anticipatedEndOfInertiaZoomFactor, minZoomFactor, maxZoomFactor);

        if ((abs(anticipatedEndOfInertiaZoomFactor - minZoomFactor) <= s_zoomFactorEqualityEpsilon && mouseWheelDelta < 0) ||
            (abs(anticipatedEndOfInertiaZoomFactor - maxZoomFactor) <= s_zoomFactorEqualityEpsilon && mouseWheelDelta > 0))
        {
            // Cannot zoom beyond boundary
            return;
        }

        ProcessPointerWheelZoom(
            pointerPoint,
            mouseWheelDelta,
            anticipatedEndOfInertiaZoomFactor,
            minZoomFactor,
            maxZoomFactor);
    }

    args.Handled(true);
}

// UIElement.BringIntoViewRequested event handler to bring an element into the viewport.
void ScrollPresenter::OnBringIntoViewRequestedHandler(
    const winrt::IInspectable& /*sender*/,
    const winrt::BringIntoViewRequestedEventArgs& args)
{
    SCROLLPRESENTER_TRACE_INFO(*this, L"%s[0x%p](AnimationDesired:%d, Handled:%d, H/V AlignmentRatio:%lf,%lf, H/V Offset:%f,%f, TargetRect:%s, TargetElement:0x%p)\n",
        METH_NAME, this,
        args.AnimationDesired(), args.Handled(),
        args.HorizontalAlignmentRatio(), args.VerticalAlignmentRatio(),
        args.HorizontalOffset(), args.VerticalOffset(),
        TypeLogging::RectToString(args.TargetRect()).c_str(), args.TargetElement());

    winrt::UIElement content = Content();

    if (SharedHelpers::IsTH2OrLower() ||
        args.Handled() ||
        args.TargetElement() == static_cast<winrt::UIElement>(*this) ||
        (args.TargetElement() == content && content.Visibility() == winrt::Visibility::Collapsed) ||
        !SharedHelpers::IsAncestor(args.TargetElement(), content, true /*checkVisibility*/))
    {
        // Ignore the request when:
        // - There is no InteractionTracker to fulfill it.
        // - It was handled already.
        // - The target element is this ScrollPresenter itself. A parent scrollPresenter may fulfill the request instead then.
        // - The target element is effectively collapsed within the ScrollPresenter.
        return;
    }

    winrt::Rect targetRect{};
    int32_t offsetsChangeCorrelationId = s_noOpCorrelationId;
    double targetZoomedHorizontalOffset = 0.0;
    double targetZoomedVerticalOffset = 0.0;
    double appliedOffsetX = 0.0;
    double appliedOffsetY = 0.0;
    winrt::ScrollingSnapPointsMode snapPointsMode = winrt::ScrollingSnapPointsMode::Ignore;

    // Compute the target offsets based on the provided BringIntoViewRequestedEventArgs.
    ComputeBringIntoViewTargetOffsets(
        content,
        snapPointsMode,
        args,
        &targetZoomedHorizontalOffset,
        &targetZoomedVerticalOffset,
        &appliedOffsetX,
        &appliedOffsetY,
        &targetRect);

    if (HasBringingIntoViewListener())
    {
        // Raise the ScrollPresenter.BringingIntoView event to give the listeners a chance to adjust the operation.

        offsetsChangeCorrelationId = m_latestViewChangeCorrelationId = GetNextViewChangeCorrelationId();

        if (!RaiseBringingIntoView(
            targetZoomedHorizontalOffset,
            targetZoomedVerticalOffset,
            args,
            offsetsChangeCorrelationId,
            &snapPointsMode))
        {
            // A listener canceled the operation in the ScrollPresenter.BringingIntoView event handler before any scrolling was attempted.
            RaiseViewChangeCompleted(true /*isForScroll*/, ScrollPresenterViewChangeResult::Completed, offsetsChangeCorrelationId);
            return;
        }

        content = Content();

        if (!content ||
            args.Handled() ||
            args.TargetElement() == static_cast<winrt::UIElement>(*this) ||
            (args.TargetElement() == content && content.Visibility() == winrt::Visibility::Collapsed) ||
            !SharedHelpers::IsAncestor(args.TargetElement(), content, true /*checkVisibility*/))
        {
            // Again, ignore the request when:
            // - There is no Content anymore.
            // - The request was handled already.
            // - The target element is this ScrollPresenter itself. A parent scrollPresenter may fulfill the request instead then.
            // - The target element is effectively collapsed within the ScrollPresenter.
            return;
        }

        // Re-evaluate the target offsets based on the potentially modified BringIntoViewRequestedEventArgs.
        // Take into account potential SnapPointsMode == Default so that parents contribute accordingly.
        ComputeBringIntoViewTargetOffsets(
            content,
            snapPointsMode,
            args,
            &targetZoomedHorizontalOffset,
            &targetZoomedVerticalOffset,
            &appliedOffsetX,
            &appliedOffsetY,
            &targetRect);
    }

    // Do not include the applied offsets so that potential parent bring-into-view contributors ignore that shift.
    const winrt::Rect nextTargetRect{
        static_cast<float>(targetRect.X * m_zoomFactor - targetZoomedHorizontalOffset - appliedOffsetX),
        static_cast<float>(targetRect.Y * m_zoomFactor - targetZoomedVerticalOffset - appliedOffsetY),
        std::min(targetRect.Width * m_zoomFactor, static_cast<float>(m_viewportWidth)),
        std::min(targetRect.Height * m_zoomFactor, static_cast<float>(m_viewportHeight))
    };

    const winrt::Rect viewportRect{
        0.0f,
        0.0f,
        static_cast<float>(m_viewportWidth),
        static_cast<float>(m_viewportHeight),
    };

    if (targetZoomedHorizontalOffset != m_zoomedHorizontalOffset ||
        targetZoomedVerticalOffset != m_zoomedVerticalOffset)
    {
        com_ptr<ScrollingScrollOptions> options =
            winrt::make_self<ScrollingScrollOptions>(
                args.AnimationDesired() ? winrt::ScrollingAnimationMode::Auto : winrt::ScrollingAnimationMode::Disabled,
                snapPointsMode);

        ChangeOffsetsPrivate(
            targetZoomedHorizontalOffset /*zoomedHorizontalOffset*/,
            targetZoomedVerticalOffset /*zoomedVerticalOffset*/,
            ScrollPresenterViewKind::Absolute,
            *options,
            InteractionTrackerAsyncOperationTrigger::DirectViewChange,
            offsetsChangeCorrelationId /*existingViewChangeCorrelationId*/,
            nullptr /*viewChangeCorrelationId*/);
    }
    else
    {
        // No offset change was triggered because the target offsets are the same as the current ones. Mark the operation as completed immediately.
        RaiseViewChangeCompleted(true /*isForScroll*/, ScrollPresenterViewChangeResult::Completed, offsetsChangeCorrelationId);
    }

    if (SharedHelpers::DoRectsIntersect(nextTargetRect, viewportRect))
    {
        // Next bring a portion of this ScrollPresenter into view.
        args.TargetRect(nextTargetRect);
        args.TargetElement(*this);
        args.HorizontalOffset(args.HorizontalOffset() - appliedOffsetX);
        args.VerticalOffset(args.VerticalOffset() - appliedOffsetY);
    }
    else
    {
        // This ScrollPresenter did not even partially bring the TargetRect into its viewport.
        // Mark the operation as handled since no portion of this ScrollPresenter needs to be brought into view.
        args.Handled(true);
    }
}

void ScrollPresenter::OnPointerPressed(
    const winrt::IInspectable& /*sender*/,
    const winrt::PointerRoutedEventArgs& args)
{
    SCROLLPRESENTER_TRACE_VERBOSE(*this, TRACE_MSG_METH, METH_NAME, this);

    MUX_ASSERT(m_interactionTracker);
    MUX_ASSERT(m_scrollPresenterVisualInteractionSource);

    if (m_horizontalScrollController && !m_horizontalScrollController.get().AreScrollerInteractionsAllowed())
    {
        return;
    }

    if (m_verticalScrollController && !m_verticalScrollController.get().AreScrollerInteractionsAllowed())
    {
        return;
    }

    const winrt::UIElement content = Content();
#ifdef USE_SCROLLMODE_AUTO
    const winrt::ScrollingScrollMode horizontalScrollMode = GetComputedScrollMode(ScrollPresenterDimension::HorizontalScroll);
    const winrt::ScrollingScrollMode verticalScrollMode = GetComputedScrollMode(ScrollPresenterDimension::VerticalScroll);
#else
    const winrt::ScrollingScrollMode horizontalScrollMode = HorizontalScrollMode();
    const winrt::ScrollingScrollMode verticalScrollMode = VerticalScrollMode();
#endif

    if (!content ||
        (horizontalScrollMode == winrt::ScrollingScrollMode::Disabled &&
            verticalScrollMode == winrt::ScrollingScrollMode::Disabled &&
            ZoomMode() == winrt::ScrollingZoomMode::Disabled))
    {
        return;
    }

    switch (args.Pointer().PointerDeviceType())
    {
    case winrt::Devices::Input::PointerDeviceType::Touch:
        if (IsInputKindIgnored(winrt::ScrollingInputKinds::Touch))
            return;
        break;
    case winrt::Devices::Input::PointerDeviceType::Pen:
        if (IsInputKindIgnored(winrt::ScrollingInputKinds::Pen))
            return;
        break;
    default:
        return;
    }

    // All UIElement instances between the touched one and the ScrollPresenter must include ManipulationModes.System in their
    // ManipulationMode property in order to trigger a manipulation. This allows to turn off touch interactions in particular.
    winrt::IInspectable source = args.OriginalSource();
    MUX_ASSERT(source);

    winrt::DependencyObject sourceAsDO = source.try_as<winrt::DependencyObject>();

    winrt::IUIElement thisAsUIElement = *this; // Need to have exactly the same interface as we're comparing below for object equality

    while (sourceAsDO)
    {
        winrt::IUIElement sourceAsUIE = sourceAsDO.try_as<winrt::IUIElement>();
        if (sourceAsUIE)
        {
            const winrt::ManipulationModes mm = sourceAsUIE.ManipulationMode();

            if ((mm & winrt::ManipulationModes::System) == winrt::ManipulationModes::None)
            {
                return;
            }

            if (sourceAsUIE == thisAsUIElement)
            {
                break;
            }
        }

        sourceAsDO = winrt::VisualTreeHelper::GetParent(sourceAsDO);
    };

#ifdef _DEBUG
    DumpMinMaxPositions();
#endif // _DEBUG

    SCROLLPRESENTER_TRACE_VERBOSE(*this, TRACE_MSG_METH_METH_STR, METH_NAME, this, L"TryRedirectForManipulation", TypeLogging::PointerPointToString(args.GetCurrentPoint(nullptr)).c_str());

    try
    {
        m_scrollPresenterVisualInteractionSource.TryRedirectForManipulation(args.GetCurrentPoint(nullptr));
    }
    catch (const winrt::hresult_error & e)
    {
        // Swallowing Access Denied error because of InteractionTracker bug 17434718 which has been
        // causing crashes at least in RS3, RS4 and RS5.
        // TODO - Stop eating the error in future OS versions that include a fix for 17434718 if any.
        if (e.to_abi() != E_ACCESSDENIED)
        {
            throw;
        }
    }
}

// Invoked by an IScrollController implementation when a call to InteractionTracker::TryRedirectForManipulation
// is required to track a finger.
void ScrollPresenter::OnScrollControllerInteractionRequested(
    const winrt::IScrollController& sender,
    const winrt::ScrollControllerInteractionRequestedEventArgs& args)
{
    SCROLLPRESENTER_TRACE_VERBOSE(*this, TRACE_MSG_METH_PTR, METH_NAME, this, sender);

    MUX_ASSERT(sender == m_horizontalScrollController.get() || sender == m_verticalScrollController.get());

    if (!SharedHelpers::IsRS2OrHigher())
    {
        args.Handled(false);
        return;
    }

    if (args.Handled())
    {
        return;
    }

    winrt::VisualInteractionSource scrollControllerVisualInteractionSource = nullptr;

    if (sender == m_horizontalScrollController.get())
    {
        scrollControllerVisualInteractionSource = m_horizontalScrollControllerVisualInteractionSource;
    }
    else
    {
        scrollControllerVisualInteractionSource = m_verticalScrollControllerVisualInteractionSource;
    }

    if (scrollControllerVisualInteractionSource)
    {
        try
        {
            scrollControllerVisualInteractionSource.TryRedirectForManipulation(args.PointerPoint());
        }
        catch (const winrt::hresult_error & e)
        {
            // Swallowing Access Denied error because of InteractionTracker bug 17434718 which has been
            // causing crashes at least in RS3, RS4 and RS5.
            // TODO - Stop eating the error in future OS versions that include a fix for 17434718 if any.
            if (e.to_abi() == E_ACCESSDENIED)
            {
                // Do not set the Handled flag. The request is simply ignored.
                return;
            }
            else
            {
                throw;
            }
        }
        args.Handled(true);
    }
}

// Invoked by an IScrollController implementation when one or more of its characteristics has changed:
// InteractionElement, InteractionElementScrollOrientation or IsInteractionElementRailEnabled.
void ScrollPresenter::OnScrollControllerInteractionInfoChanged(
    const winrt::IScrollController& sender,
    const winrt::IInspectable& /*args*/)
{
    SCROLLPRESENTER_TRACE_VERBOSE(*this, TRACE_MSG_METH_PTR, METH_NAME, this, sender);

    MUX_ASSERT(sender == m_horizontalScrollController.get() || sender == m_verticalScrollController.get());

    if (!SharedHelpers::IsRS2OrHigher() || !m_interactionTracker)
    {
        return;
    }

    const bool isFromHorizontalScrollController = sender == m_horizontalScrollController.get();

    winrt::CompositionPropertySet scrollControllerExpressionAnimationSources =
        isFromHorizontalScrollController ? m_horizontalScrollControllerExpressionAnimationSources : m_verticalScrollControllerExpressionAnimationSources;

    SetupScrollControllerVisualInterationSource(isFromHorizontalScrollController ? ScrollPresenterDimension::HorizontalScroll : ScrollPresenterDimension::VerticalScroll);

    if (isFromHorizontalScrollController)
    {
        if (scrollControllerExpressionAnimationSources != m_horizontalScrollControllerExpressionAnimationSources)
        {
            m_horizontalScrollController.get().SetExpressionAnimationSources(
                m_horizontalScrollControllerExpressionAnimationSources,
                s_minOffsetPropertyName,
                s_maxOffsetPropertyName,
                s_offsetPropertyName,
                s_multiplierPropertyName);
        }
    }
    else
    {
        if (scrollControllerExpressionAnimationSources != m_verticalScrollControllerExpressionAnimationSources)
        {
            m_verticalScrollController.get().SetExpressionAnimationSources(
                m_verticalScrollControllerExpressionAnimationSources,
                s_minOffsetPropertyName,
                s_maxOffsetPropertyName,
                s_offsetPropertyName,
                s_multiplierPropertyName);
        }
    }
}

// Invoked when a IScrollController::ScrollToRequested event is raised in order to perform the
// equivalent of a ScrollPresenter::ScrollTo operation.
void ScrollPresenter::OnScrollControllerScrollToRequested(
    const winrt::IScrollController& sender,
    const winrt::ScrollControllerScrollToRequestedEventArgs& args)
{
    SCROLLPRESENTER_TRACE_VERBOSE(*this, TRACE_MSG_METH_PTR, METH_NAME, this, sender);

    if (SharedHelpers::IsTH2OrLower())
    {
        throw winrt::hresult_error(E_NOTIMPL);
    }

    MUX_ASSERT(sender == m_horizontalScrollController.get() || sender == m_verticalScrollController.get());

    const bool isFromHorizontalScrollController = sender == m_horizontalScrollController.get();
    int32_t viewChangeCorrelationId = s_noOpCorrelationId;

    // Attempt to find an offset change request from an IScrollController with the same ScrollPresenterViewKind,
    // the same ScrollingScrollOptions settings and same tick.
    std::shared_ptr<InteractionTrackerAsyncOperation> interactionTrackerAsyncOperation = GetInteractionTrackerOperationFromKinds(
        true /*isOperationTypeForOffsetsChange*/,
        static_cast<InteractionTrackerAsyncOperationTrigger>(static_cast<int>(InteractionTrackerAsyncOperationTrigger::HorizontalScrollControllerRequest) + static_cast<int>(InteractionTrackerAsyncOperationTrigger::VerticalScrollControllerRequest)),
        ScrollPresenterViewKind::Absolute,
        args.Options());

    if (!interactionTrackerAsyncOperation)
    {
        ChangeOffsetsPrivate(
            isFromHorizontalScrollController ? args.Offset() : m_zoomedHorizontalOffset,
            isFromHorizontalScrollController ? m_zoomedVerticalOffset : args.Offset(),
            ScrollPresenterViewKind::Absolute,
            args.Options(),
            isFromHorizontalScrollController ? InteractionTrackerAsyncOperationTrigger::HorizontalScrollControllerRequest : InteractionTrackerAsyncOperationTrigger::VerticalScrollControllerRequest,
            s_noOpCorrelationId /*existingViewChangeCorrelationId*/,
            &viewChangeCorrelationId);
    }
    else
    {
        // Coalesce requests
        const int32_t existingViewChangeCorrelationId = interactionTrackerAsyncOperation->GetViewChangeCorrelationId();
        std::shared_ptr<ViewChangeBase> viewChangeBase = interactionTrackerAsyncOperation->GetViewChangeBase();
        std::shared_ptr<OffsetsChange> offsetsChange = std::reinterpret_pointer_cast<OffsetsChange>(viewChangeBase);

        interactionTrackerAsyncOperation->SetIsScrollControllerRequest(isFromHorizontalScrollController);

        if (isFromHorizontalScrollController)
        {
            offsetsChange->ZoomedHorizontalOffset(args.Offset());
        }
        else
        {
            offsetsChange->ZoomedVerticalOffset(args.Offset());
        }

        viewChangeCorrelationId = existingViewChangeCorrelationId;
    }

    if (viewChangeCorrelationId != s_noOpCorrelationId)
    {
        args.CorrelationId(viewChangeCorrelationId);
    }
}

// Invoked when a IScrollController::ScrollByRequested event is raised in order to perform the
// equivalent of a ScrollPresenter::ScrollBy operation.
void ScrollPresenter::OnScrollControllerScrollByRequested(
    const winrt::IScrollController& sender,
    const winrt::ScrollControllerScrollByRequestedEventArgs& args)
{
    SCROLLPRESENTER_TRACE_VERBOSE(*this, TRACE_MSG_METH_PTR, METH_NAME, this, sender);

    if (SharedHelpers::IsTH2OrLower())
    {
        throw winrt::hresult_error(E_NOTIMPL);
    }

    MUX_ASSERT(sender == m_horizontalScrollController.get() || sender == m_verticalScrollController.get());

    const bool isFromHorizontalScrollController = sender == m_horizontalScrollController.get();
    int32_t viewChangeCorrelationId = s_noOpCorrelationId;

    // Attempt to find an offset change request from an IScrollController with the same ScrollPresenterViewKind,
    // the same ScrollingScrollOptions settings and same tick.
    std::shared_ptr<InteractionTrackerAsyncOperation> interactionTrackerAsyncOperation = GetInteractionTrackerOperationFromKinds(
        true /*isOperationTypeForOffsetsChange*/,
        static_cast<InteractionTrackerAsyncOperationTrigger>(static_cast<int>(InteractionTrackerAsyncOperationTrigger::HorizontalScrollControllerRequest) + static_cast<int>(InteractionTrackerAsyncOperationTrigger::VerticalScrollControllerRequest)),
        ScrollPresenterViewKind::RelativeToCurrentView,
        args.Options());

    if (!interactionTrackerAsyncOperation)
    {
        ChangeOffsetsPrivate(
            isFromHorizontalScrollController ? args.OffsetDelta() : 0.0 /*zoomedHorizontalOffset*/,
            isFromHorizontalScrollController ? 0.0 : args.OffsetDelta() /*zoomedVerticalOffset*/,
            ScrollPresenterViewKind::RelativeToCurrentView,
            args.Options(),
            isFromHorizontalScrollController ? InteractionTrackerAsyncOperationTrigger::HorizontalScrollControllerRequest : InteractionTrackerAsyncOperationTrigger::VerticalScrollControllerRequest,
            s_noOpCorrelationId /*existingViewChangeCorrelationId*/,
            &viewChangeCorrelationId);
    }
    else
    {
        // Coalesce requests
        const int32_t existingViewChangeCorrelationId = interactionTrackerAsyncOperation->GetViewChangeCorrelationId();
        std::shared_ptr<ViewChangeBase> viewChangeBase = interactionTrackerAsyncOperation->GetViewChangeBase();
        std::shared_ptr<OffsetsChange> offsetsChange = std::reinterpret_pointer_cast<OffsetsChange>(viewChangeBase);

        interactionTrackerAsyncOperation->SetIsScrollControllerRequest(isFromHorizontalScrollController);

        if (isFromHorizontalScrollController)
        {
            offsetsChange->ZoomedHorizontalOffset(offsetsChange->ZoomedHorizontalOffset() + args.OffsetDelta());
        }
        else
        {
            offsetsChange->ZoomedVerticalOffset(offsetsChange->ZoomedVerticalOffset() + args.OffsetDelta());
        }

        viewChangeCorrelationId = existingViewChangeCorrelationId;
    }

    if (viewChangeCorrelationId != s_noOpCorrelationId)
    {
        args.CorrelationId(viewChangeCorrelationId);
    }
}

// Invoked when a IScrollController::AddScrollVelocityRequested event is raised in order to perform the
// equivalent of a ScrollPresenter::AddScrollVelocity operation.
void ScrollPresenter::OnScrollControllerAddScrollVelocityRequested(
    const winrt::IScrollController& sender,
    const winrt::ScrollControllerAddScrollVelocityRequestedEventArgs& args)
{
    SCROLLPRESENTER_TRACE_VERBOSE(*this, TRACE_MSG_METH_PTR, METH_NAME, this, sender);

    if (SharedHelpers::IsTH2OrLower())
    {
        throw winrt::hresult_error(E_NOTIMPL);
    }

    MUX_ASSERT(sender == m_horizontalScrollController.get() || sender == m_verticalScrollController.get());

    const bool isFromHorizontalScrollController = sender == m_horizontalScrollController.get();
    int32_t viewChangeCorrelationId = s_noOpCorrelationId;
    winrt::IReference<float> horizontalInertiaDecayRate = nullptr;
    winrt::IReference<float> verticalInertiaDecayRate = nullptr;

    // Attempt to find an offset change with velocity request from an IScrollController and this same tick.
    std::shared_ptr<InteractionTrackerAsyncOperation> interactionTrackerAsyncOperation = GetInteractionTrackerOperationWithAdditionalVelocity(
        true /*isOperationTypeForOffsetsChange*/,
        static_cast<InteractionTrackerAsyncOperationTrigger>(static_cast<int>(InteractionTrackerAsyncOperationTrigger::HorizontalScrollControllerRequest) + static_cast<int>(InteractionTrackerAsyncOperationTrigger::VerticalScrollControllerRequest)));

    if (!interactionTrackerAsyncOperation)
    {
        winrt::IReference<winrt::float2> inertiaDecayRate = nullptr;
        winrt::float2 offsetsVelocity{};

        if (isFromHorizontalScrollController)
        {
            offsetsVelocity.x = args.OffsetVelocity();
            horizontalInertiaDecayRate = args.InertiaDecayRate();
        }
        else
        {
            offsetsVelocity.y = args.OffsetVelocity();
            verticalInertiaDecayRate = args.InertiaDecayRate();
        }

        if (horizontalInertiaDecayRate || verticalInertiaDecayRate)
        {
            winrt::IInspectable inertiaDecayRateAsInsp = nullptr;

            if (horizontalInertiaDecayRate)
            {
                inertiaDecayRateAsInsp = box_value(winrt::float2({ horizontalInertiaDecayRate.Value(), c_scrollPresenterDefaultInertiaDecayRate }));
            }
            else
            {
                inertiaDecayRateAsInsp = box_value(winrt::float2({ c_scrollPresenterDefaultInertiaDecayRate, verticalInertiaDecayRate.Value() }));
            }

            inertiaDecayRate = inertiaDecayRateAsInsp.as<winrt::IReference<winrt::float2>>();
        }

        ChangeOffsetsWithAdditionalVelocityPrivate(
            offsetsVelocity,
            winrt::float2::zero() /*anticipatedOffsetsChange*/,
            inertiaDecayRate,
            isFromHorizontalScrollController ? InteractionTrackerAsyncOperationTrigger::HorizontalScrollControllerRequest : InteractionTrackerAsyncOperationTrigger::VerticalScrollControllerRequest,
            &viewChangeCorrelationId);
    }
    else
    {
        // Coalesce requests
        const int32_t existingViewChangeCorrelationId = interactionTrackerAsyncOperation->GetViewChangeCorrelationId();
        std::shared_ptr<ViewChangeBase> viewChangeBase = interactionTrackerAsyncOperation->GetViewChangeBase();
        std::shared_ptr<OffsetsChangeWithAdditionalVelocity> offsetsChangeWithAdditionalVelocity = std::reinterpret_pointer_cast<OffsetsChangeWithAdditionalVelocity>(viewChangeBase);

        winrt::float2 offsetsVelocity = offsetsChangeWithAdditionalVelocity->OffsetsVelocity();
        winrt::IReference<winrt::float2> inertiaDecayRate = offsetsChangeWithAdditionalVelocity->InertiaDecayRate();

        interactionTrackerAsyncOperation->SetIsScrollControllerRequest(isFromHorizontalScrollController);

        if (isFromHorizontalScrollController)
        {
            offsetsVelocity.x = args.OffsetVelocity();
            horizontalInertiaDecayRate = args.InertiaDecayRate();

            if (!horizontalInertiaDecayRate)
            {
                if (inertiaDecayRate)
                {
                    if (inertiaDecayRate.Value().y == c_scrollPresenterDefaultInertiaDecayRate)
                    {
                        offsetsChangeWithAdditionalVelocity->InertiaDecayRate(nullptr);
                    }
                    else
                    {
                        winrt::IInspectable newInertiaDecayRateAsInsp =
                            box_value(winrt::float2({ c_scrollPresenterDefaultInertiaDecayRate, inertiaDecayRate.Value().y }));
                        winrt::IReference<winrt::float2> newInertiaDecayRate =
                            newInertiaDecayRateAsInsp.as<winrt::IReference<winrt::float2>>();

                        offsetsChangeWithAdditionalVelocity->InertiaDecayRate(newInertiaDecayRate);
                    }
                }
            }
            else
            {
                winrt::IInspectable newInertiaDecayRateAsInsp = nullptr;

                if (!inertiaDecayRate)
                {
                    newInertiaDecayRateAsInsp =
                        box_value(winrt::float2({ horizontalInertiaDecayRate.Value(), c_scrollPresenterDefaultInertiaDecayRate }));
                }
                else
                {
                    newInertiaDecayRateAsInsp =
                        box_value(winrt::float2({ horizontalInertiaDecayRate.Value(), inertiaDecayRate.Value().y }));
                }

                winrt::IReference<winrt::float2> newInertiaDecayRate = newInertiaDecayRateAsInsp.as<winrt::IReference<winrt::float2>>();

                offsetsChangeWithAdditionalVelocity->InertiaDecayRate(newInertiaDecayRate);
            }
        }
        else
        {
            offsetsVelocity.y = args.OffsetVelocity();
            verticalInertiaDecayRate = args.InertiaDecayRate();

            if (!verticalInertiaDecayRate)
            {
                if (inertiaDecayRate)
                {
                    if (inertiaDecayRate.Value().x == c_scrollPresenterDefaultInertiaDecayRate)
                    {
                        offsetsChangeWithAdditionalVelocity->InertiaDecayRate(nullptr);
                    }
                    else
                    {
                        winrt::IInspectable newInertiaDecayRateAsInsp =
                            box_value(winrt::float2({ inertiaDecayRate.Value().x, c_scrollPresenterDefaultInertiaDecayRate }));
                        winrt::IReference<winrt::float2> newInertiaDecayRate =
                            newInertiaDecayRateAsInsp.as<winrt::IReference<winrt::float2>>();

                        offsetsChangeWithAdditionalVelocity->InertiaDecayRate(newInertiaDecayRate);
                    }
                }
            }
            else
            {
                winrt::IInspectable newInertiaDecayRateAsInsp = nullptr;

                if (!inertiaDecayRate)
                {
                    newInertiaDecayRateAsInsp =
                        box_value(winrt::float2({ c_scrollPresenterDefaultInertiaDecayRate, verticalInertiaDecayRate.Value() }));
                }
                else
                {
                    newInertiaDecayRateAsInsp =
                        box_value(winrt::float2({ inertiaDecayRate.Value().x, verticalInertiaDecayRate.Value() }));
                }

                winrt::IReference<winrt::float2> newInertiaDecayRate = newInertiaDecayRateAsInsp.as<winrt::IReference<winrt::float2>>();

                offsetsChangeWithAdditionalVelocity->InertiaDecayRate(newInertiaDecayRate);
            }
        }

        offsetsChangeWithAdditionalVelocity->OffsetsVelocity(offsetsVelocity);

        viewChangeCorrelationId = existingViewChangeCorrelationId;
    }

    if (viewChangeCorrelationId != s_noOpCorrelationId)
    {
        args.CorrelationId(viewChangeCorrelationId);
    }
}

void ScrollPresenter::OnHorizontalSnapPointsVectorChanged(const winrt::IObservableVector<winrt::ScrollSnapPointBase>& sender, const winrt::IVectorChangedEventArgs args)
{
    SnapPointsVectorChangedHelper(sender, args, &m_sortedConsolidatedHorizontalSnapPoints, ScrollPresenterDimension::HorizontalScroll);
}

void ScrollPresenter::OnVerticalSnapPointsVectorChanged(const winrt::IObservableVector<winrt::ScrollSnapPointBase>& sender, const winrt::IVectorChangedEventArgs args)
{
    SnapPointsVectorChangedHelper(sender, args, &m_sortedConsolidatedVerticalSnapPoints, ScrollPresenterDimension::VerticalScroll);
}

void ScrollPresenter::OnZoomSnapPointsVectorChanged(const winrt::IObservableVector<winrt::ZoomSnapPointBase>& sender, const winrt::IVectorChangedEventArgs args)
{
    SnapPointsVectorChangedHelper(sender, args, &m_sortedConsolidatedZoomSnapPoints, ScrollPresenterDimension::ZoomFactor);
}

template <typename T>
bool ScrollPresenter::SnapPointsViewportChangedHelper(
    winrt::IObservableVector<T> const& snapPoints,
    double viewport)
{
    bool snapPointsNeedViewportUpdates = false;

    for (T snapPoint : snapPoints)
    {
        winrt::SnapPointBase winrtSnapPointBase = snapPoint.as<winrt::SnapPointBase>();
        SnapPointBase* snapPointBase = winrt::get_self<SnapPointBase>(winrtSnapPointBase);

        snapPointsNeedViewportUpdates |= snapPointBase->OnUpdateViewport(viewport);
    }

    return snapPointsNeedViewportUpdates;
}

template <typename T>
void ScrollPresenter::SnapPointsVectorChangedHelper(
    winrt::IObservableVector<T> const& snapPoints,
    winrt::IVectorChangedEventArgs const& args,
    std::set<std::shared_ptr<SnapPointWrapper<T>>, SnapPointWrapperComparator<T>>* snapPointsSet,
    ScrollPresenterDimension dimension)
{
    MUX_ASSERT(!SharedHelpers::IsTH2OrLower());
    MUX_ASSERT(snapPoints);
    MUX_ASSERT(snapPointsSet);

    T insertedItem = nullptr;
    const winrt::CollectionChange collectionChange = args.CollectionChange();

    if (dimension != ScrollPresenterDimension::ZoomFactor)
    {
        const double viewportSize = dimension == ScrollPresenterDimension::HorizontalScroll ? m_viewportWidth : m_viewportHeight;

        if (collectionChange == winrt::CollectionChange::ItemInserted)
        {
            insertedItem = snapPoints.GetAt(args.Index());

            winrt::SnapPointBase winrtSnapPointBase = insertedItem.as<winrt::SnapPointBase>();
            SnapPointBase* snapPointBase = winrt::get_self<SnapPointBase>(winrtSnapPointBase);

            // Newly inserted scroll snap point is provided the viewport size, for the case it's not near-aligned.
            const bool snapPointNeedsViewportUpdates = snapPointBase->OnUpdateViewport(viewportSize);

            // When snapPointNeedsViewportUpdates is True, this newly inserted scroll snap point may be the first one
            // that requires viewport updates.
            if (dimension == ScrollPresenterDimension::HorizontalScroll)
            {
                m_horizontalSnapPointsNeedViewportUpdates |= snapPointNeedsViewportUpdates;
            }
            else
            {
                m_verticalSnapPointsNeedViewportUpdates |= snapPointNeedsViewportUpdates;
            }
        }
        else if (collectionChange == winrt::CollectionChange::Reset ||
            collectionChange == winrt::CollectionChange::ItemChanged)
        {
            // Globally reevaluate the need for viewport updates even for CollectionChange::ItemChanged since
            // the old item may or may not have been the sole snap point requiring viewport updates.
            const bool snapPointsNeedViewportUpdates = SnapPointsViewportChangedHelper(snapPoints, viewportSize);

            if (dimension == ScrollPresenterDimension::HorizontalScroll)
            {
                m_horizontalSnapPointsNeedViewportUpdates = snapPointsNeedViewportUpdates;
            }
            else
            {
                m_verticalSnapPointsNeedViewportUpdates = snapPointsNeedViewportUpdates;
            }
        }
    }

    switch (collectionChange)
    {
    case winrt::CollectionChange::ItemInserted:
    {
        if (!insertedItem)
        {
            insertedItem = snapPoints.GetAt(args.Index());
        }

        std::shared_ptr<SnapPointWrapper<T>> insertedSnapPointWrapper =
            std::make_shared<SnapPointWrapper<T>>(insertedItem);

        SnapPointsVectorItemInsertedHelper(insertedSnapPointWrapper, snapPointsSet);
        break;
    }
    case winrt::CollectionChange::Reset:
    case winrt::CollectionChange::ItemRemoved:
    case winrt::CollectionChange::ItemChanged:
    {
        RegenerateSnapPointsSet(snapPoints, snapPointsSet);
        break;
    }
    default:
        MUX_ASSERT(false);
    }

    SetupSnapPoints(snapPointsSet, dimension);
}

template <typename T>
void ScrollPresenter::SnapPointsVectorItemInsertedHelper(
    std::shared_ptr<SnapPointWrapper<T>> insertedItem,
    std::set<std::shared_ptr<SnapPointWrapper<T>>, SnapPointWrapperComparator<T>>* snapPointsSet)
{
    if (snapPointsSet->empty())
    {
        snapPointsSet->insert(insertedItem);
        return;
    }

    winrt::SnapPointBase winrtInsertedItem = insertedItem->SnapPoint().as<winrt::SnapPointBase>();
    auto lowerBound = snapPointsSet->lower_bound(insertedItem);

    if (lowerBound != snapPointsSet->end())
    {
        winrt::SnapPointBase winrtSnapPointBase = (*lowerBound)->SnapPoint().as<winrt::SnapPointBase>();
        SnapPointBase* lowerSnapPoint = winrt::get_self<SnapPointBase>(winrtSnapPointBase);

        if (*lowerSnapPoint == winrt::get_self<SnapPointBase>(winrtInsertedItem))
        {
            (*lowerBound)->Combine(insertedItem.get());
            return;
        }
        lowerBound++;
    }
    if (lowerBound != snapPointsSet->end())
    {
        winrt::SnapPointBase winrtSnapPointBase = (*lowerBound)->SnapPoint().as<winrt::SnapPointBase>();
        SnapPointBase* upperSnapPoint = winrt::get_self<SnapPointBase>(winrtSnapPointBase);

        if (*upperSnapPoint == winrt::get_self<SnapPointBase>(winrtInsertedItem))
        {
            (*lowerBound)->Combine(insertedItem.get());
            return;
        }
    }
    snapPointsSet->insert(insertedItem);
}

template <typename T>
void ScrollPresenter::RegenerateSnapPointsSet(
    winrt::IObservableVector<T> const& userVector,
    std::set<std::shared_ptr<SnapPointWrapper<T>>, SnapPointWrapperComparator<T>>* internalSet)
{
    MUX_ASSERT(internalSet);

    internalSet->clear();
    for (T snapPoint : userVector)
    {
        std::shared_ptr<SnapPointWrapper<T>> snapPointWrapper =
            std::make_shared<SnapPointWrapper<T>>(snapPoint);

        SnapPointsVectorItemInsertedHelper(snapPointWrapper, internalSet);
    }
}

void ScrollPresenter::UpdateContent(
    const winrt::UIElement& oldContent,
    const winrt::UIElement& newContent)
{
    const bool useTranslationProperty = IsVisualTranslationPropertyAvailable();

    auto children = Children();
    children.Clear();

    UnhookContentPropertyChanged(oldContent);

    if (newContent)
    {
        children.Append(newContent);

        if (!SharedHelpers::IsTH2OrLower())
        {
            if (m_minPositionExpressionAnimation && m_maxPositionExpressionAnimation)
            {
                UpdatePositionBoundaries(newContent);
            }
            else if (m_interactionTracker)
            {
                EnsurePositionBoundariesExpressionAnimations();
                SetupPositionBoundariesExpressionAnimations(newContent);
            }

            if ((m_transformMatrixTranslateXExpressionAnimation && m_transformMatrixTranslateYExpressionAnimation && m_transformMatrixZoomFactorExpressionAnimation && !useTranslationProperty) ||
                (m_translationExpressionAnimation && m_zoomFactorExpressionAnimation && useTranslationProperty))
            {
                UpdateTransformSource(oldContent, newContent);
            }
            else if (m_interactionTracker)
            {
                EnsureTransformExpressionAnimations();
                SetupTransformExpressionAnimations(newContent);
            }

            HookContentPropertyChanged(newContent);
        }
    }
    else
    {
        if (m_contentLayoutOffsetX != 0.0f)
        {
            m_contentLayoutOffsetX = 0.0f;
            OnContentLayoutOffsetChanged(ScrollPresenterDimension::HorizontalScroll);
        }

        if (m_contentLayoutOffsetY != 0.0f)
        {
            m_contentLayoutOffsetY = 0.0f;
            OnContentLayoutOffsetChanged(ScrollPresenterDimension::VerticalScroll);
        }

        if (!m_interactionTracker || (m_zoomedHorizontalOffset == 0.0 && m_zoomedVerticalOffset == 0.0))
        {
            // Complete all active or delayed operations when there is no InteractionTracker, when the old content
            // was already at offsets (0,0). The ScrollToOffsets request below will result in their completion otherwise.
            CompleteInteractionTrackerOperations(
                -1 /*requestId*/,
                ScrollPresenterViewChangeResult::Interrupted /*operationResult*/,
                ScrollPresenterViewChangeResult::Ignored     /*unused priorNonAnimatedOperationsResult*/,
                ScrollPresenterViewChangeResult::Ignored     /*unused priorAnimatedOperationsResult*/,
                true  /*completeNonAnimatedOperation*/,
                true  /*completeAnimatedOperation*/,
                false /*completePriorNonAnimatedOperations*/,
                false /*completePriorAnimatedOperations*/);
        }

        if (m_interactionTracker)
        {
            if (m_minPositionExpressionAnimation && m_maxPositionExpressionAnimation)
            {
                UpdatePositionBoundaries(nullptr);
            }
            if ((m_transformMatrixTranslateXExpressionAnimation && m_transformMatrixTranslateYExpressionAnimation && m_transformMatrixZoomFactorExpressionAnimation && !useTranslationProperty) ||
                (m_translationExpressionAnimation && m_zoomFactorExpressionAnimation && useTranslationProperty))
            {
                StopTransformExpressionAnimations(oldContent, false /*forAnimationsInterruption*/);
            }
            ScrollToOffsets(0.0 /*zoomedHorizontalOffset*/, 0.0 /*zoomedVerticalOffset*/);
        }
    }
}

void ScrollPresenter::UpdatePositionBoundaries(
    const winrt::UIElement& content)
{
    MUX_ASSERT(m_minPositionExpressionAnimation);
    MUX_ASSERT(m_maxPositionExpressionAnimation);
    MUX_ASSERT(m_interactionTracker);

    if (!content)
    {
        const winrt::float3 boundaryPosition(0.0f);

        m_interactionTracker.MinPosition(boundaryPosition);
        m_interactionTracker.MaxPosition(boundaryPosition);
    }
    else
    {
        SCROLLPRESENTER_TRACE_VERBOSE(*this, TRACE_MSG_METH_STR_DBL, METH_NAME, this, L"contentSizeX", m_unzoomedExtentWidth);
        SCROLLPRESENTER_TRACE_VERBOSE(*this, TRACE_MSG_METH_STR_DBL, METH_NAME, this, L"contentSizeY", m_unzoomedExtentHeight);
        SCROLLPRESENTER_TRACE_VERBOSE(*this, TRACE_MSG_METH_STR_FLT, METH_NAME, this, L"contentLayoutOffsetX", m_contentLayoutOffsetX);
        SCROLLPRESENTER_TRACE_VERBOSE(*this, TRACE_MSG_METH_STR_FLT, METH_NAME, this, L"contentLayoutOffsetY", m_contentLayoutOffsetY);

        m_minPositionExpressionAnimation.SetScalarParameter(L"contentSizeX", static_cast<float>(m_unzoomedExtentWidth));
        m_maxPositionExpressionAnimation.SetScalarParameter(L"contentSizeX", static_cast<float>(m_unzoomedExtentWidth));
        m_minPositionExpressionAnimation.SetScalarParameter(L"contentSizeY", static_cast<float>(m_unzoomedExtentHeight));
        m_maxPositionExpressionAnimation.SetScalarParameter(L"contentSizeY", static_cast<float>(m_unzoomedExtentHeight));

        m_minPositionExpressionAnimation.SetScalarParameter(L"contentLayoutOffsetX", m_contentLayoutOffsetX);
        m_maxPositionExpressionAnimation.SetScalarParameter(L"contentLayoutOffsetX", m_contentLayoutOffsetX);
        m_minPositionExpressionAnimation.SetScalarParameter(L"contentLayoutOffsetY", m_contentLayoutOffsetY);
        m_maxPositionExpressionAnimation.SetScalarParameter(L"contentLayoutOffsetY", m_contentLayoutOffsetY);

        m_interactionTracker.StartAnimation(s_minPositionSourcePropertyName, m_minPositionExpressionAnimation);
        RaiseExpressionAnimationStatusChanged(true /*isExpressionAnimationStarted*/, s_minPositionSourcePropertyName /*propertyName*/);

        m_interactionTracker.StartAnimation(s_maxPositionSourcePropertyName, m_maxPositionExpressionAnimation);
        RaiseExpressionAnimationStatusChanged(true /*isExpressionAnimationStarted*/, s_maxPositionSourcePropertyName /*propertyName*/);
    }

#ifdef _DEBUG
    DumpMinMaxPositions();
#endif // _DEBUG
}

void ScrollPresenter::UpdateTransformSource(
    const winrt::UIElement& oldContent,
    const winrt::UIElement& newContent)
{
    MUX_ASSERT((m_transformMatrixTranslateXExpressionAnimation && m_transformMatrixTranslateYExpressionAnimation && m_transformMatrixZoomFactorExpressionAnimation && !IsVisualTranslationPropertyAvailable()) ||
        (m_translationExpressionAnimation && m_zoomFactorExpressionAnimation && IsVisualTranslationPropertyAvailable()));
    MUX_ASSERT(m_interactionTracker);

    StopTransformExpressionAnimations(oldContent, false /*forAnimationsInterruption*/);
    StartTransformExpressionAnimations(newContent, false /*forAnimationsInterruption*/);
}

void ScrollPresenter::UpdateState(
    const winrt::ScrollingInteractionState& state)
{
    if (state != winrt::ScrollingInteractionState::Idle)
    {
        // Restart the interrupted expression animations sooner than planned to visualize the new view change immediately.
        StartTranslationAndZoomFactorExpressionAnimations(true /*interruptCountdown*/);
    }

    if (state != m_state)
    {
        m_state = state;
        RaiseStateChanged();
    }
}

void ScrollPresenter::UpdateExpressionAnimationSources()
{
    MUX_ASSERT(m_interactionTracker);
    MUX_ASSERT(m_expressionAnimationSources);

    m_expressionAnimationSources.InsertVector2(s_extentSourcePropertyName, { static_cast<float>(m_unzoomedExtentWidth), static_cast<float>(m_unzoomedExtentHeight) });
    m_expressionAnimationSources.InsertVector2(s_viewportSourcePropertyName, { static_cast<float>(m_viewportWidth), static_cast<float>(m_viewportHeight) });
}

void ScrollPresenter::UpdateUnzoomedExtentAndViewport(
    bool renderSizeChanged,
    double unzoomedExtentWidth,
    double unzoomedExtentHeight,
    double viewportWidth,
    double viewportHeight)
{
    SCROLLPRESENTER_TRACE_VERBOSE(*this, TRACE_MSG_METH_INT, METH_NAME, this, renderSizeChanged);
    SCROLLPRESENTER_TRACE_VERBOSE(*this, TRACE_MSG_METH_STR_DBL, METH_NAME, this, L"unzoomedExtentWidth", unzoomedExtentWidth);
    SCROLLPRESENTER_TRACE_VERBOSE(*this, TRACE_MSG_METH_STR_DBL, METH_NAME, this, L"unzoomedExtentHeight", unzoomedExtentHeight);
    SCROLLPRESENTER_TRACE_VERBOSE(*this, TRACE_MSG_METH_STR_DBL, METH_NAME, this, L"viewportWidth", viewportWidth);
    SCROLLPRESENTER_TRACE_VERBOSE(*this, TRACE_MSG_METH_STR_DBL, METH_NAME, this, L"viewportHeight", viewportHeight);

    const winrt::UIElement content = Content();
    const winrt::UIElement thisAsUIE = *this;
    const double oldUnzoomedExtentWidth = m_unzoomedExtentWidth;
    const double oldUnzoomedExtentHeight = m_unzoomedExtentHeight;
    const double oldViewportWidth = m_viewportWidth;
    const double oldViewportHeight = m_viewportHeight;

    MUX_ASSERT(!isinf(unzoomedExtentWidth));
    MUX_ASSERT(!isnan(unzoomedExtentWidth));
    MUX_ASSERT(!isinf(unzoomedExtentHeight));
    MUX_ASSERT(!isnan(unzoomedExtentHeight));

    MUX_ASSERT(!isinf(viewportWidth));
    MUX_ASSERT(!isnan(viewportWidth));
    MUX_ASSERT(!isinf(viewportHeight));
    MUX_ASSERT(!isnan(viewportHeight));

    MUX_ASSERT(unzoomedExtentWidth >= 0.0);
    MUX_ASSERT(unzoomedExtentHeight >= 0.0);
    MUX_ASSERT(!(!content && unzoomedExtentWidth != 0.0));
    MUX_ASSERT(!(!content && unzoomedExtentHeight != 0.0));

    const bool horizontalExtentChanged = oldUnzoomedExtentWidth != unzoomedExtentWidth;
    const bool verticalExtentChanged = oldUnzoomedExtentHeight != unzoomedExtentHeight;
    const bool extentChanged = horizontalExtentChanged || verticalExtentChanged;

    const bool horizontalViewportChanged = oldViewportWidth != viewportWidth;
    const bool verticalViewportChanged = oldViewportHeight != viewportHeight;
    const bool viewportChanged = horizontalViewportChanged || verticalViewportChanged;

    m_unzoomedExtentWidth = unzoomedExtentWidth;
    m_unzoomedExtentHeight = unzoomedExtentHeight;

    m_viewportWidth = viewportWidth;
    m_viewportHeight = viewportHeight;

    if (m_expressionAnimationSources)
    {
        UpdateExpressionAnimationSources();
    }

    if ((extentChanged || renderSizeChanged) && content)
    {
        OnContentSizeChanged(content);
    }

    if (extentChanged || viewportChanged)
    {
        UpdateScrollAutomationPatternProperties();
    }

    if (horizontalExtentChanged || horizontalViewportChanged)
    {
#ifdef USE_SCROLLMODE_AUTO
        // Updating the horizontal scroll mode because GetComputedScrollMode is function of the scrollable width.
        UpdateVisualInteractionSourceMode(ScrollPresenterDimension::HorizontalScroll);
#endif
        UpdateScrollControllerValues(ScrollPresenterDimension::HorizontalScroll);
    }

    if (verticalExtentChanged || verticalViewportChanged)
    {
#ifdef USE_SCROLLMODE_AUTO
        // Updating the vertical scroll mode because GetComputedScrollMode is function of the scrollable height.
        UpdateVisualInteractionSourceMode(ScrollPresenterDimension::VerticalScroll);
#endif
        UpdateScrollControllerValues(ScrollPresenterDimension::VerticalScroll);
    }

    if (horizontalViewportChanged && m_horizontalSnapPoints && m_horizontalSnapPointsNeedViewportUpdates)
    {
        // At least one horizontal scroll snap point is not near-aligned and is thus sensitive to the
        // viewport width. Regenerate and set up all horizontal scroll snap points.
        const auto horizontalSnapPoints = m_horizontalSnapPoints.try_as<winrt::IObservableVector<winrt::ScrollSnapPointBase>>();
        const bool horizontalSnapPointsNeedViewportUpdates = SnapPointsViewportChangedHelper(
            horizontalSnapPoints,
            m_viewportWidth);
        MUX_ASSERT(horizontalSnapPointsNeedViewportUpdates);

        RegenerateSnapPointsSet(horizontalSnapPoints, &m_sortedConsolidatedHorizontalSnapPoints);
        SetupSnapPoints(&m_sortedConsolidatedHorizontalSnapPoints, ScrollPresenterDimension::HorizontalScroll);
    }

    if (verticalViewportChanged && m_verticalSnapPoints && m_verticalSnapPointsNeedViewportUpdates)
    {
        // At least one vertical scroll snap point is not near-aligned and is thus sensitive to the
        // viewport height. Regenerate and set up all vertical scroll snap points.
        const auto verticalSnapPoints = m_verticalSnapPoints.try_as<winrt::IObservableVector<winrt::ScrollSnapPointBase>>();
        const bool verticalSnapPointsNeedViewportUpdates = SnapPointsViewportChangedHelper(
            verticalSnapPoints,
            m_viewportHeight);
        MUX_ASSERT(verticalSnapPointsNeedViewportUpdates);

        RegenerateSnapPointsSet(verticalSnapPoints, &m_sortedConsolidatedVerticalSnapPoints);
        SetupSnapPoints(&m_sortedConsolidatedVerticalSnapPoints, ScrollPresenterDimension::VerticalScroll);
    }

    if (extentChanged)
    {
        RaiseExtentChanged();
    }
}

// Raise automation peer property change events
void ScrollPresenter::UpdateScrollAutomationPatternProperties()
{
    if (winrt::AutomationPeer automationPeer = winrt::FrameworkElementAutomationPeer::FromElement(*this))
    {
        winrt::ScrollPresenterAutomationPeer scrollPresenterAutomationPeer = automationPeer.try_as<winrt::ScrollPresenterAutomationPeer>();
        if (scrollPresenterAutomationPeer)
        {
            winrt::get_self<ScrollPresenterAutomationPeer>(scrollPresenterAutomationPeer)->UpdateScrollPatternProperties();
        }
    }
}

void ScrollPresenter::UpdateOffset(ScrollPresenterDimension dimension, double zoomedOffset)
{
    if (dimension == ScrollPresenterDimension::HorizontalScroll)
    {
        if (m_zoomedHorizontalOffset != zoomedOffset)
        {
            SCROLLPRESENTER_TRACE_VERBOSE(*this, TRACE_MSG_METH_STR_DBL, METH_NAME, this, L"zoomedHorizontalOffset", zoomedOffset);
            m_zoomedHorizontalOffset = zoomedOffset;
        }
    }
    else
    {
        MUX_ASSERT(dimension == ScrollPresenterDimension::VerticalScroll);
        if (m_zoomedVerticalOffset != zoomedOffset)
        {
            SCROLLPRESENTER_TRACE_VERBOSE(*this, TRACE_MSG_METH_STR_DBL, METH_NAME, this, L"zoomedVerticalOffset", zoomedOffset);
            m_zoomedVerticalOffset = zoomedOffset;
        }
    }
}

void ScrollPresenter::UpdateScrollControllerInteractionsAllowed(ScrollPresenterDimension dimension)
{
    if (dimension == ScrollPresenterDimension::HorizontalScroll)
    {
        if (m_horizontalScrollController)
        {
            m_horizontalScrollController.get().SetScrollMode(HorizontalScrollMode());
        }
    }
    else
    {
        MUX_ASSERT(dimension == ScrollPresenterDimension::VerticalScroll);

        if (m_verticalScrollController)
        {
            m_verticalScrollController.get().SetScrollMode(VerticalScrollMode());
        }
    }
}

void ScrollPresenter::UpdateScrollControllerValues(ScrollPresenterDimension dimension)
{
    if (dimension == ScrollPresenterDimension::HorizontalScroll)
    {
        if (m_horizontalScrollController)
        {
            m_horizontalScrollController.get().SetValues(
                0.0 /*minOffset*/,
                ScrollableWidth() /*maxOffset*/,
                m_zoomedHorizontalOffset /*offset*/,
                ViewportWidth() /*viewport*/);
        }
    }
    else
    {
        MUX_ASSERT(dimension == ScrollPresenterDimension::VerticalScroll);

        if (m_verticalScrollController)
        {
            m_verticalScrollController.get().SetValues(
                0.0 /*minOffset*/,
                ScrollableHeight() /*maxOffset*/,
                m_zoomedVerticalOffset /*offset*/,
                ViewportHeight() /*viewport*/);
        }
    }
}

void ScrollPresenter::UpdateVisualInteractionSourceMode(ScrollPresenterDimension dimension)
{
#ifdef USE_SCROLLMODE_AUTO
    const winrt::ScrollingScrollMode scrollMode = GetComputedScrollMode(dimension);
#else
    const winrt::ScrollingScrollMode scrollMode = dimension == ScrollPresenterDimension::HorizontalScroll ? HorizontalScrollMode() : VerticalScrollMode();
#endif

    if (m_scrollPresenterVisualInteractionSource)
    {
        SetupVisualInteractionSourceMode(
            m_scrollPresenterVisualInteractionSource,
            dimension,
            scrollMode);

#ifdef IsMouseWheelScrollDisabled
        if (ScrollPresenter::IsInteractionTrackerPointerWheelRedirectionEnabled())
        {
            SetupVisualInteractionSourcePointerWheelConfig(
                m_scrollPresenterVisualInteractionSource,
                dimension,
                GetComputedMouseWheelScrollMode(dimension));
        }
#endif
    }

    UpdateScrollControllerInteractionsAllowed(dimension);
}

void ScrollPresenter::UpdateManipulationRedirectionMode()
{
    if (m_scrollPresenterVisualInteractionSource)
    {
        SetupVisualInteractionSourceRedirectionMode(m_scrollPresenterVisualInteractionSource);
    }
}

void ScrollPresenter::UpdateDisplayInformation(winrt::DisplayInformation const& displayInformation)
{
    MUX_ASSERT(!ScrollPresenter::IsInteractionTrackerPointerWheelRedirectionEnabled());

    try
    {
        m_rawPixelsPerViewPixel = displayInformation.RawPixelsPerViewPixel();
        m_screenWidthInRawPixels = displayInformation.ScreenWidthInRawPixels();
        m_screenHeightInRawPixels = displayInformation.ScreenHeightInRawPixels();
    }
    catch (winrt::hresult_error)
    {
        // Calling GetForCurrentView on threads without a CoreWindow throws an error. This comes up in places like LogonUI.
        // In this circumstance, default values are used, resulting in good mouse-wheel scrolling increments:
        m_rawPixelsPerViewPixel = 1.0;
        m_screenWidthInRawPixels = 1024;
        m_screenHeightInRawPixels = 738;
    }
}

void ScrollPresenter::OnContentSizeChanged(const winrt::UIElement& content)
{
    SCROLLPRESENTER_TRACE_VERBOSE(*this, TRACE_MSG_METH, METH_NAME, this);

    if (m_minPositionExpressionAnimation && m_maxPositionExpressionAnimation)
    {
        UpdatePositionBoundaries(content);
    }

    const bool useTranslationProperty = IsVisualTranslationPropertyAvailable();

    if (m_interactionTracker &&
        ((!useTranslationProperty && m_transformMatrixTranslateXExpressionAnimation && m_transformMatrixTranslateYExpressionAnimation && m_transformMatrixZoomFactorExpressionAnimation) ||
        (useTranslationProperty && m_translationExpressionAnimation && m_zoomFactorExpressionAnimation)))
    {
        SetupTransformExpressionAnimations(content);
    }
}

void ScrollPresenter::OnViewChanged(bool horizontalOffsetChanged, bool verticalOffsetChanged)
{
    //SCROLLPRESENTER_TRACE_VERBOSE(*this, TRACE_MSG_METH_INT_INT, METH_NAME, this, horizontalOffsetChanged, verticalOffsetChanged);
    SCROLLPRESENTER_TRACE_VERBOSE(*this, TRACE_MSG_METH_DBL_DBL_FLT, METH_NAME, this, m_zoomedHorizontalOffset, m_zoomedVerticalOffset, m_zoomFactor);

    if (horizontalOffsetChanged)
    {
        UpdateScrollControllerValues(ScrollPresenterDimension::HorizontalScroll);
    }

    if (verticalOffsetChanged)
    {
        UpdateScrollControllerValues(ScrollPresenterDimension::VerticalScroll);
    }

    UpdateScrollAutomationPatternProperties();

    RaiseViewChanged();
}

void ScrollPresenter::OnContentLayoutOffsetChanged(ScrollPresenterDimension dimension)
{
    MUX_ASSERT(dimension == ScrollPresenterDimension::HorizontalScroll || dimension == ScrollPresenterDimension::VerticalScroll);

    if (dimension == ScrollPresenterDimension::HorizontalScroll)
    {
        SCROLLPRESENTER_TRACE_VERBOSE(*this, TRACE_MSG_METH_STR_FLT, METH_NAME, this, L"Horizontal", m_contentLayoutOffsetX);
    }
    else
    {
        SCROLLPRESENTER_TRACE_VERBOSE(*this, TRACE_MSG_METH_STR_FLT, METH_NAME, this, L"Vertical", m_contentLayoutOffsetY);
    }

    com_ptr<ScrollPresenterTestHooks> globalTestHooks = ScrollPresenterTestHooks::GetGlobalTestHooks();

    if (globalTestHooks)
    {
        if (dimension == ScrollPresenterDimension::HorizontalScroll)
        {
            globalTestHooks->NotifyContentLayoutOffsetXChanged(*this);
        }
        else
        {
            globalTestHooks->NotifyContentLayoutOffsetYChanged(*this);
        }
    }

    if (m_minPositionExpressionAnimation && m_maxPositionExpressionAnimation)
    {
        const winrt::UIElement content = Content();

        if (content)
        {
            UpdatePositionBoundaries(content);
        }
    }

    if (m_expressionAnimationSources)
    {
        m_expressionAnimationSources.InsertVector2(s_offsetSourcePropertyName, { m_contentLayoutOffsetX, m_contentLayoutOffsetY });
    }

    if (SharedHelpers::IsRS2OrHigher() && m_scrollPresenterVisualInteractionSource)
    {
        SetupVisualInteractionSourceCenterPointModifier(
            m_scrollPresenterVisualInteractionSource,
            dimension);
    }
}

void ScrollPresenter::ChangeOffsetsPrivate(
    double zoomedHorizontalOffset,
    double zoomedVerticalOffset,
    ScrollPresenterViewKind offsetsKind,
    winrt::ScrollingScrollOptions const& options,
    InteractionTrackerAsyncOperationTrigger operationTrigger,
    int32_t existingViewChangeCorrelationId,
    _Out_opt_ int32_t* viewChangeCorrelationId)
{
    SCROLLPRESENTER_TRACE_VERBOSE(*this, TRACE_MSG_METH_DBL_DBL_STR, METH_NAME, this,
        zoomedHorizontalOffset,
        zoomedVerticalOffset,
        TypeLogging::ScrollOptionsToString(options).c_str());
    SCROLLPRESENTER_TRACE_VERBOSE(*this, TRACE_MSG_METH_STR_STR, METH_NAME, this,
        TypeLogging::InteractionTrackerAsyncOperationTriggerToString(operationTrigger).c_str(),
        TypeLogging::ScrollPresenterViewKindToString(offsetsKind).c_str());

    if (viewChangeCorrelationId)
    {
        *viewChangeCorrelationId = s_noOpCorrelationId;
    }

    winrt::ScrollingAnimationMode animationMode = options ? options.AnimationMode() : ScrollingScrollOptions::s_defaultAnimationMode;
    winrt::ScrollingSnapPointsMode snapPointsMode = options ? options.SnapPointsMode() : ScrollingScrollOptions::s_defaultSnapPointsMode;
    InteractionTrackerAsyncOperationType operationType;

    animationMode = GetComputedAnimationMode(animationMode);

    switch (animationMode)
    {
    case winrt::ScrollingAnimationMode::Disabled:
    {
        switch (offsetsKind)
        {
        case ScrollPresenterViewKind::Absolute:
#ifdef ScrollPresenterViewKind_RelativeToEndOfInertiaView
        case ScrollPresenterViewKind::RelativeToEndOfInertiaView:
#endif
        {
            operationType = InteractionTrackerAsyncOperationType::TryUpdatePosition;
            break;
        }
        case ScrollPresenterViewKind::RelativeToCurrentView:
        {
            operationType = InteractionTrackerAsyncOperationType::TryUpdatePositionBy;
            break;
        }
        }
        break;
    }
    case winrt::ScrollingAnimationMode::Enabled:
    {
        switch (offsetsKind)
        {
        case ScrollPresenterViewKind::Absolute:
        case ScrollPresenterViewKind::RelativeToCurrentView:
#ifdef ScrollPresenterViewKind_RelativeToEndOfInertiaView
        case ScrollPresenterViewKind::RelativeToEndOfInertiaView:
#endif
        {
            operationType = InteractionTrackerAsyncOperationType::TryUpdatePositionWithAnimation;
            break;
        }
        }
        break;
    }
    }

    if (!Content())
    {
        // When there is no content, skip the view change request and return -1, indicating that no action was taken.
        return;
    }

    // When the ScrollPresenter is not loaded or not set up yet, delay the offsets change request until it gets loaded.
    // OnCompositionTargetRendering will launch the delayed changes at that point.
    bool delayOperation = !IsLoadedAndSetUp();

    // Set to True when workaround for RS5 InteractionTracker bug 18827625 was applied (i.e. on-going TryUpdatePositionWithAnimation operation
    // is interrupted with TryUpdatePositionBy operation).
    bool offsetsChangeWithAnimationInterrupted = false;

    com_ptr<ScrollingScrollOptions> optionsClone{ nullptr };

    // Clone the options for this request if needed. The clone or original options will be used if the operation ever gets processed.
    const bool isScrollControllerRequest =
        static_cast<char>(operationTrigger)&
        (static_cast<char>(InteractionTrackerAsyncOperationTrigger::HorizontalScrollControllerRequest) |
            static_cast<char>(InteractionTrackerAsyncOperationTrigger::VerticalScrollControllerRequest));

    if (options && !isScrollControllerRequest)
    {
        // Options are cloned so that they can be modified by the caller after this offsets change call without affecting the outcome of the operation.
        optionsClone = winrt::make_self<ScrollingScrollOptions>(
            animationMode,
            snapPointsMode);
    }

    if (!delayOperation)
    {
        MUX_ASSERT(m_interactionTracker);

        // Prevent any existing delayed operation from being processed after this request and overriding it.
        // All delayed operations are completed with the Interrupted result.
        CompleteDelayedOperations();

        HookCompositionTargetRendering();

        if (animationMode == winrt::ScrollingAnimationMode::Enabled)
        {
            // Workaround for RS5 InteractionTracker bug 18827625: Interrupt on-going TryUpdatePositionWithAnimation
            // operation before launching new one.
            offsetsChangeWithAnimationInterrupted = InterruptViewChangeWithAnimation(InteractionTrackerAsyncOperationType::TryUpdatePositionWithAnimation);
        }
    }

    std::shared_ptr<ViewChange> offsetsChange =
        std::make_shared<OffsetsChange>(
            zoomedHorizontalOffset,
            zoomedVerticalOffset,
            offsetsKind,
            optionsClone ? static_cast<winrt::IInspectable>(*optionsClone) : static_cast<winrt::IInspectable>(options));

    std::shared_ptr<InteractionTrackerAsyncOperation> interactionTrackerAsyncOperation(
        std::make_shared<InteractionTrackerAsyncOperation>(
            operationType,
            operationTrigger,
            delayOperation,
            offsetsChange));

    if (offsetsChangeWithAnimationInterrupted)
    {
        // Adding an extra tick to the default countdown to allow the InteractionTracker to reach and remain in the Idle state
        // long enough to avoid its RS5 bug 18827625.
        interactionTrackerAsyncOperation->SetTicksCountdown(interactionTrackerAsyncOperation->GetTicksCountdown() + 1);
    }
    else if (operationTrigger != InteractionTrackerAsyncOperationTrigger::DirectViewChange)
    {
        // User-triggered operations are processed as quickly as possible by minimizing their TicksCountDown
        const int ticksCountdown = GetInteractionTrackerOperationsTicksCountdownForTrigger(InteractionTrackerAsyncOperationTrigger::DirectViewChange);

        interactionTrackerAsyncOperation->SetTicksCountdown(std::max(1, ticksCountdown));
    }

    m_interactionTrackerAsyncOperations.push_back(interactionTrackerAsyncOperation);

    if (viewChangeCorrelationId)
    {
        if (existingViewChangeCorrelationId != s_noOpCorrelationId)
        {
            interactionTrackerAsyncOperation->SetViewChangeCorrelationId(existingViewChangeCorrelationId);
            *viewChangeCorrelationId = existingViewChangeCorrelationId;
        }
        else
        {
            m_latestViewChangeCorrelationId = GetNextViewChangeCorrelationId();
            interactionTrackerAsyncOperation->SetViewChangeCorrelationId(m_latestViewChangeCorrelationId);
            *viewChangeCorrelationId = m_latestViewChangeCorrelationId;
        }
    }
    else if (existingViewChangeCorrelationId != s_noOpCorrelationId)
    {
        interactionTrackerAsyncOperation->SetViewChangeCorrelationId(existingViewChangeCorrelationId);
    }
}

void ScrollPresenter::ChangeOffsetsWithAdditionalVelocityPrivate(
    winrt::float2 offsetsVelocity,
    winrt::float2 anticipatedOffsetsChange,
    winrt::IReference<winrt::float2> inertiaDecayRate,
    InteractionTrackerAsyncOperationTrigger operationTrigger,
    _Out_opt_ int32_t* viewChangeCorrelationId)
{
    SCROLLPRESENTER_TRACE_INFO(*this, TRACE_MSG_METH_STR_STR_STR, METH_NAME, this,
        TypeLogging::Float2ToString(offsetsVelocity).c_str(),
        TypeLogging::NullableFloat2ToString(inertiaDecayRate).c_str(),
        TypeLogging::InteractionTrackerAsyncOperationTriggerToString(operationTrigger).c_str());

    if (viewChangeCorrelationId)
    {
        *viewChangeCorrelationId = s_noOpCorrelationId;
    }

    if (!Content())
    {
        // When there is no content, skip the view change request and return -1, indicating that no action was taken.
        return;
    }

    // When the ScrollPresenter is not loaded or not set up yet, delay the offsets change request until it gets loaded.
    // OnCompositionTargetRendering will launch the delayed changes at that point.
    bool delayOperation = !IsLoadedAndSetUp();

    std::shared_ptr<ViewChangeBase> offsetsChangeWithAdditionalVelocity =
        std::make_shared<OffsetsChangeWithAdditionalVelocity>(
            offsetsVelocity, anticipatedOffsetsChange, inertiaDecayRate);

    if (!delayOperation)
    {
        MUX_ASSERT(m_interactionTracker);

        // Prevent any existing delayed operation from being processed after this request and overriding it.
        // All delayed operations are completed with the Interrupted result.
        CompleteDelayedOperations();

        HookCompositionTargetRendering();
    }

    std::shared_ptr<InteractionTrackerAsyncOperation> interactionTrackerAsyncOperation(
        std::make_shared<InteractionTrackerAsyncOperation>(
            InteractionTrackerAsyncOperationType::TryUpdatePositionWithAdditionalVelocity,
            operationTrigger,
            delayOperation,
            offsetsChangeWithAdditionalVelocity));

    if (operationTrigger != InteractionTrackerAsyncOperationTrigger::DirectViewChange)
    {
        // User-triggered operations are processed as quickly as possible by minimizing their TicksCountDown
        const int ticksCountdown = GetInteractionTrackerOperationsTicksCountdownForTrigger(InteractionTrackerAsyncOperationTrigger::DirectViewChange);

        interactionTrackerAsyncOperation->SetTicksCountdown(std::max(1, ticksCountdown));
    }

    m_interactionTrackerAsyncOperations.push_back(interactionTrackerAsyncOperation);

    if (viewChangeCorrelationId)
    {
        m_latestViewChangeCorrelationId = GetNextViewChangeCorrelationId();
        interactionTrackerAsyncOperation->SetViewChangeCorrelationId(m_latestViewChangeCorrelationId);
        *viewChangeCorrelationId = m_latestViewChangeCorrelationId;
    }
}

void ScrollPresenter::ChangeZoomFactorPrivate(
    float zoomFactor,
    winrt::IReference<winrt::float2> centerPoint,
    ScrollPresenterViewKind zoomFactorKind,
    winrt::ScrollingZoomOptions const& options,
    _Out_opt_ int32_t* viewChangeCorrelationId)
{
    SCROLLPRESENTER_TRACE_INFO(*this, TRACE_MSG_METH_STR_FLT, METH_NAME, this,
        TypeLogging::NullableFloat2ToString(centerPoint).c_str(),
        zoomFactor);
    SCROLLPRESENTER_TRACE_INFO(*this, TRACE_MSG_METH_STR_STR, METH_NAME, this,
        TypeLogging::ScrollPresenterViewKindToString(zoomFactorKind).c_str(),
        TypeLogging::ZoomOptionsToString(options).c_str());

    if (viewChangeCorrelationId)
    {
        *viewChangeCorrelationId = s_noOpCorrelationId;
    }

    if (!Content())
    {
        // When there is no content, skip the view change request and return -1, indicating that no action was taken.
        return;
    }

    winrt::ScrollingAnimationMode animationMode = options ? options.AnimationMode() : ScrollingZoomOptions::s_defaultAnimationMode;
    winrt::ScrollingSnapPointsMode snapPointsMode = options ? options.SnapPointsMode() : ScrollingZoomOptions::s_defaultSnapPointsMode;
    InteractionTrackerAsyncOperationType operationType;

    animationMode = GetComputedAnimationMode(animationMode);

    switch (animationMode)
    {
    case winrt::ScrollingAnimationMode::Disabled:
    {
        switch (zoomFactorKind)
        {
        case ScrollPresenterViewKind::Absolute:
#ifdef ScrollPresenterViewKind_RelativeToEndOfInertiaView
        case ScrollPresenterViewKind::RelativeToEndOfInertiaView:
#endif
        case ScrollPresenterViewKind::RelativeToCurrentView:
        {
            operationType = InteractionTrackerAsyncOperationType::TryUpdateScale;
            break;
        }
        }
        break;
    }
    case winrt::ScrollingAnimationMode::Enabled:
    {
        switch (zoomFactorKind)
        {
        case ScrollPresenterViewKind::Absolute:
#ifdef ScrollPresenterViewKind_RelativeToEndOfInertiaView
        case ScrollPresenterViewKind::RelativeToEndOfInertiaView:
#endif
        case ScrollPresenterViewKind::RelativeToCurrentView:
        {
            operationType = InteractionTrackerAsyncOperationType::TryUpdateScaleWithAnimation;
            break;
        }
        }
        break;
    }
    }

    // When the ScrollPresenter is not loaded or not set up yet (delayOperation==True), delay the zoomFactor change request until it gets loaded.
    // OnCompositionTargetRendering will launch the delayed changes at that point.
    bool delayOperation = !IsLoadedAndSetUp();

    // Set to True when workaround for RS5 InteractionTracker bug 18827625 was applied (i.e. on-going TryUpdateScaleWithAnimation operation
    // is interrupted with TryUpdateScale operation).
    bool scaleChangeWithAnimationInterrupted = false;

    com_ptr<ScrollingZoomOptions> optionsClone{ nullptr };

    // Clone the original options if any. The clone will be used if the operation ever gets processed.
    if (options)
    {
        // Options are cloned so that they can be modified by the caller after this zoom factor change call without affecting the outcome of the operation.
        optionsClone = winrt::make_self<ScrollingZoomOptions>(
            animationMode,
            snapPointsMode);
    }

    if (!delayOperation)
    {
        MUX_ASSERT(m_interactionTracker);

        // Prevent any existing delayed operation from being processed after this request and overriding it.
        // All delayed operations are completed with the Interrupted result.
        CompleteDelayedOperations();

        HookCompositionTargetRendering();

        if (animationMode == winrt::ScrollingAnimationMode::Enabled)
        {
            // Workaround for RS5 InteractionTracker bug 18827625: Interrupt on-going TryUpdateScaleWithAnimation
            // operation before launching new one.
            scaleChangeWithAnimationInterrupted = InterruptViewChangeWithAnimation(InteractionTrackerAsyncOperationType::TryUpdateScaleWithAnimation);
        }
    }

    std::shared_ptr<ViewChange> zoomFactorChange =
        std::make_shared<ZoomFactorChange>(
            zoomFactor,
            centerPoint,
            zoomFactorKind,
            optionsClone ? static_cast<winrt::IInspectable>(*optionsClone) : static_cast<winrt::IInspectable>(options));

    std::shared_ptr<InteractionTrackerAsyncOperation> interactionTrackerAsyncOperation(
        std::make_shared<InteractionTrackerAsyncOperation>(
            operationType,
            InteractionTrackerAsyncOperationTrigger::DirectViewChange,
            delayOperation,
            zoomFactorChange));

    if (scaleChangeWithAnimationInterrupted)
    {
        // Adding an extra tick to the default countdown to allow the InteractionTracker to reach and remain in the Idle state
        // long enough to avoid its RS5 bug 18827625.
        interactionTrackerAsyncOperation->SetTicksCountdown(interactionTrackerAsyncOperation->GetTicksCountdown() + 1);
    }

    m_interactionTrackerAsyncOperations.push_back(interactionTrackerAsyncOperation);

    // Workaround for InteractionTracker bug 22414894 - calling TryUpdateScale after a non-animated view change during the same tick results in an incorrect position.
    // That non-animated view change needs to complete before this TryUpdateScale gets invoked.
    interactionTrackerAsyncOperation->SetRequiredOperation(GetLastNonAnimatedInteractionTrackerOperation(interactionTrackerAsyncOperation));

    if (viewChangeCorrelationId)
    {
        m_latestViewChangeCorrelationId = GetNextViewChangeCorrelationId();
        interactionTrackerAsyncOperation->SetViewChangeCorrelationId(m_latestViewChangeCorrelationId);
        *viewChangeCorrelationId = m_latestViewChangeCorrelationId;
    }
}

void ScrollPresenter::ChangeZoomFactorWithAdditionalVelocityPrivate(
    float zoomFactorVelocity,
    float anticipatedZoomFactorChange,
    winrt::IReference<winrt::float2> centerPoint,
    winrt::IReference<float> inertiaDecayRate,
    InteractionTrackerAsyncOperationTrigger operationTrigger,
    _Out_opt_ int32_t* viewChangeCorrelationId)
{
    SCROLLPRESENTER_TRACE_VERBOSE(*this, TRACE_MSG_METH_FLT_FLT, METH_NAME, this,
        zoomFactorVelocity,
        anticipatedZoomFactorChange);
    SCROLLPRESENTER_TRACE_VERBOSE(*this, TRACE_MSG_METH_STR_STR_STR, METH_NAME, this,
        TypeLogging::NullableFloat2ToString(centerPoint).c_str(),
        TypeLogging::NullableFloatToString(inertiaDecayRate).c_str(),
        TypeLogging::InteractionTrackerAsyncOperationTriggerToString(operationTrigger).c_str());

    if (viewChangeCorrelationId)
    {
        *viewChangeCorrelationId = s_noOpCorrelationId;
    }

    if (!Content())
    {
        // When there is no content, skip the view change request and return -1, indicating that no action was taken.
        return;
    }

    // When the ScrollPresenter is not loaded or not set up yet (delayOperation==True), delay the zoom factor change request until it gets loaded.
    // OnCompositionTargetRendering will launch the delayed changes at that point.
    bool delayOperation = !IsLoadedAndSetUp();

    std::shared_ptr<ViewChangeBase> zoomFactorChangeWithAdditionalVelocity =
        std::make_shared<ZoomFactorChangeWithAdditionalVelocity>(
            zoomFactorVelocity, anticipatedZoomFactorChange, centerPoint, inertiaDecayRate);

    if (!delayOperation)
    {
        MUX_ASSERT(m_interactionTracker);

        // Prevent any existing delayed operation from being processed after this request and overriding it.
        // All delayed operations are completed with the Interrupted result.
        CompleteDelayedOperations();

        HookCompositionTargetRendering();
    }

    std::shared_ptr<InteractionTrackerAsyncOperation> interactionTrackerAsyncOperation(
        std::make_shared<InteractionTrackerAsyncOperation>(
            InteractionTrackerAsyncOperationType::TryUpdateScaleWithAdditionalVelocity,
            operationTrigger,
            delayOperation,
            zoomFactorChangeWithAdditionalVelocity));

    if (operationTrigger != InteractionTrackerAsyncOperationTrigger::DirectViewChange)
    {
        // User-triggered operations are processed as quickly as possible by minimizing their TicksCountDown
        const int ticksCountdown = GetInteractionTrackerOperationsTicksCountdownForTrigger(InteractionTrackerAsyncOperationTrigger::DirectViewChange);

        interactionTrackerAsyncOperation->SetTicksCountdown(std::max(1, ticksCountdown));
    }

    m_interactionTrackerAsyncOperations.push_back(interactionTrackerAsyncOperation);

    if (viewChangeCorrelationId)
    {
        m_latestViewChangeCorrelationId = GetNextViewChangeCorrelationId();
        interactionTrackerAsyncOperation->SetViewChangeCorrelationId(m_latestViewChangeCorrelationId);
        *viewChangeCorrelationId = m_latestViewChangeCorrelationId;
    }
}

void ScrollPresenter::ProcessPointerWheelScroll(
    bool isHorizontalMouseWheel,
    int32_t mouseWheelDelta,
    float anticipatedEndOfInertiaPosition,
    float minPosition,
    float maxPosition)
{
    MUX_ASSERT(!ScrollPresenter::IsInteractionTrackerPointerWheelRedirectionEnabled());

    SCROLLPRESENTER_TRACE_INFO(*this, TRACE_MSG_METH_INT_INT, METH_NAME, this, isHorizontalMouseWheel, mouseWheelDelta);
    SCROLLPRESENTER_TRACE_VERBOSE(*this, TRACE_MSG_METH_FLT_FLT_FLT, METH_NAME, this, anticipatedEndOfInertiaPosition, minPosition, maxPosition);

    // Attempt to find an offsets change with velocity request for mouse wheel input within the same tick.
    std::shared_ptr<InteractionTrackerAsyncOperation> interactionTrackerAsyncOperation = GetInteractionTrackerOperationWithAdditionalVelocity(
        true /*isOperationTypeForOffsetsChange*/,
        InteractionTrackerAsyncOperationTrigger::MouseWheel);

    // When isHorizontalMouseWheel == True, retrieve the reg key value for HKEY_CURRENT_USER\Control Panel\Desktop\WheelScrollChars.
    // When isHorizontalMouseWheel == False, retrieve WheelScrollLines instead. Those two values can be set in the Control Panel's Mouse Properties / Wheel page.
    // For improved performance, use the cached value, if present, when the InteractionTracker is in Inertia state, which is the state triggered by a mouse wheel input.
    int32_t mouseWheelScrollLinesOrChars = RegUtil::GetMouseWheelScrollLinesOrChars(m_state == winrt::ScrollingInteractionState::Inertia /*useCache*/, isHorizontalMouseWheel);

    if (mouseWheelScrollLinesOrChars == -1)
    {
        MUX_ASSERT(!isHorizontalMouseWheel);
        // The 'One screen at a time' option is selected in the Control Panel. The InteractionTracker's built-in behavior on RS5+ is equivalent to WheelScrollChars == 20.
        mouseWheelScrollLinesOrChars = 20;
    }

    // Mouse wheel delta amount required per initial velocity unit.
    int32_t mouseWheelDeltaForVelocityUnit = s_mouseWheelDeltaForVelocityUnit;
    com_ptr<ScrollPresenterTestHooks> globalTestHooks = ScrollPresenterTestHooks::GetGlobalTestHooks();

    if (globalTestHooks)
    {
        mouseWheelScrollLinesOrChars = isHorizontalMouseWheel ? globalTestHooks->MouseWheelScrollChars() : globalTestHooks->MouseWheelScrollLines();
        mouseWheelDeltaForVelocityUnit = globalTestHooks->MouseWheelDeltaForVelocityUnit();
    }

    const float c_displayAdjustment = static_cast<float>((isHorizontalMouseWheel ? m_screenWidthInRawPixels : m_screenHeightInRawPixels) / m_rawPixelsPerViewPixel);
    // Maximum absolute velocity. Any additional velocity has no effect.
    const float c_maxVelocity = 4000.0f;
    // Velocity per unit (which is a mouse wheel delta of 120 by default). That is the velocity required to achieve a change of c_offsetChangePerVelocityUnit pixels.
    const float c_unitVelocity = 0.524140190972223f * c_displayAdjustment * mouseWheelScrollLinesOrChars;
    // Effect of unit velocity on offset, to match the built-in RS5 behavior.
    const float c_offsetChangePerVelocityUnit = 0.05f * mouseWheelScrollLinesOrChars * c_displayAdjustment;

    std::shared_ptr<OffsetsChangeWithAdditionalVelocity> offsetsChangeWithAdditionalVelocity = nullptr;
    float offsetVelocity = static_cast<float>(mouseWheelDelta) / mouseWheelDeltaForVelocityUnit * c_unitVelocity;

    if (!isHorizontalMouseWheel)
    {
        offsetVelocity *= -1.0f;
    }

    winrt::float2 offsetsVelocity{
        isHorizontalMouseWheel ? offsetVelocity : 0.0f,
        isHorizontalMouseWheel ? 0.0f : offsetVelocity };
    winrt::float2 anticipatedOffsetsChange{};

    if (interactionTrackerAsyncOperation)
    {
        std::shared_ptr<ViewChangeBase> viewChangeBase = interactionTrackerAsyncOperation->GetViewChangeBase();
        offsetsChangeWithAdditionalVelocity = std::reinterpret_pointer_cast<OffsetsChangeWithAdditionalVelocity>(viewChangeBase);

        if (offsetsChangeWithAdditionalVelocity)
        {
            const winrt::float2 queuedOffsetsVelocity = offsetsChangeWithAdditionalVelocity->OffsetsVelocity();
            anticipatedOffsetsChange = offsetsChangeWithAdditionalVelocity->AnticipatedOffsetsChange();
            const float queuedOffsetVelocity = isHorizontalMouseWheel ? queuedOffsetsVelocity.x : queuedOffsetsVelocity.y;

            SCROLLPRESENTER_TRACE_VERBOSE(*this, TRACE_MSG_METH_FLT_FLT, METH_NAME, this, queuedOffsetVelocity, offsetVelocity);

            if (offsetVelocity * queuedOffsetVelocity > 0.0f)
            {
                // The wheel rotation direction is unchanged. Add the queued up velocity to the new velocity request.
                if (isHorizontalMouseWheel)
                {
                    offsetsVelocity.x += queuedOffsetVelocity;
                }
                else
                {
                    offsetsVelocity.y += queuedOffsetVelocity;
                }
            }
            // else the wheel rotation direction is changed. The old velocity request is ignored.
        }
    }

    if (offsetVelocity > 0.0f)
    {
        MUX_ASSERT(anticipatedEndOfInertiaPosition < maxPosition);

        if (isHorizontalMouseWheel)
        {
            // No point in exceeding the maximum effective velocity.
            offsetsVelocity.x = std::min(c_maxVelocity, offsetsVelocity.x);

            // Do not attempt to scroll beyond the MaxPosition value.
            offsetsVelocity.x = std::min((maxPosition - anticipatedEndOfInertiaPosition) * c_unitVelocity / c_offsetChangePerVelocityUnit, offsetsVelocity.x);
        }
        else
        {
            // No point in exceeding the maximum effective velocity.
            offsetsVelocity.y = std::min(c_maxVelocity, offsetsVelocity.y);

            // Do not attempt to scroll beyond the MaxPosition value.
            offsetsVelocity.y = std::min((maxPosition - anticipatedEndOfInertiaPosition) * c_unitVelocity / c_offsetChangePerVelocityUnit, offsetsVelocity.y);
        }
    }
    else
    {
        MUX_ASSERT(anticipatedEndOfInertiaPosition > minPosition);

        if (isHorizontalMouseWheel)
        {
            // No point in exceeding the minimum effective velocity.
            offsetsVelocity.x = std::max(-c_maxVelocity, offsetsVelocity.x);

            // Do not attempt to scroll beyond the MinPosition value.
            offsetsVelocity.x = std::max((minPosition - anticipatedEndOfInertiaPosition) * c_unitVelocity / c_offsetChangePerVelocityUnit, offsetsVelocity.x);
        }
        else
        {
            // No point in exceeding the minimum effective velocity.
            offsetsVelocity.y = std::max(-c_maxVelocity, offsetsVelocity.y);

            // Do not attempt to scroll beyond the MinPosition value.
            offsetsVelocity.y = std::max((minPosition - anticipatedEndOfInertiaPosition) * c_unitVelocity / c_offsetChangePerVelocityUnit, offsetsVelocity.y);
        }
    }

    // Evaluate the anticipated offsets to prevent scrolling beyond the Min/MaxPosition in subsequent requests.
    if (isHorizontalMouseWheel)
    {
        anticipatedOffsetsChange.x = offsetsVelocity.x / c_unitVelocity * c_offsetChangePerVelocityUnit;
    }
    else
    {
        anticipatedOffsetsChange.y = offsetsVelocity.y / c_unitVelocity * c_offsetChangePerVelocityUnit;
    }

    SCROLLPRESENTER_TRACE_VERBOSE(*this, TRACE_MSG_METH_STR_STR_FLT, METH_NAME, this,
        interactionTrackerAsyncOperation ? L"Coalesced MouseWheelDelta for scrolling" : L"New MouseWheelDelta for scrolling",
        TypeLogging::Float2ToString(anticipatedOffsetsChange).c_str(),
        isHorizontalMouseWheel ? offsetsVelocity.x : offsetsVelocity.y);

    if (!interactionTrackerAsyncOperation)
    {
        // Inertia decay rate to achieve the c_offsetChangePerVelocityUnit change per velocity unit.
        float mouseWheelInertiaDecayRate = SharedHelpers::IsRS2OrHigher() ? s_mouseWheelInertiaDecayRate : s_mouseWheelInertiaDecayRateRS1;

        if (globalTestHooks)
        {
            mouseWheelInertiaDecayRate = globalTestHooks->MouseWheelInertiaDecayRate();
        }

        winrt::IReference<winrt::float3> currentInertiaDecayRate = m_interactionTracker.PositionInertiaDecayRate();
        winrt::IInspectable inertiaDecayRateAsInsp = nullptr;

        if (isHorizontalMouseWheel)
        {
            inertiaDecayRateAsInsp = box_value(winrt::float2({
                mouseWheelInertiaDecayRate,
                currentInertiaDecayRate ? currentInertiaDecayRate.Value().y : c_scrollPresenterDefaultInertiaDecayRate }));
        }
        else
        {
            inertiaDecayRateAsInsp = box_value(winrt::float2({
                currentInertiaDecayRate ? currentInertiaDecayRate.Value().x : c_scrollPresenterDefaultInertiaDecayRate,
                mouseWheelInertiaDecayRate }));
        }

        winrt::IReference<winrt::float2> inertiaDecayRate = inertiaDecayRateAsInsp.as<winrt::IReference<winrt::float2>>();
        int32_t viewChangeCorrelationId = s_noOpCorrelationId;

        // Queue up a zooming with additional velocity operation.
        ChangeOffsetsWithAdditionalVelocityPrivate(
            offsetsVelocity,
            anticipatedOffsetsChange,
            inertiaDecayRate,
            InteractionTrackerAsyncOperationTrigger::MouseWheel,
            &viewChangeCorrelationId);
    }
    else if (offsetsChangeWithAdditionalVelocity)
    {
        // Update the queued up request with the new velocity and anticipated offsets change.
        offsetsChangeWithAdditionalVelocity->OffsetsVelocity(offsetsVelocity);
        offsetsChangeWithAdditionalVelocity->AnticipatedOffsetsChange(anticipatedOffsetsChange);
    }
}

void ScrollPresenter::ProcessPointerWheelZoom(
    winrt::PointerPoint const& pointerPoint,
    int32_t mouseWheelDelta,
    float anticipatedEndOfInertiaZoomFactor,
    float minZoomFactor,
    float maxZoomFactor)
{
    MUX_ASSERT(!ScrollPresenter::IsInteractionTrackerPointerWheelRedirectionEnabled());

    SCROLLPRESENTER_TRACE_INFO(*this, TRACE_MSG_METH_INT, METH_NAME, this, mouseWheelDelta);
    SCROLLPRESENTER_TRACE_VERBOSE(*this, TRACE_MSG_METH_FLT_FLT_FLT, METH_NAME, this, anticipatedEndOfInertiaZoomFactor, minZoomFactor, maxZoomFactor);

    // Attempt to find a zoom factor change with velocity request for mouse wheel input within the same tick.
    std::shared_ptr<InteractionTrackerAsyncOperation> interactionTrackerAsyncOperation = GetInteractionTrackerOperationWithAdditionalVelocity(
        false /*isOperationTypeForOffsetsChange*/,
        InteractionTrackerAsyncOperationTrigger::MouseWheel);

    // Mouse wheel delta amount required per initial velocity unit
    int32_t mouseWheelDeltaForVelocityUnit = s_mouseWheelDeltaForVelocityUnit;
    com_ptr<ScrollPresenterTestHooks> globalTestHooks = ScrollPresenterTestHooks::GetGlobalTestHooks();

    if (globalTestHooks)
    {
        mouseWheelDeltaForVelocityUnit = globalTestHooks->MouseWheelDeltaForVelocityUnit();
    }

    // Maximum absolute velocity. Any additional velocity has no effect
    const float c_maxVelocityUnits = 5.0f;
    // Incremental zoom factor change per velocity unit
    const float c_zoomFactorChangePerVelocityUnit = 0.1f;

    std::shared_ptr<ZoomFactorChangeWithAdditionalVelocity> zoomFactorChangeWithAdditionalVelocity = nullptr;
    float zoomFactorVelocity = static_cast<float>(mouseWheelDelta) / mouseWheelDeltaForVelocityUnit;
    float anticipatedZoomFactorChange{};

    if (interactionTrackerAsyncOperation)
    {
        std::shared_ptr<ViewChangeBase> viewChangeBase = interactionTrackerAsyncOperation->GetViewChangeBase();
        zoomFactorChangeWithAdditionalVelocity = std::reinterpret_pointer_cast<ZoomFactorChangeWithAdditionalVelocity>(viewChangeBase);

        if (zoomFactorChangeWithAdditionalVelocity)
        {
            const float queuedZoomFactorVelocity = zoomFactorChangeWithAdditionalVelocity->ZoomFactorVelocity();
            anticipatedZoomFactorChange = zoomFactorChangeWithAdditionalVelocity->AnticipatedZoomFactorChange();

            SCROLLPRESENTER_TRACE_VERBOSE(*this, TRACE_MSG_METH_FLT_FLT, METH_NAME, this, queuedZoomFactorVelocity, zoomFactorVelocity);

            if (zoomFactorVelocity * queuedZoomFactorVelocity > 0.0f)
            {
                // The wheel rotation direction is unchanged. Add the queued up velocity to the new velocity request.
                zoomFactorVelocity += queuedZoomFactorVelocity;
            }
            // else the wheel rotation direction is changed. The old velocity request is ignored.
        }
    }

    if (zoomFactorVelocity > 0.0f)
    {
        MUX_ASSERT(anticipatedEndOfInertiaZoomFactor < maxZoomFactor);

        // No point in exceeding the maximum effective velocity
        zoomFactorVelocity = std::min(c_maxVelocityUnits, zoomFactorVelocity);

        // Do not attempt to zoom beyond the MaxZoomFactor value
        zoomFactorVelocity = std::min((maxZoomFactor - anticipatedEndOfInertiaZoomFactor) / c_zoomFactorChangePerVelocityUnit, zoomFactorVelocity);
    }
    else
    {
        MUX_ASSERT(anticipatedEndOfInertiaZoomFactor > minZoomFactor);

        // No point in exceeding the minimum effective velocity
        zoomFactorVelocity = std::max(-c_maxVelocityUnits, zoomFactorVelocity);

        // Do not attempt to zoom beyond the MinZoomFactor value
        zoomFactorVelocity = std::max((minZoomFactor - anticipatedEndOfInertiaZoomFactor) / c_zoomFactorChangePerVelocityUnit, zoomFactorVelocity);
    }

    // Evaluate the anticipated offsets to prevent scrolling beyond the Min/MaxZoomFactor in subsequent requests.
    anticipatedZoomFactorChange = zoomFactorVelocity * c_zoomFactorChangePerVelocityUnit;

    SCROLLPRESENTER_TRACE_VERBOSE(*this, TRACE_MSG_METH_STR_FLT_FLT, METH_NAME, this,
        interactionTrackerAsyncOperation ? L"Coalesced MouseWheelDelta for zooming" : L"New MouseWheelDelta for zooming",
        anticipatedZoomFactorChange,
        zoomFactorVelocity);

    if (!interactionTrackerAsyncOperation)
    {
        // Inertia decay rate to achieve the c_zoomFactorChangePerVelocityUnit change per velocity unit
        float mouseWheelInertiaDecayRate = SharedHelpers::IsRS2OrHigher() ? s_mouseWheelInertiaDecayRate : s_mouseWheelInertiaDecayRateRS1;

        if (globalTestHooks)
        {
            mouseWheelInertiaDecayRate = globalTestHooks->MouseWheelInertiaDecayRate();
        }

        const winrt::IInspectable inertiaDecayRateAsInsp = box_value(mouseWheelInertiaDecayRate);
        const winrt::IReference<float> inertiaDecayRate = inertiaDecayRateAsInsp.as<winrt::IReference<float>>();
        const winrt::float2 centerPoint = ComputeCenterPointerForMouseWheelZooming(Content(), pointerPoint.Position());
        int32_t viewChangeCorrelationId = s_noOpCorrelationId;

        // Queue up a zooming with additional velocity operation
        ChangeZoomFactorWithAdditionalVelocityPrivate(
            zoomFactorVelocity,
            anticipatedZoomFactorChange,
            centerPoint,
            inertiaDecayRate,
            InteractionTrackerAsyncOperationTrigger::MouseWheel,
            &viewChangeCorrelationId);
    }
    else if (zoomFactorChangeWithAdditionalVelocity)
    {
        // Update the queued up request with the new velocity and anticipated zoom factor change.
        zoomFactorChangeWithAdditionalVelocity->ZoomFactorVelocity(zoomFactorVelocity);
        zoomFactorChangeWithAdditionalVelocity->AnticipatedZoomFactorChange(anticipatedZoomFactorChange);
    }
}

void ScrollPresenter::ProcessDequeuedViewChange(std::shared_ptr<InteractionTrackerAsyncOperation> interactionTrackerAsyncOperation)
{
    SCROLLPRESENTER_TRACE_VERBOSE(*this, TRACE_MSG_METH_PTR, METH_NAME, this, interactionTrackerAsyncOperation);

    MUX_ASSERT(IsLoadedAndSetUp());
    MUX_ASSERT(!interactionTrackerAsyncOperation->IsQueued());

    std::shared_ptr<ViewChangeBase> viewChangeBase = interactionTrackerAsyncOperation->GetViewChangeBase();

    MUX_ASSERT(viewChangeBase);

    switch (interactionTrackerAsyncOperation->GetOperationType())
    {
    case InteractionTrackerAsyncOperationType::TryUpdatePosition:
    case InteractionTrackerAsyncOperationType::TryUpdatePositionBy:
    case InteractionTrackerAsyncOperationType::TryUpdatePositionWithAnimation:
    {
        std::shared_ptr<OffsetsChange> offsetsChange = std::reinterpret_pointer_cast<OffsetsChange>(viewChangeBase);

        ProcessOffsetsChange(
            interactionTrackerAsyncOperation->GetOperationTrigger() /*operationTrigger*/,
            offsetsChange,
            interactionTrackerAsyncOperation->GetViewChangeCorrelationId() /*offsetsChangeCorrelationId*/,
            true /*isForAsyncOperation*/);
        break;
    }
    case InteractionTrackerAsyncOperationType::TryUpdatePositionWithAdditionalVelocity:
    {
        std::shared_ptr<OffsetsChangeWithAdditionalVelocity> offsetsChangeWithAdditionalVelocity = std::reinterpret_pointer_cast<OffsetsChangeWithAdditionalVelocity>(viewChangeBase);

        ProcessOffsetsChange(
            interactionTrackerAsyncOperation->GetOperationTrigger() /*operationTrigger*/,
            offsetsChangeWithAdditionalVelocity);
        break;
    }
    case InteractionTrackerAsyncOperationType::TryUpdateScale:
    case InteractionTrackerAsyncOperationType::TryUpdateScaleWithAnimation:
    {
        std::shared_ptr<ZoomFactorChange> zoomFactorChange = std::reinterpret_pointer_cast<ZoomFactorChange>(viewChangeBase);

        ProcessZoomFactorChange(
            zoomFactorChange,
            interactionTrackerAsyncOperation->GetViewChangeCorrelationId() /*zoomFactorChangeCorrelationId*/);
        break;
    }
    case InteractionTrackerAsyncOperationType::TryUpdateScaleWithAdditionalVelocity:
    {
        std::shared_ptr<ZoomFactorChangeWithAdditionalVelocity> zoomFactorChangeWithAdditionalVelocity = std::reinterpret_pointer_cast<ZoomFactorChangeWithAdditionalVelocity>(viewChangeBase);

        ProcessZoomFactorChange(
            interactionTrackerAsyncOperation->GetOperationTrigger() /*operationTrigger*/,
            zoomFactorChangeWithAdditionalVelocity);
        break;
    }
    default:
    {
        MUX_ASSERT(false);
    }
    }
    interactionTrackerAsyncOperation->SetRequestId(m_latestInteractionTrackerRequest);
}

// Launches an InteractionTracker request to change the offsets.
void ScrollPresenter::ProcessOffsetsChange(
    InteractionTrackerAsyncOperationTrigger operationTrigger,
    std::shared_ptr<OffsetsChange> offsetsChange,
    int32_t offsetsChangeCorrelationId,
    bool isForAsyncOperation)
{
    MUX_ASSERT(m_interactionTracker);
    MUX_ASSERT(offsetsChange);

    SCROLLPRESENTER_TRACE_VERBOSE(*this, TRACE_MSG_METH_STR_STR_INT_INT, METH_NAME, this,
        TypeLogging::InteractionTrackerAsyncOperationTriggerToString(operationTrigger).c_str(),
        TypeLogging::ScrollPresenterViewKindToString(offsetsChange->ViewKind()).c_str(),
        offsetsChangeCorrelationId,
        isForAsyncOperation);

    double zoomedHorizontalOffset = offsetsChange->ZoomedHorizontalOffset();
    double zoomedVerticalOffset = offsetsChange->ZoomedVerticalOffset();
    winrt::ScrollingScrollOptions options = offsetsChange->Options().try_as<winrt::ScrollingScrollOptions>();

    SCROLLPRESENTER_TRACE_VERBOSE(*this, TRACE_MSG_METH_DBL_DBL_STR, METH_NAME, this,
        zoomedHorizontalOffset,
        zoomedVerticalOffset,
        TypeLogging::ScrollOptionsToString(options).c_str());

    winrt::ScrollingAnimationMode animationMode = options ? options.AnimationMode() : ScrollingScrollOptions::s_defaultAnimationMode;
    const winrt::ScrollingSnapPointsMode snapPointsMode = options ? options.SnapPointsMode() : ScrollingScrollOptions::s_defaultSnapPointsMode;

    animationMode = GetComputedAnimationMode(animationMode);

    switch (offsetsChange->ViewKind())
    {
#ifdef ScrollPresenterViewKind_RelativeToEndOfInertiaView
    case ScrollPresenterViewKind::RelativeToEndOfInertiaView:
    {
        const winrt::float2 endOfInertiaPosition = ComputeEndOfInertiaPosition();
        zoomedHorizontalOffset += endOfInertiaPosition.x;
        zoomedVerticalOffset += endOfInertiaPosition.y;
        break;
    }
#endif
    case ScrollPresenterViewKind::RelativeToCurrentView:
    {
        if (snapPointsMode == winrt::ScrollingSnapPointsMode::Default || animationMode == winrt::ScrollingAnimationMode::Enabled)
        {
            zoomedHorizontalOffset += m_zoomedHorizontalOffset;
            zoomedVerticalOffset += m_zoomedVerticalOffset;
        }
        break;
    }
    }

    if (snapPointsMode == winrt::ScrollingSnapPointsMode::Default)
    {
        zoomedHorizontalOffset = ComputeValueAfterSnapPoints<winrt::ScrollSnapPointBase>(zoomedHorizontalOffset, m_sortedConsolidatedHorizontalSnapPoints);
        zoomedVerticalOffset = ComputeValueAfterSnapPoints<winrt::ScrollSnapPointBase>(zoomedVerticalOffset, m_sortedConsolidatedVerticalSnapPoints);
    }

    // On pre-RS5 versions, turn off the SnapPointBase::s_isInertiaFromImpulse boolean parameters on the snap points' composition expressions.
    UpdateIsInertiaFromImpulse(false /*isInertiaFromImpulse*/);

    switch (animationMode)
    {
    case winrt::ScrollingAnimationMode::Disabled:
    {
        if (offsetsChange->ViewKind() == ScrollPresenterViewKind::RelativeToCurrentView && snapPointsMode == winrt::ScrollingSnapPointsMode::Ignore)
        {
            SCROLLPRESENTER_TRACE_VERBOSE(*this, TRACE_MSG_METH_METH_STR, METH_NAME,
                this,
                L"TryUpdatePositionBy",
                TypeLogging::Float2ToString(winrt::float2(static_cast<float>(zoomedHorizontalOffset), static_cast<float>(zoomedVerticalOffset))).c_str());

            m_latestInteractionTrackerRequest = m_interactionTracker.TryUpdatePositionBy(
                winrt::float3(static_cast<float>(zoomedHorizontalOffset), static_cast<float>(zoomedVerticalOffset), 0.0f));
            m_lastInteractionTrackerAsyncOperationType = InteractionTrackerAsyncOperationType::TryUpdatePositionBy;
        }
        else
        {
<<<<<<< HEAD
            winrt::float2 targetPosition = ComputePositionFromOffsets(zoomedHorizontalOffset, zoomedVerticalOffset);
=======
            const winrt::float2 targetPosition = ComputePositionFromOffsets(zoomedHorizontalOffset, zoomedVerticalOffset);
>>>>>>> 507826ec

            SCROLLPRESENTER_TRACE_VERBOSE(*this, TRACE_MSG_METH_METH_STR, METH_NAME, this,
                L"TryUpdatePosition", TypeLogging::Float2ToString(targetPosition).c_str());

            m_latestInteractionTrackerRequest = m_interactionTracker.TryUpdatePosition(
                winrt::float3(targetPosition, 0.0f));
            m_lastInteractionTrackerAsyncOperationType = InteractionTrackerAsyncOperationType::TryUpdatePosition;
        }

        if (isForAsyncOperation)
        {
            HookCompositionTargetRendering();
        }
        break;
    }
    case winrt::ScrollingAnimationMode::Enabled:
    {
        SCROLLPRESENTER_TRACE_VERBOSE(*this, TRACE_MSG_METH_METH, METH_NAME, this, L"TryUpdatePositionWithAnimation");

        m_latestInteractionTrackerRequest = m_interactionTracker.TryUpdatePositionWithAnimation(
            GetPositionAnimation(
                zoomedHorizontalOffset,
                zoomedVerticalOffset,
                operationTrigger,
                offsetsChangeCorrelationId));
        m_lastInteractionTrackerAsyncOperationType = InteractionTrackerAsyncOperationType::TryUpdatePositionWithAnimation;
        break;
    }
    }
}

// Launches an InteractionTracker request to change the offsets with an additional velocity and optional scroll inertia decay rate.
void ScrollPresenter::ProcessOffsetsChange(
    InteractionTrackerAsyncOperationTrigger operationTrigger,
    std::shared_ptr<OffsetsChangeWithAdditionalVelocity> offsetsChangeWithAdditionalVelocity)
{
    MUX_ASSERT(m_interactionTracker);
    MUX_ASSERT(offsetsChangeWithAdditionalVelocity);

    winrt::float2 offsetsVelocity = offsetsChangeWithAdditionalVelocity->OffsetsVelocity();
    winrt::IReference<winrt::float2> inertiaDecayRate = offsetsChangeWithAdditionalVelocity->InertiaDecayRate();

    SCROLLPRESENTER_TRACE_VERBOSE(*this, TRACE_MSG_METH_STR, METH_NAME, this, TypeLogging::NullableFloat2ToString(inertiaDecayRate).c_str());

    if (inertiaDecayRate)
    {
        const float horizontalInertiaDecayRate = std::clamp(inertiaDecayRate.Value().x, 0.0f, 1.0f);
        const float verticalInertiaDecayRate = std::clamp(inertiaDecayRate.Value().y, 0.0f, 1.0f);

        m_interactionTracker.PositionInertiaDecayRate(
            winrt::float3(horizontalInertiaDecayRate, verticalInertiaDecayRate, 0.0f));
    }

    // For mouse-wheel scrolling, make sure the initial velocity is larger than the minimum effective velocity.
    if (operationTrigger == InteractionTrackerAsyncOperationTrigger::MouseWheel && m_state == winrt::ScrollingInteractionState::Idle)
    {
        // Minimum absolute velocity. Any lower velocity has no effect.
        const float c_minVelocity = 30.0f;
        // Maximum absolute velocity. Any additional velocity has no effect.
        const float c_maxVelocity = 4000.0f;

        if (offsetsVelocity.x > 0.0f && offsetsVelocity.x < c_maxVelocity)
        {
            offsetsVelocity.x = std::min(offsetsVelocity.x + c_minVelocity, c_maxVelocity);
        }
        else if (offsetsVelocity.x < 0.0f && offsetsVelocity.x > -c_maxVelocity)
        {
            offsetsVelocity.x = std::max(offsetsVelocity.x - c_minVelocity, -c_maxVelocity);
        }

        if (offsetsVelocity.y > 0.0f && offsetsVelocity.y < c_maxVelocity)
        {
            offsetsVelocity.y = std::min(offsetsVelocity.y + c_minVelocity, c_maxVelocity);
        }
        else if (offsetsVelocity.y < 0.0f && offsetsVelocity.y > -c_maxVelocity)
        {
            offsetsVelocity.y = std::max(offsetsVelocity.y - c_minVelocity, -c_maxVelocity);
        }
    }

    // On pre-RS5 versions, the SnapPointBase::s_isInertiaFromImpulse boolean parameters of the snap points' composition expressions
    // depend on whether the request was triggere by the mouse wheel or not.
    UpdateIsInertiaFromImpulse(operationTrigger == InteractionTrackerAsyncOperationTrigger::MouseWheel /*isInertiaFromImpulse*/);

    SCROLLPRESENTER_TRACE_VERBOSE(*this, TRACE_MSG_METH_METH_STR, METH_NAME, this,
        L"TryUpdatePositionWithAdditionalVelocity", TypeLogging::Float2ToString(winrt::float2(offsetsVelocity)).c_str());

    m_latestInteractionTrackerRequest = m_interactionTracker.TryUpdatePositionWithAdditionalVelocity(
        winrt::float3(offsetsVelocity, 0.0f));
    m_lastInteractionTrackerAsyncOperationType = InteractionTrackerAsyncOperationType::TryUpdatePositionWithAdditionalVelocity;
}

// Restores the default scroll inertia decay rate if no offset change with additional velocity operation is in progress.
void ScrollPresenter::PostProcessOffsetsChange(
    std::shared_ptr<InteractionTrackerAsyncOperation> interactionTrackerAsyncOperation)
{
    SCROLLPRESENTER_TRACE_VERBOSE(*this, TRACE_MSG_METH_PTR, METH_NAME, this, interactionTrackerAsyncOperation);

    MUX_ASSERT(m_interactionTracker);

    if (interactionTrackerAsyncOperation->GetRequestId() != m_latestInteractionTrackerRequest)
    {
        std::shared_ptr<InteractionTrackerAsyncOperation> latestInteractionTrackerAsyncOperation = GetInteractionTrackerOperationFromRequestId(
            m_latestInteractionTrackerRequest);
        if (latestInteractionTrackerAsyncOperation &&
            latestInteractionTrackerAsyncOperation->GetOperationType() == InteractionTrackerAsyncOperationType::TryUpdatePositionWithAdditionalVelocity)
        {
            // Do not reset the scroll inertia decay rate when there is a new ongoing offset change with additional velocity
            return;
        }
    }

    m_interactionTracker.PositionInertiaDecayRate(nullptr);
}

// Launches an InteractionTracker request to change the zoomFactor.
void ScrollPresenter::ProcessZoomFactorChange(
    std::shared_ptr<ZoomFactorChange> zoomFactorChange,
    int32_t zoomFactorChangeCorrelationId)
{
    MUX_ASSERT(m_interactionTracker);
    MUX_ASSERT(zoomFactorChange);

    float zoomFactor = zoomFactorChange->ZoomFactor();
    const winrt::IReference<winrt::float2> nullableCenterPoint = zoomFactorChange->CenterPoint();
    const ScrollPresenterViewKind viewKind = zoomFactorChange->ViewKind();
    const winrt::ScrollingZoomOptions options = zoomFactorChange->Options().try_as<winrt::ScrollingZoomOptions>();

    SCROLLPRESENTER_TRACE_VERBOSE(*this, TRACE_MSG_METH_STR_INT, METH_NAME, this,
        TypeLogging::ScrollPresenterViewKindToString(viewKind).c_str(),
        zoomFactorChangeCorrelationId);
    SCROLLPRESENTER_TRACE_VERBOSE(*this, TRACE_MSG_METH_STR_STR_FLT, METH_NAME, this,
        TypeLogging::NullableFloat2ToString(nullableCenterPoint).c_str(),
        TypeLogging::ZoomOptionsToString(options).c_str(),
        zoomFactor);

    const winrt::float2 centerPoint2D = nullableCenterPoint == nullptr ?
        winrt::float2(static_cast<float>(m_viewportWidth / 2.0), static_cast<float>(m_viewportHeight / 2.0)) : nullableCenterPoint.Value();
    const winrt::float3 centerPoint(centerPoint2D.x - m_contentLayoutOffsetX, centerPoint2D.y - m_contentLayoutOffsetY, 0.0f);

    switch (viewKind)
    {
#ifdef ScrollPresenterViewKind_RelativeToEndOfInertiaView
    case ScrollPresenterViewKind::RelativeToEndOfInertiaView:
    {
        zoomFactor += ComputeEndOfInertiaZoomFactor();
        break;
    }
#endif
    case ScrollPresenterViewKind::RelativeToCurrentView:
    {
        zoomFactor += m_zoomFactor;
        break;
    }
    }

    winrt::ScrollingAnimationMode animationMode = options ? options.AnimationMode() : ScrollingScrollOptions::s_defaultAnimationMode;
    const winrt::ScrollingSnapPointsMode snapPointsMode = options ? options.SnapPointsMode() : ScrollingScrollOptions::s_defaultSnapPointsMode;

    animationMode = GetComputedAnimationMode(animationMode);

    if (snapPointsMode == winrt::ScrollingSnapPointsMode::Default)
    {
        zoomFactor = static_cast<float>(ComputeValueAfterSnapPoints<winrt::ZoomSnapPointBase>(zoomFactor, m_sortedConsolidatedZoomSnapPoints));
    }

    // On pre-RS5 versions, turn off the SnapPointBase::s_isInertiaFromImpulse boolean parameters on the snap points' composition expressions.
    UpdateIsInertiaFromImpulse(false /*isInertiaFromImpulse*/);

    switch (animationMode)
    {
    case winrt::ScrollingAnimationMode::Disabled:
    {
        SCROLLPRESENTER_TRACE_VERBOSE(*this, TRACE_MSG_METH_METH_FLT_STR, METH_NAME, this,
            L"TryUpdateScale", zoomFactor, TypeLogging::Float2ToString(winrt::float2(centerPoint.x, centerPoint.y)).c_str());

        m_latestInteractionTrackerRequest = m_interactionTracker.TryUpdateScale(zoomFactor, centerPoint);
        m_lastInteractionTrackerAsyncOperationType = InteractionTrackerAsyncOperationType::TryUpdateScale;

        HookCompositionTargetRendering();
        break;
    }
    case winrt::ScrollingAnimationMode::Enabled:
    {
        SCROLLPRESENTER_TRACE_VERBOSE(*this, TRACE_MSG_METH_METH, METH_NAME, this, L"TryUpdateScaleWithAnimation");

        m_latestInteractionTrackerRequest = m_interactionTracker.TryUpdateScaleWithAnimation(
            GetZoomFactorAnimation(zoomFactor, centerPoint2D, zoomFactorChangeCorrelationId),
            centerPoint);
        m_lastInteractionTrackerAsyncOperationType = InteractionTrackerAsyncOperationType::TryUpdateScaleWithAnimation;
        break;
    }
    }
}

// Launches an InteractionTracker request to change the zoomFactor with an additional velocity and an optional zoomFactor inertia decay rate.
void ScrollPresenter::ProcessZoomFactorChange(
    InteractionTrackerAsyncOperationTrigger operationTrigger,
    std::shared_ptr<ZoomFactorChangeWithAdditionalVelocity> zoomFactorChangeWithAdditionalVelocity)
{
    MUX_ASSERT(m_interactionTracker);
    MUX_ASSERT(zoomFactorChangeWithAdditionalVelocity);

    float zoomFactorVelocity = zoomFactorChangeWithAdditionalVelocity->ZoomFactorVelocity();
    winrt::IReference<float> inertiaDecayRate = zoomFactorChangeWithAdditionalVelocity->InertiaDecayRate();
    winrt::IReference<winrt::float2> nullableCenterPoint = zoomFactorChangeWithAdditionalVelocity->CenterPoint();

    SCROLLPRESENTER_TRACE_VERBOSE(*this, TRACE_MSG_METH_STR, METH_NAME, this,
        TypeLogging::InteractionTrackerAsyncOperationTriggerToString(operationTrigger).c_str());
    SCROLLPRESENTER_TRACE_VERBOSE(*this, TRACE_MSG_METH_STR_STR_FLT, METH_NAME, this,
        TypeLogging::NullableFloat2ToString(nullableCenterPoint).c_str(),
        TypeLogging::NullableFloatToString(inertiaDecayRate).c_str(),
        zoomFactorVelocity);

    if (inertiaDecayRate)
    {
        const float scaleInertiaDecayRate = std::clamp(inertiaDecayRate.Value(), 0.0f, 1.0f);

        m_interactionTracker.ScaleInertiaDecayRate(scaleInertiaDecayRate);
    }

    const winrt::float2 centerPoint2D = nullableCenterPoint == nullptr ?
        winrt::float2(static_cast<float>(m_viewportWidth / 2.0), static_cast<float>(m_viewportHeight / 2.0)) : nullableCenterPoint.Value();
    const winrt::float3 centerPoint(centerPoint2D.x - m_contentLayoutOffsetX, centerPoint2D.y - m_contentLayoutOffsetY, 0.0f);

    // For mouse-wheel zooming, make sure the initial velocity is larger than the minimum effective velocity.
    if (operationTrigger == InteractionTrackerAsyncOperationTrigger::MouseWheel && m_state == winrt::ScrollingInteractionState::Idle)
    {
        // Minimum absolute velocity. Any lower velocity has no effect.
        const float c_minVelocity = 0.05f;
        // Maximum absolute velocity. Any additional velocity has no effect.
        const float c_maxVelocity = 5.0f;

        if (zoomFactorVelocity > 0.0f && zoomFactorVelocity < c_maxVelocity)
        {
            zoomFactorVelocity = std::min(zoomFactorVelocity + c_minVelocity, c_maxVelocity);
        }
        else if (zoomFactorVelocity < 0.0f && zoomFactorVelocity > -c_maxVelocity)
        {
            zoomFactorVelocity = std::max(zoomFactorVelocity - c_minVelocity, -c_maxVelocity);
        }
    }

    // On pre-RS5 versions, the SnapPointBase::s_isInertiaFromImpulse boolean parameters of the snap points' composition expressions
    // depend on whether the request was triggere by the mouse wheel or not.
    UpdateIsInertiaFromImpulse(operationTrigger == InteractionTrackerAsyncOperationTrigger::MouseWheel /*isInertiaFromImpulse*/);

    SCROLLPRESENTER_TRACE_VERBOSE(*this, TRACE_MSG_METH_METH_FLT_STR, METH_NAME, this,
        L"TryUpdateScaleWithAdditionalVelocity", zoomFactorVelocity, TypeLogging::Float2ToString(winrt::float2(centerPoint.x, centerPoint.y)).c_str());

    m_latestInteractionTrackerRequest = m_interactionTracker.TryUpdateScaleWithAdditionalVelocity(
        zoomFactorVelocity,
        centerPoint);
    m_lastInteractionTrackerAsyncOperationType = InteractionTrackerAsyncOperationType::TryUpdateScaleWithAdditionalVelocity;
}

// Restores the default zoomFactor inertia decay rate if no zoomFactor change with additional velocity operation is in progress.
void ScrollPresenter::PostProcessZoomFactorChange(
    std::shared_ptr<InteractionTrackerAsyncOperation> interactionTrackerAsyncOperation)
{
    SCROLLPRESENTER_TRACE_VERBOSE(*this, TRACE_MSG_METH_PTR, METH_NAME, this, interactionTrackerAsyncOperation);

    MUX_ASSERT(m_interactionTracker);

    if (interactionTrackerAsyncOperation->GetRequestId() != m_latestInteractionTrackerRequest)
    {
        std::shared_ptr<InteractionTrackerAsyncOperation> latestInteractionTrackerAsyncOperation = GetInteractionTrackerOperationFromRequestId(
            m_latestInteractionTrackerRequest);
        if (latestInteractionTrackerAsyncOperation &&
            latestInteractionTrackerAsyncOperation->GetOperationType() == InteractionTrackerAsyncOperationType::TryUpdateScaleWithAdditionalVelocity)
        {
            // Do not reset the zoomFactor inertia decay rate when there is a new ongoing zoomFactor change with additional velocity
            return;
        }
    }

    m_interactionTracker.ScaleInertiaDecayRate(nullptr);
}

// Workaround for RS5 InteractionTracker bug 18827625: Interrupt on-going TryUpdatePositionWithAnimation
// operation before launching new one. Interruption is done through a call to TryUpdatePositionBy(0, 0, 0).
// Similarly a call to TryUpdateScale is made to interrupt a previous call to TryUpdateScaleWithAnimation.
// Returns True when an interruption was performed.
bool ScrollPresenter::InterruptViewChangeWithAnimation(InteractionTrackerAsyncOperationType interactionTrackerAsyncOperationType)
{
    if (m_state == winrt::ScrollingInteractionState::Animation &&
        interactionTrackerAsyncOperationType == m_lastInteractionTrackerAsyncOperationType &&
        SharedHelpers::IsRS5OrHigher() &&
        !SharedHelpers::Is19H1OrHigher())
    {
        MUX_ASSERT(m_interactionTracker);

        int interruptionRequestId = 0;

        if (interactionTrackerAsyncOperationType == InteractionTrackerAsyncOperationType::TryUpdatePositionWithAnimation)
        {
            interruptionRequestId = m_interactionTracker.TryUpdatePositionBy(winrt::float3(0.0f));
        }
        else
        {
            MUX_ASSERT(interactionTrackerAsyncOperationType == InteractionTrackerAsyncOperationType::TryUpdateScaleWithAnimation);
            interruptionRequestId = m_interactionTracker.TryUpdateScale(m_zoomFactor, winrt::float3(0.0f));
        }

        SCROLLPRESENTER_TRACE_VERBOSE(*this, TRACE_MSG_METH_INT, METH_NAME, this, interruptionRequestId);

        return true;
    }
    return false;
}

void ScrollPresenter::CompleteViewChange(
    std::shared_ptr<InteractionTrackerAsyncOperation> interactionTrackerAsyncOperation,
    ScrollPresenterViewChangeResult result)
{
    SCROLLPRESENTER_TRACE_INFO(*this, TRACE_MSG_METH_PTR_STR, METH_NAME, this,
        interactionTrackerAsyncOperation.get(), TypeLogging::ScrollPresenterViewChangeResultToString(result).c_str());

    interactionTrackerAsyncOperation->SetIsCompleted(true);

    bool onHorizontalOffsetChangeCompleted = false;
    bool onVerticalOffsetChangeCompleted = false;

    switch (static_cast<int>(interactionTrackerAsyncOperation->GetOperationTrigger()))
    {
        case static_cast<int>(InteractionTrackerAsyncOperationTrigger::DirectViewChange) :
            switch (interactionTrackerAsyncOperation->GetOperationType())
            {
            case InteractionTrackerAsyncOperationType::TryUpdatePosition:
            case InteractionTrackerAsyncOperationType::TryUpdatePositionBy:
            case InteractionTrackerAsyncOperationType::TryUpdatePositionWithAnimation:
            case InteractionTrackerAsyncOperationType::TryUpdatePositionWithAdditionalVelocity:
                RaiseViewChangeCompleted(true /*isForScroll*/, result, interactionTrackerAsyncOperation->GetViewChangeCorrelationId());
                break;
            default:
                // Stop Translation and Scale animations if needed, to trigger rasterization of Content & avoid fuzzy text rendering for instance.
                StopTranslationAndZoomFactorExpressionAnimations();

                RaiseViewChangeCompleted(false /*isForScroll*/, result, interactionTrackerAsyncOperation->GetViewChangeCorrelationId());
                break;
            }
        break;
        case static_cast<int>(InteractionTrackerAsyncOperationTrigger::HorizontalScrollControllerRequest) :
            onHorizontalOffsetChangeCompleted = true;
            break;
            case static_cast<int>(InteractionTrackerAsyncOperationTrigger::VerticalScrollControllerRequest) :
                onVerticalOffsetChangeCompleted = true;
                break;
                case static_cast<int>(InteractionTrackerAsyncOperationTrigger::HorizontalScrollControllerRequest) |
                    static_cast<int>(InteractionTrackerAsyncOperationTrigger::VerticalScrollControllerRequest) :
                    onHorizontalOffsetChangeCompleted = true;
                    onVerticalOffsetChangeCompleted = true;
                    break;
                    case static_cast<int>(InteractionTrackerAsyncOperationTrigger::MouseWheel) :
                        break;
    }

    if (onHorizontalOffsetChangeCompleted && m_horizontalScrollController)
    {
        m_horizontalScrollController.get().NotifyScrollCompleted(
            interactionTrackerAsyncOperation->GetViewChangeCorrelationId());
    }

    if (onVerticalOffsetChangeCompleted && m_verticalScrollController)
    {
        m_verticalScrollController.get().NotifyScrollCompleted(
            interactionTrackerAsyncOperation->GetViewChangeCorrelationId());
    }
}

void ScrollPresenter::CompleteInteractionTrackerOperations(
    int requestId,
    ScrollPresenterViewChangeResult operationResult,
    ScrollPresenterViewChangeResult priorNonAnimatedOperationsResult,
    ScrollPresenterViewChangeResult priorAnimatedOperationsResult,
    bool completeNonAnimatedOperation,
    bool completeAnimatedOperation,
    bool completePriorNonAnimatedOperations,
    bool completePriorAnimatedOperations)
{
    MUX_ASSERT(requestId != 0);
    MUX_ASSERT(completeNonAnimatedOperation || completeAnimatedOperation || completePriorNonAnimatedOperations || completePriorAnimatedOperations);

    if (m_interactionTrackerAsyncOperations.empty())
    {
        return;
    }

    for (auto operationsIter = m_interactionTrackerAsyncOperations.begin(); operationsIter != m_interactionTrackerAsyncOperations.end();)
    {
        const auto interactionTrackerAsyncOperation = *operationsIter;

        operationsIter++;

        const bool isMatch = requestId == -1 || requestId == interactionTrackerAsyncOperation->GetRequestId();
        const bool isPriorMatch = requestId > interactionTrackerAsyncOperation->GetRequestId() && -1 != interactionTrackerAsyncOperation->GetRequestId();

        if ((isPriorMatch && (completePriorNonAnimatedOperations || completePriorAnimatedOperations)) ||
            (isMatch && (completeNonAnimatedOperation || completeAnimatedOperation)))
        {
            const bool isOperationAnimated = interactionTrackerAsyncOperation->IsAnimated();
            const bool complete =
                (isMatch && completeNonAnimatedOperation && !isOperationAnimated) ||
                (isMatch && completeAnimatedOperation && isOperationAnimated) ||
                (isPriorMatch && completePriorNonAnimatedOperations && !isOperationAnimated) ||
                (isPriorMatch && completePriorAnimatedOperations && isOperationAnimated);

            if (complete)
            {
                CompleteViewChange(
                    interactionTrackerAsyncOperation,
                    isMatch ? operationResult : (isOperationAnimated ? priorAnimatedOperationsResult : priorNonAnimatedOperationsResult));

                auto interactionTrackerAsyncOperationRemoved = interactionTrackerAsyncOperation;

                m_interactionTrackerAsyncOperations.remove(interactionTrackerAsyncOperationRemoved);

                switch (interactionTrackerAsyncOperationRemoved->GetOperationType())
                {
                case InteractionTrackerAsyncOperationType::TryUpdatePositionWithAdditionalVelocity:
                    PostProcessOffsetsChange(interactionTrackerAsyncOperationRemoved);
                    break;
                case InteractionTrackerAsyncOperationType::TryUpdateScaleWithAdditionalVelocity:
                    PostProcessZoomFactorChange(interactionTrackerAsyncOperationRemoved);
                    break;
                }
            }
        }
    }
}

void ScrollPresenter::CompleteDelayedOperations()
{
    if (m_interactionTrackerAsyncOperations.empty())
    {
        return;
    }

    SCROLLPRESENTER_TRACE_VERBOSE(*this, TRACE_MSG_METH, METH_NAME, this);

    for (auto operationsIter = m_interactionTrackerAsyncOperations.begin(); operationsIter != m_interactionTrackerAsyncOperations.end();)
    {
        auto& interactionTrackerAsyncOperation = *operationsIter;

        operationsIter++;

        if (interactionTrackerAsyncOperation->IsDelayed())
        {
            CompleteViewChange(interactionTrackerAsyncOperation, ScrollPresenterViewChangeResult::Interrupted);
            m_interactionTrackerAsyncOperations.remove(interactionTrackerAsyncOperation);
        }
    }
}

winrt::float2 ScrollPresenter::GetMouseWheelAnticipatedOffsetsChange() const
{
    winrt::float2 anticipatedOffsetsChange{};

    for (auto& interactionTrackerAsyncOperation : m_interactionTrackerAsyncOperations)
    {
        std::shared_ptr<ViewChangeBase> viewChangeBase = interactionTrackerAsyncOperation->GetViewChangeBase();

        if (interactionTrackerAsyncOperation->GetOperationTrigger() != InteractionTrackerAsyncOperationTrigger::MouseWheel ||
            interactionTrackerAsyncOperation->GetOperationType() != InteractionTrackerAsyncOperationType::TryUpdatePositionWithAdditionalVelocity ||
            interactionTrackerAsyncOperation->IsCanceled() ||
            !viewChangeBase)
        {
            continue;
        }

        std::shared_ptr<OffsetsChangeWithAdditionalVelocity> offsetsChangeWithAdditionalVelocity = std::reinterpret_pointer_cast<OffsetsChangeWithAdditionalVelocity>(viewChangeBase);

        anticipatedOffsetsChange += offsetsChangeWithAdditionalVelocity->AnticipatedOffsetsChange();
    }

    return anticipatedOffsetsChange;
}

float ScrollPresenter::GetMouseWheelAnticipatedZoomFactorChange() const
{
    float anticipatedZoomFactorChange{};

    for (auto& interactionTrackerAsyncOperation : m_interactionTrackerAsyncOperations)
    {
        std::shared_ptr<ViewChangeBase> viewChangeBase = interactionTrackerAsyncOperation->GetViewChangeBase();

        if (interactionTrackerAsyncOperation->GetOperationTrigger() != InteractionTrackerAsyncOperationTrigger::MouseWheel ||
            interactionTrackerAsyncOperation->GetOperationType() != InteractionTrackerAsyncOperationType::TryUpdateScaleWithAdditionalVelocity ||
            interactionTrackerAsyncOperation->IsCanceled() ||
            !viewChangeBase)
        {
            continue;
        }

        std::shared_ptr<ZoomFactorChangeWithAdditionalVelocity> zoomFactorChangeWithAdditionalVelocity = std::reinterpret_pointer_cast<ZoomFactorChangeWithAdditionalVelocity>(viewChangeBase);

        anticipatedZoomFactorChange += zoomFactorChangeWithAdditionalVelocity->AnticipatedZoomFactorChange();
    }

    return anticipatedZoomFactorChange;
}

int ScrollPresenter::GetInteractionTrackerOperationsTicksCountdownForTrigger(InteractionTrackerAsyncOperationTrigger operationTrigger) const
{
    int ticksCountdown = 0;

    for (auto& interactionTrackerAsyncOperation : m_interactionTrackerAsyncOperations)
    {
        if ((static_cast<int>(interactionTrackerAsyncOperation->GetOperationTrigger())& static_cast<int>(operationTrigger)) != 0x00 &&
            !interactionTrackerAsyncOperation->IsCanceled())
        {
            ticksCountdown = std::max(ticksCountdown, interactionTrackerAsyncOperation->GetTicksCountdown());
        }
    }

    return ticksCountdown;
}

int ScrollPresenter::GetInteractionTrackerOperationsCount(bool includeAnimatedOperations, bool includeNonAnimatedOperations) const
{
    MUX_ASSERT(includeAnimatedOperations || includeNonAnimatedOperations);

    int operationsCount = 0;

    for (auto& interactionTrackerAsyncOperation : m_interactionTrackerAsyncOperations)
    {
        const bool isOperationAnimated = interactionTrackerAsyncOperation->IsAnimated();

        if ((isOperationAnimated && includeAnimatedOperations) || (!isOperationAnimated && includeNonAnimatedOperations))
        {
            operationsCount++;
        }
    }

    return operationsCount;
}

std::shared_ptr<InteractionTrackerAsyncOperation> ScrollPresenter::GetLastNonAnimatedInteractionTrackerOperation(
    std::shared_ptr<InteractionTrackerAsyncOperation> priorToInteractionTrackerOperation) const
{
    bool priorInteractionTrackerOperationSeen = false;

    for (auto operationsIter = m_interactionTrackerAsyncOperations.end(); operationsIter != m_interactionTrackerAsyncOperations.begin();)
    {
        operationsIter--;

        auto& interactionTrackerAsyncOperation = *operationsIter;

        if (!priorInteractionTrackerOperationSeen && priorToInteractionTrackerOperation == interactionTrackerAsyncOperation)
        {
            priorInteractionTrackerOperationSeen = true;
        }
        else if (priorInteractionTrackerOperationSeen &&
            !interactionTrackerAsyncOperation->IsAnimated() &&
            !interactionTrackerAsyncOperation->IsCompleted() &&
            !interactionTrackerAsyncOperation->IsCanceled())
        {
            MUX_ASSERT(interactionTrackerAsyncOperation->IsDelayed() || interactionTrackerAsyncOperation->IsQueued());
            return interactionTrackerAsyncOperation;
        }
    }

    return nullptr;
}

std::shared_ptr<InteractionTrackerAsyncOperation> ScrollPresenter::GetInteractionTrackerOperationFromRequestId(int requestId) const
{
    MUX_ASSERT(requestId >= 0);

    for (auto& interactionTrackerAsyncOperation : m_interactionTrackerAsyncOperations)
    {
        if (interactionTrackerAsyncOperation->GetRequestId() == requestId)
        {
            return interactionTrackerAsyncOperation;
        }
    }

    return nullptr;
}

std::shared_ptr<InteractionTrackerAsyncOperation> ScrollPresenter::GetInteractionTrackerOperationFromKinds(
    bool isOperationTypeForOffsetsChange,
    InteractionTrackerAsyncOperationTrigger operationTrigger,
    ScrollPresenterViewKind const& viewKind,
    winrt::ScrollingScrollOptions const& options) const
{
    for (auto& interactionTrackerAsyncOperation : m_interactionTrackerAsyncOperations)
    {
        std::shared_ptr<ViewChangeBase> viewChangeBase = interactionTrackerAsyncOperation->GetViewChangeBase();

        if ((static_cast<int>(interactionTrackerAsyncOperation->GetOperationTrigger())& static_cast<int>(operationTrigger)) == 0x00 ||
            !interactionTrackerAsyncOperation->IsQueued() ||
            interactionTrackerAsyncOperation->IsUnqueueing() ||
            interactionTrackerAsyncOperation->IsCanceled() ||
            !viewChangeBase)
        {
            continue;
        }

        switch (interactionTrackerAsyncOperation->GetOperationType())
        {
        case InteractionTrackerAsyncOperationType::TryUpdatePosition:
        case InteractionTrackerAsyncOperationType::TryUpdatePositionBy:
        case InteractionTrackerAsyncOperationType::TryUpdatePositionWithAnimation:
        {
            if (!isOperationTypeForOffsetsChange)
            {
                continue;
            }

            std::shared_ptr<ViewChange> viewChange = std::reinterpret_pointer_cast<ViewChange>(viewChangeBase);

            if (viewChange->ViewKind() != viewKind)
            {
                continue;
            }

            const winrt::ScrollingScrollOptions optionsClone = viewChange->Options().try_as<winrt::ScrollingScrollOptions>();
            const winrt::ScrollingAnimationMode animationMode = options ? options.AnimationMode() : ScrollingScrollOptions::s_defaultAnimationMode;
            const winrt::ScrollingAnimationMode animationModeClone = optionsClone ? optionsClone.AnimationMode() : ScrollingScrollOptions::s_defaultAnimationMode;

            if (animationModeClone != animationMode)
            {
                continue;
            }

            const winrt::ScrollingSnapPointsMode snapPointsMode = options ? options.SnapPointsMode() : ScrollingScrollOptions::s_defaultSnapPointsMode;
            const winrt::ScrollingSnapPointsMode snapPointsModeClone = optionsClone ? optionsClone.SnapPointsMode() : ScrollingScrollOptions::s_defaultSnapPointsMode;

            if (snapPointsModeClone != snapPointsMode)
            {
                continue;
            }
            break;
        }
        case InteractionTrackerAsyncOperationType::TryUpdateScale:
        case InteractionTrackerAsyncOperationType::TryUpdateScaleWithAnimation:
        {
            if (isOperationTypeForOffsetsChange)
            {
                continue;
            }

            const std::shared_ptr<ViewChange> viewChange = std::reinterpret_pointer_cast<ViewChange>(viewChangeBase);

            if (viewChange->ViewKind() != viewKind)
            {
                continue;
            }

            const winrt::ScrollingZoomOptions optionsClone = viewChange->Options().try_as<winrt::ScrollingZoomOptions>();
            const winrt::ScrollingAnimationMode animationMode = options ? options.AnimationMode() : ScrollingScrollOptions::s_defaultAnimationMode;
            const winrt::ScrollingAnimationMode animationModeClone = optionsClone ? optionsClone.AnimationMode() : ScrollingScrollOptions::s_defaultAnimationMode;

            if (animationModeClone != animationMode)
            {
                continue;
            }

            const winrt::ScrollingSnapPointsMode snapPointsMode = options ? options.SnapPointsMode() : ScrollingScrollOptions::s_defaultSnapPointsMode;
            const winrt::ScrollingSnapPointsMode snapPointsModeClone = optionsClone ? optionsClone.SnapPointsMode() : ScrollingScrollOptions::s_defaultSnapPointsMode;

            if (snapPointsModeClone != snapPointsMode)
            {
                continue;
            }
            break;
        }
        }

        return interactionTrackerAsyncOperation;
    }

    return nullptr;
}

std::shared_ptr<InteractionTrackerAsyncOperation> ScrollPresenter::GetInteractionTrackerOperationWithAdditionalVelocity(
    bool isOperationTypeForOffsetsChange,
    InteractionTrackerAsyncOperationTrigger operationTrigger) const
{
    for (auto& interactionTrackerAsyncOperation : m_interactionTrackerAsyncOperations)
    {
        std::shared_ptr<ViewChangeBase> viewChangeBase = interactionTrackerAsyncOperation->GetViewChangeBase();

        if ((static_cast<int>(interactionTrackerAsyncOperation->GetOperationTrigger())& static_cast<int>(operationTrigger)) == 0x00 ||
            !interactionTrackerAsyncOperation->IsQueued() ||
            interactionTrackerAsyncOperation->IsUnqueueing() ||
            interactionTrackerAsyncOperation->IsCanceled() ||
            !viewChangeBase)
        {
            continue;
        }

        switch (interactionTrackerAsyncOperation->GetOperationType())
        {
        case InteractionTrackerAsyncOperationType::TryUpdatePositionWithAdditionalVelocity:
        {
            if (!isOperationTypeForOffsetsChange)
            {
                continue;
            }
            return interactionTrackerAsyncOperation;
        }
        case InteractionTrackerAsyncOperationType::TryUpdateScaleWithAdditionalVelocity:
        {
            if (isOperationTypeForOffsetsChange)
            {
                continue;
            }
            return interactionTrackerAsyncOperation;
        }
        }
    }

    return nullptr;
}

template <typename T>
winrt::InteractionTrackerInertiaRestingValue ScrollPresenter::GetInertiaRestingValue(
    std::shared_ptr<SnapPointWrapper<T>> snapPointWrapper,
    winrt::Compositor const& compositor,
    winrt::hstring const& target,
    winrt::hstring const& scale) const
{
    const bool isInertiaFromImpulse = IsInertiaFromImpulse();
    const winrt::InteractionTrackerInertiaRestingValue modifier = winrt::InteractionTrackerInertiaRestingValue::Create(compositor);
    const winrt::ExpressionAnimation conditionExpressionAnimation = snapPointWrapper->CreateConditionalExpression(m_interactionTracker, target, scale, isInertiaFromImpulse);
    const winrt::ExpressionAnimation restingPointExpressionAnimation = snapPointWrapper->CreateRestingPointExpression(m_interactionTracker, target, scale, isInertiaFromImpulse);

    modifier.Condition(conditionExpressionAnimation);
    modifier.RestingValue(restingPointExpressionAnimation);

    return modifier;
}

// Relies on InteractionTracker.IsInertiaFromImpulse starting with RS5,
// returns the replacement field m_isInertiaFromImpulse otherwise.
bool ScrollPresenter::IsInertiaFromImpulse() const
{
    if (winrt::IInteractionTracker4 interactionTracker4 = m_interactionTracker)
    {
        return interactionTracker4.IsInertiaFromImpulse();
    }
    else
    {
        return m_isInertiaFromImpulse;
    }
}

bool ScrollPresenter::IsLoadedAndSetUp() const
{
    return SharedHelpers::IsFrameworkElementLoaded(*this) && m_interactionTracker;
}

bool ScrollPresenter::IsInputKindIgnored(winrt::ScrollingInputKinds const& inputKind)
{
    return (IgnoredInputKinds() & inputKind) == inputKind;
}

void ScrollPresenter::HookCompositionTargetRendering()
{
    if (!m_renderingRevoker)
    {
        winrt::Windows::UI::Xaml::Media::CompositionTarget compositionTarget{ nullptr };
        m_renderingRevoker = compositionTarget.Rendering(winrt::auto_revoke, { this, &ScrollPresenter::OnCompositionTargetRendering });
    }
}

void ScrollPresenter::UnhookCompositionTargetRendering()
{
    m_renderingRevoker.revoke();
}

void ScrollPresenter::HookDpiChangedEvent()
{
    MUX_ASSERT(!ScrollPresenter::IsInteractionTrackerPointerWheelRedirectionEnabled());

    try
    {
        winrt::DisplayInformation displayInformation = winrt::DisplayInformation::GetForCurrentView();

        m_dpiChangedRevoker = displayInformation.DpiChanged(winrt::auto_revoke, { this, &ScrollPresenter::OnDpiChanged });

        UpdateDisplayInformation(displayInformation);
    }
    catch (winrt::hresult_error)
    {
        // Calling GetForCurrentView on threads without a CoreWindow throws an error. This comes up in places like LogonUI.
        // In this circumstance, default values are used, resulting in good mouse-wheel scrolling increments:
        m_rawPixelsPerViewPixel = 1.0;
        m_screenWidthInRawPixels = 1024;
        m_screenHeightInRawPixels = 738;
    }
}

void ScrollPresenter::HookScrollPresenterEvents()
{
    if (!m_loadedRevoker)
    {
        m_loadedRevoker = Loaded(winrt::auto_revoke, { this, &ScrollPresenter::OnLoaded });
    }

    if (!m_unloadedRevoker)
    {
        m_unloadedRevoker = Unloaded(winrt::auto_revoke, { this, &ScrollPresenter::OnUnloaded });
    }

    if (SharedHelpers::IsRS4OrHigher() && !m_bringIntoViewRequestedRevoker)
    {
        m_bringIntoViewRequestedRevoker = BringIntoViewRequested(winrt::auto_revoke, { this, &ScrollPresenter::OnBringIntoViewRequestedHandler });
    }

    if (!ScrollPresenter::IsInteractionTrackerPointerWheelRedirectionEnabled() && !m_pointerWheelChangedRevoker)
    {
        m_pointerWheelChangedRevoker = PointerWheelChanged(winrt::auto_revoke, { this, &ScrollPresenter::OnPointerWheelChangedHandler });
    }

    if (!m_pointerPressedEventHandler)
    {
        m_pointerPressedEventHandler = winrt::box_value<winrt::PointerEventHandler>({ this, &ScrollPresenter::OnPointerPressed });
        MUX_ASSERT(m_pointerPressedEventHandler);
        AddHandler(winrt::UIElement::PointerPressedEvent(), m_pointerPressedEventHandler, true /*handledEventsToo*/);
    }
}

void ScrollPresenter::UnhookScrollPresenterEvents()
{
    m_loadedRevoker.revoke();
    m_unloadedRevoker.revoke();
    m_bringIntoViewRequestedRevoker.revoke();
    m_pointerWheelChangedRevoker.revoke();

    if (m_pointerPressedEventHandler)
    {
        RemoveHandler(winrt::UIElement::PointerPressedEvent(), m_pointerPressedEventHandler);
        m_pointerPressedEventHandler = nullptr;
    }
}

void ScrollPresenter::HookContentPropertyChanged(
    const winrt::UIElement& content)
{
    if (content)
    {
        if (auto contentAsFE = content.try_as<winrt::FrameworkElement>())
        {
            if (!m_contentMinWidthChangedRevoker)
            {
                m_contentMinWidthChangedRevoker = RegisterPropertyChanged(contentAsFE, winrt::FrameworkElement::MinWidthProperty(), { this, &ScrollPresenter::OnContentPropertyChanged });
            }
            if (!m_contentWidthChangedRevoker)
            {
                m_contentWidthChangedRevoker = RegisterPropertyChanged(contentAsFE, winrt::FrameworkElement::WidthProperty(), { this, &ScrollPresenter::OnContentPropertyChanged });
            }
            if (!m_contentMaxWidthChangedRevoker)
            {
                m_contentMaxWidthChangedRevoker = RegisterPropertyChanged(contentAsFE, winrt::FrameworkElement::MaxWidthProperty(), { this, &ScrollPresenter::OnContentPropertyChanged });
            }
            if (!m_contentMinHeightChangedRevoker)
            {
                m_contentMinHeightChangedRevoker = RegisterPropertyChanged(contentAsFE, winrt::FrameworkElement::MinHeightProperty(), { this, &ScrollPresenter::OnContentPropertyChanged });
            }
            if (!m_contentHeightChangedRevoker)
            {
                m_contentHeightChangedRevoker = RegisterPropertyChanged(contentAsFE, winrt::FrameworkElement::HeightProperty(), { this, &ScrollPresenter::OnContentPropertyChanged });
            }
            if (!m_contentMaxHeightChangedRevoker)
            {
                m_contentMaxHeightChangedRevoker = RegisterPropertyChanged(contentAsFE, winrt::FrameworkElement::MaxHeightProperty(), { this, &ScrollPresenter::OnContentPropertyChanged });
            }
            if (!m_contentHorizontalAlignmentChangedRevoker)
            {
                m_contentHorizontalAlignmentChangedRevoker = RegisterPropertyChanged(contentAsFE, winrt::FrameworkElement::HorizontalAlignmentProperty(), { this, &ScrollPresenter::OnContentPropertyChanged });
            }
            if (!m_contentVerticalAlignmentChangedRevoker)
            {
                m_contentVerticalAlignmentChangedRevoker = RegisterPropertyChanged(contentAsFE, winrt::FrameworkElement::VerticalAlignmentProperty(), { this, &ScrollPresenter::OnContentPropertyChanged });
            }
        }
    }
}

void ScrollPresenter::UnhookContentPropertyChanged(
    const winrt::UIElement& content)
{
    if (content)
    {
        const winrt::FrameworkElement contentAsFE = content.try_as<winrt::FrameworkElement>();

        if (contentAsFE)
        {
            m_contentMinWidthChangedRevoker.revoke();
            m_contentWidthChangedRevoker.revoke();
            m_contentMaxWidthChangedRevoker.revoke();
            m_contentMinHeightChangedRevoker.revoke();
            m_contentHeightChangedRevoker.revoke();
            m_contentMaxHeightChangedRevoker.revoke();
            m_contentHorizontalAlignmentChangedRevoker.revoke();
            m_contentVerticalAlignmentChangedRevoker.revoke();
        }
    }
}

void ScrollPresenter::HookHorizontalScrollControllerEvents(
    const winrt::IScrollController& horizontalScrollController,
    bool hasInteractionSource)
{
    MUX_ASSERT(horizontalScrollController);

    if (hasInteractionSource && !m_horizontalScrollControllerInteractionRequestedRevoker)
    {
        m_horizontalScrollControllerInteractionRequestedRevoker = horizontalScrollController.InteractionRequested(winrt::auto_revoke, { this, &ScrollPresenter::OnScrollControllerInteractionRequested });
    }

    if (!m_horizontalScrollControllerInteractionInfoChangedRevoker)
    {
        m_horizontalScrollControllerInteractionInfoChangedRevoker = horizontalScrollController.InteractionInfoChanged(winrt::auto_revoke, { this, &ScrollPresenter::OnScrollControllerInteractionInfoChanged });
    }

    if (!m_horizontalScrollControllerScrollToRequestedRevoker)
    {
        m_horizontalScrollControllerScrollToRequestedRevoker = horizontalScrollController.ScrollToRequested(winrt::auto_revoke, { this, &ScrollPresenter::OnScrollControllerScrollToRequested });
    }

    if (!m_horizontalScrollControllerScrollByRequestedRevoker)
    {
        m_horizontalScrollControllerScrollByRequestedRevoker = horizontalScrollController.ScrollByRequested(winrt::auto_revoke, { this, &ScrollPresenter::OnScrollControllerScrollByRequested });
    }

    if (!m_horizontalScrollControllerAddScrollVelocityRequestedRevoker)
    {
        m_horizontalScrollControllerAddScrollVelocityRequestedRevoker = horizontalScrollController.AddScrollVelocityRequested(winrt::auto_revoke, { this, &ScrollPresenter::OnScrollControllerAddScrollVelocityRequested });
    }
}

void ScrollPresenter::HookVerticalScrollControllerEvents(
    const winrt::IScrollController& verticalScrollController,
    bool hasInteractionSource)
{
    MUX_ASSERT(verticalScrollController);

    if (hasInteractionSource && !m_verticalScrollControllerInteractionRequestedRevoker)
    {
        m_verticalScrollControllerInteractionRequestedRevoker = verticalScrollController.InteractionRequested(winrt::auto_revoke, { this, &ScrollPresenter::OnScrollControllerInteractionRequested });
    }

    if (!m_verticalScrollControllerInteractionInfoChangedRevoker)
    {
        m_verticalScrollControllerInteractionInfoChangedRevoker = verticalScrollController.InteractionInfoChanged(winrt::auto_revoke, { this, &ScrollPresenter::OnScrollControllerInteractionInfoChanged });
    }

    if (!m_verticalScrollControllerScrollToRequestedRevoker)
    {
        m_verticalScrollControllerScrollToRequestedRevoker = verticalScrollController.ScrollToRequested(winrt::auto_revoke, { this, &ScrollPresenter::OnScrollControllerScrollToRequested });
    }

    if (!m_verticalScrollControllerScrollByRequestedRevoker)
    {
        m_verticalScrollControllerScrollByRequestedRevoker = verticalScrollController.ScrollByRequested(winrt::auto_revoke, { this, &ScrollPresenter::OnScrollControllerScrollByRequested });
    }

    if (!m_verticalScrollControllerAddScrollVelocityRequestedRevoker)
    {
        m_verticalScrollControllerAddScrollVelocityRequestedRevoker = verticalScrollController.AddScrollVelocityRequested(winrt::auto_revoke, { this, &ScrollPresenter::OnScrollControllerAddScrollVelocityRequested });
    }
}

void ScrollPresenter::UnhookHorizontalScrollControllerEvents(
    const winrt::IScrollController& horizontalScrollController)
{
    MUX_ASSERT(horizontalScrollController);
    m_horizontalScrollControllerInteractionRequestedRevoker.revoke();
    m_horizontalScrollControllerInteractionInfoChangedRevoker.revoke();
    m_verticalScrollControllerScrollToRequestedRevoker.revoke();
    m_verticalScrollControllerScrollByRequestedRevoker.revoke();
    m_horizontalScrollControllerAddScrollVelocityRequestedRevoker.revoke();
}

void ScrollPresenter::UnhookVerticalScrollControllerEvents(
    const winrt::IScrollController& verticalScrollController)
{
    MUX_ASSERT(verticalScrollController);
    m_verticalScrollControllerInteractionRequestedRevoker.revoke();
    m_verticalScrollControllerInteractionInfoChangedRevoker.revoke();
    m_verticalScrollControllerScrollToRequestedRevoker.revoke();
    m_verticalScrollControllerScrollByRequestedRevoker.revoke();
    m_verticalScrollControllerAddScrollVelocityRequestedRevoker.revoke();
}

void ScrollPresenter::RaiseInteractionSourcesChanged()
{
    com_ptr<ScrollPresenterTestHooks> globalTestHooks = ScrollPresenterTestHooks::GetGlobalTestHooks();

    if (globalTestHooks && globalTestHooks->AreInteractionSourcesNotificationsRaised())
    {
        globalTestHooks->NotifyInteractionSourcesChanged(*this, m_interactionTracker.InteractionSources());
    }
}

void ScrollPresenter::RaiseExpressionAnimationStatusChanged(
    bool isExpressionAnimationStarted,
    wstring_view const& propertyName)
{
    com_ptr<ScrollPresenterTestHooks> globalTestHooks = ScrollPresenterTestHooks::GetGlobalTestHooks();

    if (globalTestHooks && globalTestHooks->AreExpressionAnimationStatusNotificationsRaised())
    {
        globalTestHooks->NotifyExpressionAnimationStatusChanged(*this, isExpressionAnimationStarted, propertyName);
    }
}

void ScrollPresenter::RaiseExtentChanged()
{
    if (m_extentChangedEventSource)
    {
        SCROLLPRESENTER_TRACE_INFO(*this, TRACE_MSG_METH, METH_NAME, this);

        m_extentChangedEventSource(*this, nullptr);
    }
}

void ScrollPresenter::RaiseStateChanged()
{
    if (m_stateChangedEventSource)
    {
        SCROLLPRESENTER_TRACE_INFO(*this, TRACE_MSG_METH, METH_NAME, this);

        m_stateChangedEventSource(*this, nullptr);
    }
}

void ScrollPresenter::RaiseViewChanged()
{
    if (m_viewChangedEventSource)
    {
        SCROLLPRESENTER_TRACE_INFO(*this, TRACE_MSG_METH, METH_NAME, this);

        m_viewChangedEventSource(*this, nullptr);
    }

    if (!SharedHelpers::IsRS5OrHigher())
    {
        RaiseViewportChanged(false /* isFinal */);
    }

    if (SharedHelpers::IsFrameworkElementInvalidateViewportAvailable())
    {
        InvalidateViewport();
    }
}

winrt::CompositionAnimation ScrollPresenter::RaiseScrollAnimationStarting(
    const winrt::Vector3KeyFrameAnimation& positionAnimation,
    const winrt::float2& currentPosition,
    const winrt::float2& endPosition,
    int32_t offsetsChangeCorrelationId)
{
    SCROLLPRESENTER_TRACE_INFO(*this, TRACE_MSG_METH_INT, METH_NAME, this, offsetsChangeCorrelationId);
    SCROLLPRESENTER_TRACE_INFO(*this, TRACE_MSG_METH_FLT_FLT_FLT_FLT, METH_NAME, this,
        currentPosition.x, currentPosition.y,
        endPosition.x, endPosition.y);

    if (m_scrollAnimationStartingEventSource)
    {
        auto scrollAnimationStartingEventArgs = winrt::make_self<ScrollingScrollAnimationStartingEventArgs>();

        if (offsetsChangeCorrelationId != s_noOpCorrelationId)
        {
            scrollAnimationStartingEventArgs->SetOffsetsChangeCorrelationId(offsetsChangeCorrelationId);
        }

        scrollAnimationStartingEventArgs->SetAnimation(positionAnimation);
        scrollAnimationStartingEventArgs->SetStartPosition(currentPosition);
        scrollAnimationStartingEventArgs->SetEndPosition(endPosition);
        m_scrollAnimationStartingEventSource(*this, *scrollAnimationStartingEventArgs);
        return scrollAnimationStartingEventArgs->GetAnimation();
    }
    else
    {
        return positionAnimation;
    }
}

winrt::CompositionAnimation ScrollPresenter::RaiseZoomAnimationStarting(
    const winrt::ScalarKeyFrameAnimation& zoomFactorAnimation,
    const float endZoomFactor,
    const winrt::float2& centerPoint,
    int32_t zoomFactorChangeCorrelationId)
{
    SCROLLPRESENTER_TRACE_INFO(*this, TRACE_MSG_METH_FLT_FLT_STR_INT, METH_NAME, this,
        m_zoomFactor,
        endZoomFactor,
        TypeLogging::Float2ToString(centerPoint).c_str(),
        zoomFactorChangeCorrelationId);

    if (m_zoomAnimationStartingEventSource)
    {
        auto zoomAnimationStartingEventArgs = winrt::make_self<ScrollingZoomAnimationStartingEventArgs>();

        if (zoomFactorChangeCorrelationId != s_noOpCorrelationId)
        {
            zoomAnimationStartingEventArgs->SetZoomFactorChangeCorrelationId(zoomFactorChangeCorrelationId);
        }

        zoomAnimationStartingEventArgs->SetAnimation(zoomFactorAnimation);
        zoomAnimationStartingEventArgs->SetCenterPoint(centerPoint);
        zoomAnimationStartingEventArgs->SetStartZoomFactor(m_zoomFactor);
        zoomAnimationStartingEventArgs->SetEndZoomFactor(endZoomFactor);
        m_zoomAnimationStartingEventSource(*this, *zoomAnimationStartingEventArgs);
        return zoomAnimationStartingEventArgs->GetAnimation();
    }
    else
    {
        return zoomFactorAnimation;
    }
}

void ScrollPresenter::RaiseViewChangeCompleted(
    bool isForScroll,
    ScrollPresenterViewChangeResult result,
    int32_t viewChangeCorrelationId)
{
    if (viewChangeCorrelationId)
    {
        if (isForScroll && m_scrollCompletedEventSource)
        {
            SCROLLPRESENTER_TRACE_INFO(*this, TRACE_MSG_METH_STR_INT, METH_NAME, this,
                TypeLogging::ScrollPresenterViewChangeResultToString(result).c_str(),
                viewChangeCorrelationId);

            auto scrollCompletedEventArgs = winrt::make_self<ScrollingScrollCompletedEventArgs>();

            scrollCompletedEventArgs->Result(result);
            scrollCompletedEventArgs->OffsetsChangeCorrelationId(viewChangeCorrelationId);
            m_scrollCompletedEventSource(*this, *scrollCompletedEventArgs);
        }
        else if (!isForScroll && m_zoomCompletedEventSource)
        {
            SCROLLPRESENTER_TRACE_INFO(*this, TRACE_MSG_METH_STR_INT, METH_NAME, this,
                TypeLogging::ScrollPresenterViewChangeResultToString(result).c_str(),
                viewChangeCorrelationId);

            auto zoomCompletedEventArgs = winrt::make_self<ScrollingZoomCompletedEventArgs>();

            zoomCompletedEventArgs->Result(result);
            zoomCompletedEventArgs->ZoomFactorChangeCorrelationId(viewChangeCorrelationId);
            m_zoomCompletedEventSource(*this, *zoomCompletedEventArgs);
        }
    }

    // Raise viewport changed only when effective viewport
    // support is not available.
    if (!SharedHelpers::IsRS5OrHigher())
    {
        RaiseViewportChanged(true /* isFinal */);
    }

    if (SharedHelpers::IsFrameworkElementInvalidateViewportAvailable())
    {
        InvalidateViewport();
    }
}

// Returns False when ScrollingBringingIntoViewEventArgs.Cancel is set to True to skip the operation.
bool ScrollPresenter::RaiseBringingIntoView(
    double targetZoomedHorizontalOffset,
    double targetZoomedVerticalOffset,
    const winrt::BringIntoViewRequestedEventArgs& requestEventArgs,
    int32_t offsetsChangeCorrelationId,
    _Inout_ winrt::ScrollingSnapPointsMode* snapPointsMode)
{
    if (m_bringingIntoViewEventSource)
    {
        SCROLLPRESENTER_TRACE_INFO(*this, TRACE_MSG_METH, METH_NAME, this);

        auto bringingIntoViewEventArgs = winrt::make_self<ScrollingBringingIntoViewEventArgs>();

        bringingIntoViewEventArgs->SnapPointsMode(*snapPointsMode);
        bringingIntoViewEventArgs->OffsetsChangeCorrelationId(offsetsChangeCorrelationId);
        bringingIntoViewEventArgs->RequestEventArgs(requestEventArgs);
        bringingIntoViewEventArgs->TargetOffsets(targetZoomedHorizontalOffset, targetZoomedVerticalOffset);

        m_bringingIntoViewEventSource(*this, *bringingIntoViewEventArgs);
        *snapPointsMode = bringingIntoViewEventArgs->SnapPointsMode();
        return !bringingIntoViewEventArgs->Cancel();
    }
    return true;
}

#ifdef _DEBUG
void ScrollPresenter::DumpMinMaxPositions()
{
    MUX_ASSERT(m_interactionTracker);

    const winrt::UIElement content = Content();

    if (!content)
    {
        // Min/MaxPosition == (0, 0)
        return;
    }

    const winrt::Visual scrollPresenterVisual = winrt::ElementCompositionPreview::GetElementVisual(*this);
    const winrt::FrameworkElement contentAsFE = content.try_as<winrt::FrameworkElement>();
    float minPosX = 0.0f;
    float minPosY = 0.0f;
    const float extentWidth = static_cast<float>(m_unzoomedExtentWidth);
    const float extentHeight = static_cast<float>(m_unzoomedExtentHeight);

    if (contentAsFE)
    {
        if (contentAsFE.HorizontalAlignment() == winrt::HorizontalAlignment::Center ||
            contentAsFE.HorizontalAlignment() == winrt::HorizontalAlignment::Stretch)
        {
            minPosX = std::min(0.0f, (extentWidth * m_interactionTracker.Scale() - scrollPresenterVisual.Size().x) / 2.0f);
        }
        else if (contentAsFE.HorizontalAlignment() == winrt::HorizontalAlignment::Right)
        {
            minPosX = std::min(0.0f, extentWidth * m_interactionTracker.Scale() - scrollPresenterVisual.Size().x);
        }

        if (contentAsFE.VerticalAlignment() == winrt::VerticalAlignment::Center ||
            contentAsFE.VerticalAlignment() == winrt::VerticalAlignment::Stretch)
        {
            minPosY = std::min(0.0f, (extentHeight * m_interactionTracker.Scale() - scrollPresenterVisual.Size().y) / 2.0f);
        }
        else if (contentAsFE.VerticalAlignment() == winrt::VerticalAlignment::Bottom)
        {
            minPosY = std::min(0.0f, extentHeight * m_interactionTracker.Scale() - scrollPresenterVisual.Size().y);
        }
    }

    float maxPosX = std::max(0.0f, extentWidth * m_interactionTracker.Scale() - scrollPresenterVisual.Size().x);
    float maxPosY = std::max(0.0f, extentHeight * m_interactionTracker.Scale() - scrollPresenterVisual.Size().y);

    if (contentAsFE)
    {
        if (contentAsFE.HorizontalAlignment() == winrt::HorizontalAlignment::Center ||
            contentAsFE.HorizontalAlignment() == winrt::HorizontalAlignment::Stretch)
        {
            maxPosX = (extentWidth * m_interactionTracker.Scale() - scrollPresenterVisual.Size().x) >= 0 ?
                (extentWidth * m_interactionTracker.Scale() - scrollPresenterVisual.Size().x) : (extentWidth * m_interactionTracker.Scale() - scrollPresenterVisual.Size().x) / 2.0f;
        }
        else if (contentAsFE.HorizontalAlignment() == winrt::HorizontalAlignment::Right)
        {
            maxPosX = extentWidth * m_interactionTracker.Scale() - scrollPresenterVisual.Size().x;
        }

        if (contentAsFE.VerticalAlignment() == winrt::VerticalAlignment::Center ||
            contentAsFE.VerticalAlignment() == winrt::VerticalAlignment::Stretch)
        {
            maxPosY = (extentHeight * m_interactionTracker.Scale() - scrollPresenterVisual.Size().y) >= 0 ?
                (extentHeight * m_interactionTracker.Scale() - scrollPresenterVisual.Size().y) : (extentHeight * m_interactionTracker.Scale() - scrollPresenterVisual.Size().y) / 2.0f;
        }
        else if (contentAsFE.VerticalAlignment() == winrt::VerticalAlignment::Bottom)
        {
            maxPosY = extentHeight * m_interactionTracker.Scale() - scrollPresenterVisual.Size().y;
        }
    }
}
#endif // _DEBUG

#ifdef _DEBUG

winrt::hstring ScrollPresenter::DependencyPropertyToString(const winrt::IDependencyProperty& dependencyProperty)
{
    if (dependencyProperty == s_ContentProperty)
    {
        return L"Content";
    }
    else if (dependencyProperty == s_BackgroundProperty)
    {
        return L"Background";
    }
    else if (dependencyProperty == s_ContentOrientationProperty)
    {
        return L"ContentOrientation";
    }
    else if (dependencyProperty == s_VerticalScrollChainModeProperty)
    {
        return L"VerticalScrollChainMode";
    }
    else if (dependencyProperty == s_ZoomChainModeProperty)
    {
        return L"ZoomChainMode";
    }
    else if (dependencyProperty == s_HorizontalScrollRailModeProperty)
    {
        return L"HorizontalScrollRailMode";
    }
    else if (dependencyProperty == s_VerticalScrollRailModeProperty)
    {
        return L"VerticalScrollRailMode";
    }
    else if (dependencyProperty == s_HorizontalScrollModeProperty)
    {
        return L"HorizontalScrollMode";
    }
    else if (dependencyProperty == s_VerticalScrollModeProperty)
    {
        return L"VerticalScrollMode";
    }
#ifdef USE_SCROLLMODE_AUTO
    else if (dependencyProperty == s_ComputedHorizontalScrollModeProperty)
    {
        return L"ComputedHorizontalScrollMode";
    }
    else if (dependencyProperty == s_ComputedVerticalScrollModeProperty)
    {
        return L"ComputedVerticalScrollMode";
    }
#endif
    else if (dependencyProperty == s_ZoomModeProperty)
    {
        return L"ZoomMode";
    }
    else if (dependencyProperty == s_IgnoredInputKindsProperty)
    {
        return L"IgnoredInputKinds";
    }
    else if (dependencyProperty == s_MinZoomFactorProperty)
    {
        return L"MinZoomFactor";
    }
    else if (dependencyProperty == s_MaxZoomFactorProperty)
    {
        return L"MaxZoomFactor";
    }
    else if (dependencyProperty == s_HorizontalAnchorRatioProperty)
    {
        return L"HorizontalAnchorRatio";
    }
    else if (dependencyProperty == s_VerticalAnchorRatioProperty)
    {
        return L"VerticalAnchorRatio";
    }
    else
    {
        return L"UNKNOWN";
    }
}

#endif<|MERGE_RESOLUTION|>--- conflicted
+++ resolved
@@ -6689,11 +6689,7 @@
         }
         else
         {
-<<<<<<< HEAD
-            winrt::float2 targetPosition = ComputePositionFromOffsets(zoomedHorizontalOffset, zoomedVerticalOffset);
-=======
             const winrt::float2 targetPosition = ComputePositionFromOffsets(zoomedHorizontalOffset, zoomedVerticalOffset);
->>>>>>> 507826ec
 
             SCROLLPRESENTER_TRACE_VERBOSE(*this, TRACE_MSG_METH_METH_STR, METH_NAME, this,
                 L"TryUpdatePosition", TypeLogging::Float2ToString(targetPosition).c_str());
