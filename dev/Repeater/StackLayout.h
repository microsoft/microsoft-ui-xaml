--- conflicted
+++ resolved
@@ -18,17 +18,6 @@
 {
 public:
     StackLayout();
-<<<<<<< HEAD
-
-#pragma region IStackLayout
-    winrt::Orientation Orientation();
-    void Orientation(winrt::Orientation const& value);
-
-    double Spacing();
-    void Spacing(double value);
-#pragma endregion
-=======
->>>>>>> 71afcf2f
 
 #pragma region IVirtualizingLayoutOverrides
     void InitializeForContextCore(winrt::VirtualizingLayoutContext const& context);
