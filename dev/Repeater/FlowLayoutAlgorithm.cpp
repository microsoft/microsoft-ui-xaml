--- conflicted
+++ resolved
@@ -164,13 +164,8 @@
         // Item spacing and size in non-virtualizing direction change can cause elements to reflow
         // and get a new column position. In that case we need the anchor to be positioned in the
         // correct column.
-<<<<<<< HEAD
         const bool needAnchorColumnRevaluation = isWrapping && (
-            m_lastAvailableSize.*Minor() != availableSize.*Minor() ||
-=======
-        bool needAnchorColumnRevaluation = isWrapping && (
             Minor(m_lastAvailableSize) != Minor(availableSize) ||
->>>>>>> de7ddff2
             m_lastItemSpacing != minItemSpacing ||
             m_collectionChangePending);
 
@@ -215,13 +210,8 @@
                     m_elementManager.EnsureElementRealized(false /*forward*/, i, layoutId);
                 }
 
-<<<<<<< HEAD
                 const auto anchorBounds = m_elementManager.GetLayoutBoundsForDataIndex(suggestedAnchorIndex);
-                anchorPosition = MinorMajorPoint(0, anchorBounds.*MajorStart());
-=======
-                auto anchorBounds = m_elementManager.GetLayoutBoundsForDataIndex(suggestedAnchorIndex);
                 anchorPosition = MinorMajorPoint(0, MajorStart(anchorBounds));
->>>>>>> de7ddff2
             }
         }
         else if (needAnchorColumnRevaluation || !isRealizationWindowConnected)
@@ -310,15 +300,9 @@
 
         int previousIndex = anchorIndex;
         int currentIndex = anchorIndex + step;
-<<<<<<< HEAD
         const auto anchorBounds = m_elementManager.GetLayoutBoundsForDataIndex(anchorIndex);
-        float lineOffset = anchorBounds.*MajorStart();
-        float lineMajorSize = anchorBounds.*MajorSize();
-=======
-        auto anchorBounds = m_elementManager.GetLayoutBoundsForDataIndex(anchorIndex);
-        float lineOffset = MajorStart(anchorBounds);
-        float lineMajorSize = MajorSize(anchorBounds);
->>>>>>> de7ddff2
+        const float lineOffset = MajorStart(anchorBounds);
+        const float lineMajorSize = MajorSize(anchorBounds);
         unsigned int countInLine = 1;
         bool lineNeedsReposition = false;
 
@@ -337,11 +321,7 @@
 
             if (direction == GenerateDirection::Forward)
             {
-<<<<<<< HEAD
-                const double remainingSpace = availableSize.*Minor() - (previousElementBounds.*MinorStart() + previousElementBounds.*MinorSize() + minItemSpacing + desiredSize.*Minor());
-=======
-                double remainingSpace = Minor(availableSize) - (MinorStart(previousElementBounds) + MinorSize(previousElementBounds) + minItemSpacing + Minor(desiredSize));
->>>>>>> de7ddff2
+                const double remainingSpace = Minor(availableSize) - (MinorStart(previousElementBounds) + MinorSize(previousElementBounds) + minItemSpacing + Minor(desiredSize));
                 if (countInLine >= maxItemsPerLine || m_algorithmCallbacks->Algorithm_ShouldBreakLine(currentIndex, remainingSpace))
                 {
                     // No more space in this row. wrap to next row.
@@ -379,11 +359,7 @@
             else
             {
                 // Backward
-<<<<<<< HEAD
-                const double remainingSpace = previousElementBounds.*MinorStart() - (desiredSize.*Minor() + static_cast<float>(minItemSpacing));
-=======
-                double remainingSpace = MinorStart(previousElementBounds) - (Minor(desiredSize) + static_cast<float>(minItemSpacing));
->>>>>>> de7ddff2
+                const double remainingSpace = MinorStart(previousElementBounds) - (Minor(desiredSize) + static_cast<float>(minItemSpacing));
                 if (countInLine >= maxItemsPerLine || m_algorithmCallbacks->Algorithm_ShouldBreakLine(currentIndex, remainingSpace))
                 {
                     // Does not fit, wrap to the previous row
@@ -486,27 +462,15 @@
         const auto realizationRect = m_context.get().RealizationRect();
         const auto elementBounds = m_elementManager.GetLayoutBoundsForDataIndex(index);
 
-<<<<<<< HEAD
-        const auto elementMajorStart = elementBounds.*MajorStart();
+        const auto elementMajorStart = MajorStart(elementBounds);
         const auto elementMajorEnd = MajorEnd(elementBounds);
-        const auto rectMajorStart = realizationRect.*MajorStart();
+        const auto rectMajorStart = MajorStart(realizationRect);
         const auto rectMajorEnd = MajorEnd(realizationRect);
 
-        const auto elementMinorStart = elementBounds.*MinorStart();
+        const auto elementMinorStart = MinorStart(elementBounds);
         const auto elementMinorEnd = MinorEnd(elementBounds);
-        const auto rectMinorStart = realizationRect.*MinorStart();
+        const auto rectMinorStart = MinorStart(realizationRect);
         const auto rectMinorEnd = MinorEnd(realizationRect);
-=======
-        auto elementMajorStart = MajorStart(elementBounds);
-        auto elementMajorEnd = MajorEnd(elementBounds);
-        auto rectMajorStart = MajorStart(realizationRect);
-        auto rectMajorEnd = MajorEnd(realizationRect);
-
-        auto elementMinorStart = MinorStart(elementBounds);
-        auto elementMinorEnd = MinorEnd(elementBounds);
-        auto rectMinorStart = MinorStart(realizationRect);
-        auto rectMinorEnd = MinorEnd(realizationRect);
->>>>>>> de7ddff2
 
         // Ensure that both minor and major directions are taken into consideration so that if the scrolling direction
         // is the same as the flow direction we still stop at the end of the viewport rectangle.
@@ -568,13 +532,8 @@
             auto currentLineSize = MajorSize(previousElementBounds);
             for (int currentDataIndex = m_firstRealizedDataIndexInsideRealizationWindow; currentDataIndex <= m_lastRealizedDataIndexInsideRealizationWindow; currentDataIndex++)
             {
-<<<<<<< HEAD
-                const auto currentBounds = m_elementManager.GetLayoutBoundsForDataIndex(currentDataIndex);
-                if (currentBounds.*MajorStart() != currentLineOffset)
-=======
                 auto currentBounds = m_elementManager.GetLayoutBoundsForDataIndex(currentDataIndex);
                 if (MajorStart(currentBounds) != currentLineOffset)
->>>>>>> de7ddff2
                 {
                     // Staring a new line
                     m_algorithmCallbacks->Algorithm_OnLineArranged(currentDataIndex - countInLine, countInLine, currentLineSize, m_context.get());
@@ -617,13 +576,8 @@
         float currentLineSize = MajorSize(previousElementBounds);
         for (int i = 1; i < realizedElementCount; i++)
         {
-<<<<<<< HEAD
             const auto currentBounds = m_elementManager.GetLayoutBoundsForRealizedIndex(i);
-            if (currentBounds.*MajorStart() != currentLineOffset)
-=======
-            auto currentBounds = m_elementManager.GetLayoutBoundsForRealizedIndex(i);
             if (MajorStart(currentBounds) != currentLineOffset)
->>>>>>> de7ddff2
             {
                 spaceAtLineEnd = Minor(finalSize) - MinorStart(previousElementBounds) - MinorSize(previousElementBounds);
                 PerformLineAlignment(i - countInLine, countInLine, spaceAtLineStart, spaceAtLineEnd, currentLineSize, lineAlignment, isWrapping, finalSize, layoutId);
@@ -642,11 +596,7 @@
         // aligning the last line or not.
         if (countInLine > 0)
         {
-<<<<<<< HEAD
-            const float spaceAtEnd = finalSize.*Minor() - previousElementBounds.*MinorStart() - previousElementBounds.*MinorSize();
-=======
-            float spaceAtEnd = Minor(finalSize) - MinorStart(previousElementBounds) - MinorSize(previousElementBounds);
->>>>>>> de7ddff2
+            const float spaceAtEnd = Minor(finalSize) - MinorStart(previousElementBounds) - MinorSize(previousElementBounds);
             PerformLineAlignment(realizedElementCount - countInLine, countInLine, spaceAtLineStart, spaceAtEnd, currentLineSize, lineAlignment, isWrapping, finalSize, layoutId);
         }
     }
