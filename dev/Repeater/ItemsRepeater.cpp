﻿// Copyright (c) Microsoft Corporation. All rights reserved.
// Licensed under the MIT License. See LICENSE in the project root for license information.

#include <pch.h>
#include <common.h>
#include "ItemsRepeater.common.h"
#include "ItemsRepeater.h"
#include "RepeaterLayoutContext.h"
#include "ChildrenInTabFocusOrderIterable.h"
#include "SharedHelpers.h"
#include "RepeaterAutomationPeer.h"
#include "ViewportManagerWithPlatformFeatures.h"
#include "ViewportManagerDownlevel.h"
#include "RuntimeProfiler.h"

#ifndef BUILD_WINDOWS
#include "ItemTemplateWrapper.h"
#endif

// Change to 'true' to turn on debugging outputs in Output window
bool RepeaterTrace::s_IsDebugOutputEnabled{ false };

winrt::Point ItemsRepeater::ClearedElementsArrangePosition = winrt::Point(-10000.0f, -10000.0f);
winrt::Rect ItemsRepeater::InvalidRect = { -1.f, -1.f, -1.f, -1.f };

ItemsRepeater::ItemsRepeater()
{
    __RP_Marker_ClassById(RuntimeProfiler::ProfId_ItemsRepeater);

    if (SharedHelpers::IsRS5OrHigher())
    {
        m_viewportManager = std::make_shared<ViewportManagerWithPlatformFeatures>(this);
    }
    else
    {
        m_viewportManager = std::make_shared<ViewportManagerDownLevel>(this);
    }

    winrt::AutomationProperties::SetAccessibilityView(*this, winrt::AccessibilityView::Raw);
    if (SharedHelpers::IsRS3OrHigher())
    {
        TabFocusNavigation(winrt::KeyboardNavigationMode::Once);
        XYFocusKeyboardNavigation(winrt::XYFocusKeyboardNavigationMode::Enabled);
    }

    Loaded({ this, &ItemsRepeater::OnLoaded });
    Unloaded({ this, &ItemsRepeater::OnUnloaded });

    // Initialize the cached layout to the default value
    auto layout = Layout().as<winrt::VirtualizingLayout>();
    OnLayoutChanged(nullptr, layout);
}

ItemsRepeater::~ItemsRepeater()
{
    m_itemTemplate = nullptr;
    m_animator = nullptr;
    m_layout = nullptr;
}

#pragma region IUIElementOverrides

winrt::AutomationPeer ItemsRepeater::OnCreateAutomationPeer()
{
    return winrt::make<RepeaterAutomationPeer>(*this);
}

#pragma endregion

#pragma region IUIElementOverrides7

winrt::IIterable<winrt::DependencyObject> ItemsRepeater::GetChildrenInTabFocusOrder()
{
    return CreateChildrenInTabFocusOrderIterable();
}

#pragma endregion

#pragma region IUIElementOverrides8

void ItemsRepeater::OnBringIntoViewRequested(winrt::BringIntoViewRequestedEventArgs const& e)
{
    m_viewportManager->OnBringIntoViewRequested(e);
}

#pragma endregion

#pragma region IFrameworkElementOverrides

winrt::Size ItemsRepeater::MeasureOverride(winrt::Size const& availableSize)
{
    if (m_isLayoutInProgress)
    {
        throw winrt::hresult_error(E_FAIL, L"Reentrancy detected during layout.");
    }

    if (IsProcessingCollectionChange())
    {
        throw winrt::hresult_error(E_FAIL, L"Cannot run layout in the middle of a collection change.");
    }

    m_viewportManager->OnOwnerMeasuring();

    m_isLayoutInProgress = true;
    auto layoutInProgress = gsl::finally([this]()
    {
        m_isLayoutInProgress = false;
    });

    m_viewManager.PrunePinnedElements();
    winrt::Rect extent{};
    winrt::Size desiredSize{};

    if (auto layout = Layout())
    {
        auto layoutContext = GetLayoutContext();

        // Expensive operation, do it only in debug builds.
#ifdef _DEBUG
        auto virtualContext = winrt::get_self<VirtualizingLayoutContext>(layoutContext);
        virtualContext->Indent(Indent());
#endif

        desiredSize = layout.Measure(layoutContext, availableSize);
        extent = winrt::Rect{ m_layoutOrigin.X, m_layoutOrigin.Y, desiredSize.Width, desiredSize.Height };

        // Clear auto recycle candidate elements that have not been kept alive by layout - i.e layout did not
        // call GetElementAt(index).
        auto children = Children();
        for (unsigned i = 0u; i < children.Size(); ++i)
        {
            auto element = children.GetAt(i);
            auto virtInfo = GetVirtualizationInfo(element);

            if (virtInfo->Owner() == ElementOwner::Layout &&
                virtInfo->AutoRecycleCandidate() &&
                !virtInfo->KeepAlive())
            {
                REPEATER_TRACE_INFO(L"AutoClear - %d \n", virtInfo->Index());
                ClearElementImpl(element);
            }
        }
    }

    m_viewportManager->SetLayoutExtent(extent);
    m_lastAvailableSize = availableSize;
    return desiredSize;
}

winrt::Size ItemsRepeater::ArrangeOverride(winrt::Size const& finalSize)
{
    if (m_isLayoutInProgress)
    {
        throw winrt::hresult_error(E_FAIL, L"Reentrancy detected during layout.");
    }

    if (IsProcessingCollectionChange())
    {
        throw winrt::hresult_error(E_FAIL, L"Cannot run layout in the middle of a collection change.");
    }

    m_isLayoutInProgress = true;
    auto layoutInProgress = gsl::finally([this]()
    {
        m_isLayoutInProgress = false;
    });

    winrt::Size arrangeSize{};

    if (auto layout = Layout())
    {
        arrangeSize = layout.Arrange(GetLayoutContext(), finalSize);
    }

    // The view manager might clear elements during this call.
    // That's why we call it before arranging cleared elements
    // off screen.
    m_viewManager.OnOwnerArranged();

    auto children = Children();
    for (unsigned i = 0u; i < children.Size(); ++i)
    {
        auto element = children.GetAt(i);
        auto virtInfo = GetVirtualizationInfo(element);
        virtInfo->KeepAlive(false);

        if (virtInfo->Owner() == ElementOwner::ElementFactory ||
            virtInfo->Owner() == ElementOwner::PinnedPool)
        {
            // Toss it away. And arrange it with size 0 so that XYFocus won't use it.
            element.Arrange(winrt::Rect{
                ClearedElementsArrangePosition.X - static_cast<float>(element.DesiredSize().Width),
                ClearedElementsArrangePosition.Y - static_cast<float>(element.DesiredSize().Height),
                0.0f,
                0.0f });
        }
        else
        {
            const auto newBounds = CachedVisualTreeHelpers::GetLayoutSlot(element.as<winrt::FrameworkElement>());

            if (virtInfo->ArrangeBounds() != ItemsRepeater::InvalidRect &&
                newBounds != virtInfo->ArrangeBounds())
            {
                m_animationManager.OnElementBoundsChanged(element, virtInfo->ArrangeBounds(), newBounds);
            }

            virtInfo->ArrangeBounds(newBounds);
        }
    }

    m_viewportManager->OnOwnerArranged();
    m_animationManager.OnOwnerArranged();

    return arrangeSize;
}

#pragma endregion

#pragma region IRepeater interface.

winrt::ItemsSourceView ItemsRepeater::ItemsSourceView()
{
    return m_itemsSourceView.get();
}

int32_t ItemsRepeater::GetElementIndex(winrt::UIElement const& element)
{
    return GetElementIndexImpl(element);
}

winrt::UIElement ItemsRepeater::TryGetElement(int index)
{
    return GetElementFromIndexImpl(index);
}

void ItemsRepeater::PinElement(winrt::UIElement const& element)
{
    m_viewManager.UpdatePin(element, true /* addPin */);
}

void ItemsRepeater::UnpinElement(winrt::UIElement const& element)
{
    m_viewManager.UpdatePin(element, false /* addPin */);
}

winrt::UIElement ItemsRepeater::GetOrCreateElement(int index)
{
    return GetOrCreateElementImpl(index);
}

#pragma endregion

winrt::UIElement ItemsRepeater::GetElementImpl(int index, bool forceCreate, bool suppressAutoRecycle)
{
    auto element = m_viewManager.GetElement(index, forceCreate, suppressAutoRecycle);
    return element;
}

void ItemsRepeater::ClearElementImpl(const winrt::UIElement& element)
{
    // Clearing an element due to a collection change
    // is more strict in that pinned elements will be forcibly
    // unpinned and sent back to the view generator.
    const bool isClearedDueToCollectionChange =
        IsProcessingCollectionChange() &&
        (m_processingDataSourceChange.get().Action() == winrt::NotifyCollectionChangedAction::Remove ||
            m_processingDataSourceChange.get().Action() == winrt::NotifyCollectionChangedAction::Replace ||
            m_processingDataSourceChange.get().Action() == winrt::NotifyCollectionChangedAction::Reset);

    m_viewManager.ClearElement(element, isClearedDueToCollectionChange);
    m_viewportManager->OnElementCleared(element);
}

int ItemsRepeater::GetElementIndexImpl(const winrt::UIElement& element)
{
    auto virtInfo = TryGetVirtualizationInfo(element);
    return m_viewManager.GetElementIndex(virtInfo);
}

winrt::UIElement ItemsRepeater::GetElementFromIndexImpl(int index)
{
    winrt::UIElement result = nullptr;

    auto children = Children();
    for (unsigned i = 0u; i < children.Size() && !result; ++i)
    {
        auto element = children.GetAt(i);
        auto virtInfo = TryGetVirtualizationInfo(element);
        if (virtInfo && virtInfo->IsRealized() && virtInfo->Index() == index)
        {
            result = element;
        }
    }

    return result;
}

winrt::UIElement ItemsRepeater::GetOrCreateElementImpl(int index)
{
    if (index >= 0 && index >= ItemsSourceView().Count())
    {
        throw winrt::hresult_invalid_argument(L"Argument index is invalid.");
    }

    if (m_isLayoutInProgress)
    {
        throw winrt::hresult_error(E_FAIL, L"GetOrCreateElement invocation is not allowed during layout.");
    }

    auto element = GetElementFromIndexImpl(index);
    const bool isAnchorOutsideRealizedRange = !element;

    if (isAnchorOutsideRealizedRange)
    {
        if (!Layout())
        {
            throw winrt::hresult_error(E_FAIL, L"Cannot make an Anchor when there is no attached layout.");
        }

        element = GetLayoutContext().GetOrCreateElementAt(index);
        element.Measure({ std::numeric_limits<float>::infinity(), std::numeric_limits<float>::infinity() });
    }

    m_viewportManager->OnMakeAnchor(element, isAnchorOutsideRealizedRange);
    InvalidateMeasure();

    return element;
}

/*static*/
winrt::com_ptr<VirtualizationInfo> ItemsRepeater::TryGetVirtualizationInfo(const winrt::UIElement& element)
{
    auto value = element.GetValue(GetVirtualizationInfoProperty());
    return winrt::get_self<VirtualizationInfo>(value)->get_strong();
}

/*static*/
winrt::com_ptr<VirtualizationInfo> ItemsRepeater::GetVirtualizationInfo(const winrt::UIElement& element)
{
    auto result = TryGetVirtualizationInfo(element);

    if (!result)
    {
        result = CreateAndInitializeVirtualizationInfo(element);
    }

    return result;
}

/* static */
winrt::com_ptr<VirtualizationInfo> ItemsRepeater::CreateAndInitializeVirtualizationInfo(const winrt::UIElement& element)
{
    MUX_ASSERT(!TryGetVirtualizationInfo(element));
    auto result = winrt::make_self<VirtualizationInfo>();
    element.SetValue(GetVirtualizationInfoProperty(), result.as<winrt::IInspectable>());
    return result;
}

void ItemsRepeater::OnPropertyChanged(const winrt::DependencyPropertyChangedEventArgs& args)
{
    winrt::IDependencyProperty property = args.Property();

    if (property == s_ItemsSourceProperty)
    {
        auto newValue = args.NewValue();
        auto newDataSource = safe_try_cast<winrt::ItemsSourceView>(newValue);
        if (newValue && !newDataSource)
        {
            newDataSource = winrt::ItemsSourceView(newValue);
        }

        OnDataSourcePropertyChanged(m_itemsSourceView.get(), newDataSource);
    }
    else if (property == s_ItemTemplateProperty)
    {
        OnItemTemplateChanged(safe_cast<winrt::IElementFactory>(args.OldValue()), safe_cast<winrt::IElementFactory>(args.NewValue()));
    }
    else if (property == s_LayoutProperty)
    {
        OnLayoutChanged(safe_cast<winrt::Layout>(args.OldValue()), safe_cast<winrt::Layout>(args.NewValue()));
    }
    else if (property == s_AnimatorProperty)
    {
        OnAnimatorChanged(safe_cast<winrt::ElementAnimator>(args.OldValue()), safe_cast<winrt::ElementAnimator>(args.NewValue()));
    }
    else if (property == s_HorizontalCacheLengthProperty)
    {
        m_viewportManager->HorizontalCacheLength(unbox_value<double>(args.NewValue()));
    }
    else if (property == s_VerticalCacheLengthProperty)
    {
        m_viewportManager->VerticalCacheLength(unbox_value<double>(args.NewValue()));
    }
}

void ItemsRepeater::OnElementPrepared(const winrt::UIElement& element, int index)
{
    m_viewportManager->OnElementPrepared(element);
    if (m_elementPreparedEventSource)
    {
        if (!m_elementPreparedArgs)
        {
            m_elementPreparedArgs = tracker_ref<winrt::ItemsRepeaterElementPreparedEventArgs>(this, winrt::make<ItemsRepeaterElementPreparedEventArgs>(element, index));
        }
        else
        {
            winrt::get_self<ItemsRepeaterElementPreparedEventArgs>(m_elementPreparedArgs.get())->Update(element, index);
        }

        m_elementPreparedEventSource(*this, m_elementPreparedArgs.get());
    }
}

void ItemsRepeater::OnElementClearing(const winrt::UIElement& element)
{
    if (m_elementClearingEventSource)
    {
        if (!m_elementClearingArgs)
        {
            m_elementClearingArgs = tracker_ref<winrt::ItemsRepeaterElementClearingEventArgs>(this, winrt::make<ItemsRepeaterElementClearingEventArgs>(element));
        }
        else
        {
            winrt::get_self<ItemsRepeaterElementClearingEventArgs>(m_elementClearingArgs.get())->Update(element);
        }

        m_elementClearingEventSource(*this, m_elementClearingArgs.get());
    }
}

void ItemsRepeater::OnElementIndexChanged(const winrt::UIElement& element, int oldIndex, int newIndex)
{
    if (m_elementIndexChangedEventSource)
    {
        if (!m_elementIndexChangedArgs)
        {
            m_elementIndexChangedArgs = tracker_ref<winrt::ItemsRepeaterElementIndexChangedEventArgs>(this, winrt::make<ItemsRepeaterElementIndexChangedEventArgs>(element, oldIndex, newIndex));
        }
        else
        {
            winrt::get_self<ItemsRepeaterElementIndexChangedEventArgs>(m_elementIndexChangedArgs.get())->Update(element, oldIndex, newIndex);
        }

        m_elementIndexChangedEventSource(*this, m_elementIndexChangedArgs.get());
    }
}

// Provides an indentation based on repeater elements in the UI Tree that
// can be used to make logging a little easier to read.
int ItemsRepeater::Indent()
{
    int indent = 1;

    // Expensive, so we do it only in debug builds.
#ifdef _DEBUG
    auto parent = this->Parent().as<winrt::FrameworkElement>();
    while (parent && !parent.try_as<winrt::ItemsRepeater>())
    {
        parent = parent.Parent().as<winrt::FrameworkElement>();
    }

    if (parent)
    {
        auto parentRepeater = winrt::get_self<ItemsRepeater>(parent.as<winrt::ItemsRepeater>());
        indent = parentRepeater->Indent();
    }
#endif

    return indent * 4;
}

void ItemsRepeater::OnLoaded(const winrt::IInspectable& /*sender*/, const winrt::RoutedEventArgs& /*args*/)
{
    // If we skipped an unload event, reset the scrollers now and invalidate measure so that we get a new
    // layout pass during which we will hookup new scrollers.
    if (_loadedCounter > _unloadedCounter)
    {
        InvalidateMeasure();
        m_viewportManager->ResetScrollers();
    }
    ++_loadedCounter;
}

void ItemsRepeater::OnUnloaded(const winrt::IInspectable& /*sender*/, const winrt::RoutedEventArgs& /*args*/)
{
    ++_unloadedCounter;
    // Only reset the scrollers if this unload event is in-sync.
    if (_unloadedCounter == _loadedCounter)
    {
        m_viewportManager->ResetScrollers();
    }
}

void ItemsRepeater::OnDataSourcePropertyChanged(const winrt::ItemsSourceView& oldValue, const winrt::ItemsSourceView& newValue)
{
    if (m_isLayoutInProgress)
    {
        throw winrt::hresult_error(E_FAIL, L"Cannot set ItemsSourceView during layout.");
    }

    m_itemsSourceView.set(newValue);

    if (oldValue)
    {
        m_itemsSourceViewChanged.revoke();
    }

    if (newValue)
    {
        m_itemsSourceViewChanged = newValue.CollectionChanged(winrt::auto_revoke, { this, &ItemsRepeater::OnItemsSourceViewChanged });
    }

    if (auto layout = Layout())
    {
        if (auto virtualLayout = layout.try_as<winrt::VirtualizingLayout>())
        {
            auto args = winrt::NotifyCollectionChangedEventArgs(
                winrt::NotifyCollectionChangedAction::Reset,
                nullptr /* newItems */,
                nullptr /* oldItems */,
                -1 /* newIndex */,
                -1 /* oldIndex */);
            args.Action();
            virtualLayout.OnItemsChangedCore(GetLayoutContext(), newValue, args);
        }

        InvalidateMeasure();
    }
}

void ItemsRepeater::OnItemTemplateChanged(const winrt::IElementFactory& oldValue, const winrt::IElementFactory& newValue)
{
    if (m_isLayoutInProgress && oldValue)
    {
        throw winrt::hresult_error(E_FAIL, L"ItemTemplate cannot be changed during layout.");
    }

    // Since the ItemTemplate has changed, we need to re-evaluate all the items that
<<<<<<< HEAD
    // have already been created and are now in the tree. The easist way to do that
=======
    // have already been created and are now in the tree. The easiest way to do that
>>>>>>> 7ea7d215
    // would be to do a reset.. Note that this has to be done before we change the template
    // so that the cleared elements go back into the old template.
    if (auto layout = Layout())
    {
        if (auto virtualLayout = layout.try_as<winrt::VirtualizingLayout>())
        {
            auto args = winrt::NotifyCollectionChangedEventArgs(
                winrt::NotifyCollectionChangedAction::Reset,
                nullptr /* newItems */,
                nullptr /* oldItems */,
                -1 /* newIndex */,
                -1 /* oldIndex */);
            args.Action();
            m_processingDataSourceChange.set(args);
            auto processingChange = gsl::finally([this]()
                {
                    m_processingDataSourceChange.set(nullptr);
                });

            virtualLayout.OnItemsChangedCore(GetLayoutContext(), newValue, args);
        }
        else if (auto nonVirtualLayout = layout.try_as<winrt::NonVirtualizingLayout>())
        {
            // Walk through all the elements and make sure they are cleared for
            // non-virtualizing layouts.
            auto children = Children();
            for (unsigned i = 0u; i < children.Size(); ++i)
            {
                auto element = children.GetAt(i);
                if (GetVirtualizationInfo(element)->IsRealized())
                {
                    ClearElementImpl(element);
                }
            }
        }
    }

    if (!SharedHelpers::IsRS5OrHigher())
    {
        // Bug in framework's reference tracking causes crash during
        // UIAffinityQueue cleanup. To avoid that bug, take a strong ref
        m_itemTemplate = newValue;
    }

#ifndef BUILD_WINDOWS
    m_itemTemplateWrapper = newValue.try_as<winrt::IElementFactoryShim>();
    if (!m_itemTemplateWrapper)
    {
        // ItemTemplate set does not implement IElementFactoryShim. We also 
        // want to support DataTemplate and DataTemplateSelectors automagically.
        if (auto dataTemplate = newValue.try_as<winrt::DataTemplate>())
        {
            m_itemTemplateWrapper = winrt::make<ItemTemplateWrapper>(dataTemplate);
        }
        else if (auto selector = newValue.try_as<winrt::DataTemplateSelector>())
        {
            m_itemTemplateWrapper = winrt::make<ItemTemplateWrapper>(selector);
        }
        else
        {
            throw winrt::hresult_invalid_argument(L"ItemTemplate");
        }
    }
#endif

    InvalidateMeasure();
}

void ItemsRepeater::OnLayoutChanged(const winrt::Layout& oldValue, const winrt::Layout& newValue)
{
    if (m_isLayoutInProgress)
    {
        throw winrt::hresult_error(E_FAIL, L"Layout cannot be changed during layout.");
    }

    m_viewManager.OnLayoutChanging();
    m_animationManager.OnLayoutChanging();

    if (oldValue)
    {
        oldValue.UninitializeForContext(GetLayoutContext());
        m_measureInvalidated.revoke();
        m_arrangeInvalidated.revoke();
        
        // Walk through all the elements and make sure they are cleared
        auto children = Children();
        for (unsigned i = 0u; i < children.Size(); ++i)
        {
            auto element = children.GetAt(i);
            if (GetVirtualizationInfo(element)->IsRealized())
            {
                ClearElementImpl(element);
            }
        }

        m_layoutState.set(nullptr);
    }

    if (!SharedHelpers::IsRS5OrHigher())
    {
        // Bug in framework's reference tracking causes crash during
        // UIAffinityQueue cleanup. To avoid that bug, take a strong ref
        m_layout = newValue;
    }

    if (newValue)
    {
        newValue.InitializeForContext(GetLayoutContext());
        m_measureInvalidated = newValue.MeasureInvalidated(winrt::auto_revoke, { this, &ItemsRepeater::InvalidateMeasureForLayout });
        m_arrangeInvalidated = newValue.ArrangeInvalidated(winrt::auto_revoke, { this, &ItemsRepeater::InvalidateArrangeForLayout });
    }

    bool isVirtualizingLayout = newValue != nullptr && newValue.try_as<winrt::VirtualizingLayout>() != nullptr;
    m_viewportManager->OnLayoutChanged(isVirtualizingLayout);
    InvalidateMeasure();
}

void ItemsRepeater::OnAnimatorChanged(const winrt::ElementAnimator& /* oldValue */, const winrt::ElementAnimator& newValue)
{
    m_animationManager.OnAnimatorChanged(newValue);
    if (!SharedHelpers::IsRS5OrHigher())
    {
        // Bug in framework's reference tracking causes crash during
        // UIAffinityQueue cleanup. To avoid that bug, take a strong ref
        m_animator = newValue;
    }
}

void ItemsRepeater::OnItemsSourceViewChanged(const winrt::IInspectable& sender, const winrt::NotifyCollectionChangedEventArgs& args)
{
    if (m_isLayoutInProgress)
    {
        // Bad things will follow if the data changes while we are in the middle of a layout pass.
        throw winrt::hresult_error(E_FAIL, L"Changes in data source are not allowed during layout.");
    }

    if (IsProcessingCollectionChange())
    {
        throw winrt::hresult_error(E_FAIL, L"Changes in the data source are not allowed during another change in the data source.");
    }

    m_processingDataSourceChange.set(args);
    auto processingChange = gsl::finally([this]()
    {
        m_processingDataSourceChange.set(nullptr);
    });

    m_animationManager.OnDataSourceChanged(sender, args);
    m_viewManager.OnDataSourceChanged(sender, args);

    if (auto layout = Layout())
    {
        if (auto virtualLayout = layout.as<winrt::VirtualizingLayout>())
        {
            virtualLayout.OnItemsChangedCore(GetLayoutContext(), sender, args);
        }
    }
}

void ItemsRepeater::InvalidateMeasureForLayout(winrt::Layout const&, winrt::IInspectable const&)
{
    InvalidateMeasure();
}

void ItemsRepeater::InvalidateArrangeForLayout(winrt::Layout const&, winrt::IInspectable const&)
{
    InvalidateArrange();
}

winrt::VirtualizingLayoutContext ItemsRepeater::GetLayoutContext()
{
    if (!m_layoutContext)
    {
        m_layoutContext.set(winrt::make<RepeaterLayoutContext>(*this));
    }
    return m_layoutContext.get();
}

winrt::IIterable<winrt::DependencyObject> ItemsRepeater::CreateChildrenInTabFocusOrderIterable()
{
    auto children = Children();
    if (children.Size() > 0u)
    {
        return winrt::make<ChildrenInTabFocusOrderIterable>(*this);
    }
    return nullptr;
}<|MERGE_RESOLUTION|>--- conflicted
+++ resolved
@@ -536,11 +536,7 @@
     }
 
     // Since the ItemTemplate has changed, we need to re-evaluate all the items that
-<<<<<<< HEAD
-    // have already been created and are now in the tree. The easist way to do that
-=======
     // have already been created and are now in the tree. The easiest way to do that
->>>>>>> 7ea7d215
     // would be to do a reset.. Note that this has to be done before we change the template
     // so that the cleared elements go back into the old template.
     if (auto layout = Layout())
