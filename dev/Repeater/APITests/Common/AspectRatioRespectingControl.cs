--- conflicted
+++ resolved
@@ -7,11 +7,7 @@
 
 namespace MUXControls.ApiTests.RepeaterTests.Common
 {
-<<<<<<< HEAD
     [Windows.UI.Xaml.Data.Bindable]
-=======
-    [Bindable]
->>>>>>> 717ee6c4
     public class AspectRatioRespectingControl : ContentPresenter
     {
         protected override Size MeasureOverride(Size availableSize)
