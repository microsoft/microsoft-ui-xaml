﻿// Copyright (c) Microsoft Corporation. All rights reserved.
// Licensed under the MIT License. See LICENSE in the project root for license information.

using MUXControlsTestApp.Utilities;
using System;
using System.Linq;
using Windows.Foundation;
using Windows.UI.Xaml;
using Windows.UI.Xaml.Controls;
using Windows.UI.Xaml.Controls.Primitives;
using System.Threading;
using System.Collections.Generic;
using Windows.UI.Xaml.Tests.MUXControls.ApiTests.RepeaterTests.Common.Mocks;
using System.Numerics;
using Common;
using System.Collections.ObjectModel;
using Windows.UI.Xaml.Media;
using Windows.UI;
using System.Runtime.InteropServices.WindowsRuntime;
using Windows.UI.Xaml.Markup;
using Windows.UI.Xaml.Tests.MUXControls.ApiTests.RepeaterTests.Common;

#if USING_TAEF
using WEX.TestExecution;
using WEX.TestExecution.Markup;
using WEX.Logging.Interop;
#else
using Microsoft.VisualStudio.TestTools.UnitTesting;
using Microsoft.VisualStudio.TestTools.UnitTesting.Logging;
#endif

using VirtualizingLayout = Microsoft.UI.Xaml.Controls.VirtualizingLayout;
using ItemsRepeater = Microsoft.UI.Xaml.Controls.ItemsRepeater;
using VirtualizingLayoutContext = Microsoft.UI.Xaml.Controls.VirtualizingLayoutContext;
using RecyclingElementFactory = Microsoft.UI.Xaml.Controls.RecyclingElementFactory;
using StackLayout = Microsoft.UI.Xaml.Controls.StackLayout;
using UniformGridLayout = Microsoft.UI.Xaml.Controls.UniformGridLayout;
using AnimationMode = Microsoft.UI.Xaml.Controls.AnimationMode;
using SnapPointsMode = Microsoft.UI.Xaml.Controls.SnapPointsMode;
using ScrollOptions = Microsoft.UI.Xaml.Controls.ScrollOptions;
using ZoomOptions = Microsoft.UI.Xaml.Controls.ZoomOptions;
using Scroller = Microsoft.UI.Xaml.Controls.Primitives.Scroller;
<<<<<<< HEAD
using ScrollerViewChangeCompletedEventArgs = Microsoft.UI.Xaml.Controls.ScrollerViewChangeCompletedEventArgs;
using ScrollerChangeOffsetsOptions = Microsoft.UI.Xaml.Controls.ScrollerChangeOffsetsOptions;
using ScrollerViewChangeKind = Microsoft.UI.Xaml.Controls.ScrollerViewChangeKind;
using ContentOrientation = Microsoft.UI.Xaml.Controls.ContentOrientation;
using ScrollerViewKind = Microsoft.UI.Xaml.Controls.ScrollerViewKind;
using ScrollerChangeZoomFactorOptions = Microsoft.UI.Xaml.Controls.ScrollerChangeZoomFactorOptions;
=======
using ScrollCompletedEventArgs = Microsoft.UI.Xaml.Controls.ScrollCompletedEventArgs;
using ZoomCompletedEventArgs = Microsoft.UI.Xaml.Controls.ZoomCompletedEventArgs;
using ContentOrientation = Microsoft.UI.Xaml.Controls.ContentOrientation;
>>>>>>> 71afcf2f
using IRepeaterScrollingSurface = Microsoft.UI.Private.Controls.IRepeaterScrollingSurface;
using ConfigurationChangedEventHandler = Microsoft.UI.Private.Controls.ConfigurationChangedEventHandler;
using PostArrangeEventHandler = Microsoft.UI.Private.Controls.PostArrangeEventHandler;
using ViewportChangedEventHandler = Microsoft.UI.Private.Controls.ViewportChangedEventHandler;

namespace Windows.UI.Xaml.Tests.MUXControls.ApiTests.RepeaterTests
{
    [TestClass]
    public class EffectiveViewportScrollerTests : TestsBase
    {
        [TestMethod]
        public void ValidateOneScrollerScenario()
        {
            if (!PlatformConfiguration.IsOsVersionGreaterThanOrEqual(OSVersion.Redstone5))
            {
                Log.Warning("Skipping since version is less than RS5 and effective viewport feature is not available below RS5");
                return;
            }

            var realizationRects = new List<Rect>();
            Scroller scroller = null;
            var scrollCompletedEvent = new AutoResetEvent(false);
            var zoomCompletedEvent = new AutoResetEvent(false);

            RunOnUIThread.Execute(() =>
            {
                var repeater = new ItemsRepeater()
                {
                    Layout = GetMonitoringLayout(new Size(500, 600), realizationRects),
                    HorizontalCacheLength = 0.0,
                    VerticalCacheLength = 0.0
                };

                scroller = new Scroller
                {
                    Content = repeater,
                    Width = 200,
                    Height = 300
                };

                Content = scroller;
                Content.UpdateLayout();

                Verify.AreEqual(2, realizationRects.Count);
                Verify.AreEqual(new Rect(0, 0, 0, 0), realizationRects[0]);
                Verify.AreEqual(new Rect(0, 0, 200, 300), realizationRects[1]);
                realizationRects.Clear();

                scroller.ScrollCompleted += (Scroller sender, ScrollCompletedEventArgs args) =>
                {
                    scrollCompletedEvent.Set();
                };

                scroller.ZoomCompleted += (Scroller sender, ZoomCompletedEventArgs args) =>
                {
                    zoomCompletedEvent.Set();
                };
            });
            IdleSynchronizer.Wait();

            RunOnUIThread.Execute(() =>
            {
                scroller.ScrollTo(0.0, 100.0, new ScrollOptions(AnimationMode.Disabled, SnapPointsMode.Ignore));
            });
            Verify.IsTrue(scrollCompletedEvent.WaitOne(DefaultWaitTimeInMS));
            CompositionPropertySpy.SynchronouslyTickUIThread(1);

            RunOnUIThread.Execute(() =>
            {
                Verify.AreEqual(new Rect(0, 100, 200, 300), realizationRects.Last());
                realizationRects.Clear();

                scroller.ZoomTo(2.0f, Vector2.Zero, new ZoomOptions(AnimationMode.Disabled, SnapPointsMode.Ignore));
            });
            Verify.IsTrue(zoomCompletedEvent.WaitOne(DefaultWaitTimeInMS));
            CompositionPropertySpy.SynchronouslyTickUIThread(1);

            RunOnUIThread.Execute(() =>
            {
                Verify.AreEqual(
                    new Rect(0, 100, 100, 150),
                    realizationRects.Last());
                realizationRects.Clear();
            });
        }

        [TestMethod]
        public void ValidateTwoScrollersScenario()
        {
            if (!PlatformConfiguration.IsOsVersionGreaterThanOrEqual(OSVersion.Redstone5))
            {
                Log.Warning("Skipping since version is less than RS5 and effective viewport feature is not available below RS5");
                return;
            }

            var realizationRects = new List<Rect>();
            Scroller horizontalScroller = null;
            Scroller verticalScroller = null;
            var horizontalScrollCompletedEvent = new AutoResetEvent(false);
            var verticalScrollCompletedEvent = new AutoResetEvent(false);

            RunOnUIThread.Execute(() =>
            {
                var repeater = new ItemsRepeater()
                {
                    Layout = GetMonitoringLayout(new Size(500, 500), realizationRects),
                    HorizontalCacheLength = 0.0,
                    VerticalCacheLength = 0.0
                };

                horizontalScroller = new Scroller
                {
                    Content = repeater,
                    ContentOrientation = ContentOrientation.Horizontal
                };

                // Placing a Grid in between two Scroller controls to avoid
                // unsupported combined use of facades and ElementCompositionPreview.
                var grid = new Grid();
                grid.Children.Add(horizontalScroller);

                verticalScroller = new Scroller
                {
                    Content = grid,
                    Width = 200,
                    Height = 200,
                    ContentOrientation = ContentOrientation.Vertical
                };

                Content = verticalScroller;
                Content.UpdateLayout();

                Verify.AreEqual(2, realizationRects.Count);
                Verify.AreEqual(new Rect(0, 0, 0, 0), realizationRects[0]);
                Verify.AreEqual(new Rect(0, 0, 200, 200), realizationRects[1]);
                realizationRects.Clear();

                horizontalScroller.ScrollCompleted += (Scroller sender, ScrollCompletedEventArgs args) =>
                {
                    horizontalScrollCompletedEvent.Set();
                };

                verticalScroller.ScrollCompleted += (Scroller sender, ScrollCompletedEventArgs args) =>
                {
                    verticalScrollCompletedEvent.Set();
                };
            });
            IdleSynchronizer.Wait();

            RunOnUIThread.Execute(() =>
            {
                verticalScroller.ScrollTo(0.0, 100.0, new ScrollOptions(AnimationMode.Disabled, SnapPointsMode.Ignore));
            });
            Verify.IsTrue(verticalScrollCompletedEvent.WaitOne(DefaultWaitTimeInMS));
            CompositionPropertySpy.SynchronouslyTickUIThread(1);

            RunOnUIThread.Execute(() =>
            {
                Verify.AreEqual(new Rect(0, 100, 200, 200), realizationRects.Last());
                realizationRects.Clear();

                // Max viewport offset is (300, 300). Horizontal viewport offset
                // is expected to get coerced from 400 to 300.
                horizontalScroller.ScrollTo(400.0, 100.0, new ScrollOptions(AnimationMode.Disabled, SnapPointsMode.Ignore));
            });
            Verify.IsTrue(horizontalScrollCompletedEvent.WaitOne(DefaultWaitTimeInMS));
            CompositionPropertySpy.SynchronouslyTickUIThread(1);

            RunOnUIThread.Execute(() =>
            {
                Verify.AreEqual(new Rect(300, 100, 200, 200), realizationRects.Last());
                realizationRects.Clear();
            });
        }

        [TestMethod]
        public void CanGrowCacheBuffer()
        {
            if (!PlatformConfiguration.IsOsVersionGreaterThanOrEqual(OSVersion.Redstone5))
            {
                Log.Warning("Skipping since version is less than RS5 and effective viewport feature is not available below RS5");
                return;
            }

            Scroller scroller = null;
            ItemsRepeater repeater = null;
            var measureRealizationRects = new List<Rect>();
            var arrangeRealizationRects = new List<Rect>();
            var fullCacheEvent = new ManualResetEvent(initialState: false);

            RunOnUIThread.Execute(() =>
            {
                Log.Comment("Preparing the visual tree...");

                scroller = new Scroller
                {
                    Width = 400,
                    Height = 400
                };

                var layout = new MockVirtualizingLayout
                {
                    MeasureLayoutFunc = (availableSize, context) =>
                    {
                        var ctx = (VirtualizingLayoutContext)context;
                        measureRealizationRects.Add(ctx.RealizationRect);
                        return new Size(1000, 2000);
                    },

                    ArrangeLayoutFunc = (finalSize, context) =>
                    {
                        var ctx = (VirtualizingLayoutContext)context;
                        arrangeRealizationRects.Add(ctx.RealizationRect);

                        if (ctx.RealizationRect.Height == scroller.Height * (repeater.VerticalCacheLength + 1))
                        {
                            fullCacheEvent.Set();
                        }

                        return finalSize;
                    }
                };

                repeater = new ItemsRepeater()
                {
                    Layout = layout
                };

                scroller.Content = repeater;
                Content = scroller;
            });

            if (!fullCacheEvent.WaitOne(500000)) Verify.Fail("Cache full size never reached.");
            IdleSynchronizer.Wait();

            RunOnUIThread.Execute(() =>
            {
                var cacheLength = repeater.VerticalCacheLength;
                var expectedRealizationWindow = new Rect(
                    -cacheLength / 2 * scroller.Width,
                    -cacheLength / 2 * scroller.Height,
                    (1 + cacheLength) * scroller.Width,
                    (1 + cacheLength) * scroller.Height);

                Log.Comment("Validate that the realization window reached full size.");
                Verify.AreEqual(expectedRealizationWindow, measureRealizationRects.Last());

                Log.Comment("Validate that the realization window grew by 40 pixels each time during the process.");
                for (int i = 2; i < measureRealizationRects.Count; ++i)
                {
                    Verify.AreEqual(-40, measureRealizationRects[i].X - measureRealizationRects[i - 1].X);
                    Verify.AreEqual(-40, measureRealizationRects[i].Y - measureRealizationRects[i - 1].Y);
                    Verify.AreEqual(80, measureRealizationRects[i].Width - measureRealizationRects[i - 1].Width);
                    Verify.AreEqual(80, measureRealizationRects[i].Height - measureRealizationRects[i - 1].Height);

                    Verify.AreEqual(-40, arrangeRealizationRects[i].X - arrangeRealizationRects[i - 1].X);
                    Verify.AreEqual(-40, arrangeRealizationRects[i].Y - arrangeRealizationRects[i - 1].Y);
                    Verify.AreEqual(80, arrangeRealizationRects[i].Width - arrangeRealizationRects[i - 1].Width);
                    Verify.AreEqual(80, arrangeRealizationRects[i].Height - arrangeRealizationRects[i - 1].Height);
                }
            });
        }

        [TestMethod]
        public void CanBringIntoViewElements()
        {
            if (!PlatformConfiguration.IsOsVersionGreaterThanOrEqual(OSVersion.Redstone5))
            {
                // Note that UIElement.BringIntoViewRequested was added in RS4, and effective viewport was added in RS5
                Log.Warning("Skipping since version is less than RS5 and effective viewport feature is not available below RS5");
                return;
            }

            Scroller scroller = null;
            ItemsRepeater repeater = null;
            var rootLoadedEvent = new AutoResetEvent(initialState: false);
<<<<<<< HEAD
            var effectiveViewChangeCompletedEvent = new AutoResetEvent(initialState: false);
            var viewChangeCompletedEvent = new AutoResetEvent(initialState: false);
=======
            var viewChangedEvent = new AutoResetEvent(initialState: false);
>>>>>>> 71afcf2f
            var waitingForIndex = -1;
            var indexRealized = new AutoResetEvent(initialState: false);

            var viewChangedOffsets = new List<double>();

            RunOnUIThread.Execute(() =>
            {
                var lorem = "Lorem ipsum dolor sit amet, consectetur adipiscing elit. Etiam laoreet erat vel massa rutrum, eget mollis massa vulputate. Vivamus semper augue leo, eget faucibus nulla mattis nec. Donec scelerisque lacus at dui ultricies, eget auctor ipsum placerat. Integer aliquet libero sed nisi eleifend, nec rutrum arcu lacinia. Sed a sem et ante gravida congue sit amet ut augue. Donec quis pellentesque urna, non finibus metus. Proin sed ornare tellus. Lorem ipsum dolor sit amet, consectetur adipiscing elit. Etiam laoreet erat vel massa rutrum, eget mollis massa vulputate. Vivamus semper augue leo, eget faucibus nulla mattis nec. Donec scelerisque lacus at dui ultricies, eget auctor ipsum placerat. Integer aliquet libero sed nisi eleifend, nec rutrum arcu lacinia. Sed a sem et ante gravida congue sit amet ut augue. Donec quis pellentesque urna, non finibus metus. Proin sed ornare tellus.";
                var root = (Grid)XamlReader.Load(TestUtilities.ProcessTestXamlForRepo(
                     @"<Grid xmlns='http://schemas.microsoft.com/winfx/2006/xaml/presentation' 
                             xmlns:x='http://schemas.microsoft.com/winfx/2006/xaml'
                             xmlns:controls='using:Microsoft.UI.Xaml.Controls' 
                             xmlns:primitives='using:Microsoft.UI.Xaml.Controls.Primitives'> 
                         <Grid.Resources>
                           <controls:StackLayout x:Name='VerticalStackLayout' />
                           <controls:RecyclingElementFactory x:Key='ElementFactory'>
                             <controls:RecyclingElementFactory.RecyclePool>
                               <controls:RecyclePool />
                             </controls:RecyclingElementFactory.RecyclePool>
                             <DataTemplate x:Key='ItemTemplate'>
                               <Border Background='LightGray' Margin ='5'>
                                 <TextBlock Text='{Binding}' TextWrapping='WrapWholeWords' />
                               </Border>
                             </DataTemplate>
                           </controls:RecyclingElementFactory>
                         </Grid.Resources>
                         <primitives:Scroller x:Name='Scroller' Width='400' Height='600' ContentOrientation='Vertical' Background='Gray'>
                           <controls:ItemsRepeater
                             x:Name='ItemsRepeater'
                             ItemTemplate='{StaticResource ElementFactory}'
                             Layout='{StaticResource VerticalStackLayout}'
                             HorizontalCacheLength='0'
                             VerticalCacheLength='0' />
                         </primitives:Scroller>
                       </Grid>"));

                var elementFactory = (RecyclingElementFactory)root.Resources["ElementFactory"];
                scroller = (Scroller)root.FindName("Scroller");
                repeater = (ItemsRepeater)root.FindName("ItemsRepeater");

                repeater.ElementPrepared += (sender, args) =>
                {
<<<<<<< HEAD
=======
                    Log.Comment($"Realized index: {args.Index} Wating for index {waitingForIndex}");
>>>>>>> 71afcf2f
                    if (args.Index == waitingForIndex)
                    {
                        indexRealized.Set();
                    }
                };

                var items = Enumerable.Range(0, 400).Select(i => string.Format("{0}: {1}", i, lorem.Substring(0, 250)));

                repeater.ItemsSource = items;

                scroller.ViewChanged += (o, e) =>
                {
                    Log.Comment("Scroller.ViewChanged: VerticalOffset=" + scroller.VerticalOffset);
                    viewChangedOffsets.Add(scroller.VerticalOffset);
                    viewChangedEvent.Set();
                };

                scroller.BringingIntoView += (o, e) =>
                {
                    Log.Comment("Scroller.BringingIntoView:");
                    Log.Comment("TargetVerticalOffset=" + e.TargetVerticalOffset);
                    Log.Comment("RequestEventArgs.AnimationDesired=" + e.RequestEventArgs.AnimationDesired);
                    Log.Comment("RequestEventArgs.Handled=" + e.RequestEventArgs.Handled);
                    Log.Comment("RequestEventArgs.VerticalAlignmentRatio=" + e.RequestEventArgs.VerticalAlignmentRatio);
                    Log.Comment("RequestEventArgs.VerticalOffset=" + e.RequestEventArgs.VerticalOffset);
                    Log.Comment("RequestEventArgs.TargetRect=" + e.RequestEventArgs.TargetRect);
                };

                scroller.EffectiveViewportChanged += (o, args) =>
                {
                    Log.Comment("Scroller.EffectiveViewportChanged: VerticalOffset=" + scroller.VerticalOffset);
                };

                root.Loaded += delegate {
                    rootLoadedEvent.Set();
                };

                Content = root;
            });
            Verify.IsTrue(rootLoadedEvent.WaitOne(DefaultWaitTimeInMS));
            IdleSynchronizer.Wait();

            RunOnUIThread.Execute(() =>
            {
                waitingForIndex = 101;
                indexRealized.Reset();
<<<<<<< HEAD
                repeater.GetOrCreateElement(100).StartBringIntoView();
=======
                repeater.GetOrCreateElement(100).StartBringIntoView(new BringIntoViewOptions {
                    VerticalAlignmentRatio = 0.0
                });
>>>>>>> 71afcf2f
                repeater.UpdateLayout();
            });

            Verify.IsTrue(viewChangedEvent.WaitOne(DefaultWaitTimeInMS));
            IdleSynchronizer.Wait();
            Verify.AreEqual(1, viewChangedOffsets.Count);
            viewChangedOffsets.Clear();
            Verify.IsTrue(indexRealized.WaitOne(DefaultWaitTimeInMS));

            ValidateRealizedRange(repeater, 99, 106);

            RunOnUIThread.Execute(() =>
            {
                Log.Comment("Scroll into view item 105 (already realized) w/ animation.");
                waitingForIndex = 99;
                repeater.TryGetElement(105).StartBringIntoView(new BringIntoViewOptions
                {
                    VerticalAlignmentRatio = 0.5,
                    AnimationDesired = true
                });
                repeater.UpdateLayout();
            });

            Verify.IsTrue(viewChangedEvent.WaitOne(DefaultWaitTimeInMS));
            IdleSynchronizer.Wait();
            Verify.IsLessThanOrEqual(1, viewChangedOffsets.Count);
            viewChangedOffsets.Clear();
            ValidateRealizedRange(repeater, 101, 109);

            RunOnUIThread.Execute(() =>
            {
                Log.Comment("Scroll item 0 to the top w/ animation and 0.5 vertical alignment.");
                waitingForIndex = 1;
                indexRealized.Reset();
                repeater.GetOrCreateElement(0).StartBringIntoView(new BringIntoViewOptions
                {
                    VerticalAlignmentRatio = 0.5,
                    AnimationDesired = true
                });
            });

            Verify.IsTrue(viewChangedEvent.WaitOne(DefaultWaitTimeInMS));
            IdleSynchronizer.Wait();
            viewChangedOffsets.Clear();
            Verify.IsTrue(indexRealized.WaitOne(DefaultWaitTimeInMS));

            // Test Reliability fix. If offset is not 0 yet, give 
            // some more time for the animation to settle down.
            double verticalOffset = 0;
            RunOnUIThread.Execute(() =>
            {
                verticalOffset = scroller.VerticalOffset;
            });

            if (verticalOffset != 0)
            {
<<<<<<< HEAD
                Verify.IsTrue(viewChangeCompletedEvent.WaitOne(DefaultWaitTimeInMS));
=======
                Verify.IsTrue(viewChangedEvent.WaitOne(DefaultWaitTimeInMS));
>>>>>>> 71afcf2f
                IdleSynchronizer.Wait();
                viewChangedOffsets.Clear();
            }

            ValidateRealizedRange(repeater, 0, 6);

            RunOnUIThread.Execute(() =>
            {
                // You can't align the first group in the middle obviously.
                Verify.AreEqual(0, scroller.VerticalOffset);

                Log.Comment("Scroll to item 20.");
                waitingForIndex = 21;
                indexRealized.Reset();
                repeater.GetOrCreateElement(20).StartBringIntoView(new BringIntoViewOptions
                {
                    VerticalAlignmentRatio = 0.0
                });
                repeater.UpdateLayout();
            });

            Verify.IsTrue(viewChangedEvent.WaitOne(DefaultWaitTimeInMS));
            IdleSynchronizer.Wait();
            Verify.IsTrue(indexRealized.WaitOne(DefaultWaitTimeInMS));

            ValidateRealizedRange(repeater, 19, 26);
        }

        private void ValidateRealizedRange(
            ItemsRepeater repeater,
            int expectedFirstItemIndex,
            int expectedLastItemIndex)
        {
            Log.Comment("Validating Realized Range...");
            int actualFirstItemIndex = -1;
            int actualLastItemIndex = -1;
            int itemIndex = 0;
            RunOnUIThread.Execute(() =>
            {
                var items = repeater.ItemsSource as IEnumerable<string>;
                foreach (var item in items)
                {
                    var itemElement = repeater.TryGetElement(itemIndex);

                    if (itemElement != null)
                    {
                        actualFirstItemIndex =
                            actualFirstItemIndex == -1 ?
                            itemIndex :
                            actualFirstItemIndex;
                        actualLastItemIndex = itemIndex;
                    }

                    ++itemIndex;
                }
            });

            Log.Comment(string.Format("FirstItemIndex      - {0}   {1}", expectedFirstItemIndex, actualFirstItemIndex));
            Log.Comment(string.Format("LastItemIndex       - {0}   {1}", expectedLastItemIndex, actualLastItemIndex));
            Verify.AreEqual(expectedFirstItemIndex, actualFirstItemIndex);
            Verify.AreEqual(expectedLastItemIndex, actualLastItemIndex);
        }

        private static VirtualizingLayout GetMonitoringLayout(Size desiredSize, List<Rect> realizationRects)
        {
            return new MockVirtualizingLayout
            {
                MeasureLayoutFunc = (availableSize, context) =>
                {
                    var ctx = (VirtualizingLayoutContext)context;
                    realizationRects.Add(ctx.RealizationRect);
                    return desiredSize;
                },

                ArrangeLayoutFunc = (finalSize, context) => finalSize
            };
        }
    }
}<|MERGE_RESOLUTION|>--- conflicted
+++ resolved
@@ -40,18 +40,9 @@
 using ScrollOptions = Microsoft.UI.Xaml.Controls.ScrollOptions;
 using ZoomOptions = Microsoft.UI.Xaml.Controls.ZoomOptions;
 using Scroller = Microsoft.UI.Xaml.Controls.Primitives.Scroller;
-<<<<<<< HEAD
-using ScrollerViewChangeCompletedEventArgs = Microsoft.UI.Xaml.Controls.ScrollerViewChangeCompletedEventArgs;
-using ScrollerChangeOffsetsOptions = Microsoft.UI.Xaml.Controls.ScrollerChangeOffsetsOptions;
-using ScrollerViewChangeKind = Microsoft.UI.Xaml.Controls.ScrollerViewChangeKind;
-using ContentOrientation = Microsoft.UI.Xaml.Controls.ContentOrientation;
-using ScrollerViewKind = Microsoft.UI.Xaml.Controls.ScrollerViewKind;
-using ScrollerChangeZoomFactorOptions = Microsoft.UI.Xaml.Controls.ScrollerChangeZoomFactorOptions;
-=======
 using ScrollCompletedEventArgs = Microsoft.UI.Xaml.Controls.ScrollCompletedEventArgs;
 using ZoomCompletedEventArgs = Microsoft.UI.Xaml.Controls.ZoomCompletedEventArgs;
 using ContentOrientation = Microsoft.UI.Xaml.Controls.ContentOrientation;
->>>>>>> 71afcf2f
 using IRepeaterScrollingSurface = Microsoft.UI.Private.Controls.IRepeaterScrollingSurface;
 using ConfigurationChangedEventHandler = Microsoft.UI.Private.Controls.ConfigurationChangedEventHandler;
 using PostArrangeEventHandler = Microsoft.UI.Private.Controls.PostArrangeEventHandler;
@@ -328,12 +319,7 @@
             Scroller scroller = null;
             ItemsRepeater repeater = null;
             var rootLoadedEvent = new AutoResetEvent(initialState: false);
-<<<<<<< HEAD
-            var effectiveViewChangeCompletedEvent = new AutoResetEvent(initialState: false);
-            var viewChangeCompletedEvent = new AutoResetEvent(initialState: false);
-=======
             var viewChangedEvent = new AutoResetEvent(initialState: false);
->>>>>>> 71afcf2f
             var waitingForIndex = -1;
             var indexRealized = new AutoResetEvent(initialState: false);
 
@@ -376,10 +362,7 @@
 
                 repeater.ElementPrepared += (sender, args) =>
                 {
-<<<<<<< HEAD
-=======
                     Log.Comment($"Realized index: {args.Index} Wating for index {waitingForIndex}");
->>>>>>> 71afcf2f
                     if (args.Index == waitingForIndex)
                     {
                         indexRealized.Set();
@@ -426,13 +409,9 @@
             {
                 waitingForIndex = 101;
                 indexRealized.Reset();
-<<<<<<< HEAD
-                repeater.GetOrCreateElement(100).StartBringIntoView();
-=======
                 repeater.GetOrCreateElement(100).StartBringIntoView(new BringIntoViewOptions {
                     VerticalAlignmentRatio = 0.0
                 });
->>>>>>> 71afcf2f
                 repeater.UpdateLayout();
             });
 
@@ -489,11 +468,7 @@
 
             if (verticalOffset != 0)
             {
-<<<<<<< HEAD
-                Verify.IsTrue(viewChangeCompletedEvent.WaitOne(DefaultWaitTimeInMS));
-=======
                 Verify.IsTrue(viewChangedEvent.WaitOne(DefaultWaitTimeInMS));
->>>>>>> 71afcf2f
                 IdleSynchronizer.Wait();
                 viewChangedOffsets.Clear();
             }
