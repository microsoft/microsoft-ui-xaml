﻿// Copyright (c) Microsoft Corporation. All rights reserved.
// Licensed under the MIT License. See LICENSE in the project root for license information.

using MUXControlsTestApp.Utilities;
using System;
using System.Linq;
using Windows.Foundation;
using Windows.UI.Xaml;
using Windows.UI.Xaml.Controls;
using Windows.UI.Xaml.Controls.Primitives;
using System.Threading;
using System.Collections.Generic;
using Windows.UI.Xaml.Tests.MUXControls.ApiTests.RepeaterTests.Common.Mocks;
using System.Numerics;
using Common;
using System.Collections.ObjectModel;
using Windows.UI.Xaml.Media;
using Windows.UI;
using System.Runtime.InteropServices.WindowsRuntime;
using Windows.UI.Xaml.Markup;
using Windows.UI.Xaml.Tests.MUXControls.ApiTests.RepeaterTests.Common;

#if USING_TAEF
using WEX.TestExecution;
using WEX.TestExecution.Markup;
using WEX.Logging.Interop;
#else
using Microsoft.VisualStudio.TestTools.UnitTesting;
using Microsoft.VisualStudio.TestTools.UnitTesting.Logging;
#endif

#if !BUILD_WINDOWS
using VirtualizingLayout = Microsoft.UI.Xaml.Controls.VirtualizingLayout;
using ItemsRepeater = Microsoft.UI.Xaml.Controls.ItemsRepeater;
using VirtualizingLayoutContext = Microsoft.UI.Xaml.Controls.VirtualizingLayoutContext;
using RecyclingElementFactory = Microsoft.UI.Xaml.Controls.RecyclingElementFactory;
using StackLayout = Microsoft.UI.Xaml.Controls.StackLayout;
using UniformGridLayout = Microsoft.UI.Xaml.Controls.UniformGridLayout;
using ScrollAnchorProvider = Microsoft.UI.Xaml.Controls.ScrollAnchorProvider;
using Scroller = Microsoft.UI.Xaml.Controls.Primitives.Scroller;
using ScrollerViewChangeCompletedEventArgs = Microsoft.UI.Xaml.Controls.ScrollerViewChangeCompletedEventArgs;
using ScrollerChangeOffsetsOptions = Microsoft.UI.Xaml.Controls.ScrollerChangeOffsetsOptions;
using ScrollerViewChangeKind = Microsoft.UI.Xaml.Controls.ScrollerViewChangeKind;
using ContentOrientation = Microsoft.UI.Xaml.Controls.ContentOrientation;
using ScrollerViewKind = Microsoft.UI.Xaml.Controls.ScrollerViewKind;
using ScrollerChangeZoomFactorOptions = Microsoft.UI.Xaml.Controls.ScrollerChangeZoomFactorOptions;
using IRepeaterScrollingSurface = Microsoft.UI.Private.Controls.IRepeaterScrollingSurface;
using ConfigurationChangedEventHandler = Microsoft.UI.Private.Controls.ConfigurationChangedEventHandler;
using PostArrangeEventHandler = Microsoft.UI.Private.Controls.PostArrangeEventHandler;
using ViewportChangedEventHandler = Microsoft.UI.Private.Controls.ViewportChangedEventHandler;
using ScrollerViewChangeSnapPointRespect = Microsoft.UI.Xaml.Controls.ScrollerViewChangeSnapPointRespect;
#endif

namespace Windows.UI.Xaml.Tests.MUXControls.ApiTests.RepeaterTests
{
    [TestClass]
    public class EffectiveViewportScrollerTests : TestsBase
    {
        [TestMethod]
        public void ValidateOneScrollerScenario()
        {
            if (!PlatformConfiguration.IsOsVersionGreaterThanOrEqual(OSVersion.Redstone5))
            {
                Log.Warning("Skipping since version is less than RS5 and effective viewport feature is not available below RS5");
                return;
            }

            var realizationRects = new List<Rect>();
            Scroller scroller = null;
            var viewChangeCompletedEvent = new AutoResetEvent(false);

            RunOnUIThread.Execute(() =>
            {
                var repeater = new ItemsRepeater()
                {
                    Layout = GetMonitoringLayout(new Size(500, 600), realizationRects),
                    HorizontalCacheLength = 0.0,
                    VerticalCacheLength = 0.0
                };

                scroller = new Scroller
                {
                    Content = repeater,
                    Width = 200,
                    Height = 300
                };

                Content = scroller;
                Content.UpdateLayout();

                Verify.AreEqual(2, realizationRects.Count);
                Verify.AreEqual(new Rect(0, 0, 0, 0), realizationRects[0]);
                Verify.AreEqual(new Rect(0, 0, 200, 300), realizationRects[1]);
                realizationRects.Clear();

                scroller.ViewChangeCompleted += (Scroller sender, ScrollerViewChangeCompletedEventArgs args) =>
                {
                    viewChangeCompletedEvent.Set();
                };
            });
            IdleSynchronizer.Wait();

            RunOnUIThread.Execute(() =>
            {
                scroller.ChangeOffsets(new ScrollerChangeOffsetsOptions(0.0, 100.0, ScrollerViewKind.Absolute, ScrollerViewChangeKind.DisableAnimation, ScrollerViewChangeSnapPointRespect.IgnoreSnapPoints));
            });
            Verify.IsTrue(viewChangeCompletedEvent.WaitOne(DefaultWaitTimeInMS));

            RunOnUIThread.Execute(() =>
            {
                Verify.AreEqual(new Rect(0, 100, 200, 300), realizationRects.Last());
                realizationRects.Clear();

                viewChangeCompletedEvent.Reset();
                scroller.ChangeZoomFactor(new ScrollerChangeZoomFactorOptions(2.0f, ScrollerViewKind.Absolute, Vector2.Zero, ScrollerViewChangeKind.DisableAnimation, ScrollerViewChangeSnapPointRespect.IgnoreSnapPoints));
            });
            Verify.IsTrue(viewChangeCompletedEvent.WaitOne(DefaultWaitTimeInMS));

            RunOnUIThread.Execute(() =>
            {
                Verify.AreEqual(
                    new Rect(0, 100, 100, 150),
                    realizationRects.Last());
                realizationRects.Clear();
            });
        }

        [TestMethod]
        public void ValidateTwoScrollersScenario()
        {
            if (!PlatformConfiguration.IsOsVersionGreaterThanOrEqual(OSVersion.Redstone5))
            {
                Log.Warning("Skipping since version is less than RS5 and effective viewport feature is not available below RS5");
                return;
            }

            var realizationRects = new List<Rect>();
            Scroller horizontalScroller = null;
            Scroller verticalScroller = null;
            var horizontalViewChangeCompletedEvent = new AutoResetEvent(false);
            var verticalViewChangeCompletedEvent = new AutoResetEvent(false);

            RunOnUIThread.Execute(() =>
            {
                var repeater = new ItemsRepeater()
                {
                    Layout = GetMonitoringLayout(new Size(500, 500), realizationRects),
                    HorizontalCacheLength = 0.0,
                    VerticalCacheLength = 0.0
                };

                horizontalScroller = new Scroller
                {
                    Content = repeater,
                    ContentOrientation = ContentOrientation.Horizontal
                };

                // Placing a Grid in between two Scroller controls to avoid
                // unsupported combined use of facades and ElementCompositionPreview.
                var grid = new Grid();
                grid.Children.Add(horizontalScroller);

                verticalScroller = new Scroller
                {
                    Content = grid,
                    Width = 200,
                    Height = 200,
                    ContentOrientation = ContentOrientation.Vertical
                };

                Content = verticalScroller;
                Content.UpdateLayout();

                Verify.AreEqual(2, realizationRects.Count);
                Verify.AreEqual(new Rect(0, 0, 0, 0), realizationRects[0]);
                Verify.AreEqual(new Rect(0, 0, 200, 200), realizationRects[1]);
                realizationRects.Clear();

                horizontalScroller.ViewChangeCompleted += (Scroller sender, ScrollerViewChangeCompletedEventArgs args) =>
                {
                    horizontalViewChangeCompletedEvent.Set();
                };

                verticalScroller.ViewChangeCompleted += (Scroller sender, ScrollerViewChangeCompletedEventArgs args) =>
                {
                    verticalViewChangeCompletedEvent.Set();
                };
            });
            IdleSynchronizer.Wait();

            RunOnUIThread.Execute(() =>
            {
                verticalScroller.ChangeOffsets(new ScrollerChangeOffsetsOptions(0.0, 100.0, ScrollerViewKind.Absolute, ScrollerViewChangeKind.DisableAnimation, ScrollerViewChangeSnapPointRespect.IgnoreSnapPoints));
            });
            Verify.IsTrue(verticalViewChangeCompletedEvent.WaitOne(DefaultWaitTimeInMS));

            RunOnUIThread.Execute(() =>
            {
                Verify.AreEqual(new Rect(0, 100, 200, 200), realizationRects.Last());
                realizationRects.Clear();

                // Max viewport offset is (300, 300). Horizontal viewport offset
                // is expected to get coerced from 400 to 300.
                horizontalScroller.ChangeOffsets(new ScrollerChangeOffsetsOptions(400.0, 100.0, ScrollerViewKind.Absolute, ScrollerViewChangeKind.DisableAnimation, ScrollerViewChangeSnapPointRespect.IgnoreSnapPoints));
            });
            Verify.IsTrue(horizontalViewChangeCompletedEvent.WaitOne(DefaultWaitTimeInMS));

            RunOnUIThread.Execute(() =>
            {
                Verify.AreEqual(new Rect(300, 100, 200, 200), realizationRects.Last());
                realizationRects.Clear();
            });
        }

        [TestMethod]
        public void CanGrowCacheBuffer()
        {
            if (!PlatformConfiguration.IsOsVersionGreaterThanOrEqual(OSVersion.Redstone5))
            {
                Log.Warning("Skipping since version is less than RS5 and effective viewport feature is not available below RS5");
                return;
            }

            Scroller scroller = null;
            ItemsRepeater repeater = null;
            var measureRealizationRects = new List<Rect>();
            var arrangeRealizationRects = new List<Rect>();
            var fullCacheEvent = new ManualResetEvent(initialState: false);

            RunOnUIThread.Execute(() =>
            {
                Log.Comment("Preparing the visual tree...");

                scroller = new Scroller
                {
                    Width = 400,
                    Height = 400
                };

                var layout = new MockVirtualizingLayout
                {
                    MeasureLayoutFunc = (availableSize, context) =>
                    {
                        var ctx = (VirtualizingLayoutContext)context;
                        measureRealizationRects.Add(ctx.RealizationRect);
                        return new Size(1000, 2000);
                    },

                    ArrangeLayoutFunc = (finalSize, context) =>
                    {
                        var ctx = (VirtualizingLayoutContext)context;
                        arrangeRealizationRects.Add(ctx.RealizationRect);

                        if (ctx.RealizationRect.Height == scroller.Height * (repeater.VerticalCacheLength + 1))
                        {
                            fullCacheEvent.Set();
                        }

                        return finalSize;
                    }
                };

                repeater = new ItemsRepeater()
                {
                    Layout = layout
                };

                scroller.Content = repeater;
                Content = scroller;
            });

            if (!fullCacheEvent.WaitOne(500000)) Verify.Fail("Cache full size never reached.");
            IdleSynchronizer.Wait();

            RunOnUIThread.Execute(() =>
            {
                var cacheLength = repeater.VerticalCacheLength;
                var expectedRealizationWindow = new Rect(
                    -cacheLength / 2 * scroller.Width,
                    -cacheLength / 2 * scroller.Height,
                    (1 + cacheLength) * scroller.Width,
                    (1 + cacheLength) * scroller.Height);

                Log.Comment("Validate that the realization window reached full size.");
                Verify.AreEqual(expectedRealizationWindow, measureRealizationRects.Last());

                Log.Comment("Validate that the realization window grew by 40 pixels each time during the process.");
                for (int i = 2; i < measureRealizationRects.Count; ++i)
                {
                    Verify.AreEqual(-40, measureRealizationRects[i].X - measureRealizationRects[i - 1].X);
                    Verify.AreEqual(-40, measureRealizationRects[i].Y - measureRealizationRects[i - 1].Y);
                    Verify.AreEqual(80, measureRealizationRects[i].Width - measureRealizationRects[i - 1].Width);
                    Verify.AreEqual(80, measureRealizationRects[i].Height - measureRealizationRects[i - 1].Height);

                    Verify.AreEqual(-40, arrangeRealizationRects[i].X - arrangeRealizationRects[i - 1].X);
                    Verify.AreEqual(-40, arrangeRealizationRects[i].Y - arrangeRealizationRects[i - 1].Y);
                    Verify.AreEqual(80, arrangeRealizationRects[i].Width - arrangeRealizationRects[i - 1].Width);
                    Verify.AreEqual(80, arrangeRealizationRects[i].Height - arrangeRealizationRects[i - 1].Height);
                }
            });
        }

        [TestMethod]
        public void CanBringIntoViewElements()
        {
            if (!PlatformConfiguration.IsOsVersionGreaterThanOrEqual(OSVersion.Redstone5))
            {
                // Note that UIElement.BringIntoViewRequested was added in RS4, and effective viewport was added in RS5
                Log.Warning("Skipping since version is less than RS5 and effective viewport feature is not available below RS5");
                return;
            }

            Scroller scroller = null;
            ItemsRepeater repeater = null;
            var rootLoadedEvent = new AutoResetEvent(initialState: false);
            var effectiveViewChangeCompletedEvent = new AutoResetEvent(initialState: false);
            var viewChangeCompletedEvent = new AutoResetEvent(initialState: false);
            var waitingForIndex = -1;
            var indexRealized = new AutoResetEvent(initialState: false);

            var viewChangedOffsets = new List<double>();

            RunOnUIThread.Execute(() =>
            {
                var lorem = "Lorem ipsum dolor sit amet, consectetur adipiscing elit. Etiam laoreet erat vel massa rutrum, eget mollis massa vulputate. Vivamus semper augue leo, eget faucibus nulla mattis nec. Donec scelerisque lacus at dui ultricies, eget auctor ipsum placerat. Integer aliquet libero sed nisi eleifend, nec rutrum arcu lacinia. Sed a sem et ante gravida congue sit amet ut augue. Donec quis pellentesque urna, non finibus metus. Proin sed ornare tellus. Lorem ipsum dolor sit amet, consectetur adipiscing elit. Etiam laoreet erat vel massa rutrum, eget mollis massa vulputate. Vivamus semper augue leo, eget faucibus nulla mattis nec. Donec scelerisque lacus at dui ultricies, eget auctor ipsum placerat. Integer aliquet libero sed nisi eleifend, nec rutrum arcu lacinia. Sed a sem et ante gravida congue sit amet ut augue. Donec quis pellentesque urna, non finibus metus. Proin sed ornare tellus.";
                var root = (Grid)XamlReader.Load(TestUtilities.ProcessTestXamlForRepo(
                     @"<Grid xmlns='http://schemas.microsoft.com/winfx/2006/xaml/presentation' 
                             xmlns:x='http://schemas.microsoft.com/winfx/2006/xaml'
                             xmlns:controls='using:Microsoft.UI.Xaml.Controls' 
                             xmlns:primitives='using:Microsoft.UI.Xaml.Controls.Primitives'> 
                         <Grid.Resources>
                           <controls:StackLayout x:Name='VerticalStackLayout' />
                           <controls:RecyclingElementFactory x:Key='ElementFactory'>
                             <controls:RecyclingElementFactory.RecyclePool>
                               <controls:RecyclePool />
                             </controls:RecyclingElementFactory.RecyclePool>
                             <DataTemplate x:Key='ItemTemplate'>
                               <Border Background='LightGray' Margin ='5'>
                                 <TextBlock Text='{Binding}' TextWrapping='WrapWholeWords' />
                               </Border>
                             </DataTemplate>
                           </controls:RecyclingElementFactory>
                         </Grid.Resources>
<<<<<<< HEAD
                         <controls:Scroller x:Name='Scroller' Width='400' Height='600' ContentOrientation='Vertical' Background='Gray'>
=======
                         <primitives:Scroller x:Name='Scroller' Width='400' Height='600' IsChildAvailableWidthConstrained='True' Background='Gray'>
>>>>>>> 1fb49d05
                           <controls:ItemsRepeater
                             x:Name='ItemsRepeater'
                             ItemTemplate='{StaticResource ElementFactory}'
                             Layout='{StaticResource VerticalStackLayout}'
                             HorizontalCacheLength='0'
                             VerticalCacheLength='0' />
                         </primitives:Scroller>
                       </Grid>"));

                var elementFactory = (RecyclingElementFactory)root.Resources["ElementFactory"];
                scroller = (Scroller)root.FindName("Scroller");
                repeater = (ItemsRepeater)root.FindName("ItemsRepeater");

                repeater.ElementPrepared += (sender, args) =>
                {
                    if (args.Index == waitingForIndex)
                    {
                        indexRealized.Set();
                    }
                };

                var items = Enumerable.Range(0, 400).Select(i => string.Format("{0}: {1}", i, lorem.Substring(0, 250)));

                repeater.ItemsSource = items;

                scroller.ViewChanged += (o, e) =>
                {
                    Log.Comment("Scroller.ViewChanged: VerticalOffset=" + scroller.VerticalOffset);
                    viewChangedOffsets.Add(scroller.VerticalOffset);
                    viewChangeCompletedEvent.Set();
                };

                scroller.BringingIntoView += (o, e) =>
                {
                    Log.Comment("Scroller.BringingIntoView:");
                    Log.Comment("TargetVerticalOffset=" + e.TargetVerticalOffset);
                    Log.Comment("RequestEventArgs.AnimationDesired=" + e.RequestEventArgs.AnimationDesired);
                    Log.Comment("RequestEventArgs.Handled=" + e.RequestEventArgs.Handled);
                    Log.Comment("RequestEventArgs.VerticalAlignmentRatio=" + e.RequestEventArgs.VerticalAlignmentRatio);
                    Log.Comment("RequestEventArgs.VerticalOffset=" + e.RequestEventArgs.VerticalOffset);
                    Log.Comment("RequestEventArgs.TargetRect=" + e.RequestEventArgs.TargetRect);
                };

                scroller.EffectiveViewportChanged += (o, args) =>
                {
                    Log.Comment("Scroller.EffectiveViewportChanged: VerticalOffset=" + scroller.VerticalOffset);
                    effectiveViewChangeCompletedEvent.Set();
                };

                root.Loaded += delegate {
                    rootLoadedEvent.Set();
                };

                Content = root;
            });
            Verify.IsTrue(rootLoadedEvent.WaitOne(DefaultWaitTimeInMS));
            IdleSynchronizer.Wait();

            RunOnUIThread.Execute(() =>
            {
                waitingForIndex = 101;
                indexRealized.Reset();
                repeater.GetOrCreateElement(100).StartBringIntoView();
                repeater.UpdateLayout();
            });

            Verify.IsTrue(viewChangeCompletedEvent.WaitOne(DefaultWaitTimeInMS));
            IdleSynchronizer.Wait();
            Verify.AreEqual(1, viewChangedOffsets.Count);
            viewChangedOffsets.Clear();
            Verify.IsTrue(indexRealized.WaitOne(DefaultWaitTimeInMS));

            ValidateRealizedRange(repeater, 99, 106);

            RunOnUIThread.Execute(() =>
            {
                Log.Comment("Scroll into view item 105 (already realized) w/ animation.");
                repeater.TryGetElement(105).StartBringIntoView(new BringIntoViewOptions
                {
                    VerticalAlignmentRatio = 0.5,
                    AnimationDesired = true
                });
                repeater.UpdateLayout();
            });

            Verify.IsTrue(viewChangeCompletedEvent.WaitOne(DefaultWaitTimeInMS));
            IdleSynchronizer.Wait();
            Verify.IsLessThanOrEqual(1, viewChangedOffsets.Count);
            viewChangedOffsets.Clear();
            ValidateRealizedRange(repeater, 99, 106);

            RunOnUIThread.Execute(() =>
            {
                Log.Comment("Scroll item 0 to the top w/ animation and 0.5 vertical alignment.");
                waitingForIndex = 1;
                indexRealized.Reset();
                repeater.GetOrCreateElement(0).StartBringIntoView(new BringIntoViewOptions
                {
                    VerticalAlignmentRatio = 0.5,
                    AnimationDesired = true
                });
            });

            Verify.IsTrue(viewChangeCompletedEvent.WaitOne(DefaultWaitTimeInMS));
            IdleSynchronizer.Wait();
            viewChangedOffsets.Clear();
            Verify.IsTrue(indexRealized.WaitOne(DefaultWaitTimeInMS));

            // Test Reliability fix. If offset is not 0 yet, give 
            // some more time for the animation to settle down.
            double verticalOffset = 0;
            RunOnUIThread.Execute(() =>
            {
                verticalOffset = scroller.VerticalOffset;
            });

            if (verticalOffset != 0)
            {
                Verify.IsTrue(viewChangeCompletedEvent.WaitOne(DefaultWaitTimeInMS));
                IdleSynchronizer.Wait();
                viewChangedOffsets.Clear();
            }

            ValidateRealizedRange(repeater, 0, 6);

            RunOnUIThread.Execute(() =>
            {
                // You can't align the first group in the middle obviously.
                Verify.AreEqual(0, scroller.VerticalOffset);

                Log.Comment("Scroll to item 20.");
                waitingForIndex = 21;
                indexRealized.Reset();
                repeater.GetOrCreateElement(20).StartBringIntoView(new BringIntoViewOptions
                {
                    VerticalAlignmentRatio = 0.0
                });
                repeater.UpdateLayout();
            });

            Verify.IsTrue(viewChangeCompletedEvent.WaitOne(DefaultWaitTimeInMS));
            IdleSynchronizer.Wait();
            Verify.IsTrue(indexRealized.WaitOne(DefaultWaitTimeInMS));

            ValidateRealizedRange(repeater, 19, 26);
        }

        private void ValidateRealizedRange(
            ItemsRepeater repeater,
            int expectedFirstItemIndex,
            int expectedLastItemIndex)
        {
            Log.Comment("Validating Realized Range...");
            int actualFirstItemIndex = -1;
            int actualLastItemIndex = -1;
            int itemIndex = 0;
            RunOnUIThread.Execute(() =>
            {
                var items = repeater.ItemsSource as IEnumerable<string>;
                foreach (var item in items)
                {
                    var itemElement = repeater.TryGetElement(itemIndex);

                    if (itemElement != null)
                    {
                        actualFirstItemIndex =
                            actualFirstItemIndex == -1 ?
                            itemIndex :
                            actualFirstItemIndex;
                        actualLastItemIndex = itemIndex;
                    }

                    ++itemIndex;
                }
            });

            Log.Comment(string.Format("FirstItemIndex      - {0}   {1}", expectedFirstItemIndex, actualFirstItemIndex));
            Log.Comment(string.Format("LastItemIndex       - {0}   {1}", expectedLastItemIndex, actualLastItemIndex));
            Verify.AreEqual(expectedFirstItemIndex, actualFirstItemIndex);
            Verify.AreEqual(expectedLastItemIndex, actualLastItemIndex);
        }

        private static VirtualizingLayout GetMonitoringLayout(Size desiredSize, List<Rect> realizationRects)
        {
            return new MockVirtualizingLayout
            {
                MeasureLayoutFunc = (availableSize, context) =>
                {
                    var ctx = (VirtualizingLayoutContext)context;
                    realizationRects.Add(ctx.RealizationRect);
                    return desiredSize;
                },

                ArrangeLayoutFunc = (finalSize, context) => finalSize
            };
        }
    }
}<|MERGE_RESOLUTION|>--- conflicted
+++ resolved
@@ -341,11 +341,7 @@
                              </DataTemplate>
                            </controls:RecyclingElementFactory>
                          </Grid.Resources>
-<<<<<<< HEAD
-                         <controls:Scroller x:Name='Scroller' Width='400' Height='600' ContentOrientation='Vertical' Background='Gray'>
-=======
-                         <primitives:Scroller x:Name='Scroller' Width='400' Height='600' IsChildAvailableWidthConstrained='True' Background='Gray'>
->>>>>>> 1fb49d05
+                         <primitives:Scroller x:Name='Scroller' Width='400' Height='600' ContentOrientation='Vertical' Background='Gray'>
                            <controls:ItemsRepeater
                              x:Name='ItemsRepeater'
                              ItemTemplate='{StaticResource ElementFactory}'
