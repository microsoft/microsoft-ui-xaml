--- conflicted
+++ resolved
@@ -132,15 +132,9 @@
     winrt::Rect bounds = winrt::Rect{ NAN, NAN, NAN, NAN };
     int anchorIndex = -1;
 
-<<<<<<< HEAD
     const int itemsCount = context.ItemCount();
     const auto realizationRect = context.RealizationRect();
-    if (itemsCount > 0 && realizationRect.*MajorSize() > 0)
-=======
-    int itemsCount = context.ItemCount();
-    auto realizationRect = context.RealizationRect();
     if (itemsCount > 0 && MajorSize(realizationRect) > 0)
->>>>>>> de7ddff2
     {
         const auto gridState = GetAsGridState(context.LayoutState());
         const auto lastExtent = gridState->FlowAlgorithm().LastExtent();
@@ -176,13 +170,8 @@
     const int count = context.ItemCount();
     if (targetIndex >= 0 && targetIndex < count)
     {
-<<<<<<< HEAD
         const int itemsPerLine = std::min( // note use of unsigned ints
-            std::max(1u, static_cast<unsigned int>(availableSize.*Minor() / GetMinorSizeWithSpacing(context))),
-=======
-        int itemsPerLine = std::min( // note use of unsigned ints
             std::max(1u, static_cast<unsigned int>(Minor(availableSize) / GetMinorSizeWithSpacing(context))),
->>>>>>> de7ddff2
             std::max(1u, m_maximumRowsOrColumns));
         const int indexOfFirstInLine = (targetIndex / itemsPerLine) * itemsPerLine;
         index = indexOfFirstInLine;
@@ -328,13 +317,8 @@
     const winrt::Rect& lastExtent,
     const winrt::VirtualizingLayoutContext& context)
 {
-<<<<<<< HEAD
     const int itemsPerLine = std::min( //note use of unsigned ints
-        std::max(1u, static_cast<unsigned int>(availableSize.*Minor() / GetMinorSizeWithSpacing(context))),
-=======
-    int itemsPerLine = std::min( //note use of unsigned ints
         std::max(1u, static_cast<unsigned int>(Minor(availableSize) / GetMinorSizeWithSpacing(context))),
->>>>>>> de7ddff2
         std::max(1u, m_maximumRowsOrColumns));
     const int rowIndex = static_cast<int>(index / itemsPerLine);
     const int indexInRow = index - (rowIndex * itemsPerLine);
