--- conflicted
+++ resolved
@@ -5,24 +5,43 @@
     xmlns:x="http://schemas.microsoft.com/winfx/2006/xaml"
     xmlns:controls="using:Microsoft.UI.Xaml.Controls">
 
-    <ScrollViewer HorizontalScrollBarVisibility="Visible" VerticalScrollBarVisibility="Disabled">
-        <controls:LayoutPanel Background="{ThemeResource ApplicationPageBackgroundThemeBrush}" HorizontalAlignment="Center" VerticalAlignment="Center">
-            <controls:LayoutPanel.Layout>
-                <controls:FlowLayout Orientation="Vertical" MinColumnSpacing="5" MinRowSpacing="5"/>
-            </controls:LayoutPanel.Layout>
+    <controls:LayoutPanel  Background="{ThemeResource ApplicationPageBackgroundThemeBrush}" HorizontalAlignment="Center" VerticalAlignment="Center">
+        <controls:LayoutPanel.Layout>
+            <controls:FlowLayout Orientation="Vertical" MinColumnSpacing="5" MinRowSpacing="5"/>
+        </controls:LayoutPanel.Layout>
 
-            <controls:LayoutPanel.Resources>
-                <controls:FlowLayout x:Key="flow" MinRowSpacing="5" MinColumnSpacing="5" />
-                <controls:StackLayout x:Key="stack"  Spacing="5" />
-            </controls:LayoutPanel.Resources>
+        <controls:LayoutPanel.Resources>
+            <controls:FlowLayout x:Key="flow" MinRowSpacing="5" MinColumnSpacing="5" />
+            <controls:StackLayout x:Key="stack"  Spacing="5" />
+        </controls:LayoutPanel.Resources>
 
+        <StackPanel>
+            <TextBlock Text="ItemsSource Samples" Style="{ThemeResource HeaderTextBlockStyle}"/>
+            <Button x:Name="itemsSourceDemo" AutomationProperties.Name="ItemsSource Demo">ItemsSource Demo</Button>
+            <Button x:Name="collectionChangeDemo" AutomationProperties.Name="Collection Changes Demo" >Collection Changes Demo</Button>
+            <Button x:Name="sortingAndFilteringDemo" AutomationProperties.Name="Sorting and Filtering Demo">Sorting and Filtering</Button>
+        </StackPanel>
+
+        <StackPanel>
+            <TextBlock Text="ItemTemplate Samples" Style="{ThemeResource HeaderTextBlockStyle}"/>
+            <Button x:Name="itemTemplateDemo" AutomationProperties.Name="ItemTemplate Demo">ItemTemplate Demo</Button>
+        </StackPanel>
+
+        <StackPanel>
+            <TextBlock Text="Layout Samples" Style="{ThemeResource HeaderTextBlockStyle}"/>
+            <Button x:Name="circleLayoutDemo" AutomationProperties.Name="Circle Layout Demo">Circle Layout Demo</Button>
+            <Button x:Name="activityFeedLayoutDemo" AutomationProperties.Name="Xbox Activity Feed Layout Demo">Xbox Activity Feed Layout Demo</Button>
+            <Button x:Name="nonVirtualStackLayoutDemo" AutomationProperties.Name="Non virtual Stack Layout Demo">Non Virtual Stack Layout Demo</Button>
+            <Button x:Name="virtualFixedStackLayoutDemo" AutomationProperties.Name="Virtual Fixed Stack Layout Demo">Virtual Fixed Stack Layout Demo</Button>
+            <Button x:Name="virtualStackLayoutDemo" AutomationProperties.Name="Virtual Variable Stack Layout Demo (Estimated)">Virtual Variable Stack Layout Demo (Estimated)</Button>
+            <Button x:Name="pinterestLayoutDemo" AutomationProperties.Name="Pinterest Layout Demo">Pinterest Layout Demo</Button>
+            <Button x:Name="flowLayoutDemo" AutomationProperties.Name="Flow Layout Demo">Flow Layout Demo</Button>
+            <Button x:Name="storeDemo" AutomationProperties.Name="Store demo">Nested Scrolling in both directions demo</Button>
+        </StackPanel>
+
+        <StackPanel>
+            <TextBlock Text="Built in layouts" Style="{StaticResource SubheaderTextBlockStyle}" />
             <StackPanel>
-<<<<<<< HEAD
-                <TextBlock Text="ItemsSource Samples" Style="{ThemeResource HeaderTextBlockStyle}"/>
-                <Button x:Name="itemsSourceDemo" AutomationProperties.Name="ItemsSource Demo">ItemsSource Demo</Button>
-                <Button x:Name="collectionChangeDemo" AutomationProperties.Name="Collection Changes Demo" >Collection Changes Demo</Button>
-                <Button x:Name="sortingAndFilteringDemo" AutomationProperties.Name="Sorting and Filtering Demo">Sorting and Filtering</Button>
-=======
                 <TextBlock>ItemSpacing</TextBlock>
                 <TextBox x:Name="itemSpacing" Text="10"></TextBox>
                 <TextBlock>MinColumnSpacing</TextBlock>
@@ -36,74 +55,38 @@
                 <Button x:Name="noGroupingList">Flat List</Button>
                 <Button x:Name="noGroupingGrid">Flat Grid</Button>
                 <Button x:Name="noGroupingFlow">Flat Flow</Button>
->>>>>>> 8d35d9e1
             </StackPanel>
+            <StackPanel Orientation="Horizontal">
+                <Button x:Name="groupedList">Grouped List</Button>
+                <Button x:Name="groupedGrid">Grouped Grid</Button>
+                <Button x:Name="groupedFlow">Grouped Flow</Button>
+            </StackPanel>
+            <StackPanel Orientation="Horizontal">
+                <Button x:Name="nestedList">Nested List</Button>
+                <Button x:Name="nestedGrid">Nested Grid</Button>
+                <Button x:Name="nestedFlow">Nested Flow</Button>
+            </StackPanel>
+        </StackPanel>
 
-            <StackPanel>
-                <TextBlock Text="ItemTemplate Samples" Style="{ThemeResource HeaderTextBlockStyle}"/>
-                <Button x:Name="itemTemplateDemo" AutomationProperties.Name="ItemTemplate Demo">ItemTemplate Demo</Button>
-            </StackPanel>
+        <StackPanel>
+            <TextBlock Text="Animation Samples" Style="{ThemeResource HeaderTextBlockStyle}"/>
+            <Button x:Name="animationsDemo" AutomationProperties.Name="Animations Demo">Animations Demo</Button>
+            <Button x:Name="animatedScrollDemo" AutomationProperties.Name="Animated scroll demo">Animated scroll demo</Button>
+        </StackPanel>
 
-            <StackPanel>
-                <TextBlock Text="Layout Samples" Style="{ThemeResource HeaderTextBlockStyle}"/>
-                <Button x:Name="circleLayoutDemo" AutomationProperties.Name="Circle Layout Demo">Circle Layout Demo</Button>
-                <Button x:Name="activityFeedLayoutDemo" AutomationProperties.Name="Xbox Activity Feed Layout Demo">Xbox Activity Feed Layout Demo</Button>
-                <Button x:Name="nonVirtualStackLayoutDemo" AutomationProperties.Name="Non virtual Stack Layout Demo">Non Virtual Stack Layout Demo</Button>
-                <Button x:Name="virtualFixedStackLayoutDemo" AutomationProperties.Name="Virtual Fixed Stack Layout Demo">Virtual Fixed Stack Layout Demo</Button>
-                <Button x:Name="virtualStackLayoutDemo" AutomationProperties.Name="Virtual Variable Stack Layout Demo (Estimated)">Virtual Variable Stack Layout Demo (Estimated)</Button>
-                <Button x:Name="pinterestLayoutDemo" AutomationProperties.Name="Pinterest Layout Demo">Pinterest Layout Demo</Button>
-                <Button x:Name="flowLayoutDemo" AutomationProperties.Name="Flow Layout Demo">Flow Layout Demo</Button>
-                <Button x:Name="storeDemo" AutomationProperties.Name="Store demo">Nested Scrolling in both directions demo</Button>
-            </StackPanel>
+        <StackPanel>
+            <TextBlock Text="Selection Samples" Style="{ThemeResource HeaderTextBlockStyle}"/>
+            <Button x:Name="flatSelectionDemo">Flat</Button>
+            <Button x:Name="groupedSelectionDemo">Grouped</Button>
+            <Button x:Name="treeSelectionDemo">Tree</Button>
+        </StackPanel>
 
-            <StackPanel>
-                <TextBlock Text="Built in layouts" Style="{StaticResource SubheaderTextBlockStyle}" />
-                <StackPanel>
-                    <TextBlock Text="ItemSpacing"/>
-                    <TextBox x:Name="itemSpacing" Text="10"></TextBox>
-                    <TextBlock Text="MinColumnSpacing"/>
-                    <TextBox x:Name="lineSpacing" Text="10"></TextBox>
-                    <TextBlock Text="LineAlignment"/>
-                    <TextBlock Text="(Start/Center/End/SpaceEvenly/SpaceAround/SpaceBetween)"/>
-                    <TextBox x:Name="lineAlingment" Text="Start"></TextBox>
-                    <ToggleSwitch x:Name="orientation" OnContent="Horizontal" OffContent="Vertical">Scroll Orientation</ToggleSwitch>
-                </StackPanel>
-                <StackPanel Orientation="Horizontal">
-                    <Button x:Name="noGroupingList">Flat List</Button>
-                    <Button x:Name="noGroupingGrid">Flat Grid</Button>
-                    <Button x:Name="noGroupingFlow">Flat Flow</Button>
-                </StackPanel>
-                <StackPanel Orientation="Horizontal">
-                    <Button x:Name="groupedList">Grouped List</Button>
-                    <Button x:Name="groupedGrid">Grouped Grid</Button>
-                    <Button x:Name="groupedFlow">Grouped Flow</Button>
-                </StackPanel>
-                <StackPanel Orientation="Horizontal">
-                    <Button x:Name="nestedList">Nested List</Button>
-                    <Button x:Name="nestedGrid">Nested Grid</Button>
-                    <Button x:Name="nestedFlow">Nested Flow</Button>
-                </StackPanel>
-            </StackPanel>
+        <StackPanel>
+            <TextBlock Text="Other Samples" Style="{ThemeResource HeaderTextBlockStyle}"/>
+            <Button x:Name="defaultDemo" AutomationProperties.Name="Default Demo" >Default Demo</Button>
+            <Button x:Name="basicDemo" AutomationProperties.Name="Basic Demo">Basic Demo</Button>
+            <Button x:Name="uniformGridLayoutDemo" AutomationProperties.Name="UniformGridLayoutDemo">UniformGridLayout testing</Button>
+        </StackPanel>
 
-            <StackPanel>
-                <TextBlock Text="Animation Samples" Style="{ThemeResource HeaderTextBlockStyle}"/>
-                <Button x:Name="animationsDemo" AutomationProperties.Name="Animations Demo">Animations Demo</Button>
-                <Button x:Name="animatedScrollDemo" AutomationProperties.Name="Animated scroll demo">Animated scroll demo</Button>
-            </StackPanel>
-
-            <StackPanel>
-                <TextBlock Text="Selection Samples" Style="{ThemeResource HeaderTextBlockStyle}"/>
-                <Button x:Name="flatSelectionDemo">Flat</Button>
-                <Button x:Name="groupedSelectionDemo">Grouped</Button>
-                <Button x:Name="treeSelectionDemo">Tree</Button>
-            </StackPanel>
-
-            <StackPanel>
-                <TextBlock Text="Other Samples" Style="{ThemeResource HeaderTextBlockStyle}"/>
-                <Button x:Name="defaultDemo" AutomationProperties.Name="Default Demo" >Default Demo</Button>
-                <Button x:Name="basicDemo" AutomationProperties.Name="Basic Demo">Basic Demo</Button>
-                <Button x:Name="uniformGridLayoutDemo" AutomationProperties.Name="UniformGridLayoutDemo">UniformGridLayout testing</Button>
-            </StackPanel>
-        </controls:LayoutPanel>
-    </ScrollViewer>
+    </controls:LayoutPanel>
 </Page>