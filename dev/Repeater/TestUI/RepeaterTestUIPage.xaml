--- conflicted
+++ resolved
@@ -5,18 +5,12 @@
     xmlns:x="http://schemas.microsoft.com/winfx/2006/xaml"
     xmlns:controls="using:Microsoft.UI.Xaml.Controls">
 
-<<<<<<< HEAD
     <Grid HorizontalAlignment="Center" VerticalAlignment="Center">
         <Grid.Resources>
-=======
-    <StackPanel Background="{ThemeResource ApplicationPageBackgroundThemeBrush}" Margin="12">
-        <StackPanel.Resources>
->>>>>>> da8e31a3
             <controls:FlowLayout x:Key="flow" MinRowSpacing="5" MinColumnSpacing="5" />
             <controls:StackLayout x:Key="stack"  Spacing="5" />
         </StackPanel.Resources>
 
-<<<<<<< HEAD
         <controls:LayoutPanel >
             <controls:LayoutPanel.Layout>
                 <controls:FlowLayout Orientation="Vertical" MinColumnSpacing="5" MinRowSpacing="5"/>
@@ -96,55 +90,4 @@
             
         </controls:LayoutPanel>
     </Grid>
-=======
-        <Button x:Name="defaultDemo" AutomationProperties.Name="Default Demo" >Default Demo</Button>
-        <Button x:Name="basicDemo" AutomationProperties.Name="Basic Demo">Basic Demo</Button>
-        <Button x:Name="itemsSourceDemo" AutomationProperties.Name="ItemsSource Demo">ItemsSource Demo</Button>
-        <Button x:Name="itemTemplateDemo" AutomationProperties.Name="ItemTemplate Demo">ItemTemplate Demo</Button>
-        <Button x:Name="collectionChangeDemo" AutomationProperties.Name="Collection Changes Demo" >Collection Changes Demo</Button>
-        <Button x:Name="animationsDemo" AutomationProperties.Name="Animations Demo">Animations Demo</Button>
-        <Button x:Name="circleLayoutDemo" AutomationProperties.Name="Circle Layout Demo">Circle Layout Demo</Button>
-        <Button x:Name="activityFeedLayoutDemo" AutomationProperties.Name="Xbox Activity Feed Layout Demo">Xbox Activity Feed Layout Demo</Button>
-        <Button x:Name="nonVirtualStackLayoutDemo" AutomationProperties.Name="Non virtual Stack Layout Demo">Non Virtual Stack Layout Demo</Button>
-        <Button x:Name="virtualFixedStackLayoutDemo" AutomationProperties.Name="Virtual Fixed Stack Layout Demo">Virtual Fixed Stack Layout Demo</Button>
-        <Button x:Name="virtualStackLayoutDemo" AutomationProperties.Name="Virtual Variable Stack Layout Demo (Estimated)">Virtual Variable Stack Layout Demo (Estimated)</Button>
-        <Button x:Name="pinterestLayoutDemo" AutomationProperties.Name="Pinterest Layout Demo">Pinterest Layout Demo</Button>
-        <Button x:Name="flowLayoutDemo" AutomationProperties.Name="Flow Layout Demo">Flow Layout Demo</Button>
-        <Button x:Name="storeDemo" AutomationProperties.Name="Store demo">Store demo</Button>
-        <Button x:Name="animatedScrollDemo" AutomationProperties.Name="Animated scroll demo">Animated scroll demo</Button>
-        <TextBlock>Selection Demo</TextBlock>
-        <StackPanel Orientation="Horizontal">
-            <Button x:Name="flatSelectionDemo">Flat</Button>
-            <Button x:Name="groupedSelectionDemo">Grouped</Button>
-            <Button x:Name="treeSelectionDemo">Tree</Button>
-        </StackPanel>
-
-        <StackPanel>
-            <TextBlock>ItemSpacing</TextBlock>
-            <TextBox x:Name="itemSpacing" Text="10"></TextBox>
-            <TextBlock>MinColumnSpacing</TextBlock>
-            <TextBox x:Name="lineSpacing" Text="10"></TextBox>
-            <TextBlock>LineAlignment</TextBlock>
-            <TextBlock>(Start/Center/End/SpaceEvenly/SpaceAround/SpaceBetween)</TextBlock>
-            <TextBox x:Name="lineAlingment" Text="Start"></TextBox>
-            <ToggleSwitch x:Name="orientation" OnContent="Horizontal" OffContent="Vertical">Scroll Orientation</ToggleSwitch>
-        </StackPanel>
-
-        <StackPanel Orientation="Horizontal">
-            <Button x:Name="noGroupingList">Flat List</Button>
-            <Button x:Name="noGroupingGrid">Flat Grid</Button>
-            <Button x:Name="noGroupingFlow">Flat Flow</Button>
-        </StackPanel>
-        <StackPanel Orientation="Horizontal">
-            <Button x:Name="groupedList">Grouped List</Button>
-            <Button x:Name="groupedGrid">Grouped Grid</Button>
-            <Button x:Name="groupedFlow">Grouped Flow</Button>
-        </StackPanel>
-        <StackPanel Orientation="Horizontal">
-            <Button x:Name="nestedList">Nested List</Button>
-            <Button x:Name="nestedGrid">Nested Grid</Button>
-            <Button x:Name="nestedFlow">Nested Flow</Button>
-        </StackPanel>
-    </StackPanel>
->>>>>>> da8e31a3
 </Page>