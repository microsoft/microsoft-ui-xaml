--- conflicted
+++ resolved
@@ -627,7 +627,6 @@
     return current;
 }
 
-<<<<<<< HEAD
 winrt::TreeViewNode TreeViewList::NodeFromContainer(winrt::DependencyObject const& container)
 {
     int index = container ? IndexFromContainer(container) : -1;
@@ -638,8 +637,6 @@
     return nullptr;
 }
 
-=======
->>>>>>> 548276e2
 winrt::DependencyObject TreeViewList::ContainerFromNode(winrt::TreeViewNode const& node)
 {
     if (!node)
