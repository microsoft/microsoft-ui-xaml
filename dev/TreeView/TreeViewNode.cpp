--- conflicted
+++ resolved
@@ -243,16 +243,12 @@
             auto node = winrt::make_self<TreeViewNode>();
             node->Content(item);
             node->IsContentMode(true);
-<<<<<<< HEAD
             children->Append(*node, false /* updateItemsSource */);
-=======
             // Required to create the whole tree when used in NavigationView Markup
             if (auto nvi = item.try_as<winrt::NavigationViewItem>())
             {
                 node->ItemsSource(nvi.MenuItems());
             }
-            children->AppendCore(*node);
->>>>>>> 548276e2
         }
     }
 }
