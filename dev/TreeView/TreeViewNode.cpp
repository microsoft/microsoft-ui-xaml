--- conflicted
+++ resolved
@@ -173,20 +173,7 @@
         // the node is already in children collection, we don't want to update TreeViewNode again here.
         if (m_itemsDataSource.Count() != static_cast<int>(Children().Size()))
         {
-<<<<<<< HEAD
-            // TreeViewNode and ItemsSource will update each other when data changes.
-            // For ItemsSource -> TreeViewNode changes, m_itemsDataSource.Count() > Children().Size()
-            // We'll add the new node to children collection.
-            // For TreeViewNode -> ItemsSource changes, m_itemsDataSource.Count() == Children().Size()
-            // the node is already in children collection, we don't want to update TreeViewNode again here.
-            if (m_itemsDataSource.Count() != static_cast<int>(Children().Size()))
-            {
-                AddItemsToTreeViewNodes(args.NewStartingIndex(), args.NewItems().Size());
-            }
-            break;
-=======
             AddToChildrenNodes(args.NewStartingIndex(), args.NewItems().Size());
->>>>>>> 3f8b33f0
         }
         break;
     }
@@ -200,20 +187,7 @@
         // the node is already removed, we don't want to update TreeViewNode again here.
         if (m_itemsDataSource.Count() != static_cast<int>(Children().Size()))
         {
-<<<<<<< HEAD
-            // TreeViewNode and ItemsSource will update each other when data changes.
-            // For ItemsSource -> TreeViewNode changes, m_itemsDataSource.Count() < Children().Size()
-            // We'll remove the node from children collection.
-            // For TreeViewNode -> ItemsSource changes, m_itemsDataSource.Count() == Children().Size()
-            // the node is already removed, we don't want to update TreeViewNode again here.
-            if (m_itemsDataSource.Count() != static_cast<int>(Children().Size()))
-            {
-                RemoveItemsFromTreeViewNodes(args.OldStartingIndex(), args.OldItems().Size());
-            }
-            break;
-=======
             RemoveFromChildrenNodes(args.OldStartingIndex(), args.OldItems().Size());
->>>>>>> 3f8b33f0
         }
         break;
     }
@@ -227,18 +201,6 @@
         break;
     }
 
-<<<<<<< HEAD
-        case winrt::NotifyCollectionChangedAction::Replace:
-        {
-            RemoveItemsFromTreeViewNodes(args.OldStartingIndex(), args.OldItems().Size());
-            AddItemsToTreeViewNodes(args.NewStartingIndex(), args.NewItems().Size());
-            break;
-        }
-    }
-}
-
-void TreeViewNode::AddItemsToTreeViewNodes(int index, int count)
-=======
     case winrt::NotifyCollectionChangedAction::Replace:
     {
         RemoveFromChildrenNodes(args.OldStartingIndex(), args.OldItems().Size());
@@ -249,7 +211,6 @@
 }
 
 void TreeViewNode::AddToChildrenNodes(int index, int count)
->>>>>>> 3f8b33f0
 {
     for (int i = index + count - 1; i >= index; i--)
     {
@@ -259,11 +220,8 @@
         winrt::get_self<TreeViewNodeVector>(Children())->InsertAt(index, *node, false /* updateItemsSource */);
     }
 }
-<<<<<<< HEAD
-void TreeViewNode::RemoveItemsFromTreeViewNodes(int index, int count)
-=======
+
 void TreeViewNode::RemoveFromChildrenNodes(int index, int count)
->>>>>>> 3f8b33f0
 {
     for (int i = 0; i < count; i++)
     {
