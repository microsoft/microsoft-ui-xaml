--- conflicted
+++ resolved
@@ -831,15 +831,7 @@
 
         private void ToggleSelectedNodes_Click(object sender, RoutedEventArgs e)
         {
-<<<<<<< HEAD
-            if (IsInContentMode())
-=======
-            TestTreeView.SelectionMode = TreeViewSelectionMode.Multiple;
-            var root0 = TestTreeView.RootNodes[0].Children[0];
-            var root2 = TestTreeView.RootNodes[0].Children[2];
-            var selectedNodes = TestTreeView.SelectedNodes;
-            if (selectedNodes.Contains(root0))
->>>>>>> 3f8b33f0
+            if (IsInContentMode())
             {
                 ContentModeTestTreeView.SelectionMode = TreeViewSelectionMode.Multiple;
                 var item0 = TestTreeViewItemsSource[0].Children[0];
@@ -953,13 +945,10 @@
         {
             Frame.NavigateWithoutAnimation(typeof(TreeViewNodeInMarkupTestPage));
         }
-<<<<<<< HEAD
-=======
 
         private void ClearException_Click(object sender, RoutedEventArgs e)
         {
             ExceptionMessage.Text = string.Empty;
         }
->>>>>>> 3f8b33f0
     }
 }