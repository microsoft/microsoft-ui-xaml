--- conflicted
+++ resolved
@@ -823,7 +823,6 @@
             Frame.NavigateWithoutAnimation(typeof(TreeViewLateDataInitTest));
         }
 
-<<<<<<< HEAD
         private void ToggleRoot0Selection_Click(object sender, RoutedEventArgs e)
         {
             if(TestTreeView.SelectedNode == null)
@@ -844,12 +843,11 @@
             {
                 ContentModeTestTreeView.SelectedItem = null;
             }
-=======
+        }
+
         private void TreeViewNodeInMarkupTestPage_Click(object sender, RoutedEventArgs e)
         {
             Frame.NavigateWithoutAnimation(typeof(TreeViewNodeInMarkupTestPage));
->>>>>>> c32f9006
-        }
-
+        }
     }
 }