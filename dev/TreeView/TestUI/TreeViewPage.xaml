﻿<!-- Copyright (c) Microsoft Corporation. All rights reserved. Licensed under the MIT License. See LICENSE in the project root for license information. -->
<local:TestPage
    xmlns="http://schemas.microsoft.com/winfx/2006/xaml/presentation"
    xmlns:muxcontrols="using:Microsoft.UI.Xaml.Controls"
    xmlns:x="http://schemas.microsoft.com/winfx/2006/xaml"
    xmlns:local="using:MUXControlsTestApp"
    x:Class="MUXControlsTestApp.TreeViewPage"
    xmlns:d="http://schemas.microsoft.com/expression/blend/2008"
    xmlns:mc="http://schemas.openxmlformats.org/markup-compatibility/2006"
    mc:Ignorable="d">

    <Grid Background="{ThemeResource ApplicationPageBackgroundThemeBrush}">
        <Grid.ColumnDefinitions>
            <ColumnDefinition Width="Auto"/>
            <ColumnDefinition Width="1*"/>
            <ColumnDefinition Width="1*"/>
        </Grid.ColumnDefinitions>
        <ScrollViewer>
            <StackPanel>
                <TextBlock x:Name="Results" AutomationProperties.Name="Results"/>
                <TextBlock x:Name="Mode" AutomationProperties.Name="Mode"/>
                <Button x:Name="SetContentMode" AutomationProperties.Name="SetContentMode" Content="SetContentMode" Click="SetContentMode_Click"/>
                <Button x:Name="GetSelected" AutomationProperties.Name="GetSelected" Content="GetSelected" Click="GetSelected_Click"/>
                <Button x:Name="DisableClickToExpand" AutomationProperties.Name="DisableClickToExpand" Content="DisableClickToExpand" Click="DisableClickToExpand_Click"/>
                <Button x:Name="ChangeFlowDirection" AutomationProperties.Name="ChangeFlowDirection" Content="ChangeFlowDirection" Click="ChangeFlowDirection_Click"/>
                <Button x:Name="MoveNodesToNewTreeView" AutomationProperties.Name="MoveNodesToNewTreeView" Content="MoveNodesToNewTreeView" Click="MoveNodesToNewTreeView_Click"/>
                <Button x:Name="SetUpExpandingNodeEvent" AutomationProperties.Name="SetUpExpandingNodeEvent" Content="SetUpExpandingNodeEvent" Click="SetupExpandingNodeEvent_Click"/>
                <Button x:Name="LabelItems" AutomationProperties.Name="LabelItems" Content="LabelItems" Click="LabelItems_Click"/>
                <Button x:Name="GetChildrenOrder" AutomationProperties.Name="GetChildrenOrder" Content="GetChildrenOrder" Click="GetChildrenOrder_Click"/>
                <Button x:Name="ToggleSelectionMode" AutomationProperties.Name="ToggleSelectionMode" Content="ToggleSelectionMode" Click="ToggleSelectionMode_Click"/>
                <Button x:Name="TreeViewInFlyout"  AutomationProperties.Name="TreeViewInFlyout" Content="TreeViewInFlyout"  Click="TreeViewInFlyout_Click">
                    <FlyoutBase.AttachedFlyout>
                        <Flyout>
                            <StackPanel>
                                <Button x:Name="GetFlyoutItemCount" AutomationProperties.Name="GetFlyoutItemCount" Content="GetFlyoutItemCount" Click="GetFlyoutTreeViewItemCount_Click"/>
                                <muxcontrols:TreeView x:Name="FlyoutTreeView"
                        Width="345" MaxHeight="500"/>
                            </StackPanel>
                        </Flyout>
                    </FlyoutBase.AttachedFlyout>
                </Button>
                <Button x:Name="ChangeSelectionAfterFlyout" AutomationProperties.Name="ChangeSelectionAfterFlyout" Content="ChangeSelectionAfterFlyout" Click="ChangeSelectionAfterFlyout_Click"/>
                <Button x:Name="GetItemCount" AutomationProperties.Name="GetItemCount" Content="GetItemCount" Click="GetItemCount_Click"/>
                <Button x:Name="GetTree2ItemCount" AutomationProperties.Name="GetTree2ItemCount" Content="GetTree2ItemCount" Click="GetTree2ItemCount_Click"/>
                <Button x:Name="GetItemCommonStates" AutomationProperties.Name="GetItemCommonStates" Content="GetItemCommonStates" Click="GetItemCommonStates_Click" />
                <Button x:Name="SetupNoReorderNodes" AutomationProperties.Name="SetupNoReorderNodes" Content="SetupNoReorderNodes" Click="SetupNoReorderNodes_Click"/>
                <Button x:Name="SizeTreeViewsForDrags" AutomationProperties.Name="SizeTreeViewsForDrags" Content="SizeTreeViewsForDrags" Click="SizeTreeViewsForDrags_Click"/>
                <Button x:Name="AddSecondLevelOfNodes" AutomationProperties.Name="AddSecondLevelOfNodes" Content="AddSecondLevelOfNodes" Click="AddSecondLevelOfNodes_Click"/>
                <Button x:Name="ModifySecondLevelOfNode" AutomationProperties.Name="ModifySecondLevelOfNode" Content="ModifySecondLevelOfNode" Click="ModifySecondLevelOfNode_Click"/>
                <Button x:Name="RemoveSecondLevelOfNode" AutomationProperties.Name="RemoveSecondLevelOfNode" Content="RemoveSecondLevelOfNode" Click="RemoveSecondLevelOfNode_Click"/>
                <Button x:Name="SetRoot1HasUnrealizedChildren" AutomationProperties.Name="SetRoot1HasUnrealizedChildren" Content="SetRoot1HasUnrealizedChildren" Click="SetRoot1HasUnrealizedChildren_Click"/>
                <Button x:Name="SetupDragToDropTarget" AutomationProperties.Name="SetupDragToDropTarget" Content="SetupDragToDropTarget" Click="SetupDragToDropTarget_Click"/>
                <Button x:Name="SetupCustomDragUIOverride" AutomationProperties.Name="SetupCustomDragUIOverride" Content="SetupCustomDragUIOverride" />
                <Button x:Name="SetupDragDropHandlersForApiTest" AutomationProperties.Name="SetupDragDropHandlersForApiTest" Content="SetupDragDropHandlersForApiTest" Click="SetupDragDropHandlersForApiTest_Click"/>
                <Button x:Name="DisableItemDrag" AutomationProperties.Name="DisableItemDrag" Content="DisableItemDrag" Click="DisableItemDrag_Click"/>
                <Button x:Name="DisableItemReorder" AutomationProperties.Name="DisableItemReorder" Content="DisableItemReorder" Click="DisableItemReorder_Click"/>
                <Button x:Name="ItemTemplateSelectorTestPage" AutomationProperties.Name="ItemTemplateSelectorTestPage" Content="ItemTemplateSelectorTestPage" Click="ItemTemplateSelectorTestPage_Click"/>
                <Button x:Name="AddNodeWithEmpyUnrealizedChildren" AutomationProperties.Name="AddNodeWithEmpyUnrealizedChildren" Content="AddNodeWithEmpyUnrealizedChildren" Click="AddNodeWithEmpyUnrealizedChildren_Click"/>
                <Button x:Name="GetMultiSelectCheckBoxStates" AutomationProperties.Name="GetMultiSelectCheckBoxStates" Content="GetMultiSelectCheckBoxStates" Click="GetMultiSelectCheckBoxStates_Click"/>
                <Button x:Name="ToggleSelectedNodes" AutomationProperties.Name="ToggleSelectedNodes" Content="ToggleSelectedNodes" Click="ToggleSelectedNodes_Click"/>
                <Button x:Name="AddInheritedTreeViewNode" AutomationProperties.Name="AddInheritedTreeViewNode" Content="AddInheritedTreeViewNode" Click="AddInheritedTreeViewNode_Click"/>
                <Button x:Name="AddExtraNodes" AutomationProperties.Name="AddExtraNodes" Content="AddExtraNodes" Click="AddExtraNodes_Click"/>
                <Button x:Name="TreeViewLateDataInitTestPage" AutomationProperties.Name="TreeViewLateDataInitTestPage" Content="TreeViewLateDataInitTestPage" Click="TreeViewLateDataInitTestPage_Click"/>
<<<<<<< HEAD
                <Button x:Name="ToggleRoot0Selection" AutomationProperties.Name="ToggleRoot0Selection" Content="ToggleRoot0Selection" Click="ToggleRoot0Selection_Click"/>
=======
                <Button x:Name="TreeViewNodeInMarkupTestPage" AutomationProperties.Name="TreeViewNodeInMarkupTestPage" Content="TreeViewNodeInMarkupTestPage" Click="TreeViewNodeInMarkupTestPage_Click"/>
>>>>>>> c32f9006
            </StackPanel>
        </ScrollViewer>
        <ScrollViewer Grid.Column="1">
            <StackPanel x:Name="TestStackPanel">

                <muxcontrols:TreeView
                    x:Name="TestTreeView"
                    AutomationProperties.Name="TestTreeView"
                    HorizontalAlignment="Left"
                    Width="400" Height="400"
                    ItemInvoked="TestTreeView_ItemInvoked"/>

                <muxcontrols:TreeView x:Name="TestTreeView2"
                                AutomationProperties.Name="TestTreeView2"
                                HorizontalAlignment="Left"
                                Width="400" Height="400"/>
                <Border x:Name="DropTarget" HorizontalAlignment="Left" Width="400" Height="40" Background="Silver" AllowDrop="True" Drop="DropTarget_Drop" DragOver="DropTarget_DragOver" AutomationProperties.Name="DropTarget" >
                    <TextBlock x:Name="DropTargetTextBlock" AutomationProperties.Name="DropTargetTextBlock" />
                </Border>
                <Border x:Name="DraggableElement" Background="LightBlue" HorizontalAlignment="Left" Width="400" Height="40" CanDrag="True" AutomationProperties.Name="DraggableElement"  >
                    <TextBlock Text="Drag Me" />
                </Border>
            </StackPanel>
        </ScrollViewer>

        <ScrollViewer Grid.Column="2">
            <StackPanel x:Name="ContentModeTestStackPanel">

                <muxcontrols:TreeView 
                    x:Name="ContentModeTestTreeView"
                    AutomationProperties.Name="ContentModeTestTreeView"
                    HorizontalAlignment="Left"
                    Width="400" Height="400"
                    ItemInvoked="TestTreeViewContentMode_ItemInvoked"
                    ItemsSource="{x:Bind TestTreeViewItemsSource}">
                    <muxcontrols:TreeView.ItemTemplate>
                        <DataTemplate x:DataType="local:TreeViewItemSource">
                            <muxcontrols:TreeViewItem 
                                ItemsSource="{x:Bind Children}"
                                Content="{x:Bind Content}"
                                IsExpanded="{x:Bind IsExpanded, Mode=TwoWay}"
                                IsSelected="{x:Bind IsSelected, Mode=TwoWay}"
                                HasUnrealizedChildren="{x:Bind HasUnrealizedChildren, Mode=TwoWay}"/>
                            </DataTemplate>
                    </muxcontrols:TreeView.ItemTemplate>
                </muxcontrols:TreeView>

                <muxcontrols:TreeView 
                    x:Name="ContentModeTestTreeView2"
                    AutomationProperties.Name="ContentModeTestTreeView2"
                    HorizontalAlignment="Left"
                    Width="400" Height="400"
                    ItemsSource="{Binding TestTreeView2ItemsSource}">
                    <muxcontrols:TreeView.ItemTemplate>
                        <DataTemplate>
                            <muxcontrols:TreeViewItem 
                                ItemsSource="{Binding Children}"
                                Content="{Binding Content}"
                                IsExpanded="{Binding IsExpanded, Mode=TwoWay}"
                                IsSelected="{Binding IsSelected, Mode=TwoWay}"/>
                        </DataTemplate>
                    </muxcontrols:TreeView.ItemTemplate>
                </muxcontrols:TreeView>

                <Border x:Name="DropTarget2" HorizontalAlignment="Left" Width="400" Height="40" Background="Silver" AllowDrop="True" Drop="DropTarget_Drop" DragOver="DropTarget_DragOver" AutomationProperties.Name="DropTarget2" >
                    <TextBlock x:Name="DropTargetTextBlock2" AutomationProperties.Name="DropTargetTextBlock2" />
                </Border>
                <Border x:Name="DraggableElement2" Background="LightBlue" HorizontalAlignment="Left" Width="400" Height="40" CanDrag="True" AutomationProperties.Name="DraggableElement2"  >
                    <TextBlock Text="Drag Me" />
                </Border>
            </StackPanel>
        </ScrollViewer>

    </Grid>
</local:TestPage><|MERGE_RESOLUTION|>--- conflicted
+++ resolved
@@ -61,11 +61,8 @@
                 <Button x:Name="AddInheritedTreeViewNode" AutomationProperties.Name="AddInheritedTreeViewNode" Content="AddInheritedTreeViewNode" Click="AddInheritedTreeViewNode_Click"/>
                 <Button x:Name="AddExtraNodes" AutomationProperties.Name="AddExtraNodes" Content="AddExtraNodes" Click="AddExtraNodes_Click"/>
                 <Button x:Name="TreeViewLateDataInitTestPage" AutomationProperties.Name="TreeViewLateDataInitTestPage" Content="TreeViewLateDataInitTestPage" Click="TreeViewLateDataInitTestPage_Click"/>
-<<<<<<< HEAD
                 <Button x:Name="ToggleRoot0Selection" AutomationProperties.Name="ToggleRoot0Selection" Content="ToggleRoot0Selection" Click="ToggleRoot0Selection_Click"/>
-=======
                 <Button x:Name="TreeViewNodeInMarkupTestPage" AutomationProperties.Name="TreeViewNodeInMarkupTestPage" Content="TreeViewNodeInMarkupTestPage" Click="TreeViewNodeInMarkupTestPage_Click"/>
->>>>>>> c32f9006
             </StackPanel>
         </ScrollViewer>
         <ScrollViewer Grid.Column="1">
