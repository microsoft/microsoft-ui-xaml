--- conflicted
+++ resolved
@@ -411,15 +411,11 @@
                                     BorderThickness="{ThemeResource AutoSuggestListBorderThemeThickness}"
                                     BorderBrush="{ThemeResource AutoSuggestBoxSuggestionsListBorderBrush}"
                                     Background="{ThemeResource AutoSuggestBoxSuggestionsListBackground}"
-<<<<<<< HEAD
-                                    CornerRadius="{TemplateBinding CornerRadius}">
+                                    contract7Present:CornerRadius="{TemplateBinding CornerRadius}"
+                                    contract7NotPresent:CornerRadius="{ThemeResource OverlayCornerRadius}">
                                 <Border.RenderTransform>
                                     <contract7NotPresent:TranslateTransform x:Name="UpwardTransform" />
                                 </Border.RenderTransform>
-=======
-                                    contract7Present:CornerRadius="{TemplateBinding CornerRadius}"
-                                    contract7NotPresent:CornerRadius="{ThemeResource OverlayCornerRadius}">
->>>>>>> 644f4450
                                 <ListView
                                     x:Name="SuggestionsList"
                                     DisplayMemberPath="{TemplateBinding DisplayMemberPath}"
