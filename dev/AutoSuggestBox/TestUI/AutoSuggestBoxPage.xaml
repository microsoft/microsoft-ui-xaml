﻿<!-- Copyright (c) Microsoft Corporation. All rights reserved. Licensed under the MIT License. See LICENSE in the project root for license information. -->
<local:TestPage
    x:Class="MUXControlsTestApp.AutoSuggestBoxPage"
    xmlns="http://schemas.microsoft.com/winfx/2006/xaml/presentation"
    xmlns:x="http://schemas.microsoft.com/winfx/2006/xaml"
    xmlns:local="using:MUXControlsTestApp"
    xmlns:d="http://schemas.microsoft.com/expression/blend/2008"
    xmlns:mc="http://schemas.openxmlformats.org/markup-compatibility/2006"
    xmlns:controls="using:Microsoft.UI.Xaml.Controls"
    xmlns:animatedvisuals="using:Microsoft.UI.Xaml.Controls.AnimatedVisuals"
    mc:Ignorable="d"
    Background="{ThemeResource ApplicationPageBackgroundThemeBrush}">

    <StackPanel Margin="12">
        <TextBlock Text="Sample AutoSuggestBoxes" Style="{ThemeResource StandardGroupHeader}"/>
<<<<<<< HEAD
        <AutoSuggestBox AutomationProperties.Name="Sample AutoSuggestBox"/>
        <AutoSuggestBox Header="AutoSuggestBox with header"/>
=======
        <AutoSuggestBox QueryIcon="Find"/>
        <AutoSuggestBox Header="AutoSuggestBox with header" FontSize="12">
            <AutoSuggestBox.QueryIcon>
                <controls:AnimatedIcon>
                    <animatedvisuals:AnimatedFindVisualSource/>
                    <controls:AnimatedIcon.FallbackIconSource>
                        <controls:FontIconSource Glyph="&#xE11A;" FontSize="12" FontFamily="{ThemeResource SymbolThemeFontFamily}"/>
                    </controls:AnimatedIcon.FallbackIconSource>
                </controls:AnimatedIcon>
            </AutoSuggestBox.QueryIcon>
        </AutoSuggestBox>
>>>>>>> 957581f1
        <AutoSuggestBox Header="AutoSuggestBox with suggestions" QuerySubmitted="AutoSuggestBox_QuerySubmitted" />
    </StackPanel>

</local:TestPage><|MERGE_RESOLUTION|>--- conflicted
+++ resolved
@@ -13,11 +13,9 @@
 
     <StackPanel Margin="12">
         <TextBlock Text="Sample AutoSuggestBoxes" Style="{ThemeResource StandardGroupHeader}"/>
-<<<<<<< HEAD
         <AutoSuggestBox AutomationProperties.Name="Sample AutoSuggestBox"/>
         <AutoSuggestBox Header="AutoSuggestBox with header"/>
-=======
-        <AutoSuggestBox QueryIcon="Find"/>
+        <AutoSuggestBox AutomationProperties.Name="Sample AutoSuggestBox with QueryIcon" QueryIcon="Find"/>
         <AutoSuggestBox Header="AutoSuggestBox with header" FontSize="12">
             <AutoSuggestBox.QueryIcon>
                 <controls:AnimatedIcon>
@@ -28,7 +26,7 @@
                 </controls:AnimatedIcon>
             </AutoSuggestBox.QueryIcon>
         </AutoSuggestBox>
->>>>>>> 957581f1
+
         <AutoSuggestBox Header="AutoSuggestBox with suggestions" QuerySubmitted="AutoSuggestBox_QuerySubmitted" />
     </StackPanel>
 
