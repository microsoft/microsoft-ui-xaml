﻿<!-- Copyright (c) Microsoft Corporation. All rights reserved. Licensed under the MIT License. See LICENSE in the project root for license information. -->
<local:TestPage
    x:Class="MUXControlsTestApp.CornerRadiusPage"
    xmlns="http://schemas.microsoft.com/winfx/2006/xaml/presentation"
    xmlns:x="http://schemas.microsoft.com/winfx/2006/xaml"
    xmlns:local="using:MUXControlsTestApp"
    xmlns:d="http://schemas.microsoft.com/expression/blend/2008"
    xmlns:mc="http://schemas.openxmlformats.org/markup-compatibility/2006"
    xmlns:controls="using:Microsoft.UI.Xaml.Controls"
    xmlns:primitives="using:Microsoft.UI.Xaml.Controls.Primitives"
    mc:Ignorable="d"
    Background="{ThemeResource ApplicationPageBackgroundThemeBrush}">

<<<<<<< HEAD
    <controls:ScrollViewer CornerRadius="6">
        <Grid RowSpacing="10" ColumnSpacing="10">
            <Grid.Resources>
                <Style x:Key="SideHeader" TargetType="TextBlock">
                    <Setter Property="HorizontalAlignment" Value="Right"/>
                    <Setter Property="Grid.Column" Value="0"/>
                </Style>
                <Style x:Key="LeftColumn" TargetType="Grid">
                    <Setter Property="HorizontalAlignment" Value="Left"/>
                    <Setter Property="VerticalAlignment" Value="Top"/>
                    <Setter Property="Grid.Column" Value="1"/>
                </Style>
                <Style x:Key="RightColumn" TargetType="Grid">
                    <Setter Property="HorizontalAlignment" Value="Left"/>
                    <Setter Property="VerticalAlignment" Value="Top"/>
                    <Setter Property="Grid.Column" Value="2"/>
                </Style>
            </Grid.Resources>
            <Grid.ColumnDefinitions>
                <ColumnDefinition Width="150"/>
                <ColumnDefinition Width="Auto"/>
                <ColumnDefinition Width="Auto"/>
            </Grid.ColumnDefinitions>
            <Grid.RowDefinitions>
                <RowDefinition/>
                <RowDefinition/>
                <RowDefinition/>
                <RowDefinition/>
                <RowDefinition/>
                <RowDefinition/>
                <RowDefinition/>
                <RowDefinition/>
                <RowDefinition/>
                <RowDefinition/>
                <RowDefinition/>
                <RowDefinition/>
                <RowDefinition/>
                <RowDefinition/>
                <RowDefinition/>
                <RowDefinition/>
                <RowDefinition/>
                <RowDefinition/>
                <RowDefinition/>
                <RowDefinition/>
                <RowDefinition/>
                <RowDefinition/>
                <RowDefinition/>
                <RowDefinition/>
                <RowDefinition/>
                <RowDefinition/>
                <RowDefinition/>
                <RowDefinition/>
                <RowDefinition/>
                <RowDefinition/>
                <RowDefinition/>
                <RowDefinition/>
                <RowDefinition/>
                <RowDefinition/>
                <RowDefinition/>
                <RowDefinition/>
                <RowDefinition/>
                <RowDefinition/>
                <RowDefinition/>
                <RowDefinition/>
                <RowDefinition/>
                <RowDefinition/>
                <RowDefinition/>
                <RowDefinition/>
                <RowDefinition/>
                <RowDefinition/>
                <RowDefinition/>
                <RowDefinition/>
                <RowDefinition/>
                <RowDefinition/>
                <RowDefinition/>
                <RowDefinition/>
                <RowDefinition/>
                <RowDefinition/>
                <RowDefinition/>
            </Grid.RowDefinitions>

            <TextBlock Text="Normal" Grid.Column="1" Style="{StaticResource BaseTextBlockStyle}"/>
            <TextBlock Text="CornerRadius" Grid.Column="2" Style="{StaticResource BaseTextBlockStyle}"/>

            <TextBlock Grid.Row="5" Text="ListBox" Style="{StaticResource SideHeader}"/>
            <Grid Grid.Row="5" Style="{StaticResource LeftColumn}">
                <ListBox>
                    <ListBoxItem Content="Item 1"/>
                    <ListBoxItem Content="Item 2"/>
                    <ListBoxItem Content="Item 3"/>
                </ListBox>
            </Grid>
            <Grid Grid.Row="5" Style="{StaticResource RightColumn}">
                <ListBox CornerRadius="6">
                    <ListBoxItem Content="Item 1"/>
                    <ListBoxItem Content="Item 2"/>
                    <ListBoxItem Content="Item 3"/>
                </ListBox>
            </Grid>

            <TextBlock Grid.Row="6" Text="ComboBox" Style="{StaticResource SideHeader}"/>
            <Grid Grid.Row="6" Style="{StaticResource LeftColumn}">
                <ComboBox>
                    <ComboBoxItem Content="Item 1"/>
                    <ComboBoxItem Content="Item 2"/>
                    <ComboBoxItem Content="Item 3"/>
                </ComboBox>
            </Grid>
            <Grid Grid.Row="6" Style="{StaticResource RightColumn}">
                <ComboBox CornerRadius="6">
                    <ComboBoxItem Content="Item 1"/>
                    <ComboBoxItem Content="Item 2"/>
                    <ComboBoxItem Content="Item 3"/>
                    <ComboBoxItem Content="Item 4"/>
                    <ComboBoxItem Content="Item 5"/>
                    <ComboBoxItem Content="Item 6"/>
                    <ComboBoxItem Content="Item 7"/>
                    <ComboBoxItem Content="Item 8"/>
                    <ComboBoxItem Content="Item 9"/>
                    <ComboBoxItem Content="Item 10"/>
                    <ComboBoxItem Content="Item 11"/>
                    <ComboBoxItem Content="Item 12"/>
                    <ComboBoxItem Content="Item 13"/>
                    <ComboBoxItem Content="Item 14"/>
                    <ComboBoxItem Content="Item 15"/>
                    <ComboBoxItem Content="Item 16"/>
                </ComboBox>
            </Grid>

            <TextBlock Grid.Row="7" Text="ComboBox (IsEditable)" Style="{StaticResource SideHeader}"/>
            <Grid Grid.Row="7" Style="{StaticResource LeftColumn}">
                <ComboBox IsEditable="True">
                    <ComboBoxItem Content="Item 1"/>
                    <ComboBoxItem Content="Item 2"/>
                    <ComboBoxItem Content="Item 3"/>
                </ComboBox>
            </Grid>
            <Grid Grid.Row="7" Style="{StaticResource RightColumn}">
                <ComboBox IsEditable="True" CornerRadius="6">
                    <ComboBoxItem Content="Item 1"/>
                    <ComboBoxItem Content="Item 2"/>
                    <ComboBoxItem Content="Item 3"/>
                    <ComboBoxItem Content="Item 4"/>
                    <ComboBoxItem Content="Item 5"/>
                    <ComboBoxItem Content="Item 6"/>
                    <ComboBoxItem Content="Item 7"/>
                    <ComboBoxItem Content="Item 8"/>
                    <ComboBoxItem Content="Item 9"/>
                    <ComboBoxItem Content="Item 10"/>
                    <ComboBoxItem Content="Item 11"/>
                    <ComboBoxItem Content="Item 12"/>
                    <ComboBoxItem Content="Item 13"/>
                    <ComboBoxItem Content="Item 14"/>
                    <ComboBoxItem Content="Item 15"/>
                    <ComboBoxItem Content="Item 16"/>
                </ComboBox>
            </Grid>

            <TextBlock Grid.Row="8" Text="AutoSuggestBox" Style="{StaticResource SideHeader}"/>
            <Grid Grid.Row="8" Style="{StaticResource LeftColumn}">
                <AutoSuggestBox ItemsSource="{x:Bind AutoSuggestSource}"/>
            </Grid>
            <Grid Grid.Row="8" Style="{StaticResource RightColumn}">
                <AutoSuggestBox ItemsSource="{x:Bind AutoSuggestSource}" CornerRadius="6"/>
            </Grid>

            <TextBlock Grid.Row="9" Text="DatePicker" Style="{StaticResource SideHeader}"/>
            <Grid Grid.Row="9" Style="{StaticResource LeftColumn}">
                <DatePicker />
            </Grid>
            <Grid Grid.Row="9" Style="{StaticResource RightColumn}">
                <DatePicker CornerRadius="6"/>
            </Grid>

            <TextBlock Grid.Row="10" Text="TimePicker" Style="{StaticResource SideHeader}"/>
            <Grid Grid.Row="10" Style="{StaticResource LeftColumn}">
                <TimePicker/>
            </Grid>
            <Grid Grid.Row="10" Style="{StaticResource RightColumn}">
                <TimePicker CornerRadius="6"/>
            </Grid>

            <TextBlock Grid.Row="11" Text="CommandBar" Style="{StaticResource SideHeader}"/>
            <Grid Grid.Row="11" Style="{StaticResource LeftColumn}">
                <CommandBar>
                    <AppBarButton Icon="AddFriend"/>
                    <AppBarButton Icon="World" Label="World"/>
                    <AppBarToggleButton Icon="Volume" Label="Volume"/>
                    <CommandBar.SecondaryCommands>
                        <AppBarButton Label="Like"/>
                        <AppBarButton Label="Dislike"/>
                        <AppBarToggleButton Label="Toggle"/>
                    </CommandBar.SecondaryCommands>
                    <CommandBar.Content>
                        <TextBlock Text="Hello World" Margin="12"/>
                    </CommandBar.Content>
                </CommandBar>
            </Grid>
            <Grid Grid.Row="11" Style="{StaticResource RightColumn}">
                <CommandBar CornerRadius="6">
                    <AppBarButton Icon="AddFriend"/>
                    <AppBarButton Icon="World" Label="World"/>
                    <AppBarToggleButton Icon="Volume" Label="Volume"/>
                    <CommandBar.SecondaryCommands>
                        <AppBarButton Label="Like"/>
                        <AppBarButton Label="Dislike"/>
                        <AppBarToggleButton Label="Toggle"/>
                    </CommandBar.SecondaryCommands>
                    <CommandBar.Content>
                        <TextBlock Text="Hello World" Margin="12"/>
                    </CommandBar.Content>
                </CommandBar>
            </Grid>

            <TextBlock Grid.Row="12" Text="Flyout" Style="{StaticResource SideHeader}"/>
            <Grid Grid.Row="12" Style="{StaticResource LeftColumn}">
                <Button Content="Click me">
                    <Button.Flyout>
                        <Flyout>
                            <TextBlock Text="Hello World"/>
                        </Flyout>
                    </Button.Flyout>
                    <Button.ContextFlyout>
                        <Flyout>
                            <TextBlock Text="Hello World" MinHeight="300" MinWidth="300"/>
                        </Flyout>
                    </Button.ContextFlyout>
                </Button>
            </Grid>
            <Grid Grid.Row="12" Style="{StaticResource RightColumn}">
                <Button Content="Click me">
                    <Button.Flyout>
                        <Flyout>
                            <Flyout.FlyoutPresenterStyle>
                                <Style TargetType="FlyoutPresenter">
                                    <Setter Property="CornerRadius" Value="6"/>
                                </Style>
                            </Flyout.FlyoutPresenterStyle>
                            <TextBlock Text="Hello World"/>
                        </Flyout>
                    </Button.Flyout>
                    <Button.ContextFlyout>
                        <Flyout>
                            <Flyout.FlyoutPresenterStyle>
                                <Style TargetType="FlyoutPresenter">
                                    <Setter Property="CornerRadius" Value="6"/>
                                </Style>
                            </Flyout.FlyoutPresenterStyle>
                            <TextBlock Text="Hello World" MinHeight="300" MinWidth="300"/>
                        </Flyout>
                    </Button.ContextFlyout>
                </Button>
            </Grid>

            <TextBlock Grid.Row="13" Text="MenuFlyout" Style="{StaticResource SideHeader}"/>
            <Grid Grid.Row="13" Style="{StaticResource LeftColumn}">
                <Button Content="Click me">
                    <Button.Flyout>
                        <MenuFlyout>
                            <MenuFlyoutItem Text="Share" >
                                <MenuFlyoutItem.Icon>
                                    <FontIcon Glyph="&#xE72D;" />
                                </MenuFlyoutItem.Icon>
                            </MenuFlyoutItem>
                            <MenuFlyoutItem Text="Copy" Icon="Copy" />
                            <MenuFlyoutItem Text="Delete" Icon="Delete" />
                            <MenuFlyoutSeparator />
                            <MenuFlyoutItem Text="Rename" />
                            <MenuFlyoutItem Text="Select" />
                        </MenuFlyout>
                    </Button.Flyout>
                    <Button.ContextFlyout>
                        <MenuFlyout>
                            <MenuFlyoutItem Text="Share" >
                                <MenuFlyoutItem.Icon>
                                    <FontIcon Glyph="&#xE72D;" />
                                </MenuFlyoutItem.Icon>
                            </MenuFlyoutItem>
                            <MenuFlyoutItem Text="Copy" Icon="Copy" />
                            <MenuFlyoutItem Text="Delete" Icon="Delete" />
                            <MenuFlyoutSeparator />
                            <MenuFlyoutItem Text="Rename" />
                            <MenuFlyoutItem Text="Select" />
                        </MenuFlyout>
                    </Button.ContextFlyout>
                </Button>
            </Grid>
            <Grid Grid.Row="13" Style="{StaticResource RightColumn}">
                <Button Content="Click me">
                    <Button.Flyout>
                        <MenuFlyout>
                            <MenuFlyout.MenuFlyoutPresenterStyle>
                                <Style TargetType="MenuFlyoutPresenter">
                                    <Setter Property="CornerRadius" Value="6"/>
                                </Style>
                            </MenuFlyout.MenuFlyoutPresenterStyle>
                            <MenuFlyoutItem Text="Share" >
                                <MenuFlyoutItem.Icon>
                                    <FontIcon Glyph="&#xE72D;" />
                                </MenuFlyoutItem.Icon>
                            </MenuFlyoutItem>
                            <MenuFlyoutItem Text="Copy" Icon="Copy" />
                            <MenuFlyoutItem Text="Delete" Icon="Delete" />
                            <MenuFlyoutSeparator />
                            <MenuFlyoutItem Text="Rename" />
                            <MenuFlyoutItem Text="Select" />
                        </MenuFlyout>
                    </Button.Flyout>
                    <Button.ContextFlyout>
                        <MenuFlyout>
                            <MenuFlyout.MenuFlyoutPresenterStyle>
                                <Style TargetType="MenuFlyoutPresenter">
                                    <Setter Property="CornerRadius" Value="6"/>
                                </Style>
                            </MenuFlyout.MenuFlyoutPresenterStyle>
                            <MenuFlyoutItem Text="Share" >
                                <MenuFlyoutItem.Icon>
                                    <FontIcon Glyph="&#xE72D;" />
                                </MenuFlyoutItem.Icon>
                            </MenuFlyoutItem>
                            <MenuFlyoutItem Text="Copy" Icon="Copy" />
                            <MenuFlyoutItem Text="Delete" Icon="Delete" />
                            <MenuFlyoutSeparator />
                            <MenuFlyoutItem Text="Rename" />
                            <MenuFlyoutItem Text="Select" />
                        </MenuFlyout>
                    </Button.ContextFlyout>
                </Button>
            </Grid>

            <TextBlock Grid.Row="14" Text="ContentDialog" Style="{StaticResource SideHeader}"/>
            <Grid Grid.Row="14" Style="{StaticResource LeftColumn}">
                <Button Content="Click me" Click="ShowDialog_Click"/>
            </Grid>
            <Grid Grid.Row="14" Style="{StaticResource RightColumn}">
                <Button Content="Click me" Click="ShowRoundedDialog_Click"/>
            </Grid>

            <TextBlock Grid.Row="15" Text="ToolTip" Style="{StaticResource SideHeader}"/>
            <Grid Grid.Row="15" Style="{StaticResource LeftColumn}">
                <ToolTip>
                    <TextBlock Text="Hello world"/>
                </ToolTip>
            </Grid>
            <Grid Grid.Row="15" Style="{StaticResource RightColumn}">
                <ToolTip CornerRadius="6">
                    <TextBlock Text="Hello world"/>
                </ToolTip>
            </Grid>

            <TextBlock Grid.Row="17" Text="CalendarView" Style="{StaticResource SideHeader}"/>
            <Grid Grid.Row="17" Style="{StaticResource LeftColumn}">
                <CalendarView/>
            </Grid>
            <Grid Grid.Row="17" Style="{StaticResource RightColumn}">
                <CalendarView CornerRadius="6"/>
            </Grid>

            <TextBlock Grid.Row="18" Text="CalendarDatePicker" Style="{StaticResource SideHeader}"/>
            <Grid Grid.Row="18" Style="{StaticResource LeftColumn}">
                <CalendarDatePicker/>
            </Grid>
            <Grid Grid.Row="18" Style="{StaticResource RightColumn}">
                <CalendarDatePicker CornerRadius="6"/>
            </Grid>

            <TextBlock Grid.Row="20" Text="ToggleSwitch" Style="{StaticResource SideHeader}"/>
            <Grid Grid.Row="20" Style="{StaticResource LeftColumn}">
                <ToggleSwitch/>
            </Grid>
            <Grid Grid.Row="20" Style="{StaticResource RightColumn}">
                <ToggleSwitch CornerRadius="6"/>
            </Grid>

            <TextBlock Grid.Row="21" Text="Slider" Style="{StaticResource SideHeader}"/>
            <Grid Grid.Row="21" Style="{StaticResource LeftColumn}" MinWidth="200">
                <Slider Orientation="Horizontal"/>
            </Grid>
            <Grid Grid.Row="21" Style="{StaticResource RightColumn}" MinWidth="200">
                <Grid.Resources>
                    <!-- Rounding slider thumb until that becomes the default -->
                    <x:Double x:Key="SliderThumbCornerRadius">10</x:Double>
                    <x:Double x:Key="SliderHorizontalThumbWidth">20</x:Double>
                    <x:Double x:Key="SliderHorizontalThumbHeight">20</x:Double>
                    <x:Double x:Key="SliderVerticalThumbWidth">20</x:Double>
                    <x:Double x:Key="SliderVerticalThumbHeight">20</x:Double>
                </Grid.Resources>
                <Slider Orientation="Horizontal" CornerRadius="6"/>
            </Grid>

            <TextBlock Grid.Row="22" Text="Slider" Style="{StaticResource SideHeader}"/>
            <Grid Grid.Row="22" Style="{StaticResource LeftColumn}">
                <Slider Orientation="Horizontal" TickFrequency="1" Width="200" TickPlacement="Outside"/>
            </Grid>
            <Grid Grid.Row="22" Style="{StaticResource RightColumn}">
=======
    <Grid>
        <Grid.RowDefinitions>
            <RowDefinition Height="Auto"/>
            <RowDefinition Height="*"/>
        </Grid.RowDefinitions>
        <Grid.ColumnDefinitions>
            <ColumnDefinition/>
            <ColumnDefinition/>
        </Grid.ColumnDefinitions>
        <Slider
            Header="ControlCornerRadius"
            Orientation="Horizontal"
            Grid.Column="0"
            Maximum="20"
            Value="{x:Bind ControlCornerRadiusSize, Mode=TwoWay}"
            Margin="10,0"/>

        <Slider
            Header="OverlayCornerRadius"
            Orientation="Horizontal"
            Grid.Column="1"
            Maximum="20"
            Value="{x:Bind OverlayCornerRadiusSize, Mode=TwoWay}"
            Margin="10,0"/>

        <ScrollViewer Grid.Row="1" Grid.ColumnSpan="2">
        
            <Grid RowSpacing="10" ColumnSpacing="10">
>>>>>>> c42f0766
                <Grid.Resources>
                    <Style x:Key="SideHeader" TargetType="TextBlock">
                        <Setter Property="HorizontalAlignment" Value="Right"/>
                        <Setter Property="Grid.Column" Value="0"/>
                    </Style>
                    <Style x:Key="LeftColumn" TargetType="Grid">
                        <Setter Property="HorizontalAlignment" Value="Left"/>
                        <Setter Property="VerticalAlignment" Value="Top"/>
                        <Setter Property="Grid.Column" Value="1"/>
                    </Style>
                    <Style x:Key="RightColumn" TargetType="Grid">
                        <Setter Property="HorizontalAlignment" Value="Left"/>
                        <Setter Property="VerticalAlignment" Value="Top"/>
                        <Setter Property="Grid.Column" Value="2"/>
                    </Style>
                </Grid.Resources>
<<<<<<< HEAD
                <controls:ColorPicker IsAlphaEnabled="True" CornerRadius="6"/>
            </Grid>
            <TextBlock Grid.Row="48" Text="ListView" Style="{StaticResource SideHeader}"/>
            <Grid Grid.Row="48" Style="{StaticResource LeftColumn}">
                <ListView SelectionMode="Multiple">
                    <ListViewHeaderItem Content="Header 1"/>
                    <ListViewItem Content="Item 1"/>
                    <ListViewItem Content="Item 2"/>
                    <ListViewItem Content="Item 3"/>
                </ListView>
            </Grid>
            <Grid Grid.Row="48" Style="{StaticResource RightColumn}">
                <ListView SelectionMode="Multiple" CornerRadius="6">
                    <ListViewHeaderItem Content="Header 1"/>
                    <ListViewItem Content="Item 1"/>
                    <ListViewItem Content="Item 2"/>
                    <ListViewItem Content="Item 3"/>
                </ListView>
            </Grid>

            <TextBlock Grid.Row="49" Text="GridView" Style="{StaticResource SideHeader}"/>
            <Grid Grid.Row="49" Style="{StaticResource LeftColumn}" MaxWidth="400">
                <GridView SelectionMode="Multiple">
                    <GridViewHeaderItem Content="Header 1"/>
                    <GridViewItem Content="Item 1.1"/>
                    <GridViewItem Content="Item 1.2"/>
                    <GridViewHeaderItem Content="Header 2"/>
                    <GridViewItem Content="Item 2.1"/>
                </GridView>
            </Grid>
            <Grid Grid.Row="49" Style="{StaticResource RightColumn}" MaxWidth="400">
                <GridView SelectionMode="Multiple" CornerRadius="6">
                    <GridViewHeaderItem Content="Header 1"/>
                    <GridViewItem Content="Item 1.1"/>
                    <GridViewItem Content="Item 1.2"/>
                    <GridViewHeaderItem Content="Header 2"/>
                    <GridViewItem Content="Item 2.1"/>
                </GridView>
            </Grid>

            <TextBlock Grid.Row="50" Text="TreeView" Style="{StaticResource SideHeader}"/>
            <Grid Grid.Row="50" Style="{StaticResource LeftColumn}">
                <TreeView SelectionMode="Multiple">
                    <TreeView.RootNodes>
                        <TreeViewNode Content="Item 1" IsExpanded="True">
                            <TreeViewNode.Children>
                                <TreeViewNode Content="Item 1.1"/>
                                <TreeViewNode Content="Item 1.2">
                                    <TreeViewNode.Children>
                                        <TreeViewNode Content="Item 1.2.1"/>
                                        <TreeViewNode Content="Item 1.2.2"/>
                                    </TreeViewNode.Children>
                                </TreeViewNode>
                                <TreeViewNode Content="Item 1.3"/>
                            </TreeViewNode.Children>
                        </TreeViewNode>
                    </TreeView.RootNodes>
                </TreeView>
            </Grid>
            <Grid Grid.Row="50" Style="{StaticResource RightColumn}">
                <TreeView SelectionMode="Multiple" CornerRadius="6">
                    <TreeView.RootNodes>
                        <TreeViewNode Content="Item 1" IsExpanded="True">
                            <TreeViewNode.Children>
                                <TreeViewNode Content="Item 1.1"/>
                                <TreeViewNode Content="Item 1.2">
                                    <TreeViewNode.Children>
                                        <TreeViewNode Content="Item 1.2.1"/>
                                        <TreeViewNode Content="Item 1.2.2"/>
                                    </TreeViewNode.Children>
                                </TreeViewNode>
                                <TreeViewNode Content="Item 1.3"/>
                            </TreeViewNode.Children>
                        </TreeViewNode>
                    </TreeView.RootNodes>
                </TreeView>
            </Grid>
            <TextBlock Grid.Row="51" Text="MediaPlayerElement" Style="{StaticResource SideHeader}"/>
            <Grid Grid.Row="51" Style="{StaticResource LeftColumn}">
                <MediaPlayerElement 
                    Width="200"
                    Height="100"
                    x:Name="mediaPlayer"
                    AreTransportControlsEnabled="True" />
            </Grid>
        </Grid>

    </controls:ScrollViewer>
=======
                <Grid.ColumnDefinitions>
                    <ColumnDefinition Width="150"/>
                    <ColumnDefinition Width="Auto"/>
                    <ColumnDefinition Width="Auto"/>
                </Grid.ColumnDefinitions>
                <Grid.RowDefinitions>
                    <RowDefinition/>
                    <RowDefinition/>
                    <RowDefinition/>
                    <RowDefinition/>
                    <RowDefinition/>
                    <RowDefinition/>
                    <RowDefinition/>
                    <RowDefinition/>
                    <RowDefinition/>
                    <RowDefinition/>
                    <RowDefinition/>
                    <RowDefinition/>
                    <RowDefinition/>
                    <RowDefinition/>
                    <RowDefinition/>
                    <RowDefinition/>
                    <RowDefinition/>
                    <RowDefinition/>
                    <RowDefinition/>
                    <RowDefinition/>
                    <RowDefinition/>
                    <RowDefinition/>
                    <RowDefinition/>
                    <RowDefinition/>
                    <RowDefinition/>
                    <RowDefinition/>
                    <RowDefinition/>
                    <RowDefinition/>
                    <RowDefinition/>
                    <RowDefinition/>
                    <RowDefinition/>
                    <RowDefinition/>
                    <RowDefinition/>
                    <RowDefinition/>
                    <RowDefinition/>
                    <RowDefinition/>
                    <RowDefinition/>
                    <RowDefinition/>
                    <RowDefinition/>
                    <RowDefinition/>
                    <RowDefinition/>
                    <RowDefinition/>
                    <RowDefinition/>
                    <RowDefinition/>
                    <RowDefinition/>
                    <RowDefinition/>
                    <RowDefinition/>
                    <RowDefinition/>
                    <RowDefinition/>
                    <RowDefinition/>
                    <RowDefinition/>
                    <RowDefinition/>
                    <RowDefinition/>
                    <RowDefinition/>
                    <RowDefinition/>
                </Grid.RowDefinitions>

                <TextBlock Text="Normal" Grid.Column="1" Style="{StaticResource BaseTextBlockStyle}"/>
                <TextBlock Text="CornerRadius" Grid.Column="2" Style="{StaticResource BaseTextBlockStyle}"/>

                <TextBlock Grid.Row="5" Text="ListBox" Style="{StaticResource SideHeader}"/>
                <Grid Grid.Row="5" Style="{StaticResource LeftColumn}">
                    <ListBox>
                        <ListBoxItem Content="Item 1"/>
                        <ListBoxItem Content="Item 2"/>
                        <ListBoxItem Content="Item 3"/>
                    </ListBox>
                </Grid>
                <Grid Grid.Row="5" Style="{StaticResource RightColumn}">
                    <ListBox CornerRadius="{x:Bind ControlCornerRadius, Mode=OneWay}">
                        <ListBoxItem Content="Item 1"/>
                        <ListBoxItem Content="Item 2"/>
                        <ListBoxItem Content="Item 3"/>
                    </ListBox>
                </Grid>

                <TextBlock Grid.Row="6" Text="ComboBox" Style="{StaticResource SideHeader}"/>
                <Grid Grid.Row="6" Style="{StaticResource LeftColumn}">
                    <ComboBox>
                        <ComboBoxItem Content="Item 1"/>
                        <ComboBoxItem Content="Item 2"/>
                        <ComboBoxItem Content="Item 3"/>
                    </ComboBox>
                </Grid>
                <Grid Grid.Row="6" Style="{StaticResource RightColumn}">
                    <ComboBox CornerRadius="{x:Bind ControlCornerRadius, Mode=OneWay}">
                        <ComboBoxItem Content="Item 1"/>
                        <ComboBoxItem Content="Item 2"/>
                        <ComboBoxItem Content="Item 3"/>
                        <ComboBoxItem Content="Item 4"/>
                        <ComboBoxItem Content="Item 5"/>
                        <ComboBoxItem Content="Item 6"/>
                        <ComboBoxItem Content="Item 7"/>
                        <ComboBoxItem Content="Item 8"/>
                        <ComboBoxItem Content="Item 9"/>
                        <ComboBoxItem Content="Item 10"/>
                        <ComboBoxItem Content="Item 11"/>
                        <ComboBoxItem Content="Item 12"/>
                        <ComboBoxItem Content="Item 13"/>
                        <ComboBoxItem Content="Item 14"/>
                        <ComboBoxItem Content="Item 15"/>
                        <ComboBoxItem Content="Item 16"/>
                    </ComboBox>
                </Grid>

                <TextBlock Grid.Row="7" Text="ComboBox (IsEditable)" Style="{StaticResource SideHeader}"/>
                <Grid Grid.Row="7" Style="{StaticResource LeftColumn}">
                    <ComboBox IsEditable="True">
                        <ComboBoxItem Content="Item 1"/>
                        <ComboBoxItem Content="Item 2"/>
                        <ComboBoxItem Content="Item 3"/>
                    </ComboBox>
                </Grid>
                <Grid Grid.Row="7" Style="{StaticResource RightColumn}">
                    <ComboBox IsEditable="True" CornerRadius="{x:Bind ControlCornerRadius, Mode=OneWay}">
                        <ComboBoxItem Content="Item 1"/>
                        <ComboBoxItem Content="Item 2"/>
                        <ComboBoxItem Content="Item 3"/>
                        <ComboBoxItem Content="Item 4"/>
                        <ComboBoxItem Content="Item 5"/>
                        <ComboBoxItem Content="Item 6"/>
                        <ComboBoxItem Content="Item 7"/>
                        <ComboBoxItem Content="Item 8"/>
                        <ComboBoxItem Content="Item 9"/>
                        <ComboBoxItem Content="Item 10"/>
                        <ComboBoxItem Content="Item 11"/>
                        <ComboBoxItem Content="Item 12"/>
                        <ComboBoxItem Content="Item 13"/>
                        <ComboBoxItem Content="Item 14"/>
                        <ComboBoxItem Content="Item 15"/>
                        <ComboBoxItem Content="Item 16"/>
                    </ComboBox>
                </Grid>

                <TextBlock Grid.Row="8" Text="AutoSuggestBox" Style="{StaticResource SideHeader}"/>
                <Grid Grid.Row="8" Style="{StaticResource LeftColumn}">
                    <AutoSuggestBox ItemsSource="{x:Bind AutoSuggestSource}"/>
                </Grid>
                <Grid Grid.Row="8" Style="{StaticResource RightColumn}">
                    <AutoSuggestBox ItemsSource="{x:Bind AutoSuggestSource}" CornerRadius="{x:Bind ControlCornerRadius, Mode=OneWay}"/>
                </Grid>

                <TextBlock Grid.Row="9" Text="DatePicker" Style="{StaticResource SideHeader}"/>
                <Grid Grid.Row="9" Style="{StaticResource LeftColumn}">
                    <DatePicker />
                </Grid>
                <Grid Grid.Row="9" Style="{StaticResource RightColumn}">
                    <DatePicker CornerRadius="{x:Bind ControlCornerRadius, Mode=OneWay}"/>
                </Grid>

                <TextBlock Grid.Row="10" Text="TimePicker" Style="{StaticResource SideHeader}"/>
                <Grid Grid.Row="10" Style="{StaticResource LeftColumn}">
                    <TimePicker/>
                </Grid>
                <Grid Grid.Row="10" Style="{StaticResource RightColumn}">
                    <TimePicker CornerRadius="{x:Bind ControlCornerRadius, Mode=OneWay}"/>
                </Grid>

                <TextBlock Grid.Row="11" Text="CommandBar" Style="{StaticResource SideHeader}"/>
                <Grid Grid.Row="11" Style="{StaticResource LeftColumn}">
                    <CommandBar>
                        <AppBarButton Icon="AddFriend"/>
                        <AppBarButton Icon="World" Label="World"/>
                        <AppBarToggleButton Icon="Volume" Label="Volume"/>
                        <CommandBar.SecondaryCommands>
                            <AppBarButton Label="Like"/>
                            <AppBarButton Label="Dislike"/>
                            <AppBarToggleButton Label="Toggle"/>
                        </CommandBar.SecondaryCommands>
                        <CommandBar.Content>
                            <TextBlock Text="Hello World" Margin="12"/>
                        </CommandBar.Content>
                    </CommandBar>
                </Grid>
                <Grid Grid.Row="11" Style="{StaticResource RightColumn}">
                    <CommandBar CornerRadius="{x:Bind ControlCornerRadius, Mode=OneWay}">
                        <AppBarButton Icon="AddFriend"/>
                        <AppBarButton Icon="World" Label="World"/>
                        <AppBarToggleButton Icon="Volume" Label="Volume"/>
                        <CommandBar.SecondaryCommands>
                            <AppBarButton Label="Like"/>
                            <AppBarButton Label="Dislike"/>
                            <AppBarToggleButton Label="Toggle"/>
                        </CommandBar.SecondaryCommands>
                        <CommandBar.Content>
                            <TextBlock Text="Hello World" Margin="12"/>
                        </CommandBar.Content>
                    </CommandBar>
                </Grid>

                <TextBlock Grid.Row="12" Text="Flyout" Style="{StaticResource SideHeader}"/>
                <Grid Grid.Row="12" Style="{StaticResource LeftColumn}">
                    <Button Content="Click me">
                        <Button.Flyout>
                            <Flyout>
                                <TextBlock Text="Hello World"/>
                            </Flyout>
                        </Button.Flyout>
                        <Button.ContextFlyout>
                            <Flyout>
                                <TextBlock Text="Hello World" MinHeight="300" MinWidth="300"/>
                            </Flyout>
                        </Button.ContextFlyout>
                    </Button>
                </Grid>
                <Grid Grid.Row="12" Style="{StaticResource RightColumn}">
                    <Button Content="Click me">
                        <Button.Flyout>
                            <Flyout>
                                <Flyout.FlyoutPresenterStyle>
                                    <Style TargetType="FlyoutPresenter">
                                        <Setter Property="CornerRadius" Value="{Binding OverlayCornerRadius, Mode=OneWay}"/>
                                    </Style>
                                </Flyout.FlyoutPresenterStyle>
                                <TextBlock Text="Hello World"/>
                            </Flyout>
                        </Button.Flyout>
                        <Button.ContextFlyout>
                            <Flyout>
                                <Flyout.FlyoutPresenterStyle>
                                    <Style TargetType="FlyoutPresenter">
                                        <Setter Property="CornerRadius" Value="{Binding OverlayCornerRadius, Mode=OneWay}"/>
                                    </Style>
                                </Flyout.FlyoutPresenterStyle>
                                <TextBlock Text="Hello World" MinHeight="300" MinWidth="300"/>
                            </Flyout>
                        </Button.ContextFlyout>
                    </Button>
                </Grid>

                <TextBlock Grid.Row="13" Text="MenuFlyout" Style="{StaticResource SideHeader}"/>
                <Grid Grid.Row="13" Style="{StaticResource LeftColumn}">
                    <Button Content="Click me">
                        <Button.Flyout>
                            <MenuFlyout>
                                <MenuFlyoutItem Text="Share" >
                                    <MenuFlyoutItem.Icon>
                                        <FontIcon Glyph="&#xE72D;" />
                                    </MenuFlyoutItem.Icon>
                                </MenuFlyoutItem>
                                <MenuFlyoutItem Text="Copy" Icon="Copy" />
                                <MenuFlyoutItem Text="Delete" Icon="Delete" />
                                <MenuFlyoutSeparator />
                                <MenuFlyoutItem Text="Rename" />
                                <MenuFlyoutItem Text="Select" />
                            </MenuFlyout>
                        </Button.Flyout>
                        <Button.ContextFlyout>
                            <MenuFlyout>
                                <MenuFlyoutItem Text="Share" >
                                    <MenuFlyoutItem.Icon>
                                        <FontIcon Glyph="&#xE72D;" />
                                    </MenuFlyoutItem.Icon>
                                </MenuFlyoutItem>
                                <MenuFlyoutItem Text="Copy" Icon="Copy" />
                                <MenuFlyoutItem Text="Delete" Icon="Delete" />
                                <MenuFlyoutSeparator />
                                <MenuFlyoutItem Text="Rename" />
                                <MenuFlyoutItem Text="Select" />
                            </MenuFlyout>
                        </Button.ContextFlyout>
                    </Button>
                </Grid>
                <Grid Grid.Row="13" Style="{StaticResource RightColumn}">
                    <Button Content="Click me">
                        <Button.Flyout>
                            <MenuFlyout>
                                <MenuFlyout.MenuFlyoutPresenterStyle>
                                    <Style TargetType="MenuFlyoutPresenter">
                                        <Setter Property="CornerRadius" Value="{Binding OverlayCornerRadius, Mode=OneWay}"/>
                                    </Style>
                                </MenuFlyout.MenuFlyoutPresenterStyle>
                                <MenuFlyoutItem Text="Share" >
                                    <MenuFlyoutItem.Icon>
                                        <FontIcon Glyph="&#xE72D;" />
                                    </MenuFlyoutItem.Icon>
                                </MenuFlyoutItem>
                                <MenuFlyoutItem Text="Copy" Icon="Copy" />
                                <MenuFlyoutItem Text="Delete" Icon="Delete" />
                                <MenuFlyoutSeparator />
                                <MenuFlyoutItem Text="Rename" />
                                <MenuFlyoutItem Text="Select" />
                            </MenuFlyout>
                        </Button.Flyout>
                        <Button.ContextFlyout>
                            <MenuFlyout>
                                <MenuFlyout.MenuFlyoutPresenterStyle>
                                    <Style TargetType="MenuFlyoutPresenter">
                                        <Setter Property="CornerRadius" Value="{Binding OverlayCornerRadius, Mode=OneWay}"/>
                                    </Style>
                                </MenuFlyout.MenuFlyoutPresenterStyle>
                                <MenuFlyoutItem Text="Share" >
                                    <MenuFlyoutItem.Icon>
                                        <FontIcon Glyph="&#xE72D;" />
                                    </MenuFlyoutItem.Icon>
                                </MenuFlyoutItem>
                                <MenuFlyoutItem Text="Copy" Icon="Copy" />
                                <MenuFlyoutItem Text="Delete" Icon="Delete" />
                                <MenuFlyoutSeparator />
                                <MenuFlyoutItem Text="Rename" />
                                <MenuFlyoutItem Text="Select" />
                            </MenuFlyout>
                        </Button.ContextFlyout>
                    </Button>
                </Grid>

                <TextBlock Grid.Row="14" Text="ContentDialog" Style="{StaticResource SideHeader}"/>
                <Grid Grid.Row="14" Style="{StaticResource LeftColumn}">
                    <Button Content="Click me" Click="ShowDialog_Click"/>
                </Grid>
                <Grid Grid.Row="14" Style="{StaticResource RightColumn}">
                    <Button Content="Click me" Click="ShowRoundedDialog_Click"/>
                </Grid>

                <TextBlock Grid.Row="15" Text="ToolTip" Style="{StaticResource SideHeader}"/>
                <Grid Grid.Row="15" Style="{StaticResource LeftColumn}">
                    <ToolTip>
                        <TextBlock Text="Hello world"/>
                    </ToolTip>
                </Grid>
                <Grid Grid.Row="15" Style="{StaticResource RightColumn}">
                    <ToolTip CornerRadius="{x:Bind ControlCornerRadius, Mode=OneWay}">
                        <TextBlock Text="Hello world"/>
                    </ToolTip>
                </Grid>

                <TextBlock Grid.Row="17" Text="CalendarView" Style="{StaticResource SideHeader}"/>
                <Grid Grid.Row="17" Style="{StaticResource LeftColumn}">
                    <CalendarView/>
                </Grid>
                <Grid Grid.Row="17" Style="{StaticResource RightColumn}">
                    <CalendarView CornerRadius="{x:Bind ControlCornerRadius, Mode=OneWay}"/>
                </Grid>

                <TextBlock Grid.Row="18" Text="CalendarDatePicker" Style="{StaticResource SideHeader}"/>
                <Grid Grid.Row="18" Style="{StaticResource LeftColumn}">
                    <CalendarDatePicker/>
                </Grid>
                <Grid Grid.Row="18" Style="{StaticResource RightColumn}">
                    <CalendarDatePicker CornerRadius="{x:Bind ControlCornerRadius, Mode=OneWay}"/>
                </Grid>

                <TextBlock Grid.Row="20" Text="ToggleSwitch" Style="{StaticResource SideHeader}"/>
                <Grid Grid.Row="20" Style="{StaticResource LeftColumn}">
                    <ToggleSwitch/>
                </Grid>
                <Grid Grid.Row="20" Style="{StaticResource RightColumn}">
                    <ToggleSwitch CornerRadius="{x:Bind ControlCornerRadius, Mode=OneWay}"/>
                </Grid>

                <TextBlock Grid.Row="21" Text="Slider" Style="{StaticResource SideHeader}"/>
                <Grid Grid.Row="21" Style="{StaticResource LeftColumn}" MinWidth="200">
                    <Slider Orientation="Horizontal"/>
                </Grid>
                <Grid Grid.Row="21" Style="{StaticResource RightColumn}" MinWidth="200">
                    <Grid.Resources>
                        <!-- Rounding slider thumb until that becomes the default -->
                        <x:Double x:Key="SliderThumbCornerRadius">10</x:Double>
                        <x:Double x:Key="SliderHorizontalThumbWidth">20</x:Double>
                        <x:Double x:Key="SliderHorizontalThumbHeight">20</x:Double>
                        <x:Double x:Key="SliderVerticalThumbWidth">20</x:Double>
                        <x:Double x:Key="SliderVerticalThumbHeight">20</x:Double>
                    </Grid.Resources>
                    <Slider Orientation="Horizontal" CornerRadius="{x:Bind ControlCornerRadius, Mode=OneWay}"/>
                </Grid>

                <TextBlock Grid.Row="22" Text="Slider" Style="{StaticResource SideHeader}"/>
                <Grid Grid.Row="22" Style="{StaticResource LeftColumn}">
                    <Slider Orientation="Horizontal" TickFrequency="1" Width="200" TickPlacement="Outside"/>
                </Grid>
                <Grid Grid.Row="22" Style="{StaticResource RightColumn}">
                    <Grid.Resources>
                        <!-- Rounding slider thumb until that becomes the default -->
                        <x:Double x:Key="SliderThumbCornerRadius">10</x:Double>
                        <x:Double x:Key="SliderHorizontalThumbWidth">20</x:Double>
                        <x:Double x:Key="SliderHorizontalThumbHeight">20</x:Double>
                        <x:Double x:Key="SliderVerticalThumbWidth">20</x:Double>
                        <x:Double x:Key="SliderVerticalThumbHeight">20</x:Double>
                    </Grid.Resources>
                    <Slider Orientation="Horizontal" TickFrequency="1" Width="200" TickPlacement="Outside" CornerRadius="{x:Bind ControlCornerRadius, Mode=OneWay}"/>
                </Grid>

                <TextBlock Grid.Row="23" Text="" Style="{StaticResource SideHeader}"/>
                <Grid Grid.Row="23" Style="{StaticResource LeftColumn}" MinHeight="100">
                    <Slider Orientation="Vertical"/>
                </Grid>
                <Grid Grid.Row="23" Style="{StaticResource RightColumn}" MinHeight="100">
                    <Grid.Resources>
                        <!-- Rounding slider thumb until that becomes the default -->
                        <x:Double x:Key="SliderThumbCornerRadius">10</x:Double>
                        <x:Double x:Key="SliderHorizontalThumbWidth">20</x:Double>
                        <x:Double x:Key="SliderHorizontalThumbHeight">20</x:Double>
                        <x:Double x:Key="SliderVerticalThumbWidth">20</x:Double>
                        <x:Double x:Key="SliderVerticalThumbHeight">20</x:Double>
                    </Grid.Resources>
                    <Slider Orientation="Vertical" CornerRadius="{x:Bind ControlCornerRadius, Mode=OneWay}"/>
                </Grid>

                <TextBlock Grid.Row="24" Text="" Style="{StaticResource SideHeader}"/>
                <Grid Grid.Row="24" Style="{StaticResource LeftColumn}">
                    <Slider Orientation="Vertical" TickFrequency="1" Height="100" TickPlacement="Outside"/>
                </Grid>
                <Grid Grid.Row="24" Style="{StaticResource RightColumn}">
                    <Grid.Resources>
                        <!-- Rounding slider thumb until that becomes the default -->
                        <x:Double x:Key="SliderThumbCornerRadius">10</x:Double>
                        <x:Double x:Key="SliderHorizontalThumbWidth">20</x:Double>
                        <x:Double x:Key="SliderHorizontalThumbHeight">20</x:Double>
                        <x:Double x:Key="SliderVerticalThumbWidth">20</x:Double>
                        <x:Double x:Key="SliderVerticalThumbHeight">20</x:Double>
                    </Grid.Resources>
                    <Slider Orientation="Vertical" TickFrequency="1" Height="100" TickPlacement="Outside" CornerRadius="{x:Bind ControlCornerRadius, Mode=OneWay}"/>
                </Grid>

                <TextBlock Grid.Row="25" Text="AppBar" Style="{StaticResource SideHeader}"/>
                <Grid Grid.Row="25" Style="{StaticResource LeftColumn}">
                    <AppBar>
                        <AppBarButton Icon="World"/>
                    </AppBar>
                </Grid>
                <Grid Grid.Row="25" Style="{StaticResource RightColumn}">
                    <AppBar CornerRadius="{x:Bind ControlCornerRadius, Mode=OneWay}">
                        <AppBarButton Icon="World"/>
                    </AppBar>
                </Grid>

                <TextBlock Grid.Row="26" Text="MenuBar" Style="{StaticResource SideHeader}"/>
                <Grid Grid.Row="26" Style="{StaticResource LeftColumn}">
                    <controls:MenuBar>
                        <controls:MenuBarItem Title="One">
                            <controls:MenuBarItem.Items>
                                <MenuFlyoutItem Text="A"/>
                                <MenuFlyoutItem Text="B"/>
                                <MenuFlyoutItem Text="C"/>
                            </controls:MenuBarItem.Items>
                        </controls:MenuBarItem>
                        <controls:MenuBarItem Title="Two">
                            <controls:MenuBarItem.Items>
                                <MenuFlyoutItem Text="1"/>
                                <MenuFlyoutItem Text="2"/>
                                <MenuFlyoutItem Text="3"/>
                            </controls:MenuBarItem.Items>
                        </controls:MenuBarItem>
                        <controls:MenuBarItem Title="Three">
                            <controls:MenuBarItem.Items>
                                <MenuFlyoutItem Text="i"/>
                                <MenuFlyoutItem Text="ii"/>
                                <MenuFlyoutItem Text="iii"/>
                            </controls:MenuBarItem.Items>
                        </controls:MenuBarItem>
                    </controls:MenuBar>
                </Grid>
                <Grid Grid.Row="26" Style="{StaticResource RightColumn}">
                    <controls:MenuBar CornerRadius="{x:Bind ControlCornerRadius, Mode=OneWay}">
                        <controls:MenuBarItem Title="One">
                            <controls:MenuBarItem.Items>
                                <MenuFlyoutItem Text="A"/>
                                <MenuFlyoutItem Text="B"/>
                                <MenuFlyoutItem Text="C"/>
                            </controls:MenuBarItem.Items>
                        </controls:MenuBarItem>
                        <controls:MenuBarItem Title="Two">
                            <controls:MenuBarItem.Items>
                                <MenuFlyoutItem Text="1"/>
                                <MenuFlyoutItem Text="2"/>
                                <MenuFlyoutItem Text="3"/>
                            </controls:MenuBarItem.Items>
                        </controls:MenuBarItem>
                        <controls:MenuBarItem Title="Three">
                            <controls:MenuBarItem.Items>
                                <MenuFlyoutItem Text="i"/>
                                <MenuFlyoutItem Text="ii"/>
                                <MenuFlyoutItem Text="iii"/>
                            </controls:MenuBarItem.Items>
                        </controls:MenuBarItem>
                    </controls:MenuBar>
                </Grid>

                <TextBlock Grid.Row="31" Text="ProgressBar" Style="{StaticResource SideHeader}"/>
                <Grid Grid.Row="31" Style="{StaticResource LeftColumn}" MinWidth="100">
                    <ProgressBar Minimum="0" Maximum="100" Value="50"/>
                </Grid>
                <Grid Grid.Row="31" Style="{StaticResource RightColumn}" MinWidth="100">
                    <ProgressBar Minimum="0" Maximum="100" Value="50" CornerRadius="{x:Bind ControlCornerRadius, Mode=OneWay}"/>
                </Grid>

                <TextBlock Grid.Row="32" Text="TextBlock" Style="{StaticResource SideHeader}"/>
                <Grid Grid.Row="32" Style="{StaticResource LeftColumn}">
                    <TextBlock Text="Hello World"/>
                </Grid>
                <Grid Grid.Row="32" Style="{StaticResource RightColumn}">
                    <TextBlock>N/A</TextBlock>
                </Grid>

                <TextBlock Grid.Row="33" Text="RichTextBlock" Style="{StaticResource SideHeader}"/>
                <Grid Grid.Row="33" Style="{StaticResource LeftColumn}">
                    <RichTextBlock>
                        <Paragraph>
                            Hello World
                        </Paragraph>
                    </RichTextBlock>
                </Grid>
                <Grid Grid.Row="33" Style="{StaticResource RightColumn}">
                    <TextBlock>N/A</TextBlock>
                </Grid>

                <TextBlock Grid.Row="34" Text="CheckBox" Style="{StaticResource SideHeader}"/>
                <Grid Grid.Row="34" Style="{StaticResource LeftColumn}">
                    <CheckBox Content="Hello World"/>
                </Grid>
                <Grid Grid.Row="34" Style="{StaticResource RightColumn}">
                    <CheckBox Content="Hello World" CornerRadius="{x:Bind ControlCornerRadius, Mode=OneWay}"/>
                </Grid>

                <TextBlock Grid.Row="35" Text="Button" Style="{StaticResource SideHeader}"/>
                <Grid Grid.Row="35" Style="{StaticResource LeftColumn}">
                    <Button Content="Hello World"/>
                </Grid>
                <Grid Grid.Row="35" Style="{StaticResource RightColumn}">
                    <Button Content="Hello World" CornerRadius="{x:Bind ControlCornerRadius, Mode=OneWay}"/>
                </Grid>

                <TextBlock Grid.Row="36" Text="TextBox" Style="{StaticResource SideHeader}"/>
                <Grid Grid.Row="36" Style="{StaticResource LeftColumn}">
                    <TextBox Text="Hello World"/>
                </Grid>
                <Grid Grid.Row="36" Style="{StaticResource RightColumn}">
                    <TextBox Text="Hello World" CornerRadius="{x:Bind ControlCornerRadius, Mode=OneWay}"/>
                </Grid>

                <TextBlock Grid.Row="37" Text="PasswordBox" Style="{StaticResource SideHeader}"/>
                <Grid Grid.Row="37" Style="{StaticResource LeftColumn}">
                    <PasswordBox Password="Hello World"/>
                </Grid>
                <Grid Grid.Row="37" Style="{StaticResource RightColumn}">
                    <PasswordBox Password="Hello World" CornerRadius="{x:Bind ControlCornerRadius, Mode=OneWay}"/>
                </Grid>

                <TextBlock Grid.Row="38" Text="RichEditBox" Style="{StaticResource SideHeader}"/>
                <Grid Grid.Row="38" Style="{StaticResource LeftColumn}">
                    <RichEditBox/>
                </Grid>
                <Grid Grid.Row="38" Style="{StaticResource RightColumn}">
                    <RichEditBox CornerRadius="{x:Bind ControlCornerRadius, Mode=OneWay}"/>
                </Grid>
                <TextBlock Grid.Row="39" Text="FlipView" Style="{StaticResource SideHeader}"/>
                <Grid Grid.Row="39" Style="{StaticResource LeftColumn}" Width="200" Height="200">
                    <FlipView>
                        <Grid Background="Red"/>
                        <Grid Background="Green"/>
                        <Grid Background="Blue"/>
                    </FlipView>
                </Grid>
                <Grid Grid.Row="39" Style="{StaticResource RightColumn}" Width="200" Height="200">
                    <FlipView CornerRadius="{x:Bind ControlCornerRadius, Mode=OneWay}">
                        <Grid Background="Red"/>
                        <Grid Background="Green"/>
                        <Grid Background="Blue"/>
                    </FlipView>
                </Grid>

                <TextBlock Grid.Row="40" Text="RadioButton" Style="{StaticResource SideHeader}"/>
                <Grid Grid.Row="40" Style="{StaticResource LeftColumn}">
                    <StackPanel Orientation="Vertical">
                        <RadioButton Content="Item 1"/>
                        <RadioButton Content="Item 2"/>
                        <RadioButton Content="Item 3"/>
                    </StackPanel>
                </Grid>
                <Grid Grid.Row="40" Style="{StaticResource RightColumn}">
                    <StackPanel Orientation="Vertical">
                        <RadioButton Content="Item 1" CornerRadius="{x:Bind ControlCornerRadius, Mode=OneWay}"/>
                        <RadioButton Content="Item 2" CornerRadius="{x:Bind ControlCornerRadius, Mode=OneWay}"/>
                        <RadioButton Content="Item 3" CornerRadius="{x:Bind ControlCornerRadius, Mode=OneWay}"/>
                    </StackPanel>
                </Grid>

                <TextBlock Grid.Row="41" Text="ToggleButton" Style="{StaticResource SideHeader}"/>
                <Grid Grid.Row="41" Style="{StaticResource LeftColumn}">
                    <ToggleButton Content="Hello World"/>
                </Grid>
                <Grid Grid.Row="41" Style="{StaticResource RightColumn}">
                    <ToggleButton Content="Hello World" CornerRadius="{x:Bind ControlCornerRadius, Mode=OneWay}"/>
                </Grid>

                <TextBlock Grid.Row="42" Text="ToggleSplitButton" Style="{StaticResource SideHeader}"/>
                <Grid Grid.Row="42" Style="{StaticResource LeftColumn}">
                    <controls:ToggleSplitButton Content="Hello World">
                        <controls:ToggleSplitButton.Flyout>
                            <Flyout>
                                <Flyout.Content>
                                    <TextBlock>Hello World</TextBlock>
                                </Flyout.Content>
                            </Flyout>
                        </controls:ToggleSplitButton.Flyout>
                    </controls:ToggleSplitButton>
                </Grid>
                <Grid Grid.Row="42" Style="{StaticResource RightColumn}">
                    <controls:ToggleSplitButton Content="Hello World" CornerRadius="{x:Bind ControlCornerRadius, Mode=OneWay}">
                        <controls:ToggleSplitButton.Flyout>
                            <Flyout>
                                <Flyout.Content>
                                    <TextBlock>Hello World</TextBlock>
                                </Flyout.Content>
                            </Flyout>
                        </controls:ToggleSplitButton.Flyout>
                    </controls:ToggleSplitButton>
                </Grid>

                <TextBlock Grid.Row="43" Text="RepeatButton" Style="{StaticResource SideHeader}"/>
                <Grid Grid.Row="43" Style="{StaticResource LeftColumn}">
                    <RepeatButton Content="Hello World"/>
                </Grid>
                <Grid Grid.Row="43" Style="{StaticResource RightColumn}">
                    <RepeatButton Content="Hello World" CornerRadius="{x:Bind ControlCornerRadius, Mode=OneWay}"/>
                </Grid>

                <TextBlock Grid.Row="44" Text="HyperlinkButton" Style="{StaticResource SideHeader}"/>
                <Grid Grid.Row="44" Style="{StaticResource LeftColumn}">
                    <HyperlinkButton Content="Hello World"/>
                </Grid>
                <Grid Grid.Row="44" Style="{StaticResource RightColumn}">
                    <HyperlinkButton Content="Hello World" CornerRadius="{x:Bind ControlCornerRadius, Mode=OneWay}"/>
                </Grid>

                <TextBlock Grid.Row="45" Text="DropDownButton" Style="{StaticResource SideHeader}"/>
                <Grid Grid.Row="45" Style="{StaticResource LeftColumn}">
                    <controls:DropDownButton Content="Hello World">
                        <controls:DropDownButton.Flyout>
                            <Flyout>
                                <Flyout.Content>
                                    <TextBlock>Hello World</TextBlock>
                                </Flyout.Content>
                            </Flyout>
                        </controls:DropDownButton.Flyout>
                    </controls:DropDownButton>
                </Grid>
                <Grid Grid.Row="45" Style="{StaticResource RightColumn}">
                    <controls:DropDownButton Content="Hello World" CornerRadius="{x:Bind ControlCornerRadius, Mode=OneWay}">
                        <controls:DropDownButton.Flyout>
                            <Flyout>
                                <Flyout.Content>
                                    <TextBlock>Hello World</TextBlock>
                                </Flyout.Content>
                            </Flyout>
                        </controls:DropDownButton.Flyout>
                    </controls:DropDownButton>
                </Grid>
                <TextBlock Grid.Row="46" Text="SplitButton" Style="{StaticResource SideHeader}"/>
                <Grid Grid.Row="46" Style="{StaticResource LeftColumn}">
                    <controls:SplitButton Content="Hello World">
                        <controls:SplitButton.Flyout>
                            <Flyout>
                                <Flyout.Content>
                                    <TextBlock>Hello World</TextBlock>
                                </Flyout.Content>
                            </Flyout>
                        </controls:SplitButton.Flyout>
                    </controls:SplitButton>
                </Grid>
                <Grid Grid.Row="46" Style="{StaticResource RightColumn}">
                    <controls:SplitButton Content="Hello World" CornerRadius="{x:Bind ControlCornerRadius, Mode=OneWay}">
                        <controls:SplitButton.Flyout>
                            <Flyout>
                                <Flyout.Content>
                                    <TextBlock>Hello World</TextBlock>
                                </Flyout.Content>
                            </Flyout>
                        </controls:SplitButton.Flyout>
                    </controls:SplitButton>
                </Grid>
                <TextBlock Grid.Row="47" Text="ColorPicker" Style="{StaticResource SideHeader}"/>
                <Grid Grid.Row="47" Style="{StaticResource LeftColumn}">
                    <controls:ColorPicker IsAlphaEnabled="True"/>
                </Grid>
                <Grid Grid.Row="47" Style="{StaticResource RightColumn}">
                    <Grid.Resources>
                        <Style TargetType="ComboBox">
                            <Setter Property="CornerRadius" Value="{Binding ControlCornerRadius, Mode=OneWay}"/>
                        </Style>
                        <Style TargetType="TextBox">
                            <Setter Property="CornerRadius" Value="{Binding ControlCornerRadius, Mode=OneWay}"/>
                        </Style>
                        <Style TargetType="primitives:ColorPickerSlider">
                            <Setter Property="CornerRadius" Value="{Binding ControlCornerRadius, Mode=OneWay}"/>
                        </Style>
                        <!-- Rounding slider thumb until that becomes the default -->
                        <x:Double x:Key="SliderThumbCornerRadius">10</x:Double>
                        <x:Double x:Key="SliderHorizontalThumbWidth">20</x:Double>
                        <x:Double x:Key="SliderHorizontalThumbHeight">20</x:Double>
                        <x:Double x:Key="SliderVerticalThumbWidth">20</x:Double>
                        <x:Double x:Key="SliderVerticalThumbHeight">20</x:Double>
                    </Grid.Resources>
                    <controls:ColorPicker IsAlphaEnabled="True" CornerRadius="{x:Bind ControlCornerRadius, Mode=OneWay}"/>
                </Grid>
                <TextBlock Grid.Row="48" Text="ListView" Style="{StaticResource SideHeader}"/>
                <Grid Grid.Row="48" Style="{StaticResource LeftColumn}">
                    <ListView SelectionMode="Multiple">
                        <ListViewHeaderItem Content="Header 1"/>
                        <ListViewItem Content="Item 1"/>
                        <ListViewItem Content="Item 2"/>
                        <ListViewItem Content="Item 3"/>
                    </ListView>
                </Grid>
                <Grid Grid.Row="48" Style="{StaticResource RightColumn}">
                    <ListView SelectionMode="Multiple" CornerRadius="{x:Bind ControlCornerRadius, Mode=OneWay}">
                        <ListViewHeaderItem Content="Header 1"/>
                        <ListViewItem Content="Item 1"/>
                        <ListViewItem Content="Item 2"/>
                        <ListViewItem Content="Item 3"/>
                    </ListView>
                </Grid>

                <TextBlock Grid.Row="49" Text="GridView" Style="{StaticResource SideHeader}"/>
                <Grid Grid.Row="49" Style="{StaticResource LeftColumn}" MaxWidth="400">
                    <GridView SelectionMode="Multiple">
                        <GridViewHeaderItem Content="Header 1"/>
                        <GridViewItem Content="Item 1.1"/>
                        <GridViewItem Content="Item 1.2"/>
                        <GridViewHeaderItem Content="Header 2"/>
                        <GridViewItem Content="Item 2.1"/>
                    </GridView>
                </Grid>
                <Grid Grid.Row="49" Style="{StaticResource RightColumn}" MaxWidth="400">
                    <GridView SelectionMode="Multiple" CornerRadius="{x:Bind ControlCornerRadius, Mode=OneWay}">
                        <GridViewHeaderItem Content="Header 1"/>
                        <GridViewItem Content="Item 1.1"/>
                        <GridViewItem Content="Item 1.2"/>
                        <GridViewHeaderItem Content="Header 2"/>
                        <GridViewItem Content="Item 2.1"/>
                    </GridView>
                </Grid>

                <TextBlock Grid.Row="50" Text="TreeView" Style="{StaticResource SideHeader}"/>
                <Grid Grid.Row="50" Style="{StaticResource LeftColumn}">
                    <TreeView SelectionMode="Multiple">
                        <TreeView.RootNodes>
                            <TreeViewNode Content="Item 1" IsExpanded="True">
                                <TreeViewNode.Children>
                                    <TreeViewNode Content="Item 1.1"/>
                                    <TreeViewNode Content="Item 1.2">
                                        <TreeViewNode.Children>
                                            <TreeViewNode Content="Item 1.2.1"/>
                                            <TreeViewNode Content="Item 1.2.2"/>
                                        </TreeViewNode.Children>
                                    </TreeViewNode>
                                    <TreeViewNode Content="Item 1.3"/>
                                </TreeViewNode.Children>
                            </TreeViewNode>
                        </TreeView.RootNodes>
                    </TreeView>
                </Grid>
                <Grid Grid.Row="50" Style="{StaticResource RightColumn}">
                    <TreeView SelectionMode="Multiple" CornerRadius="{x:Bind ControlCornerRadius, Mode=OneWay}">
                        <TreeView.RootNodes>
                            <TreeViewNode Content="Item 1" IsExpanded="True">
                                <TreeViewNode.Children>
                                    <TreeViewNode Content="Item 1.1"/>
                                    <TreeViewNode Content="Item 1.2">
                                        <TreeViewNode.Children>
                                            <TreeViewNode Content="Item 1.2.1"/>
                                            <TreeViewNode Content="Item 1.2.2"/>
                                        </TreeViewNode.Children>
                                    </TreeViewNode>
                                    <TreeViewNode Content="Item 1.3"/>
                                </TreeViewNode.Children>
                            </TreeViewNode>
                        </TreeView.RootNodes>
                    </TreeView>
                </Grid>
                <TextBlock Grid.Row="51" Text="MediaPlayerElement" Style="{StaticResource SideHeader}"/>
                <Grid Grid.Row="51" Style="{StaticResource LeftColumn}">
                    <MediaPlayerElement 
                        Width="200"
                        Height="100"
                        x:Name="mediaPlayer"
                        AreTransportControlsEnabled="True" />
                </Grid>
            </Grid>

        </ScrollViewer>
    </Grid>
>>>>>>> c42f0766

</local:TestPage><|MERGE_RESOLUTION|>--- conflicted
+++ resolved
@@ -11,403 +11,6 @@
     mc:Ignorable="d"
     Background="{ThemeResource ApplicationPageBackgroundThemeBrush}">
 
-<<<<<<< HEAD
-    <controls:ScrollViewer CornerRadius="6">
-        <Grid RowSpacing="10" ColumnSpacing="10">
-            <Grid.Resources>
-                <Style x:Key="SideHeader" TargetType="TextBlock">
-                    <Setter Property="HorizontalAlignment" Value="Right"/>
-                    <Setter Property="Grid.Column" Value="0"/>
-                </Style>
-                <Style x:Key="LeftColumn" TargetType="Grid">
-                    <Setter Property="HorizontalAlignment" Value="Left"/>
-                    <Setter Property="VerticalAlignment" Value="Top"/>
-                    <Setter Property="Grid.Column" Value="1"/>
-                </Style>
-                <Style x:Key="RightColumn" TargetType="Grid">
-                    <Setter Property="HorizontalAlignment" Value="Left"/>
-                    <Setter Property="VerticalAlignment" Value="Top"/>
-                    <Setter Property="Grid.Column" Value="2"/>
-                </Style>
-            </Grid.Resources>
-            <Grid.ColumnDefinitions>
-                <ColumnDefinition Width="150"/>
-                <ColumnDefinition Width="Auto"/>
-                <ColumnDefinition Width="Auto"/>
-            </Grid.ColumnDefinitions>
-            <Grid.RowDefinitions>
-                <RowDefinition/>
-                <RowDefinition/>
-                <RowDefinition/>
-                <RowDefinition/>
-                <RowDefinition/>
-                <RowDefinition/>
-                <RowDefinition/>
-                <RowDefinition/>
-                <RowDefinition/>
-                <RowDefinition/>
-                <RowDefinition/>
-                <RowDefinition/>
-                <RowDefinition/>
-                <RowDefinition/>
-                <RowDefinition/>
-                <RowDefinition/>
-                <RowDefinition/>
-                <RowDefinition/>
-                <RowDefinition/>
-                <RowDefinition/>
-                <RowDefinition/>
-                <RowDefinition/>
-                <RowDefinition/>
-                <RowDefinition/>
-                <RowDefinition/>
-                <RowDefinition/>
-                <RowDefinition/>
-                <RowDefinition/>
-                <RowDefinition/>
-                <RowDefinition/>
-                <RowDefinition/>
-                <RowDefinition/>
-                <RowDefinition/>
-                <RowDefinition/>
-                <RowDefinition/>
-                <RowDefinition/>
-                <RowDefinition/>
-                <RowDefinition/>
-                <RowDefinition/>
-                <RowDefinition/>
-                <RowDefinition/>
-                <RowDefinition/>
-                <RowDefinition/>
-                <RowDefinition/>
-                <RowDefinition/>
-                <RowDefinition/>
-                <RowDefinition/>
-                <RowDefinition/>
-                <RowDefinition/>
-                <RowDefinition/>
-                <RowDefinition/>
-                <RowDefinition/>
-                <RowDefinition/>
-                <RowDefinition/>
-                <RowDefinition/>
-            </Grid.RowDefinitions>
-
-            <TextBlock Text="Normal" Grid.Column="1" Style="{StaticResource BaseTextBlockStyle}"/>
-            <TextBlock Text="CornerRadius" Grid.Column="2" Style="{StaticResource BaseTextBlockStyle}"/>
-
-            <TextBlock Grid.Row="5" Text="ListBox" Style="{StaticResource SideHeader}"/>
-            <Grid Grid.Row="5" Style="{StaticResource LeftColumn}">
-                <ListBox>
-                    <ListBoxItem Content="Item 1"/>
-                    <ListBoxItem Content="Item 2"/>
-                    <ListBoxItem Content="Item 3"/>
-                </ListBox>
-            </Grid>
-            <Grid Grid.Row="5" Style="{StaticResource RightColumn}">
-                <ListBox CornerRadius="6">
-                    <ListBoxItem Content="Item 1"/>
-                    <ListBoxItem Content="Item 2"/>
-                    <ListBoxItem Content="Item 3"/>
-                </ListBox>
-            </Grid>
-
-            <TextBlock Grid.Row="6" Text="ComboBox" Style="{StaticResource SideHeader}"/>
-            <Grid Grid.Row="6" Style="{StaticResource LeftColumn}">
-                <ComboBox>
-                    <ComboBoxItem Content="Item 1"/>
-                    <ComboBoxItem Content="Item 2"/>
-                    <ComboBoxItem Content="Item 3"/>
-                </ComboBox>
-            </Grid>
-            <Grid Grid.Row="6" Style="{StaticResource RightColumn}">
-                <ComboBox CornerRadius="6">
-                    <ComboBoxItem Content="Item 1"/>
-                    <ComboBoxItem Content="Item 2"/>
-                    <ComboBoxItem Content="Item 3"/>
-                    <ComboBoxItem Content="Item 4"/>
-                    <ComboBoxItem Content="Item 5"/>
-                    <ComboBoxItem Content="Item 6"/>
-                    <ComboBoxItem Content="Item 7"/>
-                    <ComboBoxItem Content="Item 8"/>
-                    <ComboBoxItem Content="Item 9"/>
-                    <ComboBoxItem Content="Item 10"/>
-                    <ComboBoxItem Content="Item 11"/>
-                    <ComboBoxItem Content="Item 12"/>
-                    <ComboBoxItem Content="Item 13"/>
-                    <ComboBoxItem Content="Item 14"/>
-                    <ComboBoxItem Content="Item 15"/>
-                    <ComboBoxItem Content="Item 16"/>
-                </ComboBox>
-            </Grid>
-
-            <TextBlock Grid.Row="7" Text="ComboBox (IsEditable)" Style="{StaticResource SideHeader}"/>
-            <Grid Grid.Row="7" Style="{StaticResource LeftColumn}">
-                <ComboBox IsEditable="True">
-                    <ComboBoxItem Content="Item 1"/>
-                    <ComboBoxItem Content="Item 2"/>
-                    <ComboBoxItem Content="Item 3"/>
-                </ComboBox>
-            </Grid>
-            <Grid Grid.Row="7" Style="{StaticResource RightColumn}">
-                <ComboBox IsEditable="True" CornerRadius="6">
-                    <ComboBoxItem Content="Item 1"/>
-                    <ComboBoxItem Content="Item 2"/>
-                    <ComboBoxItem Content="Item 3"/>
-                    <ComboBoxItem Content="Item 4"/>
-                    <ComboBoxItem Content="Item 5"/>
-                    <ComboBoxItem Content="Item 6"/>
-                    <ComboBoxItem Content="Item 7"/>
-                    <ComboBoxItem Content="Item 8"/>
-                    <ComboBoxItem Content="Item 9"/>
-                    <ComboBoxItem Content="Item 10"/>
-                    <ComboBoxItem Content="Item 11"/>
-                    <ComboBoxItem Content="Item 12"/>
-                    <ComboBoxItem Content="Item 13"/>
-                    <ComboBoxItem Content="Item 14"/>
-                    <ComboBoxItem Content="Item 15"/>
-                    <ComboBoxItem Content="Item 16"/>
-                </ComboBox>
-            </Grid>
-
-            <TextBlock Grid.Row="8" Text="AutoSuggestBox" Style="{StaticResource SideHeader}"/>
-            <Grid Grid.Row="8" Style="{StaticResource LeftColumn}">
-                <AutoSuggestBox ItemsSource="{x:Bind AutoSuggestSource}"/>
-            </Grid>
-            <Grid Grid.Row="8" Style="{StaticResource RightColumn}">
-                <AutoSuggestBox ItemsSource="{x:Bind AutoSuggestSource}" CornerRadius="6"/>
-            </Grid>
-
-            <TextBlock Grid.Row="9" Text="DatePicker" Style="{StaticResource SideHeader}"/>
-            <Grid Grid.Row="9" Style="{StaticResource LeftColumn}">
-                <DatePicker />
-            </Grid>
-            <Grid Grid.Row="9" Style="{StaticResource RightColumn}">
-                <DatePicker CornerRadius="6"/>
-            </Grid>
-
-            <TextBlock Grid.Row="10" Text="TimePicker" Style="{StaticResource SideHeader}"/>
-            <Grid Grid.Row="10" Style="{StaticResource LeftColumn}">
-                <TimePicker/>
-            </Grid>
-            <Grid Grid.Row="10" Style="{StaticResource RightColumn}">
-                <TimePicker CornerRadius="6"/>
-            </Grid>
-
-            <TextBlock Grid.Row="11" Text="CommandBar" Style="{StaticResource SideHeader}"/>
-            <Grid Grid.Row="11" Style="{StaticResource LeftColumn}">
-                <CommandBar>
-                    <AppBarButton Icon="AddFriend"/>
-                    <AppBarButton Icon="World" Label="World"/>
-                    <AppBarToggleButton Icon="Volume" Label="Volume"/>
-                    <CommandBar.SecondaryCommands>
-                        <AppBarButton Label="Like"/>
-                        <AppBarButton Label="Dislike"/>
-                        <AppBarToggleButton Label="Toggle"/>
-                    </CommandBar.SecondaryCommands>
-                    <CommandBar.Content>
-                        <TextBlock Text="Hello World" Margin="12"/>
-                    </CommandBar.Content>
-                </CommandBar>
-            </Grid>
-            <Grid Grid.Row="11" Style="{StaticResource RightColumn}">
-                <CommandBar CornerRadius="6">
-                    <AppBarButton Icon="AddFriend"/>
-                    <AppBarButton Icon="World" Label="World"/>
-                    <AppBarToggleButton Icon="Volume" Label="Volume"/>
-                    <CommandBar.SecondaryCommands>
-                        <AppBarButton Label="Like"/>
-                        <AppBarButton Label="Dislike"/>
-                        <AppBarToggleButton Label="Toggle"/>
-                    </CommandBar.SecondaryCommands>
-                    <CommandBar.Content>
-                        <TextBlock Text="Hello World" Margin="12"/>
-                    </CommandBar.Content>
-                </CommandBar>
-            </Grid>
-
-            <TextBlock Grid.Row="12" Text="Flyout" Style="{StaticResource SideHeader}"/>
-            <Grid Grid.Row="12" Style="{StaticResource LeftColumn}">
-                <Button Content="Click me">
-                    <Button.Flyout>
-                        <Flyout>
-                            <TextBlock Text="Hello World"/>
-                        </Flyout>
-                    </Button.Flyout>
-                    <Button.ContextFlyout>
-                        <Flyout>
-                            <TextBlock Text="Hello World" MinHeight="300" MinWidth="300"/>
-                        </Flyout>
-                    </Button.ContextFlyout>
-                </Button>
-            </Grid>
-            <Grid Grid.Row="12" Style="{StaticResource RightColumn}">
-                <Button Content="Click me">
-                    <Button.Flyout>
-                        <Flyout>
-                            <Flyout.FlyoutPresenterStyle>
-                                <Style TargetType="FlyoutPresenter">
-                                    <Setter Property="CornerRadius" Value="6"/>
-                                </Style>
-                            </Flyout.FlyoutPresenterStyle>
-                            <TextBlock Text="Hello World"/>
-                        </Flyout>
-                    </Button.Flyout>
-                    <Button.ContextFlyout>
-                        <Flyout>
-                            <Flyout.FlyoutPresenterStyle>
-                                <Style TargetType="FlyoutPresenter">
-                                    <Setter Property="CornerRadius" Value="6"/>
-                                </Style>
-                            </Flyout.FlyoutPresenterStyle>
-                            <TextBlock Text="Hello World" MinHeight="300" MinWidth="300"/>
-                        </Flyout>
-                    </Button.ContextFlyout>
-                </Button>
-            </Grid>
-
-            <TextBlock Grid.Row="13" Text="MenuFlyout" Style="{StaticResource SideHeader}"/>
-            <Grid Grid.Row="13" Style="{StaticResource LeftColumn}">
-                <Button Content="Click me">
-                    <Button.Flyout>
-                        <MenuFlyout>
-                            <MenuFlyoutItem Text="Share" >
-                                <MenuFlyoutItem.Icon>
-                                    <FontIcon Glyph="&#xE72D;" />
-                                </MenuFlyoutItem.Icon>
-                            </MenuFlyoutItem>
-                            <MenuFlyoutItem Text="Copy" Icon="Copy" />
-                            <MenuFlyoutItem Text="Delete" Icon="Delete" />
-                            <MenuFlyoutSeparator />
-                            <MenuFlyoutItem Text="Rename" />
-                            <MenuFlyoutItem Text="Select" />
-                        </MenuFlyout>
-                    </Button.Flyout>
-                    <Button.ContextFlyout>
-                        <MenuFlyout>
-                            <MenuFlyoutItem Text="Share" >
-                                <MenuFlyoutItem.Icon>
-                                    <FontIcon Glyph="&#xE72D;" />
-                                </MenuFlyoutItem.Icon>
-                            </MenuFlyoutItem>
-                            <MenuFlyoutItem Text="Copy" Icon="Copy" />
-                            <MenuFlyoutItem Text="Delete" Icon="Delete" />
-                            <MenuFlyoutSeparator />
-                            <MenuFlyoutItem Text="Rename" />
-                            <MenuFlyoutItem Text="Select" />
-                        </MenuFlyout>
-                    </Button.ContextFlyout>
-                </Button>
-            </Grid>
-            <Grid Grid.Row="13" Style="{StaticResource RightColumn}">
-                <Button Content="Click me">
-                    <Button.Flyout>
-                        <MenuFlyout>
-                            <MenuFlyout.MenuFlyoutPresenterStyle>
-                                <Style TargetType="MenuFlyoutPresenter">
-                                    <Setter Property="CornerRadius" Value="6"/>
-                                </Style>
-                            </MenuFlyout.MenuFlyoutPresenterStyle>
-                            <MenuFlyoutItem Text="Share" >
-                                <MenuFlyoutItem.Icon>
-                                    <FontIcon Glyph="&#xE72D;" />
-                                </MenuFlyoutItem.Icon>
-                            </MenuFlyoutItem>
-                            <MenuFlyoutItem Text="Copy" Icon="Copy" />
-                            <MenuFlyoutItem Text="Delete" Icon="Delete" />
-                            <MenuFlyoutSeparator />
-                            <MenuFlyoutItem Text="Rename" />
-                            <MenuFlyoutItem Text="Select" />
-                        </MenuFlyout>
-                    </Button.Flyout>
-                    <Button.ContextFlyout>
-                        <MenuFlyout>
-                            <MenuFlyout.MenuFlyoutPresenterStyle>
-                                <Style TargetType="MenuFlyoutPresenter">
-                                    <Setter Property="CornerRadius" Value="6"/>
-                                </Style>
-                            </MenuFlyout.MenuFlyoutPresenterStyle>
-                            <MenuFlyoutItem Text="Share" >
-                                <MenuFlyoutItem.Icon>
-                                    <FontIcon Glyph="&#xE72D;" />
-                                </MenuFlyoutItem.Icon>
-                            </MenuFlyoutItem>
-                            <MenuFlyoutItem Text="Copy" Icon="Copy" />
-                            <MenuFlyoutItem Text="Delete" Icon="Delete" />
-                            <MenuFlyoutSeparator />
-                            <MenuFlyoutItem Text="Rename" />
-                            <MenuFlyoutItem Text="Select" />
-                        </MenuFlyout>
-                    </Button.ContextFlyout>
-                </Button>
-            </Grid>
-
-            <TextBlock Grid.Row="14" Text="ContentDialog" Style="{StaticResource SideHeader}"/>
-            <Grid Grid.Row="14" Style="{StaticResource LeftColumn}">
-                <Button Content="Click me" Click="ShowDialog_Click"/>
-            </Grid>
-            <Grid Grid.Row="14" Style="{StaticResource RightColumn}">
-                <Button Content="Click me" Click="ShowRoundedDialog_Click"/>
-            </Grid>
-
-            <TextBlock Grid.Row="15" Text="ToolTip" Style="{StaticResource SideHeader}"/>
-            <Grid Grid.Row="15" Style="{StaticResource LeftColumn}">
-                <ToolTip>
-                    <TextBlock Text="Hello world"/>
-                </ToolTip>
-            </Grid>
-            <Grid Grid.Row="15" Style="{StaticResource RightColumn}">
-                <ToolTip CornerRadius="6">
-                    <TextBlock Text="Hello world"/>
-                </ToolTip>
-            </Grid>
-
-            <TextBlock Grid.Row="17" Text="CalendarView" Style="{StaticResource SideHeader}"/>
-            <Grid Grid.Row="17" Style="{StaticResource LeftColumn}">
-                <CalendarView/>
-            </Grid>
-            <Grid Grid.Row="17" Style="{StaticResource RightColumn}">
-                <CalendarView CornerRadius="6"/>
-            </Grid>
-
-            <TextBlock Grid.Row="18" Text="CalendarDatePicker" Style="{StaticResource SideHeader}"/>
-            <Grid Grid.Row="18" Style="{StaticResource LeftColumn}">
-                <CalendarDatePicker/>
-            </Grid>
-            <Grid Grid.Row="18" Style="{StaticResource RightColumn}">
-                <CalendarDatePicker CornerRadius="6"/>
-            </Grid>
-
-            <TextBlock Grid.Row="20" Text="ToggleSwitch" Style="{StaticResource SideHeader}"/>
-            <Grid Grid.Row="20" Style="{StaticResource LeftColumn}">
-                <ToggleSwitch/>
-            </Grid>
-            <Grid Grid.Row="20" Style="{StaticResource RightColumn}">
-                <ToggleSwitch CornerRadius="6"/>
-            </Grid>
-
-            <TextBlock Grid.Row="21" Text="Slider" Style="{StaticResource SideHeader}"/>
-            <Grid Grid.Row="21" Style="{StaticResource LeftColumn}" MinWidth="200">
-                <Slider Orientation="Horizontal"/>
-            </Grid>
-            <Grid Grid.Row="21" Style="{StaticResource RightColumn}" MinWidth="200">
-                <Grid.Resources>
-                    <!-- Rounding slider thumb until that becomes the default -->
-                    <x:Double x:Key="SliderThumbCornerRadius">10</x:Double>
-                    <x:Double x:Key="SliderHorizontalThumbWidth">20</x:Double>
-                    <x:Double x:Key="SliderHorizontalThumbHeight">20</x:Double>
-                    <x:Double x:Key="SliderVerticalThumbWidth">20</x:Double>
-                    <x:Double x:Key="SliderVerticalThumbHeight">20</x:Double>
-                </Grid.Resources>
-                <Slider Orientation="Horizontal" CornerRadius="6"/>
-            </Grid>
-
-            <TextBlock Grid.Row="22" Text="Slider" Style="{StaticResource SideHeader}"/>
-            <Grid Grid.Row="22" Style="{StaticResource LeftColumn}">
-                <Slider Orientation="Horizontal" TickFrequency="1" Width="200" TickPlacement="Outside"/>
-            </Grid>
-            <Grid Grid.Row="22" Style="{StaticResource RightColumn}">
-=======
     <Grid>
         <Grid.RowDefinitions>
             <RowDefinition Height="Auto"/>
@@ -436,7 +39,6 @@
         <ScrollViewer Grid.Row="1" Grid.ColumnSpan="2">
         
             <Grid RowSpacing="10" ColumnSpacing="10">
->>>>>>> c42f0766
                 <Grid.Resources>
                     <Style x:Key="SideHeader" TargetType="TextBlock">
                         <Setter Property="HorizontalAlignment" Value="Right"/>
@@ -453,96 +55,6 @@
                         <Setter Property="Grid.Column" Value="2"/>
                     </Style>
                 </Grid.Resources>
-<<<<<<< HEAD
-                <controls:ColorPicker IsAlphaEnabled="True" CornerRadius="6"/>
-            </Grid>
-            <TextBlock Grid.Row="48" Text="ListView" Style="{StaticResource SideHeader}"/>
-            <Grid Grid.Row="48" Style="{StaticResource LeftColumn}">
-                <ListView SelectionMode="Multiple">
-                    <ListViewHeaderItem Content="Header 1"/>
-                    <ListViewItem Content="Item 1"/>
-                    <ListViewItem Content="Item 2"/>
-                    <ListViewItem Content="Item 3"/>
-                </ListView>
-            </Grid>
-            <Grid Grid.Row="48" Style="{StaticResource RightColumn}">
-                <ListView SelectionMode="Multiple" CornerRadius="6">
-                    <ListViewHeaderItem Content="Header 1"/>
-                    <ListViewItem Content="Item 1"/>
-                    <ListViewItem Content="Item 2"/>
-                    <ListViewItem Content="Item 3"/>
-                </ListView>
-            </Grid>
-
-            <TextBlock Grid.Row="49" Text="GridView" Style="{StaticResource SideHeader}"/>
-            <Grid Grid.Row="49" Style="{StaticResource LeftColumn}" MaxWidth="400">
-                <GridView SelectionMode="Multiple">
-                    <GridViewHeaderItem Content="Header 1"/>
-                    <GridViewItem Content="Item 1.1"/>
-                    <GridViewItem Content="Item 1.2"/>
-                    <GridViewHeaderItem Content="Header 2"/>
-                    <GridViewItem Content="Item 2.1"/>
-                </GridView>
-            </Grid>
-            <Grid Grid.Row="49" Style="{StaticResource RightColumn}" MaxWidth="400">
-                <GridView SelectionMode="Multiple" CornerRadius="6">
-                    <GridViewHeaderItem Content="Header 1"/>
-                    <GridViewItem Content="Item 1.1"/>
-                    <GridViewItem Content="Item 1.2"/>
-                    <GridViewHeaderItem Content="Header 2"/>
-                    <GridViewItem Content="Item 2.1"/>
-                </GridView>
-            </Grid>
-
-            <TextBlock Grid.Row="50" Text="TreeView" Style="{StaticResource SideHeader}"/>
-            <Grid Grid.Row="50" Style="{StaticResource LeftColumn}">
-                <TreeView SelectionMode="Multiple">
-                    <TreeView.RootNodes>
-                        <TreeViewNode Content="Item 1" IsExpanded="True">
-                            <TreeViewNode.Children>
-                                <TreeViewNode Content="Item 1.1"/>
-                                <TreeViewNode Content="Item 1.2">
-                                    <TreeViewNode.Children>
-                                        <TreeViewNode Content="Item 1.2.1"/>
-                                        <TreeViewNode Content="Item 1.2.2"/>
-                                    </TreeViewNode.Children>
-                                </TreeViewNode>
-                                <TreeViewNode Content="Item 1.3"/>
-                            </TreeViewNode.Children>
-                        </TreeViewNode>
-                    </TreeView.RootNodes>
-                </TreeView>
-            </Grid>
-            <Grid Grid.Row="50" Style="{StaticResource RightColumn}">
-                <TreeView SelectionMode="Multiple" CornerRadius="6">
-                    <TreeView.RootNodes>
-                        <TreeViewNode Content="Item 1" IsExpanded="True">
-                            <TreeViewNode.Children>
-                                <TreeViewNode Content="Item 1.1"/>
-                                <TreeViewNode Content="Item 1.2">
-                                    <TreeViewNode.Children>
-                                        <TreeViewNode Content="Item 1.2.1"/>
-                                        <TreeViewNode Content="Item 1.2.2"/>
-                                    </TreeViewNode.Children>
-                                </TreeViewNode>
-                                <TreeViewNode Content="Item 1.3"/>
-                            </TreeViewNode.Children>
-                        </TreeViewNode>
-                    </TreeView.RootNodes>
-                </TreeView>
-            </Grid>
-            <TextBlock Grid.Row="51" Text="MediaPlayerElement" Style="{StaticResource SideHeader}"/>
-            <Grid Grid.Row="51" Style="{StaticResource LeftColumn}">
-                <MediaPlayerElement 
-                    Width="200"
-                    Height="100"
-                    x:Name="mediaPlayer"
-                    AreTransportControlsEnabled="True" />
-            </Grid>
-        </Grid>
-
-    </controls:ScrollViewer>
-=======
                 <Grid.ColumnDefinitions>
                     <ColumnDefinition Width="150"/>
                     <ColumnDefinition Width="Auto"/>
@@ -1331,6 +843,5 @@
 
         </ScrollViewer>
     </Grid>
->>>>>>> c42f0766
 
 </local:TestPage>