--- conflicted
+++ resolved
@@ -74,19 +74,11 @@
             </CommandBar>
 
             <CommandBar DefaultLabelPosition="Right" OverflowButtonVisibility="Collapsed">
-<<<<<<< HEAD
-                <AppBarButton Icon="Add" Label="Add" />
-                <AppBarButton Icon="Remove" Label="Remove" />
-                <AppBarSeparator />
-                <AppBarButton Icon="Save" Label="Save" />
-                <AppBarToggleButton Icon="Add" Label="Toggle" />
-=======
                 <AppBarButton Icon="Add" Label="Add"/>
                 <AppBarButton Icon="Remove" Label="Remove"/>
                 <AppBarSeparator/>
                 <AppBarButton Icon="Save" Label="Save"/>
                 <AppBarToggleButton Icon="Keyboard" Label="Toggle"/>
->>>>>>> 893116ca
                 <contract7Present:AppBarElementContainer>
                     <controls:SplitButton>
                         <Grid>
@@ -94,15 +86,10 @@
                                 <ColumnDefinition Width="Auto" />
                                 <ColumnDefinition Width="Auto" />
                             </Grid.ColumnDefinitions>
-<<<<<<< HEAD
-                            <SymbolIcon Margin="0,0,8,0" Symbol="Keyboard" />
-                            <TextBlock Grid.Column="1" Text="Split" />
-=======
                             <Viewbox Height="16" Margin="0,0,8,0">
                                 <SymbolIcon Symbol="Keyboard"/>
                             </Viewbox>
                             <TextBlock Grid.Column="1" Text="Split"/>
->>>>>>> 893116ca
                         </Grid>
                     </controls:SplitButton>
                 </contract7Present:AppBarElementContainer>
@@ -113,15 +100,10 @@
                                 <ColumnDefinition Width="Auto" />
                                 <ColumnDefinition Width="Auto" />
                             </Grid.ColumnDefinitions>
-<<<<<<< HEAD
-                            <SymbolIcon Margin="0,0,8,0" Symbol="Shuffle" />
-                            <TextBlock Grid.Column="1" Text="Toggle" />
-=======
                             <Viewbox Height="16" Margin="0,0,8,0">
                                 <SymbolIcon Symbol="Shuffle"/>
                             </Viewbox>
                             <TextBlock Grid.Column="1" Text="Toggle"/>
->>>>>>> 893116ca
                         </Grid>
                     </controls:ToggleSplitButton>
                 </contract7Present:AppBarElementContainer>
@@ -202,17 +184,10 @@
                         <Visibility x:Key="AppBarButtonHasFlyoutChevronVisibility">Visible</Visibility>
                     </AppBarButton.Resources>
                     <AppBarButton.Flyout>
-<<<<<<< HEAD
-                        <contract7Present:CommandBarFlyout Placement="Right">
-                            <AppBarButton Icon="Play" />
-                            <AppBarButton Icon="People" />
-                        </contract7Present:CommandBarFlyout>
-=======
                         <controls:CommandBarFlyout Placement="Right">
                             <AppBarButton Icon="Play" />
                             <AppBarButton Icon="People" />
                         </controls:CommandBarFlyout>
->>>>>>> 893116ca
                     </AppBarButton.Flyout>
                 </AppBarButton>
                 <AppBarButton
