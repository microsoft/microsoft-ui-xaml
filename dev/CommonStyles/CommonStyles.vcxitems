--- conflicted
+++ resolved
@@ -198,8 +198,6 @@
       <Version>RS1</Version>
       <Type>ThemeResources</Type>
     </Page>
-<<<<<<< HEAD
-    <Page Include="$(MSBuildThisFileDirectory)ProgressBar_themeresources.xaml">
       <UseVisualStyle>Latest</UseVisualStyle>
       <Version>RS1</Version>
       <Type>ThemeResources</Type>
@@ -207,12 +205,6 @@
     </Page>
     <Page Include="$(MSBuildThisFileDirectory)ProgressBar_themeresources_v2.5.xaml">
       <UseVisualStyle>V2dot5</UseVisualStyle>
-      <Version>RS1</Version>
-      <Type>ThemeResources</Type>
-      <UseNonstandardCondtionalXAML>true</UseNonstandardCondtionalXAML>
-    </Page>
-=======
->>>>>>> bd98a75d
     <Page Include="$(MSBuildThisFileDirectory)MediaTransportControls_themeresources.xaml">
       <UseVisualStyle>Latest</UseVisualStyle>
       <Version>RS1</Version>
