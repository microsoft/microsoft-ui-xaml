﻿<!-- Copyright (c) Microsoft Corporation. All Rights Reserved. -->
<ResourceDictionary
    xmlns="http://schemas.microsoft.com/winfx/2006/xaml/presentation"
    xmlns:x="http://schemas.microsoft.com/winfx/2006/xaml"
    xmlns:contract7Present="http://schemas.microsoft.com/winfx/2006/xaml/presentation?IsApiContractPresent(Windows.Foundation.UniversalApiContract,7)"
    xmlns:contract7NotPresent="http://schemas.microsoft.com/winfx/2006/xaml/presentation?IsApiContractNotPresent(Windows.Foundation.UniversalApiContract,7)"
    xmlns:contract8Present="http://schemas.microsoft.com/winfx/2006/xaml/presentation?IsApiContractPresent(Windows.Foundation.UniversalApiContract,8)">
    <ResourceDictionary.ThemeDictionaries>
        <ResourceDictionary x:Key="Default">
            <Thickness x:Key="MediaTransportControlsTitleSafeBounds">48,0,48,27</Thickness>
<<<<<<< HEAD
            <StaticResource x:Key="MediaTransportControlsPanelBackground" ResourceKey="GhostFillColorSecondaryBrush" />
            <StaticResource x:Key="MediaTransportControlsFlyoutBackground" ResourceKey="SystemControlTransientBackgroundBrush" />
            <StaticResource x:Key="MediaTransportControlsThumbBorderBackground" ResourceKey="ControlAAFillColorDefaultBrush" />
            <StaticResource x:Key="MediaTransportControlsTimeElapsedText" ResourceKey="TextFillColorSecondaryBrush" />
            <StaticResource x:Key="MediaTransportControlsMediaText" ResourceKey="TextFillColorPrimaryBrush" />
=======
            <StaticResource x:Key="MediaTransportControlsPanelBackground" ResourceKey="SystemControlPageBackgroundAltMediumBrush" />
            <StaticResource x:Key="MediaTransportControlsFlyoutBackground" ResourceKey="AcrylicBackgroundFillColorDefaultBrush" />
>>>>>>> 1e5f2b67
        </ResourceDictionary>
        <ResourceDictionary x:Key="HighContrast">
            <Thickness x:Key="MediaTransportControlsTitleSafeBounds">48,0,48,27</Thickness>
            <StaticResource x:Key="MediaTransportControlsPanelBackground" ResourceKey="SystemControlPageBackgroundAltMediumBrush" />
            <StaticResource x:Key="MediaTransportControlsFlyoutBackground" ResourceKey="SystemControlPageBackgroundAltMediumBrush" />
            <StaticResource x:Key="MediaTransportControlsThumbBorderBackground" ResourceKey="SystemControlBackgroundBaseMediumBrush" />
            <StaticResource x:Key="MediaTransportControlsTimeElapsedText" ResourceKey="SystemControlPageTextBaseMediumBrush" />
            <StaticResource x:Key="MediaTransportControlsMediaText" ResourceKey="SystemControlForegroundBaseHighBrush" />
        </ResourceDictionary>
        <ResourceDictionary x:Key="Light">
            <Thickness x:Key="MediaTransportControlsTitleSafeBounds">48,0,48,27</Thickness>
<<<<<<< HEAD
            <StaticResource x:Key="MediaTransportControlsPanelBackground" ResourceKey="GhostFillColorSecondaryBrush" />
            <StaticResource x:Key="MediaTransportControlsFlyoutBackground" ResourceKey="SystemControlTransientBackgroundBrush" />
            <StaticResource x:Key="MediaTransportControlsThumbBorderBackground" ResourceKey="ControlAAFillColorDefaultBrush" />
            <StaticResource x:Key="MediaTransportControlsTimeElapsedText" ResourceKey="TextFillColorSecondaryBrush" />
            <StaticResource x:Key="MediaTransportControlsMediaText" ResourceKey="TextFillColorPrimaryBrush" />
=======
            <StaticResource x:Key="MediaTransportControlsPanelBackground" ResourceKey="SystemControlPageBackgroundAltMediumBrush" />
            <StaticResource x:Key="MediaTransportControlsFlyoutBackground" ResourceKey="AcrylicBackgroundFillColorDefaultBrush" />
>>>>>>> 1e5f2b67
        </ResourceDictionary>
    </ResourceDictionary.ThemeDictionaries>

    <Style TargetType="MediaTransportControls" BasedOn="{StaticResource DefaultMediaTransportControlsStyle}" />

    <Style x:Key="DefaultMediaTransportControlsStyle" TargetType="MediaTransportControls">
        <Setter Property="IsTabStop" Value="False" />
        <Setter Property="Background" Value="Transparent" />
        <Setter Property="FlowDirection" Value="LeftToRight" />
        <Setter Property="UseSystemFocusVisuals" Value="{StaticResource UseSystemFocusVisuals}" />
        <Setter Property="IsTextScaleFactorEnabled" Value="False" />
        <Setter Property="Template">
            <Setter.Value>
                <ControlTemplate TargetType="MediaTransportControls">
                    <Grid x:Name="RootGrid" Background="Transparent">
                        <Grid.Resources>
                            <!-- New AppBar button style 48x48 pixels in size -->
                            <Style x:Key="AppBarButtonStyle" TargetType="AppBarButton" BasedOn="{StaticResource AppBarButtonRevealStyle}">
                                <Setter Property="Width" Value="{ThemeResource MTCMediaButtonWidth}" />
                                <Setter Property="Height" Value="{ThemeResource MTCMediaButtonHeight}" />
                                <Setter Property="AllowFocusOnInteraction" Value="True" />
                            </Style>
                            <!-- New AppBarToggle button style 48x48 pixels in size -->
                            <Style x:Key="AppBarToggleButtonStyle" TargetType="AppBarToggleButton" BasedOn="{StaticResource AppBarToggleButtonRevealStyle}">
                                <Setter Property="Width" Value="{ThemeResource MTCMediaButtonWidth}" />
                                <Setter Property="Height" Value="{ThemeResource MTCMediaButtonHeight}" />
                                <Setter Property="AllowFocusOnInteraction" Value="True" />
                            </Style>
                            <!-- New CommandBar Style -->
                            <Style x:Key="CommandBarStyle" TargetType="CommandBar">
                                <Setter Property="Height" Value="{ThemeResource MTCMediaButtonHeight}" />
                                <Setter Property="Background" Value="Transparent" />
                            </Style>
                            <!-- Style for Error Message text -->
                            <Style x:Key="MediaTextBlockStyle" TargetType="TextBlock">
                                <Setter Property="VerticalAlignment" Value="Center" />
                                <Setter Property="Foreground" Value="{ThemeResource MediaTransportControlsMediaText}" />
                                <Setter Property="FontSize" Value="{ThemeResource MTCMediaFontSize}" />
                                <Setter Property="FontFamily" Value="{ThemeResource MTCMediaFontFamily}" />
                                <Setter Property="Style" Value="{ThemeResource CaptionTextBlockStyle }" />
                                <Setter Property="IsTextScaleFactorEnabled" Value="False" />
                            </Style>
                            <!-- Style for Position slider used in Media Transport Controls -->
                            <Style x:Key="MediaSliderStyle" TargetType="Slider">
                                <Setter Property="Background" Value="{ThemeResource SliderTrackFill}" />
                                <Setter Property="BorderThickness" Value="{ThemeResource SliderBorderThemeThickness}" />
                                <Setter Property="Foreground" Value="{ThemeResource SliderTrackValueFill}" />
                                <Setter Property="FontFamily" Value="{ThemeResource ContentControlThemeFontFamily}" />
                                <Setter Property="FontSize" Value="{ThemeResource ControlContentThemeFontSize}" />
                                <Setter Property="ManipulationMode" Value="None" />
                                <Setter Property="UseSystemFocusVisuals" Value="{StaticResource UseSystemFocusVisuals}" />
                                <Setter Property="FocusVisualMargin" Value="-7,0,-7,0" />
                                <Setter Property="IsFocusEngagementEnabled" Value="True" />
                                <contract7Present:Setter Property="CornerRadius" Value="{ThemeResource ControlCornerRadius}" />
                                <Setter Property="Template">
                                    <Setter.Value>
                                        <ControlTemplate TargetType="Slider">
                                            <Grid Margin="{TemplateBinding Padding}">
                                                <Grid.Resources>
                                                    <Style TargetType="Thumb" x:Key="SliderThumbStyle">
                                                        <Setter Property="BorderThickness" Value="0" />
                                                        <Setter Property="Background" Value="{ThemeResource SliderThumbBackground}" />
                                                        <Setter Property="Foreground" Value="{ThemeResource SystemControlBackgroundChromeMediumBrush}" />
                                                        <Setter Property="Template">
                                                            <Setter.Value>
                                                                <ControlTemplate TargetType="Thumb">
                                                                    <Ellipse x:Name="ellipse" Stroke="{TemplateBinding Background}" StrokeThickness="2" Fill="{TemplateBinding Foreground}" />
                                                                </ControlTemplate>
                                                            </Setter.Value>
                                                        </Setter>
                                                    </Style>
                                                    <Style TargetType="ProgressBar" x:Key="MediaSliderProgressBarStyle">
                                                        <Setter Property="Height" Value="{ThemeResource SliderTrackThemeHeight}" />
                                                        <Setter Property="Minimum" Value="0" />
                                                        <Setter Property="Maximum" Value="100" />
                                                        <Setter Property="Foreground" Value="{ThemeResource SystemControlHighlightChromeAltLowBrush}" />
                                                        <Setter Property="Background" Value="Transparent" />
                                                        <Setter Property="BorderBrush" Value="Transparent" />
                                                        <Setter Property="BorderThickness" Value="1" />
                                                    </Style>
                                                </Grid.Resources>
                                                <Grid.RowDefinitions>
                                                    <RowDefinition Height="Auto" />
                                                    <RowDefinition Height="*" />
                                                </Grid.RowDefinitions>
                                                <VisualStateManager.VisualStateGroups>
                                                    <VisualStateGroup x:Name="CommonStates">
                                                        <VisualState x:Name="Normal" />
                                                        <VisualState x:Name="Pressed">
                                                            <Storyboard>
                                                                <ObjectAnimationUsingKeyFrames Storyboard.TargetName="HorizontalTrackRect" Storyboard.TargetProperty="Fill">
                                                                    <DiscreteObjectKeyFrame KeyTime="0" Value="{ThemeResource SliderTrackFillPressed}" />
                                                                </ObjectAnimationUsingKeyFrames>
                                                                <ObjectAnimationUsingKeyFrames Storyboard.TargetName="VerticalTrackRect" Storyboard.TargetProperty="Fill">
                                                                    <DiscreteObjectKeyFrame KeyTime="0" Value="{ThemeResource SliderTrackFillPressed}" />
                                                                </ObjectAnimationUsingKeyFrames>
                                                                <ObjectAnimationUsingKeyFrames Storyboard.TargetName="HorizontalThumb" Storyboard.TargetProperty="Background">
                                                                    <DiscreteObjectKeyFrame KeyTime="0" Value="{ThemeResource SliderThumbBackgroundPressed}" />
                                                                </ObjectAnimationUsingKeyFrames>
                                                                <ObjectAnimationUsingKeyFrames Storyboard.TargetName="VerticalThumb" Storyboard.TargetProperty="Background">
                                                                    <DiscreteObjectKeyFrame KeyTime="0" Value="{ThemeResource SliderThumbBackgroundPressed}" />
                                                                </ObjectAnimationUsingKeyFrames>
                                                                <ObjectAnimationUsingKeyFrames Storyboard.TargetName="SliderContainer" Storyboard.TargetProperty="Background">
                                                                    <DiscreteObjectKeyFrame KeyTime="0" Value="{ThemeResource SliderContainerBackgroundPressed}" />
                                                                </ObjectAnimationUsingKeyFrames>
                                                                <ObjectAnimationUsingKeyFrames Storyboard.TargetName="HorizontalDecreaseRect" Storyboard.TargetProperty="Fill">
                                                                    <DiscreteObjectKeyFrame KeyTime="0" Value="{ThemeResource SliderTrackValueFillPressed}" />
                                                                </ObjectAnimationUsingKeyFrames>
                                                                <ObjectAnimationUsingKeyFrames Storyboard.TargetName="VerticalDecreaseRect" Storyboard.TargetProperty="Fill">
                                                                    <DiscreteObjectKeyFrame KeyTime="0" Value="{ThemeResource SliderTrackValueFillPressed}" />
                                                                </ObjectAnimationUsingKeyFrames>
                                                            </Storyboard>
                                                        </VisualState>
                                                        <VisualState x:Name="Disabled">
                                                            <Storyboard>
                                                                <ObjectAnimationUsingKeyFrames Storyboard.TargetName="HeaderContentPresenter" Storyboard.TargetProperty="Foreground">
                                                                    <DiscreteObjectKeyFrame KeyTime="0" Value="{ThemeResource SliderHeaderForegroundDisabled}" />
                                                                </ObjectAnimationUsingKeyFrames>
                                                                <ObjectAnimationUsingKeyFrames Storyboard.TargetName="HorizontalDecreaseRect" Storyboard.TargetProperty="Fill">
                                                                    <DiscreteObjectKeyFrame KeyTime="0" Value="{ThemeResource SliderTrackValueFillDisabled}" />
                                                                </ObjectAnimationUsingKeyFrames>
                                                                <ObjectAnimationUsingKeyFrames Storyboard.TargetName="HorizontalTrackRect" Storyboard.TargetProperty="Fill">
                                                                    <DiscreteObjectKeyFrame KeyTime="0" Value="{ThemeResource SliderTrackFillDisabled}" />
                                                                </ObjectAnimationUsingKeyFrames>
                                                                <ObjectAnimationUsingKeyFrames Storyboard.TargetName="VerticalDecreaseRect" Storyboard.TargetProperty="Fill">
                                                                    <DiscreteObjectKeyFrame KeyTime="0" Value="{ThemeResource SliderTrackValueFillDisabled}" />
                                                                </ObjectAnimationUsingKeyFrames>
                                                                <ObjectAnimationUsingKeyFrames Storyboard.TargetName="VerticalTrackRect" Storyboard.TargetProperty="Fill">
                                                                    <DiscreteObjectKeyFrame KeyTime="0" Value="{ThemeResource SliderTrackFillDisabled}" />
                                                                </ObjectAnimationUsingKeyFrames>
                                                                <ObjectAnimationUsingKeyFrames Storyboard.TargetName="HorizontalThumb" Storyboard.TargetProperty="Background">
                                                                    <DiscreteObjectKeyFrame KeyTime="0" Value="{ThemeResource SliderThumbBackgroundDisabled}" />
                                                                </ObjectAnimationUsingKeyFrames>
                                                                <ObjectAnimationUsingKeyFrames Storyboard.TargetName="VerticalThumb" Storyboard.TargetProperty="Background">
                                                                    <DiscreteObjectKeyFrame KeyTime="0" Value="{ThemeResource SliderThumbBackgroundDisabled}" />
                                                                </ObjectAnimationUsingKeyFrames>
                                                                <ObjectAnimationUsingKeyFrames Storyboard.TargetName="TopTickBar" Storyboard.TargetProperty="Fill">
                                                                    <DiscreteObjectKeyFrame KeyTime="0" Value="{ThemeResource SliderTickBarFillDisabled}" />
                                                                </ObjectAnimationUsingKeyFrames>
                                                                <ObjectAnimationUsingKeyFrames Storyboard.TargetName="BottomTickBar" Storyboard.TargetProperty="Fill">
                                                                    <DiscreteObjectKeyFrame KeyTime="0" Value="{ThemeResource SliderTickBarFillDisabled}" />
                                                                </ObjectAnimationUsingKeyFrames>
                                                                <ObjectAnimationUsingKeyFrames Storyboard.TargetName="LeftTickBar" Storyboard.TargetProperty="Fill">
                                                                    <DiscreteObjectKeyFrame KeyTime="0" Value="{ThemeResource SliderTickBarFillDisabled}" />
                                                                </ObjectAnimationUsingKeyFrames>
                                                                <ObjectAnimationUsingKeyFrames Storyboard.TargetName="RightTickBar" Storyboard.TargetProperty="Fill">
                                                                    <DiscreteObjectKeyFrame KeyTime="0" Value="{ThemeResource SliderTickBarFillDisabled}" />
                                                                </ObjectAnimationUsingKeyFrames>
                                                                <ObjectAnimationUsingKeyFrames Storyboard.TargetName="SliderContainer" Storyboard.TargetProperty="Background">
                                                                    <DiscreteObjectKeyFrame KeyTime="0" Value="{ThemeResource SliderContainerBackgroundDisabled}" />
                                                                </ObjectAnimationUsingKeyFrames>
                                                            </Storyboard>
                                                        </VisualState>
                                                        <VisualState x:Name="PointerOver">
                                                            <Storyboard>
                                                                <ObjectAnimationUsingKeyFrames Storyboard.TargetName="HorizontalTrackRect" Storyboard.TargetProperty="Fill">
                                                                    <DiscreteObjectKeyFrame KeyTime="0" Value="{ThemeResource SliderTrackFillPointerOver}" />
                                                                </ObjectAnimationUsingKeyFrames>
                                                                <ObjectAnimationUsingKeyFrames Storyboard.TargetName="VerticalTrackRect" Storyboard.TargetProperty="Fill">
                                                                    <DiscreteObjectKeyFrame KeyTime="0" Value="{ThemeResource SliderTrackFillPointerOver}" />
                                                                </ObjectAnimationUsingKeyFrames>
                                                                <ObjectAnimationUsingKeyFrames Storyboard.TargetName="HorizontalThumb" Storyboard.TargetProperty="Background">
                                                                    <DiscreteObjectKeyFrame KeyTime="0" Value="{ThemeResource SliderThumbBackgroundPointerOver}" />
                                                                </ObjectAnimationUsingKeyFrames>
                                                                <ObjectAnimationUsingKeyFrames Storyboard.TargetName="VerticalThumb" Storyboard.TargetProperty="Background">
                                                                    <DiscreteObjectKeyFrame KeyTime="0" Value="{ThemeResource SliderThumbBackgroundPointerOver}" />
                                                                </ObjectAnimationUsingKeyFrames>
                                                                <ObjectAnimationUsingKeyFrames Storyboard.TargetName="SliderContainer" Storyboard.TargetProperty="Background">
                                                                    <DiscreteObjectKeyFrame KeyTime="0" Value="{ThemeResource SliderContainerBackgroundPointerOver}" />
                                                                </ObjectAnimationUsingKeyFrames>
                                                                <ObjectAnimationUsingKeyFrames Storyboard.TargetName="HorizontalDecreaseRect" Storyboard.TargetProperty="Fill">
                                                                    <DiscreteObjectKeyFrame KeyTime="0" Value="{ThemeResource SliderTrackValueFillPointerOver}" />
                                                                </ObjectAnimationUsingKeyFrames>
                                                                <ObjectAnimationUsingKeyFrames Storyboard.TargetName="VerticalDecreaseRect" Storyboard.TargetProperty="Fill">
                                                                    <DiscreteObjectKeyFrame KeyTime="0" Value="{ThemeResource SliderTrackValueFillPointerOver}" />
                                                                </ObjectAnimationUsingKeyFrames>
                                                            </Storyboard>
                                                        </VisualState>
                                                    </VisualStateGroup>
                                                    <VisualStateGroup x:Name="FocusEngagementStates">
                                                        <VisualState x:Name="FocusDisengaged" />
                                                        <VisualState x:Name="FocusEngagedHorizontal">
                                                            <Storyboard>
                                                                <ObjectAnimationUsingKeyFrames Storyboard.TargetName="SliderContainer" Storyboard.TargetProperty="(Control.IsTemplateFocusTarget)">
                                                                    <DiscreteObjectKeyFrame KeyTime="0" Value="False" />
                                                                </ObjectAnimationUsingKeyFrames>
                                                                <ObjectAnimationUsingKeyFrames Storyboard.TargetName="HorizontalThumb" Storyboard.TargetProperty="(Control.IsTemplateFocusTarget)">
                                                                    <DiscreteObjectKeyFrame KeyTime="0" Value="True" />
                                                                </ObjectAnimationUsingKeyFrames>
                                                            </Storyboard>
                                                        </VisualState>
                                                        <VisualState x:Name="FocusEngagedVertical">
                                                            <Storyboard>
                                                                <ObjectAnimationUsingKeyFrames Storyboard.TargetName="SliderContainer" Storyboard.TargetProperty="(Control.IsTemplateFocusTarget)">
                                                                    <DiscreteObjectKeyFrame KeyTime="0" Value="False" />
                                                                </ObjectAnimationUsingKeyFrames>
                                                                <ObjectAnimationUsingKeyFrames Storyboard.TargetName="VerticalThumb" Storyboard.TargetProperty="(Control.IsTemplateFocusTarget)">
                                                                    <DiscreteObjectKeyFrame KeyTime="0" Value="True" />
                                                                </ObjectAnimationUsingKeyFrames>
                                                            </Storyboard>
                                                        </VisualState>
                                                    </VisualStateGroup>
                                                </VisualStateManager.VisualStateGroups>
                                                <ContentPresenter x:Name="HeaderContentPresenter" x:DeferLoadStrategy="Lazy" Visibility="Collapsed" Foreground="{ThemeResource SliderHeaderForeground}" Margin="{ThemeResource SliderHeaderThemeMargin}" Content="{TemplateBinding Header}" ContentTemplate="{TemplateBinding HeaderTemplate}" FontWeight="{ThemeResource SliderHeaderThemeFontWeight}" TextWrapping="Wrap" />
                                                <Grid x:Name="SliderContainer" Background="{ThemeResource SliderContainerBackground}" Grid.Row="1" Control.IsTemplateFocusTarget="True">
                                                    <Grid x:Name="HorizontalTemplate" MinHeight="44">
                                                        <Grid.ColumnDefinitions>
                                                            <ColumnDefinition Width="Auto" />
                                                            <ColumnDefinition Width="Auto" />
                                                            <ColumnDefinition Width="*" />
                                                        </Grid.ColumnDefinitions>
                                                        <Grid.RowDefinitions>
                                                            <RowDefinition Height="18" />
                                                            <RowDefinition Height="Auto" />
                                                            <RowDefinition Height="18" />
                                                        </Grid.RowDefinitions>
                                                        <Rectangle
                                                            x:Name="HorizontalTrackRect"
                                                            Fill="{TemplateBinding Background}"
                                                            Height="{ThemeResource SliderTrackThemeHeight}"
                                                            Grid.Row="1"
                                                            Grid.ColumnSpan="3"
                                                            contract7Present:RadiusX="{Binding CornerRadius, RelativeSource={RelativeSource TemplatedParent}, Converter={StaticResource TopLeftCornerRadiusDoubleValueConverter}}"
                                                            contract7Present:RadiusY="{Binding CornerRadius, RelativeSource={RelativeSource TemplatedParent}, Converter={StaticResource BottomRightCornerRadiusDoubleValueConverter}}"
                                                            contract7NotPresent:RadiusX="{Binding Source={ThemeResource ControlCornerRadius}, Converter={StaticResource TopLeftCornerRadiusDoubleValueConverter}}"
                                                            contract7NotPresent:RadiusY="{Binding Source={ThemeResource ControlCornerRadius}, Converter={StaticResource BottomRightCornerRadiusDoubleValueConverter}}" />
                                                        <ProgressBar x:Name="DownloadProgressIndicator" Style="{StaticResource MediaSliderProgressBarStyle}" Grid.Row="1" Grid.ColumnSpan="3" HorizontalAlignment="Stretch" VerticalAlignment="Center" />
                                                        <Rectangle
                                                            x:Name="HorizontalDecreaseRect"
                                                            Fill="{TemplateBinding Foreground}"
                                                            Grid.Row="1"
                                                            contract7Present:RadiusX="{Binding CornerRadius, RelativeSource={RelativeSource TemplatedParent}, Converter={StaticResource TopLeftCornerRadiusDoubleValueConverter}}"
                                                            contract7Present:RadiusY="{Binding CornerRadius, RelativeSource={RelativeSource TemplatedParent}, Converter={StaticResource BottomRightCornerRadiusDoubleValueConverter}}"
                                                            contract7NotPresent:RadiusX="{Binding Source={ThemeResource ControlCornerRadius}, Converter={StaticResource TopLeftCornerRadiusDoubleValueConverter}}"
                                                            contract7NotPresent:RadiusY="{Binding Source={ThemeResource ControlCornerRadius}, Converter={StaticResource BottomRightCornerRadiusDoubleValueConverter}}" />
                                                        <TickBar x:Name="TopTickBar" Visibility="Collapsed" Fill="{ThemeResource SliderTickBarFill}" Height="{ThemeResource SliderOutsideTickBarThemeHeight}" VerticalAlignment="Bottom" Margin="0,0,0,4" Grid.ColumnSpan="3" />
                                                        <TickBar x:Name="HorizontalInlineTickBar" Visibility="Collapsed" Fill="{ThemeResource SliderInlineTickBarFill}" Height="{ThemeResource SliderTrackThemeHeight}" Grid.Row="1" Grid.ColumnSpan="3" />
                                                        <TickBar x:Name="BottomTickBar" Visibility="Collapsed" Fill="{ThemeResource SliderTickBarFill}" Height="{ThemeResource SliderOutsideTickBarThemeHeight}" VerticalAlignment="Top" Margin="0,4,0,0" Grid.Row="2" Grid.ColumnSpan="3" />
                                                        <Thumb x:Name="HorizontalThumb" Style="{StaticResource SliderThumbStyle}" Height="24" Width="24" Grid.Row="0" Grid.RowSpan="3" Grid.Column="1" FocusVisualMargin="-14,-6,-14,-6" AutomationProperties.AccessibilityView="Raw">
                                                            <ToolTipService.ToolTip>
                                                                <ToolTip x:Name="ThumbnailTooltip">
                                                                    <ContentPresenter Content="{Binding}" />
                                                                </ToolTip>
                                                            </ToolTipService.ToolTip>
                                                            <Thumb.DataContext>
                                                                <Grid Height="112" Width="192">
                                                                    <Image x:Name="ThumbnailImage" />
                                                                    <Border Background="{ThemeResource MediaTransportControlsThumbBorderBackground}" VerticalAlignment="Bottom" HorizontalAlignment="Left">
                                                                        <TextBlock x:Name="TimeElapsedPreview" Margin="6,1,6,3" Style="{StaticResource BodyTextBlockStyle}" IsTextScaleFactorEnabled="False" Foreground="{ThemeResource MediaTransportControlsTimeElapsedText}" />
                                                                    </Border>
                                                                </Grid>
                                                            </Thumb.DataContext>
                                                        </Thumb>
                                                    </Grid>
                                                    <Grid x:Name="VerticalTemplate" MinWidth="44" Visibility="Collapsed">
                                                        <Grid.RowDefinitions>
                                                            <RowDefinition Height="*" />
                                                            <RowDefinition Height="Auto" />
                                                            <RowDefinition Height="Auto" />
                                                        </Grid.RowDefinitions>
                                                        <Grid.ColumnDefinitions>
                                                            <ColumnDefinition Width="18" />
                                                            <ColumnDefinition Width="Auto" />
                                                            <ColumnDefinition Width="18" />
                                                        </Grid.ColumnDefinitions>
                                                        <Rectangle
                                                            x:Name="VerticalTrackRect"
                                                            Fill="{TemplateBinding Background}"
                                                            Width="{ThemeResource SliderTrackThemeHeight}"
                                                            Grid.Column="1"
                                                            Grid.RowSpan="3"
                                                            contract7Present:RadiusX="{Binding CornerRadius, RelativeSource={RelativeSource TemplatedParent}, Converter={StaticResource TopLeftCornerRadiusDoubleValueConverter}}"
                                                            contract7Present:RadiusY="{Binding CornerRadius, RelativeSource={RelativeSource TemplatedParent}, Converter={StaticResource BottomRightCornerRadiusDoubleValueConverter}}"
                                                            contract7NotPresent:RadiusX="{Binding Source={ThemeResource ControlCornerRadius}, Converter={StaticResource TopLeftCornerRadiusDoubleValueConverter}}"
                                                            contract7NotPresent:RadiusY="{Binding Source={ThemeResource ControlCornerRadius}, Converter={StaticResource BottomRightCornerRadiusDoubleValueConverter}}" />
                                                        <Rectangle
                                                            x:Name="VerticalDecreaseRect"
                                                            Fill="{TemplateBinding Foreground}"
                                                            Grid.Column="1"
                                                            Grid.Row="2"
                                                            contract7Present:RadiusX="{Binding CornerRadius, RelativeSource={RelativeSource TemplatedParent}, Converter={StaticResource TopLeftCornerRadiusDoubleValueConverter}}"
                                                            contract7Present:RadiusY="{Binding CornerRadius, RelativeSource={RelativeSource TemplatedParent}, Converter={StaticResource BottomRightCornerRadiusDoubleValueConverter}}"
                                                            contract7NotPresent:RadiusX="{Binding Source={ThemeResource ControlCornerRadius}, Converter={StaticResource TopLeftCornerRadiusDoubleValueConverter}}"
                                                            contract7NotPresent:RadiusY="{Binding Source={ThemeResource ControlCornerRadius}, Converter={StaticResource BottomRightCornerRadiusDoubleValueConverter}}" />
                                                        <TickBar x:Name="LeftTickBar" Visibility="Collapsed" Fill="{ThemeResource SliderTickBarFill}" Width="{ThemeResource SliderOutsideTickBarThemeHeight}" HorizontalAlignment="Right" Margin="0,0,4,0" Grid.RowSpan="3" />
                                                        <TickBar x:Name="VerticalInlineTickBar" Visibility="Collapsed" Fill="{ThemeResource SliderInlineTickBarFill}" Width="{ThemeResource SliderTrackThemeHeight}" Grid.Column="1" Grid.RowSpan="3" />
                                                        <TickBar x:Name="RightTickBar" Visibility="Collapsed" Fill="{ThemeResource SliderTickBarFill}" Width="{ThemeResource SliderOutsideTickBarThemeHeight}" HorizontalAlignment="Left" Margin="4,0,0,0" Grid.Column="2" Grid.RowSpan="3" />
                                                        <Thumb x:Name="VerticalThumb" Style="{StaticResource SliderThumbStyle}" DataContext="{TemplateBinding Value}" Width="24" Height="8" Grid.Row="1" Grid.Column="0" Grid.ColumnSpan="3" FocusVisualMargin="-6,-14,-6,-14" AutomationProperties.AccessibilityView="Raw" />
                                                    </Grid>
                                                </Grid>
                                            </Grid>
                                        </ControlTemplate>
                                    </Setter.Value>
                                </Setter>
                            </Style>
                            <!-- Style for Volume Flyout used in Media Transport Controls -->
                            <Style x:Key="FlyoutStyle" TargetType="FlyoutPresenter">
                                <Setter Property="Background" Value="{ThemeResource MediaTransportControlsFlyoutBackground}" />
                                <Setter Property="Padding" Value="0" />
                                <contract7Present:Setter Property="CornerRadius" Value="{ThemeResource OverlayCornerRadius}" />
                            </Style>
                            <Style x:Key="MediaControlAppBarButtonStyle" TargetType="AppBarButton" >
                                <Setter Property="Background" Value="{ThemeResource AppBarButtonRevealBackground}" />
                                <Setter Property="Foreground" Value="{ThemeResource AppBarButtonForeground}" />
                                <Setter Property="BorderBrush" Value="{ThemeResource AppBarButtonRevealBorderBrush}" />
                                <Setter Property="BorderThickness" Value="{ThemeResource AppBarButtonRevealBorderThemeThickness}" />
                                <Setter Property="HorizontalAlignment" Value="Left" />
                                <Setter Property="VerticalAlignment" Value="Top" />
                                <Setter Property="FontFamily" Value="{ThemeResource ContentControlThemeFontFamily}" />
                                <Setter Property="FontWeight" Value="Normal" />
                                <Setter Property="Width" Value="{ThemeResource MTCMediaButtonWidth}" />
                                <Setter Property="UseSystemFocusVisuals" Value="{StaticResource UseSystemFocusVisuals}"  />
                                <Setter Property="AllowFocusOnInteraction" Value="False" />
                                <Setter Property="Template">
                                    <Setter.Value>
                                        <ControlTemplate TargetType="AppBarButton">
                                            <Grid x:Name="Root"
                                                MinWidth="{TemplateBinding MinWidth}"
                                                MaxWidth="{TemplateBinding MaxWidth}"
                                                Background="{TemplateBinding Background}"
                                                contract7Present:CornerRadius="{TemplateBinding CornerRadius}"
                                                Margin="1,0">
                                                <VisualStateManager.VisualStateGroups>
                                                    <VisualStateGroup x:Name="ApplicationViewStates">
                                                        <VisualState x:Name="FullSize" />
                                                        <VisualState x:Name="Compact">
                                                            <Storyboard>
                                                                <ObjectAnimationUsingKeyFrames Storyboard.TargetName="TextLabel" Storyboard.TargetProperty="Visibility">
                                                                    <DiscreteObjectKeyFrame KeyTime="0" Value="Collapsed" />
                                                                </ObjectAnimationUsingKeyFrames>
                                                                <ObjectAnimationUsingKeyFrames Storyboard.TargetName="ContentViewbox" Storyboard.TargetProperty="Margin">
                                                                    <DiscreteObjectKeyFrame KeyTime="0" Value="{ThemeResource AppBarButtonContentViewboxCompactMargin}" />
                                                                </ObjectAnimationUsingKeyFrames>
                                                            </Storyboard>
                                                        </VisualState>
                                                        <VisualState x:Name="LabelOnRight">
                                                            <Storyboard>
                                                                <ObjectAnimationUsingKeyFrames Storyboard.TargetName="ContentViewbox" Storyboard.TargetProperty="Margin">
                                                                    <DiscreteObjectKeyFrame KeyTime="0" Value="{ThemeResource AppBarButtonContentViewboxMargin}" />
                                                                </ObjectAnimationUsingKeyFrames>
                                                                <ObjectAnimationUsingKeyFrames Storyboard.TargetName="ContentRoot" Storyboard.TargetProperty="MinHeight">
                                                                    <DiscreteObjectKeyFrame KeyTime="0" Value="{ThemeResource AppBarThemeCompactHeight}" />
                                                                </ObjectAnimationUsingKeyFrames>
                                                                <ObjectAnimationUsingKeyFrames Storyboard.TargetName="TextLabel" Storyboard.TargetProperty="(Grid.Row)">
                                                                    <DiscreteObjectKeyFrame KeyTime="0" Value="0"/>
                                                                </ObjectAnimationUsingKeyFrames>
                                                                <ObjectAnimationUsingKeyFrames Storyboard.TargetName="TextLabel" Storyboard.TargetProperty="(Grid.Column)">
                                                                    <DiscreteObjectKeyFrame KeyTime="0" Value="1"/>
                                                                </ObjectAnimationUsingKeyFrames>
                                                                <ObjectAnimationUsingKeyFrames Storyboard.TargetName="TextLabel" Storyboard.TargetProperty="TextAlignment">
                                                                    <DiscreteObjectKeyFrame KeyTime="0" Value="Left"/>
                                                                </ObjectAnimationUsingKeyFrames>
                                                                <ObjectAnimationUsingKeyFrames Storyboard.TargetName="TextLabel" Storyboard.TargetProperty="Margin">
                                                                    <DiscreteObjectKeyFrame KeyTime="0" Value="{ThemeResource AppBarButtonTextLabelOnRightMargin}"/>
                                                                </ObjectAnimationUsingKeyFrames>
                                                            </Storyboard>
                                                        </VisualState>
                                                        <VisualState x:Name="LabelCollapsed">
                                                            <Storyboard>
                                                                <ObjectAnimationUsingKeyFrames Storyboard.TargetName="ContentRoot" Storyboard.TargetProperty="MinHeight">
                                                                    <DiscreteObjectKeyFrame KeyTime="0" Value="{ThemeResource AppBarThemeCompactHeight}" />
                                                                </ObjectAnimationUsingKeyFrames>
                                                                <ObjectAnimationUsingKeyFrames Storyboard.TargetName="TextLabel" Storyboard.TargetProperty="Visibility">
                                                                    <DiscreteObjectKeyFrame KeyTime="0" Value="Collapsed" />
                                                                </ObjectAnimationUsingKeyFrames>
                                                                <ObjectAnimationUsingKeyFrames Storyboard.TargetName="ContentViewbox" Storyboard.TargetProperty="Margin">
                                                                    <DiscreteObjectKeyFrame KeyTime="0" Value="{ThemeResource AppBarButtonContentViewboxCompactMargin}" />
                                                                </ObjectAnimationUsingKeyFrames>
                                                            </Storyboard>
                                                        </VisualState>
                                                        <VisualState x:Name="Overflow">
                                                            <VisualState.Setters>
                                                                <Setter Target="ContentRoot.MinHeight" Value="0"/>
                                                                <Setter Target="ContentViewbox.Visibility" Value="Collapsed"/>
                                                                <Setter Target="TextLabel.Visibility" Value="Collapsed"/>
                                                                <Setter Target="OverflowTextLabel.Visibility" Value="Visible"/>
                                                            </VisualState.Setters>
                                                        </VisualState>
                                                        <VisualState x:Name="OverflowWithToggleButtons">
                                                            <VisualState.Setters>
                                                                <Setter Target="ContentRoot.MinHeight" Value="0"/>
                                                                <Setter Target="ContentViewbox.Visibility" Value="Collapsed"/>
                                                                <Setter Target="TextLabel.Visibility" Value="Collapsed"/>
                                                                <Setter Target="OverflowTextLabel.Visibility" Value="Visible"/>
                                                                <Setter Target="OverflowTextLabel.Margin" Value="38,0,12,0"/>
                                                            </VisualState.Setters>
                                                        </VisualState>
                                                        <VisualState x:Name="OverflowWithMenuIcons">
                                                            <VisualState.Setters>
                                                                <Setter Target="ContentRoot.MinHeight" Value="0"/>
                                                                <Setter Target="ContentViewbox.HorizontalAlignment" Value="Left"/>
                                                                <Setter Target="ContentViewbox.VerticalAlignment" Value="Center"/>
                                                                <Setter Target="ContentViewbox.Width" Value="16"/>
                                                                <Setter Target="ContentViewbox.Height" Value="16"/>
                                                                <Setter Target="ContentViewbox.Margin" Value="12,0,12,0"/>
                                                                <Setter Target="TextLabel.Visibility" Value="Collapsed"/>
                                                                <Setter Target="OverflowTextLabel.Visibility" Value="Visible"/>
                                                                <Setter Target="OverflowTextLabel.Margin" Value="38,0,12,0"/>
                                                            </VisualState.Setters>
                                                        </VisualState>
                                                        <VisualState x:Name="OverflowWithToggleButtonsAndMenuIcons">
                                                            <VisualState.Setters>
                                                                <Setter Target="ContentRoot.MinHeight" Value="0"/>
                                                                <Setter Target="ContentViewbox.HorizontalAlignment" Value="Left"/>
                                                                <Setter Target="ContentViewbox.VerticalAlignment" Value="Center"/>
                                                                <Setter Target="ContentViewbox.Width" Value="16"/>
                                                                <Setter Target="ContentViewbox.Height" Value="16"/>
                                                                <Setter Target="ContentViewbox.Margin" Value="38,0,12,0"/>
                                                                <Setter Target="TextLabel.Visibility" Value="Collapsed"/>
                                                                <Setter Target="OverflowTextLabel.Visibility" Value="Visible"/>
                                                                <Setter Target="OverflowTextLabel.Margin" Value="76,0,12,0"/>
                                                            </VisualState.Setters>
                                                        </VisualState>
                                                    </VisualStateGroup>
                                                    <VisualStateGroup x:Name="CommonStates">
                                                        <VisualState x:Name="Normal">
                                                            <Storyboard>
                                                                <PointerUpThemeAnimation Storyboard.TargetName="OverflowTextLabel" />
                                                            </Storyboard>
                                                        </VisualState>
                                                        <VisualState x:Name="PointerOver">
                                                            <VisualState.Setters>
                                                                <Setter Target="Root.(media:RevealBrush.State)" Value="PointerOver" />
                                                                <Setter Target="Root.Background" Value="{ThemeResource AppBarButtonRevealBackgroundPointerOver}"/>
                                                                <Setter Target="Border.BorderBrush" Value="{ThemeResource AppBarButtonRevealBorderBrushPointerOver}"/>
                                                                <Setter Target="Content.Foreground" Value="{ThemeResource AppBarButtonForegroundPointerOver}"/>
                                                                <Setter Target="TextLabel.Foreground" Value="{ThemeResource AppBarButtonForegroundPointerOver}"/>
                                                                <Setter Target="OverflowTextLabel.Foreground" Value="{ThemeResource AppBarButtonForegroundPointerOver}"/>
                                                            </VisualState.Setters>
                                                            <Storyboard>
                                                                <PointerUpThemeAnimation Storyboard.TargetName="OverflowTextLabel" />
                                                            </Storyboard>
                                                        </VisualState>
                                                        <VisualState x:Name="Pressed">
                                                            <VisualState.Setters>
                                                                <Setter Target="Root.(media:RevealBrush.State)" Value="Pressed" />
                                                                <Setter Target="Root.Background" Value="{ThemeResource AppBarButtonRevealBackgroundPressed}"/>
                                                                <Setter Target="Border.BorderBrush" Value="{ThemeResource AppBarButtonRevealBorderBrushPressed}"/>
                                                                <Setter Target="Content.Foreground" Value="{ThemeResource AppBarButtonForegroundPressed}"/>
                                                                <Setter Target="TextLabel.Foreground" Value="{ThemeResource AppBarButtonForegroundPressed}"/>
                                                                <Setter Target="OverflowTextLabel.Foreground" Value="{ThemeResource AppBarButtonForegroundPressed}"/>
                                                            </VisualState.Setters>
                                                            <Storyboard>
                                                                <PointerDownThemeAnimation Storyboard.TargetName="OverflowTextLabel" />
                                                            </Storyboard>
                                                        </VisualState>
                                                        <VisualState x:Name="Disabled">
                                                            <VisualState.Setters>
                                                                <Setter Target="Root.Background" Value="{ThemeResource AppBarButtonRevealBackgroundDisabled}"/>
                                                                <Setter Target="Border.BorderBrush" Value="{ThemeResource AppBarButtonRevealBorderBrushDisabled}"/>
                                                                <Setter Target="Content.Foreground" Value="{ThemeResource AppBarButtonForegroundDisabled}"/>
                                                                <Setter Target="TextLabel.Foreground" Value="{ThemeResource AppBarButtonForegroundDisabled}"/>
                                                                <Setter Target="OverflowTextLabel.Foreground" Value="{ThemeResource AppBarButtonForegroundDisabled}"/>
                                                                <Setter Target="KeyboardAcceleratorTextLabel.Foreground" Value="{ThemeResource AppBarButtonKeyboardAcceleratorTextForegroundDisabled}" />
                                                            </VisualState.Setters>
                                                        </VisualState>
                                                        <VisualState x:Name="OverflowNormal">
                                                            <Storyboard>
                                                                <PointerUpThemeAnimation Storyboard.TargetName="ContentRoot" />
                                                            </Storyboard>
                                                        </VisualState>
                                                        <VisualState x:Name="OverflowPointerOver">
                                                            <VisualState.Setters>
                                                                <Setter Target="Root.Background" Value="{ThemeResource AppBarButtonRevealBackgroundPointerOver}"/>
                                                                <Setter Target="Border.BorderBrush" Value="{ThemeResource AppBarButtonRevealBorderBrushPointerOver}"/>
                                                                <Setter Target="Content.Foreground" Value="{ThemeResource AppBarButtonForegroundPointerOver}"/>
                                                                <Setter Target="TextLabel.Foreground" Value="{ThemeResource AppBarButtonForegroundPointerOver}"/>
                                                                <Setter Target="OverflowTextLabel.Foreground" Value="{ThemeResource AppBarButtonForegroundPointerOver}"/>
                                                                <Setter Target="KeyboardAcceleratorTextLabel.Foreground" Value="{ThemeResource AppBarButtonKeyboardAcceleratorTextForegroundPointerOver}" />
                                                            </VisualState.Setters>
                                                            <Storyboard>
                                                                <PointerUpThemeAnimation Storyboard.TargetName="ContentRoot" />
                                                            </Storyboard>
                                                        </VisualState>
                                                        <VisualState x:Name="OverflowPressed">
                                                            <VisualState.Setters>
                                                                <Setter Target="Root.Background" Value="{ThemeResource AppBarButtonRevealBackgroundPressed}"/>
                                                                <Setter Target="Border.BorderBrush" Value="{ThemeResource AppBarButtonRevealBorderBrushPressed}"/>
                                                                <Setter Target="Content.Foreground" Value="{ThemeResource AppBarButtonForegroundPressed}"/>
                                                                <Setter Target="TextLabel.Foreground" Value="{ThemeResource AppBarButtonForegroundPressed}"/>
                                                                <Setter Target="OverflowTextLabel.Foreground" Value="{ThemeResource AppBarButtonForegroundPressed}"/>
                                                                <Setter Target="KeyboardAcceleratorTextLabel.Foreground" Value="{ThemeResource AppBarButtonKeyboardAcceleratorTextForegroundPressed}" />
                                                            </VisualState.Setters>
                                                            <Storyboard>
                                                                <PointerDownThemeAnimation Storyboard.TargetName="ContentRoot" />
                                                            </Storyboard>
                                                        </VisualState>
                                                    </VisualStateGroup>
                                                    <VisualStateGroup x:Name="InputModeStates">
                                                        <VisualState x:Name="InputModeDefault" />
                                                        <VisualState x:Name="TouchInputMode">
                                                            <VisualState.Setters>
                                                                <Setter Target="OverflowTextLabel.Padding" Value="{ThemeResource AppBarButtonOverflowTextTouchMargin}" />
                                                            </VisualState.Setters>
                                                        </VisualState>
                                                        <VisualState x:Name="GameControllerInputMode">
                                                            <VisualState.Setters>
                                                                <Setter Target="OverflowTextLabel.Padding" Value="{ThemeResource AppBarButtonOverflowTextTouchMargin}" />
                                                            </VisualState.Setters>
                                                        </VisualState>
                                                    </VisualStateGroup>
                                                    <VisualStateGroup x:Name="KeyboardAcceleratorTextVisibility">
                                                        <VisualState x:Name="KeyboardAcceleratorTextCollapsed" />
                                                        <VisualState x:Name="KeyboardAcceleratorTextVisible">
                                                            <VisualState.Setters>
                                                                <Setter Target="KeyboardAcceleratorTextLabel.Visibility" Value="Visible" />
                                                            </VisualState.Setters>
                                                        </VisualState>
                                                    </VisualStateGroup>

                                                </VisualStateManager.VisualStateGroups>
                                                <Grid x:Name="ContentRoot" Margin="-1,0">
                                                    <Grid.ColumnDefinitions>
                                                        <ColumnDefinition Width="*" />
                                                        <ColumnDefinition Width="Auto" />
                                                    </Grid.ColumnDefinitions>
                                                    <Grid.RowDefinitions>
                                                        <RowDefinition Height="Auto" />
                                                        <RowDefinition Height="Auto" />
                                                    </Grid.RowDefinitions>
                                                    <Viewbox x:Name="ContentViewbox"
                                                            Height="{ThemeResource AppBarButtonContentHeight}"
                                                            Margin="12"
                                                            HorizontalAlignment="Stretch"
                                                            AutomationProperties.AccessibilityView="Raw" >
                                                        <ContentPresenter x:Name="Content"
                                                            Content="{TemplateBinding Icon}"
                                                            Foreground="{TemplateBinding Foreground}"/>
                                                    </Viewbox>
                                                    <TextBlock x:Name="TextLabel"
                                                            Grid.Row="1"
                                                            Text="{TemplateBinding Label}"
                                                            Foreground="{TemplateBinding Foreground}"
                                                            FontSize="12"
                                                            FontFamily="{TemplateBinding FontFamily}"
                                                            TextAlignment="Center"
                                                            TextWrapping="Wrap"
                                                            Margin="{ThemeResource AppBarButtonTextLabelMargin}"
                                                            AutomationProperties.AccessibilityView="Raw"
                                                            Visibility="Collapsed"/>
                                                    <TextBlock x:Name="OverflowTextLabel"
                                                            Text="{TemplateBinding Label}"
                                                            Foreground="{TemplateBinding Foreground}"
                                                            FontSize="15"
                                                            FontFamily="{TemplateBinding FontFamily}"
                                                            TextAlignment="Left"
                                                            TextTrimming="Clip"
                                                            TextWrapping="NoWrap"
                                                            HorizontalAlignment="Stretch"
                                                            VerticalAlignment="Center"
                                                            Margin="12,0,12,0"
                                                            Padding="{ThemeResource AppBarButtonOverflowTextLabelPadding}"
                                                            Visibility="Collapsed"
                                                            AutomationProperties.AccessibilityView="Raw" />
                                                    <TextBlock x:Name="KeyboardAcceleratorTextLabel"
                                                            Grid.Column="1"
                                                            Style="{ThemeResource CaptionTextBlockStyle}"
                                                            Text="{TemplateBinding KeyboardAcceleratorTextOverride}"
                                                            MinWidth="{Binding RelativeSource={RelativeSource TemplatedParent}, Path=TemplateSettings.KeyboardAcceleratorTextMinWidth}"
                                                            Margin="24,0,12,0"
                                                            Foreground="{ThemeResource AppBarButtonKeyboardAcceleratorTextForeground}"
                                                            HorizontalAlignment="Right"
                                                            VerticalAlignment="Center"
                                                            Visibility="Collapsed"
                                                            AutomationProperties.AccessibilityView="Raw" />
                                                    <Border
                                                        x:Name="Border"
                                                        BorderBrush="{TemplateBinding BorderBrush}"
                                                        BorderThickness="{TemplateBinding BorderThickness}"
                                                        contract7Present:CornerRadius="{TemplateBinding CornerRadius}"
                                                        Grid.RowSpan="2" Grid.ColumnSpan="2"
                                                        Margin="1,0"/>
                                                </Grid>
                                            </Grid>
                                        </ControlTemplate>
                                    </Setter.Value>
                                </Setter>
                            </Style>
                        </Grid.Resources>
                        <VisualStateManager.VisualStateGroups>
                            <!-- ControlPanel Visibility states -->
                            <VisualStateGroup x:Name="ControlPanelVisibilityStates">
                                <VisualState x:Name="ControlPanelFadeIn">
                                    <Storyboard>
                                        <DoubleAnimationUsingKeyFrames Storyboard.TargetProperty="Opacity" Storyboard.TargetName="ControlPanel_ControlPanelVisibilityStates_Border">
                                            <EasingDoubleKeyFrame KeyTime="0" Value="0" />
                                            <EasingDoubleKeyFrame KeyTime="0:0:0.3" Value="1" />
                                        </DoubleAnimationUsingKeyFrames>
                                        <DoubleAnimation Storyboard.TargetProperty="Y" Storyboard.TargetName="TranslateVertical" From="50" To="0.5" Duration="0:0:0.3" />
                                    </Storyboard>
                                </VisualState>
                                <VisualState x:Name="ControlPanelFadeOut">
                                    <Storyboard>
                                        <DoubleAnimationUsingKeyFrames Storyboard.TargetProperty="Opacity" Storyboard.TargetName="ControlPanel_ControlPanelVisibilityStates_Border">
                                            <EasingDoubleKeyFrame KeyTime="0" Value="1" />
                                            <EasingDoubleKeyFrame KeyTime="0:0:0.7" Value="0" />
                                        </DoubleAnimationUsingKeyFrames>
                                        <ObjectAnimationUsingKeyFrames Storyboard.TargetProperty="IsHitTestVisible" Storyboard.TargetName="ControlPanel_ControlPanelVisibilityStates_Border">
                                            <DiscreteObjectKeyFrame KeyTime="0" Value="False" />
                                        </ObjectAnimationUsingKeyFrames>
                                        <DoubleAnimation Storyboard.TargetProperty="Y" Storyboard.TargetName="TranslateVertical" From="0.5" To="50" Duration="0:0:0.7" />
                                    </Storyboard>
                                </VisualState>
                            </VisualStateGroup>
                            <!-- ControlPanel Visibility states -->
                            <!-- Media state visual states -->
                            <VisualStateGroup x:Name="MediaStates">
                                <VisualState x:Name="Normal" />
                                <VisualState x:Name="Buffering">
                                    <VisualState.Setters>
                                        <Setter Target="BufferingProgressBar.Visibility" Value="Visible" />
                                    </VisualState.Setters>
                                </VisualState>
                                <VisualState x:Name="Loading">
                                    <VisualState.Setters>
                                        <Setter Target="BufferingProgressBar.Visibility" Value="Visible" />
                                    </VisualState.Setters>
                                    <Storyboard>
                                        <DoubleAnimation Storyboard.TargetName="ProgressSlider" Storyboard.TargetProperty="Opacity" To="0" Duration="0" />
                                        <DoubleAnimation Storyboard.TargetName="MediaControlsCommandBar" Storyboard.TargetProperty="Opacity" To="0" Duration="0" />
                                    </Storyboard>
                                </VisualState>
                                <VisualState x:Name="Error">
                                    <VisualState.Setters>
                                        <Setter Target="ErrorBorder.Visibility" Value="Visible" />
                                    </VisualState.Setters>
                                </VisualState>
                                <VisualState x:Name="Disabled">
                                    <Storyboard />
                                </VisualState>
                            </VisualStateGroup>
                            <!-- Media state visual states -->
                            <!-- Audio Selection Button visibility states -->
                            <VisualStateGroup x:Name="AudioSelectionAvailablityStates">
                                <VisualState x:Name="AudioSelectionAvailable">
                                    <VisualState.Setters>
                                        <Setter Target="AudioTracksSelectionButton.Visibility" Value="Visible" />
                                    </VisualState.Setters>
                                </VisualState>
                                <VisualState x:Name="AudioSelectionUnavailable" />
                            </VisualStateGroup>
                            <!-- Video volume visibility states -->
                            <!-- Closed Captioning Selection Button visibility states -->
                            <VisualStateGroup x:Name="CCSelectionAvailablityStates">
                                <VisualState x:Name="CCSelectionAvailable">
                                    <VisualState.Setters>
                                        <Setter Target="CCSelectionButton.Visibility" Value="Visible" />
                                    </VisualState.Setters>
                                </VisualState>
                                <VisualState x:Name="CCSelectionUnavailable" />
                            </VisualStateGroup>
                            <!-- Closed Captioning  visibility states -->
                            <!-- Focus states -->
                            <VisualStateGroup x:Name="FocusStates">
                                <VisualState x:Name="Focused">
                                    <Storyboard>
                                        <DoubleAnimation Storyboard.TargetName="FocusVisualWhite" Storyboard.TargetProperty="Opacity" To="1" Duration="0" />
                                        <DoubleAnimation Storyboard.TargetName="FocusVisualBlack" Storyboard.TargetProperty="Opacity" To="1" Duration="0" />
                                    </Storyboard>
                                </VisualState>
                                <VisualState x:Name="Unfocused" />
                                <VisualState x:Name="PointerFocused" />
                            </VisualStateGroup>
                            <!-- Focus states -->
                            <VisualStateGroup x:Name="MediaTransportControlMode">
                                <VisualState x:Name="NormalMode" />
                                <VisualState x:Name="CompactMode">
                                    <VisualState.Setters>
                                        <Setter Target="LeftSidePlayBorder.Visibility" Value="Visible" />
                                        <Setter Target="TimeTextGrid.Visibility" Value="Collapsed" />
                                        <Setter Target="MediaTransportControls_Command_Border.(Grid.Column)" Value="2" />
                                        <Setter Target="MediaTransportControls_Command_Border.(Grid.Row)" Value="1" />
                                        <Setter Target="MediaControlsCommandBar.Margin" Value="0" />
                                        <Setter Target="PlayPauseButton.Visibility" Value="Collapsed" />
                                    </VisualState.Setters>
                                </VisualState>
                            </VisualStateGroup>
                            <!-- PlayPause states -->
                            <VisualStateGroup x:Name="PlayPauseStates">
                                <VisualState x:Name="PlayState" />
                                <VisualState x:Name="PauseState">
                                    <VisualState.Setters>
                                        <Setter Target="PlayPauseSymbolLeft.Symbol" Value="Pause" />
                                        <Setter Target="PlayPauseSymbol.Symbol" Value="Pause" />
                                    </VisualState.Setters>
                                </VisualState>
                            </VisualStateGroup>
                            <!-- VolumeMute states -->
                            <VisualStateGroup x:Name="VolumeMuteStates">
                                <VisualState x:Name="VolumeState" />
                                <VisualState x:Name="MuteState">
                                    <VisualState.Setters>
                                        <Setter Target="AudioMuteSymbol.Symbol" Value="Mute" />
                                        <Setter Target="VolumeMuteSymbol.Symbol" Value="Mute" />
                                    </VisualState.Setters>
                                </VisualState>
                            </VisualStateGroup>
                            <!-- FullWindow states -->
                            <VisualStateGroup x:Name="FullWindowStates">
                                <VisualState x:Name="NonFullWindowState" />
                                <VisualState x:Name="FullWindowState">
                                    <VisualState.Setters>
                                        <Setter Target="FullWindowSymbol.Symbol" Value="BackToWindow" />
                                    </VisualState.Setters>
                                </VisualState>
                            </VisualStateGroup>
                            <!-- Repeat states -->
                            <VisualStateGroup x:Name="RepeatStates">
                                <VisualState x:Name="RepeatNoneState" />
                                <VisualState x:Name="RepeatOneState">
                                    <VisualState.Setters>
                                        <Setter Target="RepeatSymbol.Symbol" Value="RepeatOne" />
                                        <Setter Target="RepeatButton.IsChecked" Value="True" />
                                    </VisualState.Setters>
                                </VisualState>
                                <VisualState x:Name="RepeatAllState">
                                    <VisualState.Setters>
                                        <Setter Target="RepeatButton.IsChecked" Value="True" />
                                    </VisualState.Setters>
                                </VisualState>
                            </VisualStateGroup>
                        </VisualStateManager.VisualStateGroups>
                        <Border x:Name="ControlPanel_ControlPanelVisibilityStates_Border">
                            <Grid x:Name="ControlPanelGrid" Background="{ThemeResource MediaTransportControlsPanelBackground}" VerticalAlignment="Bottom" RenderTransformOrigin="0.5,0.5">
                                <Grid.RenderTransform>
                                    <TranslateTransform x:Name="TranslateVertical" />
                                </Grid.RenderTransform>
                                <Grid.ColumnDefinitions>
                                    <ColumnDefinition Width="Auto" />
                                    <ColumnDefinition Width="*" />
                                    <ColumnDefinition Width="Auto" />
                                </Grid.ColumnDefinitions>
                                <Grid.RowDefinitions>
                                    <RowDefinition Height="Auto" />
                                    <RowDefinition Height="*" />
                                    <RowDefinition Height="Auto" />
                                </Grid.RowDefinitions>
                                <Border x:Name="ErrorBorder" Width="320" Height="96" Grid.ColumnSpan="3" HorizontalAlignment="Center" Background="{ThemeResource MediaTransportControlsPanelBackground}" Visibility="Collapsed">
                                    <TextBlock x:Name="ErrorTextBlock" Style="{StaticResource MediaTextBlockStyle}" TextWrapping="WrapWholeWords" Margin="12" />
                                </Border>
                                <Border x:Name="MediaTransportControls_Timeline_Border" Grid.Column="1" Grid.Row="1">
                                    <Grid x:Name="MediaTransportControls_Timeline_Grid">
                                        <Grid.ColumnDefinitions>
                                            <ColumnDefinition />
                                        </Grid.ColumnDefinitions>
                                        <Grid.RowDefinitions>
                                            <RowDefinition />
                                            <RowDefinition Height="Auto" />
                                        </Grid.RowDefinitions>
                                        <Slider x:Name="ProgressSlider" Style="{StaticResource MediaSliderStyle}" Margin="12,0" MinWidth="80" Height="33" VerticalAlignment="Center" IsThumbToolTipEnabled="False" />
                                        <ProgressBar x:Name="BufferingProgressBar" Height="4" IsIndeterminate="True" IsHitTestVisible="False" VerticalAlignment="Top" Margin="0,2,0,0" Visibility="Collapsed" />
                                        <Grid x:Name="TimeTextGrid" Margin="12,0" Grid.Row="1" Height="15">
                                            <TextBlock x:Name="TimeElapsedElement" Style="{StaticResource MediaTextBlockStyle}" Margin="0" Text="00:00" HorizontalAlignment="Left" VerticalAlignment="Bottom" />
                                            <TextBlock x:Name="TimeRemainingElement" Style="{StaticResource MediaTextBlockStyle}" Text="00:00" HorizontalAlignment="Right" VerticalAlignment="Bottom" />
                                        </Grid>
                                    </Grid>
                                </Border>
                                <Border x:Name="LeftSidePlayBorder" Grid.Column="0" Grid.Row="1" Visibility="Collapsed">
                                    <AppBarButton x:Name="PlayPauseButtonOnLeft" Margin="0" VerticalAlignment="Center" Style="{StaticResource AppBarButtonStyle}">
                                        <AppBarButton.Icon>
                                            <SymbolIcon x:Name="PlayPauseSymbolLeft" Symbol="Play" />
                                        </AppBarButton.Icon>
                                    </AppBarButton>
                                </Border>
                                <Border x:Name="MediaTransportControls_Command_Border" Grid.Column="1" Grid.Row="2">
                                    <CommandBar x:Name="MediaControlsCommandBar" Margin="0,0" Style="{StaticResource CommandBarStyle}" IsDynamicOverflowEnabled="False">
                                        <CommandBar.PrimaryCommands>
                                            <AppBarButton x:Name="VolumeMuteButton" Style="{StaticResource AppBarButtonStyle}" MediaTransportControlsHelper.DropoutOrder="19">
                                                <AppBarButton.Flyout>
                                                    <Flyout x:Name="VolumeFlyout" FlyoutPresenterStyle="{StaticResource FlyoutStyle}" contract8Present:ShouldConstrainToRootBounds="False">
                                                        <StackPanel Orientation="Horizontal">
                                                            <AppBarButton x:Name="AudioMuteButton" Style="{StaticResource MediaControlAppBarButtonStyle}" VerticalAlignment="Center" HorizontalAlignment="Center" Margin="12">
                                                                <AppBarButton.Icon>
                                                                    <SymbolIcon x:Name="AudioMuteSymbol" Symbol="Volume" />
                                                                </AppBarButton.Icon>
                                                            </AppBarButton>
                                                            <Slider x:Name="VolumeSlider" Value="50" IsThumbToolTipEnabled="False" Width="{ThemeResource MTCHorizontalVolumeSliderWidth}" VerticalAlignment="Center" HorizontalAlignment="Center" Margin="0" />
                                                            <TextBlock x:Name="VolumeValue" Style="{StaticResource MediaTextBlockStyle}" Text="{Binding ElementName=VolumeSlider,Path=Value}" HorizontalAlignment="Center" VerticalAlignment="Center" Width="24" Margin="12" />
                                                        </StackPanel>
                                                    </Flyout>
                                                </AppBarButton.Flyout>
                                                <AppBarButton.Icon>
                                                    <SymbolIcon x:Name="VolumeMuteSymbol" Symbol="Volume" />
                                                </AppBarButton.Icon>
                                            </AppBarButton>
                                            <AppBarButton x:Name="CCSelectionButton" Style="{StaticResource AppBarButtonStyle}" MediaTransportControlsHelper.DropoutOrder="15" Visibility="Collapsed">
                                                <AppBarButton.Icon>
                                                    <FontIcon Glyph="&#xED1E;" />
                                                </AppBarButton.Icon>
                                            </AppBarButton>
                                            <AppBarButton x:Name="AudioTracksSelectionButton" Style="{StaticResource AppBarButtonStyle}" MediaTransportControlsHelper.DropoutOrder="13" Visibility="Collapsed">
                                                <AppBarButton.Icon>
                                                    <FontIcon Glyph="&#xED1F;" />
                                                </AppBarButton.Icon>
                                            </AppBarButton>
                                            <AppBarSeparator x:Name="LeftSeparator" Height="0" Width="0" Margin="0,0" />
                                            <AppBarButton x:Name="StopButton" Icon="Stop" Style="{StaticResource AppBarButtonStyle}" MediaTransportControlsHelper.DropoutOrder="7" Visibility="Collapsed" />
                                            <AppBarButton x:Name="SkipBackwardButton" Style="{StaticResource AppBarButtonStyle}" MediaTransportControlsHelper.DropoutOrder="5" Visibility="Collapsed">
                                                <AppBarButton.Icon>
                                                    <FontIcon Glyph="&#xED3C;" />
                                                </AppBarButton.Icon>
                                            </AppBarButton>
                                            <AppBarButton x:Name="PreviousTrackButton" Icon="Previous" Style="{StaticResource AppBarButtonStyle}" MediaTransportControlsHelper.DropoutOrder="3" Visibility="Collapsed" />
                                            <AppBarButton x:Name="RewindButton" Style="{StaticResource AppBarButtonStyle}" MediaTransportControlsHelper.DropoutOrder="1" Visibility="Collapsed">
                                                <AppBarButton.Icon>
                                                    <FontIcon Glyph="&#xEB9E;" />
                                                </AppBarButton.Icon>
                                            </AppBarButton>
                                            <AppBarButton x:Name="PlayPauseButton" Style="{StaticResource AppBarButtonStyle}" MediaTransportControlsHelper.DropoutOrder="23">
                                                <AppBarButton.Icon>
                                                    <SymbolIcon x:Name="PlayPauseSymbol" Symbol="Play" />
                                                </AppBarButton.Icon>
                                            </AppBarButton>
                                            <AppBarButton x:Name="FastForwardButton" Style="{StaticResource AppBarButtonStyle}" MediaTransportControlsHelper.DropoutOrder="1" Visibility="Collapsed">
                                                <AppBarButton.Icon>
                                                    <FontIcon Glyph="&#xEB9D;" />
                                                </AppBarButton.Icon>
                                            </AppBarButton>
                                            <AppBarButton x:Name="NextTrackButton" Icon="Next" Style="{StaticResource AppBarButtonStyle}" MediaTransportControlsHelper.DropoutOrder="3" Visibility="Collapsed" />
                                            <AppBarButton x:Name="SkipForwardButton" Style="{StaticResource AppBarButtonStyle}" MediaTransportControlsHelper.DropoutOrder="5" Visibility="Collapsed">
                                                <AppBarButton.Icon>
                                                    <FontIcon Glyph="&#xED3D;" />
                                                </AppBarButton.Icon>
                                            </AppBarButton>
                                            <AppBarButton x:Name="PlaybackRateButton" Style="{StaticResource AppBarButtonStyle}" MediaTransportControlsHelper.DropoutOrder="10" Visibility="Collapsed">
                                                <AppBarButton.Icon>
                                                    <FontIcon Glyph="&#xEC57;" />
                                                </AppBarButton.Icon>
                                            </AppBarButton>
                                            <AppBarSeparator x:Name="RightSeparator" Height="0" Width="0" Margin="0,0" />
                                            <AppBarToggleButton x:Name="RepeatButton" Style="{StaticResource AppBarToggleButtonStyle}" MediaTransportControlsHelper.DropoutOrder="1" Visibility="Collapsed">
                                                <AppBarToggleButton.Icon>
                                                    <SymbolIcon x:Name="RepeatSymbol" Symbol="RepeatAll" />
                                                </AppBarToggleButton.Icon>
                                            </AppBarToggleButton>
                                            <AppBarButton x:Name="ZoomButton" Style="{StaticResource AppBarButtonStyle}" MediaTransportControlsHelper.DropoutOrder="9">
                                                <AppBarButton.Icon>
                                                    <FontIcon Glyph="&#xE799;" />
                                                </AppBarButton.Icon>
                                            </AppBarButton>
                                            <AppBarButton x:Name="CastButton" Style="{StaticResource AppBarButtonStyle}" MediaTransportControlsHelper.DropoutOrder="11">
                                                <AppBarButton.Icon>
                                                    <FontIcon Glyph="&#xEC15;" />
                                                </AppBarButton.Icon>
                                            </AppBarButton>
                                            <AppBarButton x:Name="CompactOverlayButton" Style="{StaticResource AppBarButtonStyle}" MediaTransportControlsHelper.DropoutOrder="24" Visibility="Collapsed">
                                                <AppBarButton.Icon>
                                                    <FontIcon Glyph="&#xE8B9;" />
                                                </AppBarButton.Icon>
                                            </AppBarButton>
                                            <AppBarButton x:Name="FullWindowButton" Style="{StaticResource AppBarButtonStyle}" MediaTransportControlsHelper.DropoutOrder="17">
                                                <AppBarButton.Icon>
                                                    <SymbolIcon x:Name="FullWindowSymbol" Symbol="FullScreen" />
                                                </AppBarButton.Icon>
                                            </AppBarButton>
                                        </CommandBar.PrimaryCommands>
                                    </CommandBar>
                                </Border>
                            </Grid>
                        </Border>
                    </Grid>
                </ControlTemplate>
            </Setter.Value>
        </Setter>
    </Style>
</ResourceDictionary><|MERGE_RESOLUTION|>--- conflicted
+++ resolved
@@ -8,16 +8,11 @@
     <ResourceDictionary.ThemeDictionaries>
         <ResourceDictionary x:Key="Default">
             <Thickness x:Key="MediaTransportControlsTitleSafeBounds">48,0,48,27</Thickness>
-<<<<<<< HEAD
             <StaticResource x:Key="MediaTransportControlsPanelBackground" ResourceKey="GhostFillColorSecondaryBrush" />
-            <StaticResource x:Key="MediaTransportControlsFlyoutBackground" ResourceKey="SystemControlTransientBackgroundBrush" />
+            <StaticResource x:Key="MediaTransportControlsFlyoutBackground" ResourceKey="AcrylicBackgroundFillColorDefaultBrush" />
             <StaticResource x:Key="MediaTransportControlsThumbBorderBackground" ResourceKey="ControlAAFillColorDefaultBrush" />
             <StaticResource x:Key="MediaTransportControlsTimeElapsedText" ResourceKey="TextFillColorSecondaryBrush" />
             <StaticResource x:Key="MediaTransportControlsMediaText" ResourceKey="TextFillColorPrimaryBrush" />
-=======
-            <StaticResource x:Key="MediaTransportControlsPanelBackground" ResourceKey="SystemControlPageBackgroundAltMediumBrush" />
-            <StaticResource x:Key="MediaTransportControlsFlyoutBackground" ResourceKey="AcrylicBackgroundFillColorDefaultBrush" />
->>>>>>> 1e5f2b67
         </ResourceDictionary>
         <ResourceDictionary x:Key="HighContrast">
             <Thickness x:Key="MediaTransportControlsTitleSafeBounds">48,0,48,27</Thickness>
@@ -29,16 +24,11 @@
         </ResourceDictionary>
         <ResourceDictionary x:Key="Light">
             <Thickness x:Key="MediaTransportControlsTitleSafeBounds">48,0,48,27</Thickness>
-<<<<<<< HEAD
             <StaticResource x:Key="MediaTransportControlsPanelBackground" ResourceKey="GhostFillColorSecondaryBrush" />
-            <StaticResource x:Key="MediaTransportControlsFlyoutBackground" ResourceKey="SystemControlTransientBackgroundBrush" />
+            <StaticResource x:Key="MediaTransportControlsFlyoutBackground" ResourceKey="AcrylicBackgroundFillColorDefaultBrush" />
             <StaticResource x:Key="MediaTransportControlsThumbBorderBackground" ResourceKey="ControlAAFillColorDefaultBrush" />
             <StaticResource x:Key="MediaTransportControlsTimeElapsedText" ResourceKey="TextFillColorSecondaryBrush" />
             <StaticResource x:Key="MediaTransportControlsMediaText" ResourceKey="TextFillColorPrimaryBrush" />
-=======
-            <StaticResource x:Key="MediaTransportControlsPanelBackground" ResourceKey="SystemControlPageBackgroundAltMediumBrush" />
-            <StaticResource x:Key="MediaTransportControlsFlyoutBackground" ResourceKey="AcrylicBackgroundFillColorDefaultBrush" />
->>>>>>> 1e5f2b67
         </ResourceDictionary>
     </ResourceDictionary.ThemeDictionaries>
 
