--- conflicted
+++ resolved
@@ -658,9 +658,6 @@
             <SolidColorBrush x:Key="ControlElevationBorderBrush" Color="{ThemeResource SystemColorWindowTextColor}" />
             <SolidColorBrush x:Key="CircleElevationBorderBrush" Color="{ThemeResource SystemColorWindowTextColor}" />
             <SolidColorBrush x:Key="AccentControlElevationBorderBrush" Color="{ThemeResource SystemColorWindowTextColor}" />
-
-<<<<<<< HEAD
-            
 
             <!-- Colors copied from Default theme to match list of keys -->
 
@@ -757,19 +754,7 @@
             <Color x:Key="SystemFillColorCriticalBackground">#442726</Color>
             <Color x:Key="SystemFillColorNeutralBackground">#08FFFFFF</Color>
        </ResourceDictionary>
-=======
-            <!-- System high contrast colors -->
-
-            <SolidColorBrush x:Key="SystemColorWindowTextColorBrush" Color="{ThemeResource SystemColorWindowTextColor}" />
-            <SolidColorBrush x:Key="SystemColorWindowColorBrush" Color="{ThemeResource SystemColorWindowColor}" />
-            <SolidColorBrush x:Key="SystemColorButtonFaceColorBrush" Color="{ThemeResource SystemColorButtonFaceColor}" />
-            <SolidColorBrush x:Key="SystemColorButtonTextColorBrush" Color="{ThemeResource SystemColorButtonTextColor}" />
-            <SolidColorBrush x:Key="SystemColorHighlightColorBrush" Color="{ThemeResource SystemColorHighlightColor}" />
-            <SolidColorBrush x:Key="SystemColorHighlightTextColorBrush" Color="{ThemeResource SystemColorHighlightTextColor}" />
-            <SolidColorBrush x:Key="SystemColorHotlightColorBrush" Color="{ThemeResource SystemColorHotlightColor}" />
-            <SolidColorBrush x:Key="SystemColorGrayTextColorBrush" Color="{ThemeResource SystemColorGrayTextColor}" />
-        </ResourceDictionary>
->>>>>>> 1b66f00e
+
     </ResourceDictionary.ThemeDictionaries>
 
     <x:String x:Key="ControlFastOutSlowInKeySpline">0,0,0,1</x:String>
