--- conflicted
+++ resolved
@@ -152,26 +152,13 @@
                     <AppBarButton x:Name="SelectAllButton7" AutomationProperties.AutomationId="SelectAllButton7" Label="Select all" Click="OnElementClicked" />
                 </muxc:CommandBarFlyout.SecondaryCommands>
             </muxc:CommandBarFlyout>
-<<<<<<< HEAD
-            <contract7Present:CommandBarFlyout Placement="Right" x:Name="Flyout8" AutomationProperties.AutomationId="Flyout8" Opened="OnFlyoutOpened" Closed="OnFlyoutClosed">
-=======
             <muxc:CommandBarFlyout Placement="Right" x:Name="Flyout8" AutomationProperties.AutomationId="Flyout8" Opened="OnFlyoutOpened" Closed="OnFlyoutClosed" AlwaysExpanded="true">
->>>>>>> ab9e75c5
                 <AppBarButton x:Name="CutButton8" AutomationProperties.AutomationId="CutButton8" Label="Cut" Icon="Cut" Click="OnElementClicked" />
                 <AppBarButton x:Name="CopyButton8" AutomationProperties.AutomationId="CopyButton8" Label="Copy" Icon="Copy" Click="OnElementClicked" />
                 <AppBarButton x:Name="PasteButton8" AutomationProperties.AutomationId="PasteButton8" Label="Paste" Icon="Paste" Click="OnElementClicked" />
                 <AppBarButton x:Name="BoldButton8" AutomationProperties.AutomationId="BoldButton8" Label="Bold" Icon="Bold" Click="OnElementClicked" />
                 <AppBarButton x:Name="ItalicButton8" AutomationProperties.AutomationId="ItalicButton8" Label="Italic" Icon="Italic" Click="OnElementClicked" />
                 <AppBarButton x:Name="UnderlineButton8" AutomationProperties.AutomationId="UnderlineButton8" Label="Underline" Icon="Underline" Click="OnElementClicked" />
-<<<<<<< HEAD
-                <contract7Present:CommandBarFlyout.SecondaryCommands>
-                    <AppBarButton x:Name="UndoButton8" AutomationProperties.AutomationId="UndoButton8" Label="Undo" Icon="Undo" Click="OnElementClicked" />
-                    <AppBarButton x:Name="RedoButton8" AutomationProperties.AutomationId="RedoButton8" Label="Redo" Icon="Redo" Click="OnElementClicked" />
-                    <AppBarButton x:Name="SelectAllButton8" AutomationProperties.AutomationId="SelectAllButton8" Label="Select all" Click="OnElementClicked" />
-                    <AppBarToggleButton x:Name="FavoriteToggleButton8" AutomationProperties.AutomationId="FavoriteToggleButton8" Label="Favorite" Icon="Favorite" Checked="OnElementChecked" Unchecked="OnElementUnchecked" />
-                </contract7Present:CommandBarFlyout.SecondaryCommands>
-            </contract7Present:CommandBarFlyout>
-=======
             </muxc:CommandBarFlyout>
             <muxc:CommandBarFlyout Placement="Right" x:Name="Flyout9" AutomationProperties.AutomationId="Flyout9" Opened="OnFlyoutOpened" Closed="OnFlyoutClosed" AlwaysExpanded="true">
                 <AppBarButton x:Name="CutButton9" AutomationProperties.AutomationId="CutButton9" Label="Cut" Icon="Cut" Click="OnElementClicked" />
@@ -187,7 +174,20 @@
                     <AppBarToggleButton x:Name="FavoriteToggleButton9" AutomationProperties.AutomationId="FavoriteToggleButton9" Label="Favorite" Icon="Favorite" Checked="OnElementChecked" Unchecked="OnElementUnchecked" />
                 </muxc:CommandBarFlyout.SecondaryCommands>
             </muxc:CommandBarFlyout>
->>>>>>> ab9e75c5
+            <contract7Present:CommandBarFlyout Placement="Right" x:Name="Flyout10" AutomationProperties.AutomationId="Flyout8" Opened="OnFlyoutOpened" Closed="OnFlyoutClosed">
+                <AppBarButton x:Name="CutButton10" AutomationProperties.AutomationId="CutButton10" Label="Cut" Icon="Cut" Click="OnElementClicked" />
+                <AppBarButton x:Name="CopyButton10" AutomationProperties.AutomationId="CopyButton10" Label="Copy" Icon="Copy" Click="OnElementClicked" />
+                <AppBarButton x:Name="PasteButton10" AutomationProperties.AutomationId="PasteButton10" Label="Paste" Icon="Paste" Click="OnElementClicked" />
+                <AppBarButton x:Name="BoldButton10" AutomationProperties.AutomationId="BoldButton10" Label="Bold" Icon="Bold" Click="OnElementClicked" />
+                <AppBarButton x:Name="ItalicButton10" AutomationProperties.AutomationId="ItalicButton10" Label="Italic" Icon="Italic" Click="OnElementClicked" />
+                <AppBarButton x:Name="UnderlineButton10" AutomationProperties.AutomationId="UnderlineButton10" Label="Underline" Icon="Underline" Click="OnElementClicked" />
+                <contract7Present:CommandBarFlyout.SecondaryCommands>
+                    <AppBarButton x:Name="UndoButton10" AutomationProperties.AutomationId="UndoButton10" Label="Undo" Icon="Undo" Click="OnElementClicked" />
+                    <AppBarButton x:Name="RedoButton10" AutomationProperties.AutomationId="RedoButton10" Label="Redo" Icon="Redo" Click="OnElementClicked" />
+                    <AppBarButton x:Name="SelectAllButton10" AutomationProperties.AutomationId="SelectAllButton10" Label="Select all" Click="OnElementClicked" />
+                    <AppBarToggleButton x:Name="FavoriteToggleButton10" AutomationProperties.AutomationId="FavoriteToggleButton10" Label="Favorite" Icon="Favorite" Checked="OnElementChecked" Unchecked="OnElementUnchecked" />
+                </contract7Present:CommandBarFlyout.SecondaryCommands>
+            </contract7Present:CommandBarFlyout>
         </Grid.Resources>
         <ScrollViewer>
             <StackPanel>
@@ -198,12 +198,9 @@
                 <Button x:Name="FlyoutTarget5" Content="Show CommandBarFlyout with sub-menu" Margin="10" Click="OnFlyoutTarget5Click" />
                 <Button x:Name="FlyoutTarget6" Content="Show CommandBarFlyout with no primary commands" Margin="10" Click="OnFlyoutTarget6Click" />
                 <Button x:Name="FlyoutTarget7" Content="Show CommandBarFlyout with non-focusable primary commands" Margin="10" Click="OnFlyoutTarget7Click" />
-<<<<<<< HEAD
-                <contract7Present:Button x:Name="FlyoutTarget8" Content="Show Windows.UI.Xaml.Controls.CommandBarFlyout" Margin="10" Click="OnFlyoutTarget8Click" />
-=======
                 <Button x:Name="FlyoutTarget8" Content="Show CommandBarFlyout with no secondary commands" Margin="10" Click="OnFlyoutTarget8Click" />
                 <Button x:Name="FlyoutTarget9" Content="Show CommandBarFlyout with AlwaysExpanded" Margin="10" Click="OnFlyoutTarget9Click" />
->>>>>>> ab9e75c5
+                <contract7Present:Button x:Name="FlyoutTarget10" Content="Show Windows.UI.Xaml.Controls.CommandBarFlyout" Margin="10" Click="OnFlyoutTarget10Click" />
                 <CheckBox x:Name="IsRTLCheckBox" Content="Is Page in RightToLeft FlowDirection?" AutomationProperties.AutomationId="IsRTLCheckBox" Margin="10" Checked="IsRTLCheckBox_Checked" Unchecked="IsRTLCheckBox_Unchecked" />
             </StackPanel>
         </ScrollViewer>
