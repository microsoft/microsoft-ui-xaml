﻿// Copyright (c) Microsoft Corporation. All rights reserved.
// Licensed under the MIT License. See LICENSE in the project root for license information.

using Common;
using Windows.Foundation.Metadata;
using Windows.System;
using Windows.UI.Xaml;
using Windows.UI.Xaml.Automation;
using Windows.UI.Xaml.Controls.Primitives;
using Windows.UI.Xaml.Input;

using CommandBarFlyout = Microsoft.UI.Xaml.Controls.CommandBarFlyout;

namespace MUXControlsTestApp
{
    public sealed partial class CommandBarFlyoutPage : TestPage
    {
        public CommandBarFlyoutPage()
        {
            this.InitializeComponent();

            if (ApiInformation.IsTypePresent("Windows.UI.Xaml.Input.KeyboardAccelerator"))
            {
                UndoButton1.KeyboardAccelerators.Add(new KeyboardAccelerator() { Key = VirtualKey.Z, Modifiers = VirtualKeyModifiers.Control });
                UndoButton2.KeyboardAccelerators.Add(new KeyboardAccelerator() { Key = VirtualKey.Z, Modifiers = VirtualKeyModifiers.Control });
                UndoButton3.KeyboardAccelerators.Add(new KeyboardAccelerator() { Key = VirtualKey.Z, Modifiers = VirtualKeyModifiers.Control });
                UndoButton4.KeyboardAccelerators.Add(new KeyboardAccelerator() { Key = VirtualKey.Z, Modifiers = VirtualKeyModifiers.Control });
                UndoButton5.KeyboardAccelerators.Add(new KeyboardAccelerator() { Key = VirtualKey.Z, Modifiers = VirtualKeyModifiers.Control });
                UndoButton6.KeyboardAccelerators.Add(new KeyboardAccelerator() { Key = VirtualKey.Z, Modifiers = VirtualKeyModifiers.Control });
                UndoButton7.KeyboardAccelerators.Add(new KeyboardAccelerator() { Key = VirtualKey.Z, Modifiers = VirtualKeyModifiers.Control });

                RedoButton1.KeyboardAccelerators.Add(new KeyboardAccelerator() { Key = VirtualKey.Y, Modifiers = VirtualKeyModifiers.Control });
                RedoButton2.KeyboardAccelerators.Add(new KeyboardAccelerator() { Key = VirtualKey.Y, Modifiers = VirtualKeyModifiers.Control });
                RedoButton3.KeyboardAccelerators.Add(new KeyboardAccelerator() { Key = VirtualKey.Y, Modifiers = VirtualKeyModifiers.Control });
                RedoButton4.KeyboardAccelerators.Add(new KeyboardAccelerator() { Key = VirtualKey.Y, Modifiers = VirtualKeyModifiers.Control });
                RedoButton5.KeyboardAccelerators.Add(new KeyboardAccelerator() { Key = VirtualKey.Y, Modifiers = VirtualKeyModifiers.Control });
                RedoButton6.KeyboardAccelerators.Add(new KeyboardAccelerator() { Key = VirtualKey.Y, Modifiers = VirtualKeyModifiers.Control });
                RedoButton7.KeyboardAccelerators.Add(new KeyboardAccelerator() { Key = VirtualKey.Y, Modifiers = VirtualKeyModifiers.Control });

                SelectAllButton1.KeyboardAccelerators.Add(new KeyboardAccelerator() { Key = VirtualKey.A, Modifiers = VirtualKeyModifiers.Control });
                SelectAllButton2.KeyboardAccelerators.Add(new KeyboardAccelerator() { Key = VirtualKey.A, Modifiers = VirtualKeyModifiers.Control });
                SelectAllButton3.KeyboardAccelerators.Add(new KeyboardAccelerator() { Key = VirtualKey.A, Modifiers = VirtualKeyModifiers.Control });
                SelectAllButton4.KeyboardAccelerators.Add(new KeyboardAccelerator() { Key = VirtualKey.A, Modifiers = VirtualKeyModifiers.Control });
                SelectAllButton5.KeyboardAccelerators.Add(new KeyboardAccelerator() { Key = VirtualKey.A, Modifiers = VirtualKeyModifiers.Control });
                SelectAllButton6.KeyboardAccelerators.Add(new KeyboardAccelerator() { Key = VirtualKey.A, Modifiers = VirtualKeyModifiers.Control });
                SelectAllButton7.KeyboardAccelerators.Add(new KeyboardAccelerator() { Key = VirtualKey.A, Modifiers = VirtualKeyModifiers.Control });
            }

            if (ApiInformation.IsPropertyPresent("Windows.UI.Xaml.UIElement", "ContextFlyout"))
            {
                FlyoutTarget1.ContextFlyout = Flyout1;
                FlyoutTarget2.ContextFlyout = Flyout2;
                FlyoutTarget3.ContextFlyout = Flyout3;
                FlyoutTarget4.ContextFlyout = Flyout4;
                FlyoutTarget5.ContextFlyout = Flyout5;
                FlyoutTarget6.ContextFlyout = Flyout6;
                FlyoutTarget7.ContextFlyout = Flyout7;
            }

            if (ApiInformation.IsEnumNamedValuePresent("Windows.UI.Xaml.Controls.Primitives.FlyoutPlacementMode", "TopEdgeAlignedLeft"))
            {
                Flyout1.Placement = FlyoutPlacementMode.TopEdgeAlignedLeft;
                Flyout2.Placement = FlyoutPlacementMode.TopEdgeAlignedLeft;
                Flyout3.Placement = FlyoutPlacementMode.TopEdgeAlignedLeft;
                Flyout4.Placement = FlyoutPlacementMode.TopEdgeAlignedLeft;
                Flyout5.Placement = FlyoutPlacementMode.TopEdgeAlignedLeft;
                Flyout6.Placement = FlyoutPlacementMode.TopEdgeAlignedLeft;
                Flyout7.Placement = FlyoutPlacementMode.TopEdgeAlignedLeft;
            }
        }

        public void OnElementClicked(object sender, object args)
        {
            RecordEvent(sender, "clicked");
        }

        public void OnElementChecked(object sender, object args)
        {
            RecordEvent(sender, "checked");
        }

        public void OnElementUnchecked(object sender, object args)
        {
            RecordEvent(sender, "unchecked");
        }

        public void OnFlyoutOpened(object sender, object args)
        {
            IsFlyoutOpenCheckBox.IsChecked = true;
        }

        public void OnFlyoutClosed(object sender, object args)
        {
            IsFlyoutOpenCheckBox.IsChecked = false;
        }

        private void RecordEvent(string eventString)
        {
            StatusReportingTextBox.Text = eventString;
        }

        private void RecordEvent(object sender, string eventString)
        {
            DependencyObject senderAsDO = sender as DependencyObject;

            if (senderAsDO != null)
            {
                RecordEvent(AutomationProperties.GetAutomationId(senderAsDO) + " " + eventString);
            }
        }

        private void OnFlyoutTarget1Click(object sender, RoutedEventArgs e)
        {
            ShowFlyoutAt(Flyout1, FlyoutTarget1);
        }

        private void OnFlyoutTarget2Click(object sender, RoutedEventArgs e)
        {
            ShowFlyoutAt(Flyout2, FlyoutTarget2);
        }

        private void OnFlyoutTarget3Click(object sender, RoutedEventArgs e)
        {
            ShowFlyoutAt(Flyout3, FlyoutTarget3);
        }

        private void OnFlyoutTarget4Click(object sender, RoutedEventArgs e)
        {
            ShowFlyoutAt(Flyout4, FlyoutTarget4);
        }

        private void OnFlyoutTarget5Click(object sender, RoutedEventArgs e)
        {
            ShowFlyoutAt(Flyout5, FlyoutTarget5);
        }

        private void OnFlyoutTarget6Click(object sender, RoutedEventArgs e)
        {
            ShowFlyoutAt(Flyout6, FlyoutTarget6, FlyoutShowMode.Standard);
        }

        private void OnFlyoutTarget7Click(object sender, RoutedEventArgs e)
        {
            ShowFlyoutAt(Flyout7, FlyoutTarget7);
        }

        private void OnFlyoutTarget8Click(object sender, RoutedEventArgs e)
        {
            ShowFlyoutAt(Flyout8, FlyoutTarget8);
        }

<<<<<<< HEAD
=======
        private void OnFlyoutTarget9Click(object sender, RoutedEventArgs e)
        {
            ShowFlyoutAt(Flyout9, FlyoutTarget9);
        }

>>>>>>> ab9e75c5
        private void ShowFlyoutAt(FlyoutBase flyout, FrameworkElement targetElement, FlyoutShowMode showMode = FlyoutShowMode.Transient)
        {
            if (PlatformConfiguration.IsOsVersionGreaterThanOrEqual(OSVersion.Redstone5))
            {
                flyout.ShowAt(targetElement, new FlyoutShowOptions { Placement = FlyoutPlacementMode.TopEdgeAlignedLeft, ShowMode = showMode });
            }
            else
            {
                flyout.Placement = FlyoutPlacementMode.Top;
                flyout.ShowAt(targetElement);
            }
        }

        private void IsRTLCheckBox_Checked(object sender, RoutedEventArgs e)
        {
            FlowDirection = FlowDirection.RightToLeft;
        }

        private void IsRTLCheckBox_Unchecked(object sender, RoutedEventArgs e)
        {
            FlowDirection = FlowDirection.LeftToRight;
        }
    }
}<|MERGE_RESOLUTION|>--- conflicted
+++ resolved
@@ -149,14 +149,16 @@
             ShowFlyoutAt(Flyout8, FlyoutTarget8);
         }
 
-<<<<<<< HEAD
-=======
         private void OnFlyoutTarget9Click(object sender, RoutedEventArgs e)
         {
             ShowFlyoutAt(Flyout9, FlyoutTarget9);
         }
 
->>>>>>> ab9e75c5
+        private void OnFlyoutTarget10Click(object sender, RoutedEventArgs e)
+        {
+            ShowFlyoutAt(Flyout10, FlyoutTarget10);
+        }
+
         private void ShowFlyoutAt(FlyoutBase flyout, FrameworkElement targetElement, FlyoutShowMode showMode = FlyoutShowMode.Transient)
         {
             if (PlatformConfiguration.IsOsVersionGreaterThanOrEqual(OSVersion.Redstone5))
