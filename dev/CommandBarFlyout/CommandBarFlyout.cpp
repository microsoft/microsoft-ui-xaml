--- conflicted
+++ resolved
@@ -160,19 +160,13 @@
                         });
                     commandBar->IsOpen(false);
                 }
-<<<<<<< HEAD
 
 #ifdef USE_INSIDER_SDK
-=======
->>>>>>> d8c68f8d
                 //CommandBarFlyoutCommandBar.Closed will be called when
                 //clicking the more (...) button, we clear the translations
                 //here
                 commandBar->ClearShadow();
-<<<<<<< HEAD
 #endif
-=======
->>>>>>> d8c68f8d
             }
         }
     });
