﻿// Copyright (c) Microsoft Corporation. All rights reserved.
// Licensed under the MIT License. See LICENSE in the project root for license information.

#include "pch.h"
#include "common.h"
#include "CommandBarFlyoutCommandBar.h"
#include "CommandBarFlyoutCommandBarTemplateSettings.h"

CommandBarFlyoutCommandBar::CommandBarFlyoutCommandBar()
{
    SetDefaultStyleKey(this);

    SetValue(s_FlyoutTemplateSettingsProperty, winrt::make<CommandBarFlyoutCommandBarTemplateSettings>());

    Loaded({
        [this](auto const&, auto const&)
        {
            UpdateUI();

            // If we have no primary commands, then there won't be any elements in the content root to take focus,
            // so we'll give focus to the first secondary item instead, if there is one.
            if (PrimaryCommands().Size() == 0 && SecondaryCommands().Size() > 0)
            {
                m_firstSecondaryItemLoadedRevoker = SecondaryCommands().GetAt(0).as<winrt::FrameworkElement>().Loaded(winrt::auto_revoke, {
                    [this](winrt::IInspectable const& sender, auto const&)
                    {
                        sender.as<winrt::Control>().Focus(winrt::FocusState::Programmatic);
                        m_firstSecondaryItemLoadedRevoker.revoke();
                    }
                });
            }
        }
    });
    
    SizeChanged({ [this](auto const&, auto const&) { UpdateUI(); } });
<<<<<<< HEAD
    Closed({ [this](auto const&, auto const&) 
    { 
        m_secondaryItemsRootSized = false; 
=======
    Closed({ [this](auto const&, auto const&)
    {
        m_secondaryItemsRootSized = false;
>>>>>>> d8c68f8d
    } });

    RegisterPropertyChangedCallback(
        winrt::AppBar::IsOpenProperty(),
        [this](auto const&, auto const&)
        {
            UpdateFlowsFromAndFlowsTo();
            UpdateUI();
        });

    // Since we own these vectors, we don't need to cache the event tokens -
    // in fact, if we tried to remove these handlers in our destructor,
    // these properties will have already been cleared, and we'll nullref.
<<<<<<< HEAD
    PrimaryCommands().VectorChanged({ [this](auto const&, auto const&) { UpdateUI(); } });
=======
    PrimaryCommands().VectorChanged({
        [this](auto const&, auto const&)
        {
            UpdateFlowsFromAndFlowsTo();
            UpdateUI();
        }
    });
>>>>>>> d8c68f8d

    SecondaryCommands().VectorChanged({
        [this](auto const&, auto const&)
        {
            m_secondaryItemsRootSized = false;
            UpdateFlowsFromAndFlowsTo();
            UpdateUI();
        }
    });
}

CommandBarFlyoutCommandBar::~CommandBarFlyoutCommandBar()
{
    DetachEventHandlers(true /* useSafeGet */);
}

void CommandBarFlyoutCommandBar::OnApplyTemplate()
{
    __super::OnApplyTemplate();
    DetachEventHandlers();
    
    winrt::IControlProtected thisAsControlProtected = *this;

    m_primaryItemsRoot.set(GetTemplateChildT<winrt::FrameworkElement>(L"PrimaryItemsRoot", thisAsControlProtected));
    m_secondaryItemsRoot.set(GetTemplateChildT<winrt::FrameworkElement>(L"OverflowContentRoot", thisAsControlProtected));
    m_moreButton.set(GetTemplateChildT<winrt::ButtonBase>(L"MoreButton", thisAsControlProtected));
    m_openingStoryboard.set(GetTemplateChildT<winrt::Storyboard>(L"OpeningStoryboard", thisAsControlProtected));
    m_closingStoryboard.set(GetTemplateChildT<winrt::Storyboard>(L"ClosingStoryboard", thisAsControlProtected));

    AttachEventHandlers();
    UpdateFlowsFromAndFlowsTo();
    UpdateUI(false /* useTransitions */);
}

void CommandBarFlyoutCommandBar::SetOwningFlyout(winrt::CommandBarFlyout const& owningFlyout)
{
    m_owningFlyout = owningFlyout;
}

void CommandBarFlyoutCommandBar::AttachEventHandlers()
{
    // In addition to closing the CommandBar if someone hits the escape key,
    // we also want to close the whole flyout, as well.
    m_keyDownHandler = winrt::box_value<winrt::KeyEventHandler>({
        [this](auto const&, winrt::KeyRoutedEventArgs const& args)
        {
            if (auto owningFlyout = m_owningFlyout.get())
            {
                if (args.Key() == winrt::VirtualKey::Escape)
                {
                    owningFlyout.Hide();
                }
            }
        }
    });

    AddHandler(winrt::UIElement::KeyDownEvent(), m_keyDownHandler, true);

    if (auto secondaryItemsRoot = m_secondaryItemsRoot.get())
    {
        m_secondaryItemsRootSizeChangedRevoker = secondaryItemsRoot.SizeChanged(winrt::auto_revoke, {
            [this](auto const&, auto const&)
            {
                m_secondaryItemsRootSized = true;
                UpdateUI();
            }
        });

        secondaryItemsRoot.AddHandler(winrt::UIElement::KeyDownEvent(), m_keyDownHandler, true);
    }

    if (m_openingStoryboard)
    {
        m_openingStoryboardCompletedRevoker =
            m_openingStoryboard.get().Completed(winrt::auto_revoke, {
                [this](auto const&, auto const&) { m_openingStoryboard.get().Stop(); }
            });
    }

    if (m_closingStoryboard)
    {
        m_closingStoryboardCompletedRevoker =
            m_closingStoryboard.get().Completed(winrt::auto_revoke, {
                [this](auto const&, auto const&) { m_closingStoryboard.get().Stop(); }
            });
    }
}

void CommandBarFlyoutCommandBar::DetachEventHandlers(bool useSafeGet)
{
    if (m_keyDownHandler)
    {
        RemoveHandler(winrt::UIElement::KeyDownEvent(), m_keyDownHandler);

        if (auto secondaryItemsRoot = useSafeGet ? m_secondaryItemsRoot.safe_get() : m_secondaryItemsRoot.get())
        {
            secondaryItemsRoot.RemoveHandler(winrt::UIElement::KeyDownEvent(), m_keyDownHandler);
        }
    }
}

bool CommandBarFlyoutCommandBar::HasOpenAnimation()
{
    return static_cast<bool>(m_openingStoryboard);
}

void CommandBarFlyoutCommandBar::PlayOpenAnimation()
{
    if (auto openingStoryboard = m_openingStoryboard.get())
    {
        if (openingStoryboard.GetCurrentState() != winrt::ClockState::Active)
        {
            openingStoryboard.Begin();
        }
    }
}

bool CommandBarFlyoutCommandBar::HasCloseAnimation()
{
    return static_cast<bool>(m_closingStoryboard);
}

void CommandBarFlyoutCommandBar::PlayCloseAnimation(std::function<void()> onCompleteFunc)
{
    if (auto closingStoryboard = m_closingStoryboard.get())
    {
        if (closingStoryboard.GetCurrentState() != winrt::ClockState::Active)
        {
            m_closingStoryboardCompletedCallbackRevoker = closingStoryboard.Completed(winrt::auto_revoke, {
                [this, onCompleteFunc](auto const&, auto const&)
                {
                    onCompleteFunc();
                }
            });

            UpdateTemplateSettings();
            closingStoryboard.Begin();
        }
    }
    else
    {
        onCompleteFunc();
    }
}

void CommandBarFlyoutCommandBar::UpdateFlowsFromAndFlowsTo()
{
    if (m_currentPrimaryItemsEndElement)
    {
        winrt::AutomationProperties::GetFlowsTo(m_currentPrimaryItemsEndElement.get()).Clear();
        m_currentPrimaryItemsEndElement.set(nullptr);
    }

    if (m_currentSecondaryItemsStartElement)
    {
        winrt::AutomationProperties::GetFlowsFrom(m_currentSecondaryItemsStartElement.get()).Clear();
        m_currentSecondaryItemsStartElement.set(nullptr);
    }

    // If we're not open, then we don't want to do anything special - the only time we do need to do something special
    // is when the secondary commands are showing, in which case we want to connect the primary and secondary command lists.
    if (IsOpen())
    {
        auto isElementFocusable = [](winrt::ICommandBarElement const& element)
        {
            winrt::Control primaryCommandAsControl = element.try_as<winrt::Control>();
            return
                primaryCommandAsControl &&
                primaryCommandAsControl.Visibility() == winrt::Visibility::Visible &&
                (primaryCommandAsControl.IsEnabled() || primaryCommandAsControl.AllowFocusWhenDisabled()) &&
                primaryCommandAsControl.IsTabStop();
        };

        // If we have a more button, then that's the last element in our primary items list.
        // Otherwise, we'll find the last focusable element in the primary commands.
        if (m_moreButton)
        {
            m_currentPrimaryItemsEndElement.set(m_moreButton.get());
        }
        else
        {
            auto primaryCommands = PrimaryCommands();
            for (int i = static_cast<int>(primaryCommands.Size() - 1); i >= 0; i--)
            {
                auto primaryCommand = primaryCommands.GetAt(i);
                if (isElementFocusable(primaryCommand))
                {
                    m_currentPrimaryItemsEndElement.set(primaryCommand.try_as<winrt::FrameworkElement>());
                    break;
                }
            }
        }

        for (const auto& secondaryCommand : SecondaryCommands())
        {
            if (isElementFocusable(secondaryCommand))
            {
                m_currentSecondaryItemsStartElement.set(secondaryCommand.try_as<winrt::FrameworkElement>());
                break;
            }
        }

        if (m_currentPrimaryItemsEndElement && m_currentSecondaryItemsStartElement)
        {
            winrt::AutomationProperties::GetFlowsTo(m_currentPrimaryItemsEndElement.get()).Append(m_currentSecondaryItemsStartElement.get());
            winrt::AutomationProperties::GetFlowsFrom(m_currentSecondaryItemsStartElement.get()).Append(m_currentPrimaryItemsEndElement.get());
        }
    }
}

void CommandBarFlyoutCommandBar::UpdateUI(bool useTransitions)
{
    UpdateTemplateSettings();
    UpdateVisualState(useTransitions);
<<<<<<< HEAD

#ifdef USE_INSIDER_SDK
    UpdateShadow();
#endif
=======
    UpdateShadow();
>>>>>>> d8c68f8d
}

void CommandBarFlyoutCommandBar::UpdateVisualState(bool useTransitions)
{
    // If we're currently open, have overflow items, and haven't yet sized our overflow item root,
    // then we want to wait until then to update visual state - otherwise, we'll be animating
    // to incorrect values.  Animations only retrieve values from bindings when they begin,
    // so if we begin an animation and then update a bound template setting, that won't take effect.
    if (IsOpen() && !m_secondaryItemsRootSized)
    {
        return;
    }

    if (IsOpen())
    {
        bool shouldExpandUp = false;

        // If there isn't enough space to display the overflow below the command bar,
        // and if there is enough space above, then we'll display it above instead.
        if (auto window = winrt::Window::Current() && m_secondaryItemsRoot)
        {
            double availableHeight = -1;
            bool isConstrainedToRootBounds = true;
            auto controlBounds = TransformToVisual(nullptr).TransformBounds({ 0, 0, static_cast<float>(ActualWidth()), static_cast<float>(ActualHeight()) });
            
#ifdef USE_INSIDER_SDK
            if (winrt::IFlyoutBase6 owningFlyoutAsFlyoutBase6 = m_owningFlyout.get())
            {
                isConstrainedToRootBounds = owningFlyoutAsFlyoutBase6.IsConstrainedToRootBounds();
            }
#endif

            try
            {
                // Note: this doesn't work right for islands scenarios
                // Bug 19617460: CommandBarFlyoutCommandBar isn't able to decide whether to open up or down because it doesn't know where it is relative to the monitor
                auto view = winrt::ApplicationView::GetForCurrentView();
                availableHeight = view.VisibleBounds().Height;
            }
            catch (winrt::hresult_error)
            {
                // Calling GetForCurrentView on threads without a CoreWindow throws an error. This comes up in places like LogonUI.
                // In this circumstance, we'll just always expand down, since we can't get bounds information.
            }

            if (availableHeight >= 0)
            {
                m_secondaryItemsRoot.get().Measure({ std::numeric_limits<float>::infinity(), std::numeric_limits<float>::infinity() });
                auto overflowPopupSize = m_secondaryItemsRoot.get().DesiredSize();

                shouldExpandUp =
                    controlBounds.Y + controlBounds.Height + overflowPopupSize.Height > availableHeight &&
                    controlBounds.Y - overflowPopupSize.Height >= 0;
            }
        }

        if (shouldExpandUp)
        {
            winrt::VisualStateManager::GoToState(*this, L"ExpandedUp", useTransitions);
        }
        else
        {
            winrt::VisualStateManager::GoToState(*this, L"ExpandedDown", useTransitions);
        }

        // Union of AvailableCommandsStates and ExpansionStates
        bool hasPrimaryCommands = (PrimaryCommands().Size() != 0);
        if (hasPrimaryCommands)
        {
            if (shouldExpandUp)
            {
                winrt::VisualStateManager::GoToState(*this, L"ExpandedUpWithPrimaryCommands", useTransitions);
            }
            else
            {
                winrt::VisualStateManager::GoToState(*this, L"ExpandedDownWithPrimaryCommands", useTransitions);
            }
        }
        else
        {
            if (shouldExpandUp)
            {
                winrt::VisualStateManager::GoToState(*this, L"ExpandedUpWithoutPrimaryCommands", useTransitions);
            }
            else
            {
                winrt::VisualStateManager::GoToState(*this, L"ExpandedDownWithoutPrimaryCommands", useTransitions);
            }
        }
    }
    else
    {
        winrt::VisualStateManager::GoToState(*this, L"Collapsed", useTransitions);
    }
}

void CommandBarFlyoutCommandBar::UpdateTemplateSettings()
{
    if (m_primaryItemsRoot && m_secondaryItemsRoot)
    {
        auto flyoutTemplateSettings = winrt::get_self<CommandBarFlyoutCommandBarTemplateSettings>(FlyoutTemplateSettings());

        winrt::Size infiniteSize = { std::numeric_limits<float>::infinity(), std::numeric_limits<float>::infinity() };
        m_primaryItemsRoot.get().Measure(infiniteSize);
        winrt::Size primaryItemsRootDesiredSize = m_primaryItemsRoot.get().DesiredSize();
        float collapsedWidth = primaryItemsRootDesiredSize.Width;

        if (m_secondaryItemsRoot)
        {
            m_secondaryItemsRoot.get().Measure(infiniteSize);
            auto overflowPopupSize = m_secondaryItemsRoot.get().DesiredSize();

            flyoutTemplateSettings->ExpandedWidth(std::max(collapsedWidth, overflowPopupSize.Width));
            flyoutTemplateSettings->ExpandUpOverflowVerticalPosition(-overflowPopupSize.Height);
            flyoutTemplateSettings->ExpandUpAnimationStartPosition(overflowPopupSize.Height / 2);
            flyoutTemplateSettings->ExpandUpAnimationEndPosition(0);
            flyoutTemplateSettings->ExpandUpAnimationHoldPosition(overflowPopupSize.Height);
            flyoutTemplateSettings->ExpandDownAnimationStartPosition(-overflowPopupSize.Height / 2);
            flyoutTemplateSettings->ExpandDownAnimationEndPosition(0);
            flyoutTemplateSettings->ExpandDownAnimationHoldPosition(-overflowPopupSize.Height);
            // This clip needs to cover the border at the bottom of the overflow otherwise it'll 
            // clip the border. The measure size seems slightly off from what we eventually require
            // so we're going to compensate just a bit to make sure there's room for any borders.
            flyoutTemplateSettings->OverflowContentClipRect({ 0, 0, static_cast<float>(flyoutTemplateSettings->ExpandedWidth()), overflowPopupSize.Height + 2 });
        }
        else
        {
            flyoutTemplateSettings->ExpandedWidth(collapsedWidth);
            flyoutTemplateSettings->ExpandUpOverflowVerticalPosition(0);
            flyoutTemplateSettings->ExpandUpAnimationStartPosition(0);
            flyoutTemplateSettings->ExpandUpAnimationEndPosition(0);
            flyoutTemplateSettings->ExpandUpAnimationHoldPosition(0);
            flyoutTemplateSettings->ExpandDownAnimationStartPosition(0);
            flyoutTemplateSettings->ExpandDownAnimationEndPosition(0);
            flyoutTemplateSettings->ExpandDownAnimationHoldPosition(0);
            flyoutTemplateSettings->OverflowContentClipRect({ 0, 0, 0, 0 });
        }

        double expandedWidth = flyoutTemplateSettings->ExpandedWidth();

        // If collapsedWidth is 0, then we'll never be showing in collapsed mode,
        // so we'll set it equal to expandedWidth to ensure that our open/close animations are correct.
        if (collapsedWidth == 0)
        {
            collapsedWidth = static_cast<float>(expandedWidth);
        }

        flyoutTemplateSettings->WidthExpansionDelta(collapsedWidth - expandedWidth);
        flyoutTemplateSettings->WidthExpansionAnimationStartPosition(-flyoutTemplateSettings->WidthExpansionDelta() / 2.0);
        flyoutTemplateSettings->WidthExpansionAnimationEndPosition(-flyoutTemplateSettings->WidthExpansionDelta());
        flyoutTemplateSettings->ContentClipRect({ 0, 0, static_cast<float>(expandedWidth), primaryItemsRootDesiredSize.Height });

        if (IsOpen())
        {
            flyoutTemplateSettings->CurrentWidth(expandedWidth);
        }
        else
        {
            flyoutTemplateSettings->CurrentWidth(collapsedWidth);
        }

        // If we're currently playing the close animation, don't update these properties -
        // the animation is expecting them not to change out from under it.
        // After the close animation has completed, the flyout will close and no further
        // visual updates will occur, so there's no need to update these values in that case.
        bool isPlayingCloseAnimation = false;

        if (auto closingStoryboard = m_closingStoryboard.get())
        {
            isPlayingCloseAnimation = closingStoryboard.GetCurrentState() == winrt::ClockState::Active;
        }

        if (!isPlayingCloseAnimation)
        {
            if (IsOpen())
            {
                flyoutTemplateSettings->OpenAnimationStartPosition(-expandedWidth / 2);
                flyoutTemplateSettings->OpenAnimationEndPosition(0);
            }
            else
            {
                flyoutTemplateSettings->OpenAnimationStartPosition(flyoutTemplateSettings->WidthExpansionDelta() - collapsedWidth / 2);
                flyoutTemplateSettings->OpenAnimationEndPosition(flyoutTemplateSettings->WidthExpansionDelta());
            }

            flyoutTemplateSettings->CloseAnimationEndPosition(-expandedWidth);
        }

        flyoutTemplateSettings->WidthExpansionMoreButtonAnimationStartPosition(flyoutTemplateSettings->WidthExpansionDelta() / 2);
        flyoutTemplateSettings->WidthExpansionMoreButtonAnimationEndPosition(flyoutTemplateSettings->WidthExpansionDelta());

        if (PrimaryCommands().Size() > 0)
        {
            flyoutTemplateSettings->ExpandDownOverflowVerticalPosition(Height());
        }
        else
        {
            flyoutTemplateSettings->ExpandDownOverflowVerticalPosition(0);
        }
    }
}

<<<<<<< HEAD
#ifdef USE_INSIDER_SDK
=======
>>>>>>> d8c68f8d
void CommandBarFlyoutCommandBar::UpdateShadow()
{
    if (PrimaryCommands().Size() > 0)
    {
        AddShadow();
    }
    else if (PrimaryCommands().Size() == 0)
    {
        ClearShadow();
    }
}

void CommandBarFlyoutCommandBar::AddShadow()
{
    if (SharedHelpers::IsThemeShadowAvailable())
    {
<<<<<<< HEAD
=======
#ifdef USE_INSIDER_SDK
>>>>>>> d8c68f8d
        //Apply Shadow on the Grid named "ContentRoot", this is the first element below
        //the clip animation of the commandBar. This guarantees that shadow respects the 
        //animation
        winrt::IControlProtected thisAsControlProtected = *this;
        auto grid = GetTemplateChildT<winrt::Grid>(L"ContentRoot", thisAsControlProtected);
<<<<<<< HEAD

        if (grid != nullptr && grid.Shadow() == nullptr)
        {
            winrt::Windows::UI::Xaml::Media::ThemeShadow shadow;
            grid.Shadow(shadow);
            auto translation = winrt::float3{ grid.Translation().x, grid.Translation().y, 32.0f };
            grid.Translation(translation);
        }
=======
        if (winrt::IUIElement10 grid_uiElement10 = grid)
        {
            if (!grid_uiElement10.Shadow())
            {
                winrt::Windows::UI::Xaml::Media::ThemeShadow shadow;
                grid_uiElement10.Shadow(shadow);

                auto translation = winrt::float3{ grid.Translation().x, grid.Translation().y, 32.0f };
                grid.Translation(translation);
            }
        }
#endif
>>>>>>> d8c68f8d
    }
}

void CommandBarFlyoutCommandBar::ClearShadow()
{
    if (SharedHelpers::IsThemeShadowAvailable())
    {
<<<<<<< HEAD
        winrt::IControlProtected thisAsControlProtected = *this;
        auto grid = GetTemplateChildT<winrt::Grid>(L"ContentRoot", thisAsControlProtected);
        if (grid!= nullptr && grid.Shadow() != nullptr)
        {
            grid.Shadow(nullptr);
            //Undo the elevation
            auto translation = winrt::float3{ grid.Translation().x, grid.Translation().y, 0.0f };
            grid.Translation(translation);
        }
    }
}
#endif
=======
#ifdef USE_INSIDER_SDK
        winrt::IControlProtected thisAsControlProtected = *this;
        auto grid = GetTemplateChildT<winrt::Grid>(L"ContentRoot", thisAsControlProtected);
        if (winrt::IUIElement10 grid_uiElement10 = grid)
        {
            if (grid_uiElement10.Shadow())
            {
                grid_uiElement10.Shadow(nullptr);

                //Undo the elevation
                auto translation = winrt::float3{ grid.Translation().x, grid.Translation().y, 0.0f };
                grid.Translation(translation);
            }
        }
#endif
    }
}
>>>>>>> d8c68f8d
<|MERGE_RESOLUTION|>--- conflicted
+++ resolved
@@ -33,15 +33,9 @@
     });
     
     SizeChanged({ [this](auto const&, auto const&) { UpdateUI(); } });
-<<<<<<< HEAD
-    Closed({ [this](auto const&, auto const&) 
-    { 
-        m_secondaryItemsRootSized = false; 
-=======
     Closed({ [this](auto const&, auto const&)
     {
         m_secondaryItemsRootSized = false;
->>>>>>> d8c68f8d
     } });
 
     RegisterPropertyChangedCallback(
@@ -55,9 +49,6 @@
     // Since we own these vectors, we don't need to cache the event tokens -
     // in fact, if we tried to remove these handlers in our destructor,
     // these properties will have already been cleared, and we'll nullref.
-<<<<<<< HEAD
-    PrimaryCommands().VectorChanged({ [this](auto const&, auto const&) { UpdateUI(); } });
-=======
     PrimaryCommands().VectorChanged({
         [this](auto const&, auto const&)
         {
@@ -65,7 +56,6 @@
             UpdateUI();
         }
     });
->>>>>>> d8c68f8d
 
     SecondaryCommands().VectorChanged({
         [this](auto const&, auto const&)
@@ -280,14 +270,10 @@
 {
     UpdateTemplateSettings();
     UpdateVisualState(useTransitions);
-<<<<<<< HEAD
 
 #ifdef USE_INSIDER_SDK
     UpdateShadow();
 #endif
-=======
-    UpdateShadow();
->>>>>>> d8c68f8d
 }
 
 void CommandBarFlyoutCommandBar::UpdateVisualState(bool useTransitions)
@@ -490,10 +476,7 @@
     }
 }
 
-<<<<<<< HEAD
 #ifdef USE_INSIDER_SDK
-=======
->>>>>>> d8c68f8d
 void CommandBarFlyoutCommandBar::UpdateShadow()
 {
     if (PrimaryCommands().Size() > 0)
@@ -510,16 +493,11 @@
 {
     if (SharedHelpers::IsThemeShadowAvailable())
     {
-<<<<<<< HEAD
-=======
-#ifdef USE_INSIDER_SDK
->>>>>>> d8c68f8d
         //Apply Shadow on the Grid named "ContentRoot", this is the first element below
         //the clip animation of the commandBar. This guarantees that shadow respects the 
         //animation
         winrt::IControlProtected thisAsControlProtected = *this;
         auto grid = GetTemplateChildT<winrt::Grid>(L"ContentRoot", thisAsControlProtected);
-<<<<<<< HEAD
 
         if (grid != nullptr && grid.Shadow() == nullptr)
         {
@@ -528,20 +506,6 @@
             auto translation = winrt::float3{ grid.Translation().x, grid.Translation().y, 32.0f };
             grid.Translation(translation);
         }
-=======
-        if (winrt::IUIElement10 grid_uiElement10 = grid)
-        {
-            if (!grid_uiElement10.Shadow())
-            {
-                winrt::Windows::UI::Xaml::Media::ThemeShadow shadow;
-                grid_uiElement10.Shadow(shadow);
-
-                auto translation = winrt::float3{ grid.Translation().x, grid.Translation().y, 32.0f };
-                grid.Translation(translation);
-            }
-        }
-#endif
->>>>>>> d8c68f8d
     }
 }
 
@@ -549,7 +513,6 @@
 {
     if (SharedHelpers::IsThemeShadowAvailable())
     {
-<<<<<<< HEAD
         winrt::IControlProtected thisAsControlProtected = *this;
         auto grid = GetTemplateChildT<winrt::Grid>(L"ContentRoot", thisAsControlProtected);
         if (grid!= nullptr && grid.Shadow() != nullptr)
@@ -561,23 +524,4 @@
         }
     }
 }
-#endif
-=======
-#ifdef USE_INSIDER_SDK
-        winrt::IControlProtected thisAsControlProtected = *this;
-        auto grid = GetTemplateChildT<winrt::Grid>(L"ContentRoot", thisAsControlProtected);
-        if (winrt::IUIElement10 grid_uiElement10 = grid)
-        {
-            if (grid_uiElement10.Shadow())
-            {
-                grid_uiElement10.Shadow(nullptr);
-
-                //Undo the elevation
-                auto translation = winrt::float3{ grid.Translation().x, grid.Translation().y, 0.0f };
-                grid.Translation(translation);
-            }
-        }
-#endif
-    }
-}
->>>>>>> d8c68f8d
+#endif