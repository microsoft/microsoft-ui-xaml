﻿// Copyright (c) Microsoft Corporation. All rights reserved.
// Licensed under the MIT License. See LICENSE in the project root for license information.

#include "pch.h"
#include "common.h"
#include "CommandBarFlyout.h"
#include "CommandBarFlyoutCommandBar.h"
#include "CommandBarFlyoutCommandBarTemplateSettings.h"
#include "ResourceAccessor.h"
#include "TypeLogging.h"
#include "Vector.h"

CommandBarFlyoutCommandBar::CommandBarFlyoutCommandBar()
{
    SetDefaultStyleKey(this);

    SetValue(s_FlyoutTemplateSettingsProperty, winrt::make<CommandBarFlyoutCommandBarTemplateSettings>());

    Loaded({
        [this](auto const&, auto const&)
        {
            COMMANDBARFLYOUT_TRACE_INFO(*this, TRACE_MSG_METH, METH_NAME, this);

            UpdateUI(!m_commandBarFlyoutIsOpening);

            // Programmatically focus the first primary command if any, else programmatically focus the first secondary command if any.
            auto commands = PrimaryCommands().Size() > 0 ? PrimaryCommands() : (SecondaryCommands().Size() > 0 ? SecondaryCommands() : nullptr);

            if (commands)
            {
                const bool usingPrimaryCommands = commands == PrimaryCommands();
                const bool ensureTabStopUniqueness = usingPrimaryCommands || SharedHelpers::IsRS3OrHigher();
                const auto firstCommandAsFrameworkElement = commands.GetAt(0).try_as<winrt::FrameworkElement>();

                if (firstCommandAsFrameworkElement)
                {
                    if (SharedHelpers::IsFrameworkElementLoaded(firstCommandAsFrameworkElement))
                    {
                        FocusCommand(
                            commands,
                            usingPrimaryCommands ? m_moreButton.get() : nullptr /*moreButton*/,
                            winrt::FocusState::Programmatic /*focusState*/,
                            true /*firstCommand*/,
                            ensureTabStopUniqueness);
                    }
                    else
                    {
                        m_firstItemLoadedRevoker = firstCommandAsFrameworkElement.Loaded(winrt::auto_revoke,
                        {
                            [this, commands, usingPrimaryCommands, ensureTabStopUniqueness](winrt::IInspectable const& sender, auto const&)
                            {
                                FocusCommand(
                                    commands,
                                    usingPrimaryCommands ? m_moreButton.get() : nullptr /*moreButton*/,
                                    winrt::FocusState::Programmatic /*focusState*/,
                                    true /*firstCommand*/,
                                    ensureTabStopUniqueness);
                                m_firstItemLoadedRevoker.revoke();
                            }
                        });
                    }
                }
            }
        }
    });
    
    SizeChanged({
        [this](auto const&, auto const&)
        {
            COMMANDBARFLYOUT_TRACE_VERBOSE(*this, TRACE_MSG_METH, METH_NAME, this);

            UpdateUI(!m_commandBarFlyoutIsOpening);
        }
    });

    Closing({
        [this](auto const&, auto const&)
        {
            if (auto owningFlyout = m_owningFlyout.get())
            {
                if (owningFlyout.AlwaysExpanded())
                {
                    // Don't close the secondary commands list when the flyout is AlwaysExpanded.
                    IsOpen(true);
                }
            }
        }
    });

    Closed({
        [this](auto const&, auto const&)
        {
            COMMANDBARFLYOUT_TRACE_VERBOSE(*this, TRACE_MSG_METH, METH_NAME, this);

            m_secondaryItemsRootSized = false;

            if (!SharedHelpers::IsRS3OrHigher() && PrimaryCommands().Size() > 0)
            {
                // Before RS3, ensure the focus goes to a primary command when
                // the secondary commands are closed.
                EnsureFocusedPrimaryCommand();
            }
        }
    });

    RegisterPropertyChangedCallback(
        winrt::AppBar::IsOpenProperty(),
        [this](auto const&, auto const&)
        {
            COMMANDBARFLYOUT_TRACE_VERBOSE(*this, TRACE_MSG_METH, METH_NAME, this);

            UpdateFlowsFromAndFlowsTo();
            UpdateUI(!m_commandBarFlyoutIsOpening);
        });

    // Since we own these vectors, we don't need to cache the event tokens -
    // in fact, if we tried to remove these handlers in our destructor,
    // these properties will have already been cleared, and we'll nullref.
    PrimaryCommands().VectorChanged({
        [this](auto const&, auto const&)
        {
            COMMANDBARFLYOUT_TRACE_VERBOSE(*this, TRACE_MSG_METH, METH_NAME, this);

<<<<<<< HEAD
            EnsureLocalizedControlTypes();
=======
            PopulateAccessibleControls();
>>>>>>> 41c5a477
            UpdateFlowsFromAndFlowsTo();
            UpdateUI(!m_commandBarFlyoutIsOpening);
        }
    });

    SecondaryCommands().VectorChanged({
        [this](auto const&, auto const&)
        {
            COMMANDBARFLYOUT_TRACE_VERBOSE(*this, TRACE_MSG_METH, METH_NAME, this);

            m_secondaryItemsRootSized = false;
<<<<<<< HEAD
            EnsureLocalizedControlTypes();
=======
            PopulateAccessibleControls();
>>>>>>> 41c5a477
            UpdateFlowsFromAndFlowsTo();
            UpdateUI(!m_commandBarFlyoutIsOpening);
        }
    });
}

void CommandBarFlyoutCommandBar::OnApplyTemplate()
{
    COMMANDBARFLYOUT_TRACE_INFO(*this, TRACE_MSG_METH, METH_NAME, this);

    __super::OnApplyTemplate();
    DetachEventHandlers();

    if (auto& overflowPopup = m_overflowPopup.get())
    {
        if (auto overflowPopup4 = overflowPopup.try_as<winrt::IPopup4>())
        {
            overflowPopup4.PlacementTarget(nullptr);
            overflowPopup4.DesiredPlacement(winrt::PopupPlacementMode::Auto);
        }
    }

    winrt::AutomationProperties::SetLocalizedControlType(*this, ResourceAccessor::GetLocalizedStringResource(SR_CommandBarFlyoutCommandBarLocalizedControlType));
    EnsureLocalizedControlTypes();

    winrt::IControlProtected thisAsControlProtected = *this;

    m_primaryItemsRoot.set(GetTemplateChildT<winrt::FrameworkElement>(L"PrimaryItemsRoot", thisAsControlProtected));
    m_overflowPopup.set(GetTemplateChildT<winrt::Popup>(L"OverflowPopup", thisAsControlProtected));
    m_secondaryItemsRoot.set(GetTemplateChildT<winrt::FrameworkElement>(L"OverflowContentRoot", thisAsControlProtected));
    m_moreButton.set(GetTemplateChildT<winrt::ButtonBase>(L"MoreButton", thisAsControlProtected));
    m_openingStoryboard.set([this, thisAsControlProtected]()
        {
            if (auto const opacityStoryBoard = GetTemplateChildT<winrt::Storyboard>(L"OpeningOpacityStoryboard", thisAsControlProtected))
            {
                m_openAnimationKind = CommandBarFlyoutOpenCloseAnimationKind::Opacity;
                return opacityStoryBoard;
            }
            m_openAnimationKind = CommandBarFlyoutOpenCloseAnimationKind::Clip;
            return GetTemplateChildT<winrt::Storyboard>(L"OpeningStoryboard", thisAsControlProtected);
        }());
    m_closingStoryboard.set([this, thisAsControlProtected]()
        {
            if (auto const opacityStoryBoard = GetTemplateChildT<winrt::Storyboard>(L"ClosingOpacityStoryboard", thisAsControlProtected))
            {
                return opacityStoryBoard;
            }
            return GetTemplateChildT<winrt::Storyboard>(L"ClosingStoryboard", thisAsControlProtected);
        }());

    if (auto& overflowPopup = m_overflowPopup.get())
    {
        if (auto overflowPopup4 = overflowPopup.try_as<winrt::IPopup4>())
        {
            overflowPopup4.PlacementTarget(m_primaryItemsRoot.get());
            overflowPopup4.DesiredPlacement(winrt::PopupPlacementMode::BottomEdgeAlignedLeft);
        }
    }

    if (auto& moreButton = m_moreButton.get())
    {
        // Initially only the first focusable primary and secondary commands
        // keep their IsTabStop set to True.
        if (moreButton.IsTabStop())
        {
            moreButton.IsTabStop(false);
        }
    }

    if (SharedHelpers::Is21H1OrHigher() && m_owningFlyout)
    {
        AttachEventsToSecondaryStoryboards();
    }

    // Keep the owning FlyoutPresenter's corner radius in sync with the
    // primary commands's corner radius.
    if (SharedHelpers::IsRS5OrHigher())
    {
        BindOwningFlyoutPresenterToCornerRadius();
    }

    AttachEventHandlers();
    PopulateAccessibleControls();
    UpdateFlowsFromAndFlowsTo();
    UpdateUI(false /* useTransitions */);
    SetPresenterName(m_flyoutPresenter.get());
}

void CommandBarFlyoutCommandBar::SetOwningFlyout(
    winrt::CommandBarFlyout const& owningFlyout)
{   
    m_owningFlyout = owningFlyout;
}

void CommandBarFlyoutCommandBar::AttachEventHandlers()
{
    COMMANDBARFLYOUT_TRACE_INFO(*this, TRACE_MSG_METH, METH_NAME, this);

    if (auto overflowPopup = m_overflowPopup.get())
    {
        if (auto overflowPopup4 = overflowPopup.try_as<winrt::IPopup4>())
        {
            m_overflowPopupActualPlacementChangedRevoker = overflowPopup4.ActualPlacementChanged(winrt::auto_revoke,
            {
                [this](auto const&, auto const&)
                {
                    UpdateUI();
                }
            });
        }
    }

    if (auto secondaryItemsRoot = m_secondaryItemsRoot.get())
    {
        m_secondaryItemsRootSizeChangedRevoker = secondaryItemsRoot.SizeChanged(winrt::auto_revoke,
        {
            [this](auto const&, auto const&)
            {
                m_secondaryItemsRootSized = true;
                UpdateUI(!m_commandBarFlyoutIsOpening);
            }
        });

        if (SharedHelpers::IsRS3OrHigher())
        {
            m_secondaryItemsRootPreviewKeyDownRevoker = secondaryItemsRoot.PreviewKeyDown(winrt::auto_revoke,
            {
                [this](auto const&, winrt::KeyRoutedEventArgs const& args)
                {
                    COMMANDBARFLYOUT_TRACE_INFO(*this, TRACE_MSG_METH_STR, METH_NAME, this,
                        TypeLogging::KeyRoutedEventArgsToString(args).c_str());

                    if (args.Handled())
                    {
                        return;
                    }

                    switch (args.Key())
                    {
                    case winrt::VirtualKey::Escape:
                    {
                        // In addition to closing the CommandBar if someone hits the escape key,
                        // we also want to close the whole flyout.
                        if (auto owningFlyout = m_owningFlyout.get())
                        {
                            owningFlyout.Hide();
                        }
                        break;
                    }

                    case winrt::VirtualKey::Down:
                    case winrt::VirtualKey::Up:
                    {
                        OnKeyDown(args);
                        break;
                    }
                    }
                }
            });
        }
        else
        {
            // Prior to RS3, UIElement.PreviewKeyDown is not available. Thus IsTabStop
            // for SecondaryCommands is left to True and the KeyDown event is used to
            // close the whole flyout with the escape key.
            // The custom Down / Up arrows handling above is skipped.
            m_keyDownRevoker = AddRoutedEventHandler<RoutedEventType::KeyDown>(
                secondaryItemsRoot.try_as<winrt::UIElement>(),
                [this](auto const&, auto const& args)
                {
                    if (auto owningFlyout = m_owningFlyout.get())
                    {
                        if (args.Key() == winrt::VirtualKey::Escape)
                        {
                            owningFlyout.Hide();
                        }
                    }
                },
                true /*handledEventsToo*/);
        }
    }

    if (m_openingStoryboard)
    {
        m_openingStoryboardCompletedRevoker =
            m_openingStoryboard.get().Completed(winrt::auto_revoke,
            {
                [this](auto const&, auto const&) { m_openingStoryboard.get().Stop(); }
            });
    }

    if (m_closingStoryboard)
    {
        m_closingStoryboardCompletedRevoker =
            m_closingStoryboard.get().Completed(winrt::auto_revoke,
            {
                [this](auto const&, auto const&) { m_closingStoryboard.get().Stop(); }
            });
    }
}

void CommandBarFlyoutCommandBar::DetachEventHandlers()
{
    COMMANDBARFLYOUT_TRACE_INFO(*this, TRACE_MSG_METH, METH_NAME, this);

    m_keyDownRevoker.revoke();
    m_secondaryItemsRootPreviewKeyDownRevoker.revoke();
    m_secondaryItemsRootSizeChangedRevoker.revoke();
    m_firstItemLoadedRevoker.revoke();
    m_openingStoryboardCompletedRevoker.revoke();
    m_closingStoryboardCompletedRevoker.revoke();
    m_closingStoryboardCompletedCallbackRevoker.revoke();
    m_expandedUpToCollapsedStoryboardRevoker.revoke();
    m_expandedDownToCollapsedStoryboardRevoker.revoke();
    m_collapsedToExpandedUpStoryboardRevoker.revoke();
    m_collapsedToExpandedDownStoryboardRevoker.revoke();
}

bool CommandBarFlyoutCommandBar::HasOpenAnimation()
{
    return static_cast<bool>(m_openingStoryboard) && SharedHelpers::IsAnimationsEnabled();
}

void CommandBarFlyoutCommandBar::PlayOpenAnimation()
{
    if (auto openingStoryboard = m_openingStoryboard.get())
    {
        if (openingStoryboard.GetCurrentState() != winrt::ClockState::Active)
        {
            openingStoryboard.Begin();
        }
    }
}

bool CommandBarFlyoutCommandBar::HasCloseAnimation()
{
    return static_cast<bool>(m_closingStoryboard) && SharedHelpers::IsAnimationsEnabled();
}

void CommandBarFlyoutCommandBar::PlayCloseAnimation(
    std::function<void()> onCompleteFunc)
{
    if (auto closingStoryboard = m_closingStoryboard.get())
    {
        if (closingStoryboard.GetCurrentState() != winrt::ClockState::Active)
        {
            m_closingStoryboardCompletedCallbackRevoker = closingStoryboard.Completed(winrt::auto_revoke,
            {
                [this, onCompleteFunc](auto const&, auto const&)
                {
                    onCompleteFunc();
                }
            });

            UpdateTemplateSettings();
            closingStoryboard.Begin();
        }
    }
    else
    {
        onCompleteFunc();
    }
}

void CommandBarFlyoutCommandBar::UpdateFlowsFromAndFlowsTo()
{
    auto moreButton = m_moreButton.get();

    // Ensure there is only one focusable command with IsTabStop set to True
    // to enable tabbing from primary to secondary commands and vice-versa
    // with a single Tab keystroke.
    EnsureTabStopUniqueness(PrimaryCommands(), moreButton);
    if (SharedHelpers::IsRS3OrHigher())
    {
        EnsureTabStopUniqueness(SecondaryCommands(), nullptr);
    }

    // Ensure the SizeOfSet and PositionInSet automation properties
    // for the primary commands and the MoreButton account for the
    // potential MoreButton.
    EnsureAutomationSetCountAndPosition();

    if (m_currentPrimaryItemsEndElement)
    {
        winrt::AutomationProperties::GetFlowsTo(m_currentPrimaryItemsEndElement.get()).Clear();
        m_currentPrimaryItemsEndElement.set(nullptr);
    }

    if (m_currentSecondaryItemsStartElement)
    {
        winrt::AutomationProperties::GetFlowsFrom(m_currentSecondaryItemsStartElement.get()).Clear();
        m_currentSecondaryItemsStartElement.set(nullptr);
    }

    // If we're not open, then we don't want to do anything special - the only time we do need to do something special
    // is when the secondary commands are showing, in which case we want to connect the primary and secondary command lists.
    if (IsOpen())
    {
        const auto isElementFocusable = [](winrt::ICommandBarElement const& element, bool checkTabStop)
        {
            winrt::Control primaryCommandAsControl = element.try_as<winrt::Control>();
            return IsControlFocusable(primaryCommandAsControl, checkTabStop);
        };

        auto primaryCommands = PrimaryCommands();
        for (int i = static_cast<int>(primaryCommands.Size() - 1); i >= 0; i--)
        {
            auto primaryCommand = primaryCommands.GetAt(i);
            if (isElementFocusable(primaryCommand, false /*checkTabStop*/))
            {
                m_currentPrimaryItemsEndElement.set(primaryCommand.try_as<winrt::FrameworkElement>());
                break;
            }
        }

        // If we have a more button and at least one focusable primary item, then
        // we'll use the more button as the last element in our primary items list.
        if (moreButton && moreButton.Visibility() == winrt::Visibility::Visible && m_currentPrimaryItemsEndElement)
        {
            m_currentPrimaryItemsEndElement.set(moreButton);
        }

        for (const auto& secondaryCommand : SecondaryCommands())
        {
            if (isElementFocusable(secondaryCommand, !SharedHelpers::IsRS3OrHigher() /*checkTabStop*/))
            {
                m_currentSecondaryItemsStartElement.set(secondaryCommand.try_as<winrt::FrameworkElement>());
                break;
            }
        }

        if (m_currentPrimaryItemsEndElement && m_currentSecondaryItemsStartElement)
        {
            winrt::AutomationProperties::GetFlowsTo(m_currentPrimaryItemsEndElement.get()).Append(m_currentSecondaryItemsStartElement.get());
            winrt::AutomationProperties::GetFlowsFrom(m_currentSecondaryItemsStartElement.get()).Append(m_currentPrimaryItemsEndElement.get());
        }
    }
}

void CommandBarFlyoutCommandBar::UpdateUI(
    bool useTransitions)
{
    UpdateTemplateSettings();
    UpdateVisualState(useTransitions);

    UpdateProjectedShadow();
}

void CommandBarFlyoutCommandBar::UpdateVisualState(
    bool useTransitions)
{
    if (IsOpen())
    {
        // If we're currently open, have overflow items, and haven't yet sized our overflow item root,
        // then we want to wait until then to update visual state - otherwise, we'll be animating
        // to incorrect values.  Animations only retrieve values from bindings when they begin,
        // so if we begin an animation and then update a bound template setting, that won't take effect.
        if (!m_secondaryItemsRootSized)
        {
            return;
        }

        bool shouldExpandUp = false;
        bool hadActualPlacement = false;

        if (auto overflowPopup = m_overflowPopup.get())
        {
            if (auto overflowPopup4 = overflowPopup.try_as<winrt::IPopup4>())
            {
                // If we have a value set for ActualPlacement, then we'll directly use that -
                // that tells us where our popup's been placed, so we don't need to try to
                // infer where it should go.
                if (overflowPopup4.ActualPlacement() != winrt::PopupPlacementMode::Auto)
                {
                    hadActualPlacement = true;
                    shouldExpandUp =
                        overflowPopup4.ActualPlacement() == winrt::PopupPlacementMode::TopEdgeAlignedLeft ||
                        overflowPopup4.ActualPlacement() == winrt::PopupPlacementMode::TopEdgeAlignedRight;
                }
            }
        }

        // If there isn't enough space to display the overflow below the command bar,
        // and if there is enough space above, then we'll display it above instead.
        if (auto window = winrt::Window::Current() && !hadActualPlacement && m_secondaryItemsRoot)
        {
            double availableHeight = -1;
            const auto controlBounds = TransformToVisual(nullptr).TransformBounds({ 0, 0, static_cast<float>(ActualWidth()), static_cast<float>(ActualHeight()) });

            try
            {
                // Note: this doesn't work right for islands scenarios
                // Bug 19617460: CommandBarFlyoutCommandBar isn't able to decide whether to open up or down because it doesn't know where it is relative to the monitor
                auto view = winrt::ApplicationView::GetForCurrentView();
                availableHeight = view.VisibleBounds().Height;
            }
            catch (winrt::hresult_error)
            {
                // Calling GetForCurrentView on threads without a CoreWindow throws an error. This comes up in places like LogonUI.
                // In this circumstance, we'll just always expand down, since we can't get bounds information.
            }

            if (availableHeight >= 0)
            {
                m_secondaryItemsRoot.get().Measure({ std::numeric_limits<float>::infinity(), std::numeric_limits<float>::infinity() });
                const auto overflowPopupSize = m_secondaryItemsRoot.get().DesiredSize();

                shouldExpandUp =
                    controlBounds.Y + controlBounds.Height + overflowPopupSize.Height > availableHeight &&
                    controlBounds.Y - overflowPopupSize.Height >= 0;
            }
        }

        if (shouldExpandUp)
        {
            winrt::VisualStateManager::GoToState(*this, L"ExpandedUp", useTransitions);
        }
        else
        {
            winrt::VisualStateManager::GoToState(*this, L"ExpandedDown", useTransitions);
        }

        // Union of AvailableCommandsStates and ExpansionStates
        bool hasPrimaryCommands = (PrimaryCommands().Size() != 0);
        if (hasPrimaryCommands)
        {
            if (shouldExpandUp)
            {
                winrt::VisualStateManager::GoToState(*this, L"NoOuterOverflowContentRootShadow", useTransitions);
                winrt::VisualStateManager::GoToState(*this, L"ExpandedUpWithPrimaryCommands", useTransitions);
            }
            else
            {
                winrt::VisualStateManager::GoToState(*this, L"OuterOverflowContentRootShadow", useTransitions);
                winrt::VisualStateManager::GoToState(*this, L"ExpandedDownWithPrimaryCommands", useTransitions);
            }
        }
        else
        {
            winrt::VisualStateManager::GoToState(*this, L"OuterOverflowContentRootShadow", useTransitions);
            if (shouldExpandUp)
            {
                winrt::VisualStateManager::GoToState(*this, L"ExpandedUpWithoutPrimaryCommands", useTransitions);
            }
            else
            {
                winrt::VisualStateManager::GoToState(*this, L"ExpandedDownWithoutPrimaryCommands", useTransitions);
            }
        }
    }
    else
    {
        winrt::VisualStateManager::GoToState(*this, L"NoOuterOverflowContentRootShadow", useTransitions);
        winrt::VisualStateManager::GoToState(*this, L"Default", useTransitions);
        winrt::VisualStateManager::GoToState(*this, L"Collapsed", useTransitions);
    }
}

void CommandBarFlyoutCommandBar::UpdateTemplateSettings()
{
    if (m_primaryItemsRoot && m_secondaryItemsRoot)
    {
        const auto flyoutTemplateSettings = winrt::get_self<CommandBarFlyoutCommandBarTemplateSettings>(FlyoutTemplateSettings());
        const auto maxWidth = static_cast<float>(MaxWidth());

        const winrt::Size infiniteSize = { std::numeric_limits<float>::infinity(), std::numeric_limits<float>::infinity() };
        m_primaryItemsRoot.get().Measure(infiniteSize);
        const winrt::Size primaryItemsRootDesiredSize = m_primaryItemsRoot.get().DesiredSize();
        float collapsedWidth = std::min(maxWidth, primaryItemsRootDesiredSize.Width);

        if (m_secondaryItemsRoot)
        {
            m_secondaryItemsRoot.get().Measure(infiniteSize);
            const auto overflowPopupSize = m_secondaryItemsRoot.get().DesiredSize();

            flyoutTemplateSettings->ExpandedWidth(std::min(maxWidth, std::max(collapsedWidth, overflowPopupSize.Width)));
            flyoutTemplateSettings->ExpandUpOverflowVerticalPosition(-overflowPopupSize.Height);
            flyoutTemplateSettings->ExpandUpAnimationStartPosition(overflowPopupSize.Height / 2);
            flyoutTemplateSettings->ExpandUpAnimationEndPosition(0);
            flyoutTemplateSettings->ExpandUpAnimationHoldPosition(overflowPopupSize.Height);
            flyoutTemplateSettings->ExpandDownAnimationStartPosition(-overflowPopupSize.Height / 2);
            flyoutTemplateSettings->ExpandDownAnimationEndPosition(0);
            flyoutTemplateSettings->ExpandDownAnimationHoldPosition(-overflowPopupSize.Height);
            // This clip needs to cover the border at the bottom of the overflow otherwise it'll 
            // clip the border. The measure size seems slightly off from what we eventually require
            // so we're going to compensate just a bit to make sure there's room for any borders.
            flyoutTemplateSettings->OverflowContentClipRect({ 0, 0, static_cast<float>(flyoutTemplateSettings->ExpandedWidth()), overflowPopupSize.Height + 2 });
        }
        else
        {
            flyoutTemplateSettings->ExpandedWidth(collapsedWidth);
            flyoutTemplateSettings->ExpandUpOverflowVerticalPosition(0);
            flyoutTemplateSettings->ExpandUpAnimationStartPosition(0);
            flyoutTemplateSettings->ExpandUpAnimationEndPosition(0);
            flyoutTemplateSettings->ExpandUpAnimationHoldPosition(0);
            flyoutTemplateSettings->ExpandDownAnimationStartPosition(0);
            flyoutTemplateSettings->ExpandDownAnimationEndPosition(0);
            flyoutTemplateSettings->ExpandDownAnimationHoldPosition(0);
            flyoutTemplateSettings->OverflowContentClipRect({ 0, 0, 0, 0 });
        }

        const double expandedWidth = flyoutTemplateSettings->ExpandedWidth();

        // If collapsedWidth is 0, then we'll never be showing in collapsed mode,
        // so we'll set it equal to expandedWidth to ensure that our open/close animations are correct.
        if (collapsedWidth == 0)
        {
            collapsedWidth = static_cast<float>(expandedWidth);
        }

        flyoutTemplateSettings->WidthExpansionDelta(collapsedWidth - expandedWidth);
        flyoutTemplateSettings->WidthExpansionAnimationStartPosition(-flyoutTemplateSettings->WidthExpansionDelta() / 2.0);
        flyoutTemplateSettings->WidthExpansionAnimationEndPosition(-flyoutTemplateSettings->WidthExpansionDelta());
        flyoutTemplateSettings->ContentClipRect({ 0, 0, static_cast<float>(expandedWidth), primaryItemsRootDesiredSize.Height });

        if (IsOpen())
        {
            flyoutTemplateSettings->CurrentWidth(expandedWidth);
        }
        else
        {
            flyoutTemplateSettings->CurrentWidth(collapsedWidth);
        }

        // If we're currently playing the close animation, don't update these properties -
        // the animation is expecting them not to change out from under it.
        // After the close animation has completed, the flyout will close and no further
        // visual updates will occur, so there's no need to update these values in that case.
        bool isPlayingCloseAnimation = false;

        if (auto closingStoryboard = m_closingStoryboard.get())
        {
            isPlayingCloseAnimation = closingStoryboard.GetCurrentState() == winrt::ClockState::Active;
        }

        if (!isPlayingCloseAnimation)
        {
            if (IsOpen())
            {
                flyoutTemplateSettings->OpenAnimationStartPosition(-expandedWidth / 2);
                flyoutTemplateSettings->OpenAnimationEndPosition(0);
            }
            else
            {
                flyoutTemplateSettings->OpenAnimationStartPosition(flyoutTemplateSettings->WidthExpansionDelta() - collapsedWidth / 2);
                flyoutTemplateSettings->OpenAnimationEndPosition(flyoutTemplateSettings->WidthExpansionDelta());
            }

            flyoutTemplateSettings->CloseAnimationEndPosition(-expandedWidth);
        }

        flyoutTemplateSettings->WidthExpansionMoreButtonAnimationStartPosition(flyoutTemplateSettings->WidthExpansionDelta() / 2);
        flyoutTemplateSettings->WidthExpansionMoreButtonAnimationEndPosition(flyoutTemplateSettings->WidthExpansionDelta());

        if (PrimaryCommands().Size() > 0)
        {
            flyoutTemplateSettings->ExpandDownOverflowVerticalPosition(Height());
        }
        else
        {
            flyoutTemplateSettings->ExpandDownOverflowVerticalPosition(0);
        }
    }
}

void CommandBarFlyoutCommandBar::EnsureAutomationSetCountAndPosition()
{
    COMMANDBARFLYOUT_TRACE_VERBOSE(*this, TRACE_MSG_METH, METH_NAME, this);

    auto moreButton = m_moreButton.get();
    int sizeOfSet = 0;

    for (const auto& command : PrimaryCommands())
    {
        if (auto commandAsUIElement = command.try_as<winrt::UIElement>())
        {
            // Don't count AppBarSeparator if IsTabStop is false
            if (auto separator = commandAsUIElement.try_as<winrt::AppBarSeparator>())
            {
                if (!separator.IsTabStop())
                {
                    continue;
                }
            }
            else if (commandAsUIElement.Visibility() == winrt::Visibility::Visible)
            {
                sizeOfSet++;
            }
        }
    }

    if (moreButton && moreButton.Visibility() == winrt::Visibility::Visible)
    {
        // Accounting for the MoreButton
        sizeOfSet++;
    }

    for (const auto& command : PrimaryCommands())
    {
        if (auto commandAsUIElement = command.try_as<winrt::UIElement>())
        {
            // Don't count AppBarSeparator if IsTabStop is false
            if (auto separator = commandAsUIElement.try_as<winrt::AppBarSeparator>())
            {
                if (!separator.IsTabStop())
                {
                    continue;
                }
            }
            else if (commandAsUIElement.Visibility() == winrt::Visibility::Visible)
            {
                winrt::AutomationProperties::SetSizeOfSet(commandAsUIElement, sizeOfSet);
            }
        }
    }

    if (moreButton && moreButton.Visibility() == winrt::Visibility::Visible)
    {
        winrt::AutomationProperties::SetSizeOfSet(moreButton, sizeOfSet);
        winrt::AutomationProperties::SetPositionInSet(moreButton, sizeOfSet);
    }
}

void CommandBarFlyoutCommandBar::EnsureLocalizedControlTypes()
{
    COMMANDBARFLYOUT_TRACE_VERBOSE(*this, TRACE_MSG_METH, METH_NAME, this);

    for (auto const& command : PrimaryCommands())
    {
        SetKnownCommandLocalizedControlTypes(command);
    }

    for (auto const& command : SecondaryCommands())
    {
        SetKnownCommandLocalizedControlTypes(command);
    }
}

void CommandBarFlyoutCommandBar::SetKnownCommandLocalizedControlTypes(winrt::ICommandBarElement const& command)
{
    COMMANDBARFLYOUT_TRACE_VERBOSE(*this, TRACE_MSG_METH, METH_NAME, this);

    if (auto const& appBarButton = command.try_as<winrt::AppBarButton>())
    {
        winrt::AutomationProperties::SetLocalizedControlType(appBarButton, ResourceAccessor::GetLocalizedStringResource(SR_CommandBarFlyoutAppBarButtonLocalizedControlType));
    }
    else if (auto const& appBarToggleButton = command.try_as<winrt::AppBarToggleButton>())
    {
        winrt::AutomationProperties::SetLocalizedControlType(appBarToggleButton, ResourceAccessor::GetLocalizedStringResource(SR_CommandBarFlyoutAppBarToggleButtonLocalizedControlType));
    }
}

void CommandBarFlyoutCommandBar::EnsureFocusedPrimaryCommand()
{
    COMMANDBARFLYOUT_TRACE_VERBOSE(*this, TRACE_MSG_METH, METH_NAME, this);

    MUX_ASSERT(!SharedHelpers::IsRS3OrHigher());

    auto moreButton = m_moreButton.get();
    auto tabStopControl = GetFirstTabStopControl(PrimaryCommands());

    if (!tabStopControl)
    {
        if (moreButton && moreButton.IsTabStop())
        {
            tabStopControl = moreButton;
        }
    }

    if (tabStopControl)
    {
        if (tabStopControl.FocusState() == winrt::FocusState::Unfocused)
        {
            FocusControl(
                tabStopControl /*newFocus*/,
                nullptr /*oldFocus*/,
                winrt::FocusState::Programmatic /*focusState*/,
                false /*updateTabStop*/);
        }
    }
    else
    {
        FocusCommand(
            PrimaryCommands() /*commands*/,
            moreButton /*moreButton*/,
            winrt::FocusState::Programmatic /*focusState*/,
            true /*firstCommand*/,
            true /*ensureTabStopUniqueness*/);
    }
}

void CommandBarFlyoutCommandBar::PopulateAccessibleControls()
{
    COMMANDBARFLYOUT_TRACE_VERBOSE(*this, TRACE_MSG_METH, METH_NAME, this);

    // The primary commands and the more button are the only controls accessible
    // using left and right arrow keys. All of the commands are accessible using
    // the up and down arrow keys.
    if (!m_horizontallyAccessibleControls)
    {
        MUX_ASSERT(!m_verticallyAccessibleControls);

        m_horizontallyAccessibleControls = winrt::make<Vector<winrt::Control>>();
        m_verticallyAccessibleControls = winrt::make<Vector<winrt::Control>>();
    }
    else
    {
        MUX_ASSERT(m_verticallyAccessibleControls);

        m_horizontallyAccessibleControls.Clear();
        m_verticallyAccessibleControls.Clear();
    }

    for (winrt::ICommandBarElement const& command : PrimaryCommands())
    {
        if (auto const& commandAsControl = command.try_as<winrt::Control>())
        {
            m_horizontallyAccessibleControls.Append(commandAsControl);
            m_verticallyAccessibleControls.Append(commandAsControl);
        }
    }

    if (auto const& moreButton = m_moreButton.get())
    {
        m_horizontallyAccessibleControls.Append(moreButton);
        m_verticallyAccessibleControls.Append(moreButton);
    }

    for (winrt::ICommandBarElement const& command : SecondaryCommands())
    {
        if (auto const& commandAsControl = command.try_as<winrt::Control>())
        {
            m_verticallyAccessibleControls.Append(commandAsControl);
        }
    }
}

void CommandBarFlyoutCommandBar::OnKeyDown(
    winrt::KeyRoutedEventArgs const& args)
{
    COMMANDBARFLYOUT_TRACE_INFO(*this, TRACE_MSG_METH_STR, METH_NAME, this,
        TypeLogging::KeyRoutedEventArgsToString(args).c_str());

    if (args.Handled())
    {
        return;
    }

    switch (args.Key())
    {
    case winrt::VirtualKey::Tab:
    {
        if (SecondaryCommands().Size() > 0 && !IsOpen())
        {
            // Ensure the secondary commands flyout is open ...
            IsOpen(true);

            // ... and focus the first focusable command
            FocusCommand(
                SecondaryCommands() /*commands*/,
                nullptr /*moreButton*/,
                winrt::FocusState::Keyboard /*focusState*/,
                true /*firstCommand*/,
                SharedHelpers::IsRS3OrHigher() /*ensureTabStopUniqueness*/);
        }
        break;
    }

    case winrt::VirtualKey::Escape:
    {
        if (auto owningFlyout = m_owningFlyout.get())
        {
            owningFlyout.Hide();
            args.Handled(true);
        }
        break;
    }

    case winrt::VirtualKey::Right:
    case winrt::VirtualKey::Left:
    case winrt::VirtualKey::Down:
    case winrt::VirtualKey::Up:
    {
        const bool isRightToLeft = m_primaryItemsRoot && m_primaryItemsRoot.get().FlowDirection() == winrt::FlowDirection::RightToLeft;
        const bool isLeft = (args.Key() == winrt::VirtualKey::Left && !isRightToLeft) || (args.Key() == winrt::VirtualKey::Right && isRightToLeft);
        const bool isRight = (args.Key() == winrt::VirtualKey::Right && !isRightToLeft) || (args.Key() == winrt::VirtualKey::Left && isRightToLeft);
        const bool isDown = args.Key() == winrt::VirtualKey::Down;
        const bool isUp = args.Key() == winrt::VirtualKey::Up;

        // To avoid code duplication, we'll use the key directionality to determine
        // both which control list to use and in which direction to iterate through
        // it to find the next control to focus.  Then we'll do that iteration
        // to focus the next control.
        auto const& accessibleControls{ isUp || isDown ? m_verticallyAccessibleControls : m_horizontallyAccessibleControls };
        int const startIndex = isLeft || isUp ? accessibleControls.Size() - 1 : 0;
        int const endIndex = isLeft || isUp ? -1 : accessibleControls.Size();
        int const deltaIndex = isLeft || isUp ? -1 : 1;
        bool const shouldLoop = isUp || isDown;
        winrt::Control focusedControl{ nullptr };
        int focusedControlIndex = -1;

        for (int i = startIndex;
            // We'll stop looping at the end index unless we're looping,
            // in which case we want to wrap back around to the start index.
            (i != endIndex || shouldLoop) ||
            // If we found a focused control but have looped all the way back around,
            // then there wasn't another control to focus, so we should quit.
            (focusedControlIndex > 0 && i == focusedControlIndex);
            i += deltaIndex)
        {
            // If we've reached the end index, that means we want to loop.
            // We'll wrap around to the start index.
            if (i == endIndex)
            {
                MUX_ASSERT(shouldLoop);

                if (focusedControl)
                {
                    i = startIndex;
                }
                else
                {
                    // If no focused control was found after going through the entire list of controls,
                    // then we have nowhere for focus to go.  Let's early-out in that case.
                    break;
                }
            }

            auto const& control = accessibleControls.GetAt(i);

            // If we've yet to find the focused control, we'll keep looking for it.
            // Otherwise, we'll try to focus the next control after it.
            if (!focusedControl)
            {
                if (control.FocusState() != winrt::FocusState::Unfocused)
                {
                    focusedControl = control;
                    focusedControlIndex = i;
                }
            }
            else if (IsControlFocusable(control, false /*checkTabStop*/))
            {
                // If the control we're trying to focus is in the secondary command list,
                // then we'll make sure that that list is open before trying to focus the control.
                if (auto const& controlAsCommandBarElement = control.try_as<winrt::ICommandBarElement>())
                {
                    uint32_t index = 0;
                    if (SecondaryCommands().IndexOf(controlAsCommandBarElement, index) && !IsOpen())
                    {
                        IsOpen(true);
                    }
                }

                if (FocusControl(
                    accessibleControls.GetAt(i) /*newFocus*/,
                    focusedControl /*oldFocus*/,
                    winrt::FocusState::Keyboard /*focusState*/,
                    true /*updateTabStop*/))
                {
                    args.Handled(true);
                    break;
                }
            }
        }

        if (!args.Handled())
        {
            // Occurs for example with Right key while MoreButton has focus. Stay on that MoreButton.
            args.Handled(true);
        }
        break;
    }
    }

    __super::OnKeyDown(args);
}

bool CommandBarFlyoutCommandBar::IsControlFocusable(
    winrt::Control const& control,
    bool checkTabStop)
{
    return control &&
        control.Visibility() == winrt::Visibility::Visible &&
        (control.IsEnabled() || control.AllowFocusWhenDisabled()) &&
        (control.IsTabStop() || (!checkTabStop && !control.try_as<winrt::AppBarSeparator>())); // AppBarSeparator is not focusable if IsTabStop is false
}

winrt::Control CommandBarFlyoutCommandBar::GetFirstTabStopControl(
    winrt::IObservableVector<winrt::ICommandBarElement> const& commands)
{
    for (const auto& command : commands)
    {
        if (auto commandAsControl = command.try_as<winrt::Control>())
        {
            if (commandAsControl.IsTabStop())
            {
                return commandAsControl;
            }
        }
    }
    return nullptr;
}

bool CommandBarFlyoutCommandBar::FocusControl(
    winrt::Control const& newFocus,
    winrt::Control const& oldFocus,
    winrt::FocusState const& focusState,
    bool updateTabStop)
{
    MUX_ASSERT(newFocus);

    if (updateTabStop)
    {
        newFocus.IsTabStop(true);
    }

    if (newFocus.Focus(focusState))
    {
        if (oldFocus && updateTabStop)
        {
            oldFocus.IsTabStop(false);
        }
        return true;
    }
    return false;
}

bool CommandBarFlyoutCommandBar::FocusCommand(
    winrt::IObservableVector<winrt::ICommandBarElement> const& commands,
    winrt::Control const& moreButton,
    winrt::FocusState const& focusState,
    bool firstCommand,
    bool ensureTabStopUniqueness)
{
    COMMANDBARFLYOUT_TRACE_VERBOSE(nullptr, TRACE_MSG_METH, METH_NAME, nullptr);

    MUX_ASSERT(commands);

    // Give focus to the first or last focusable command
    winrt::Control focusedControl = nullptr;
    int startIndex = 0;
    int endIndex = static_cast<int>(commands.Size());
    int deltaIndex = 1;

    if (!firstCommand)
    {
        deltaIndex = -1;
        startIndex = endIndex - 1;
        endIndex = -1;
    }

    for (int index = startIndex; index != endIndex; index += deltaIndex)
    {
        auto command = commands.GetAt(index);

        if (auto commandAsControl = command.try_as<winrt::Control>())
        {
            if (IsControlFocusable(commandAsControl, !ensureTabStopUniqueness /*checkTabStop*/))
            {
                if (!focusedControl)
                {
                    if (FocusControl(
                            commandAsControl /*newFocus*/,
                            nullptr /*oldFocus*/,
                            focusState /*focusState*/,
                            ensureTabStopUniqueness /*updateTabStop*/))
                    {
                        if (ensureTabStopUniqueness && moreButton && moreButton.IsTabStop())
                        {
                            moreButton.IsTabStop(false);
                        }

                        focusedControl = commandAsControl;

                        if (!ensureTabStopUniqueness)
                        {
                            break;
                        }
                    }
                }
                else if (focusedControl && commandAsControl.IsTabStop())
                {
                    commandAsControl.IsTabStop(false);
                }
            }
        }
    }

    return focusedControl != nullptr;
}

void CommandBarFlyoutCommandBar::EnsureTabStopUniqueness(
    winrt::IObservableVector<winrt::ICommandBarElement> const& commands,
    winrt::Control const& moreButton)
{
    COMMANDBARFLYOUT_TRACE_VERBOSE(nullptr, TRACE_MSG_METH, METH_NAME, nullptr);

    MUX_ASSERT(commands);

    bool tabStopSeen = moreButton && moreButton.IsTabStop();

    if (tabStopSeen || GetFirstTabStopControl(commands))
    {
        // Make sure only one command or the MoreButton has IsTabStop set
        for (const auto& command : commands)
        {
            if (auto commandAsControl = command.try_as<winrt::Control>())
            {
                if (IsControlFocusable(commandAsControl, false /*checkTabStop*/) && commandAsControl.IsTabStop())
                {
                    if (!tabStopSeen)
                    {
                        tabStopSeen = true;
                    }
                    else
                    {
                        commandAsControl.IsTabStop(false);
                    }
                }
            }
        }
    }
    else
    {
        // Set IsTabStop to first focusable command
        for (const auto& command : commands)
        {
            if (auto commandAsControl = command.try_as<winrt::Control>())
            {
                if (IsControlFocusable(commandAsControl, false /*checkTabStop*/))
                {
                    commandAsControl.IsTabStop(true);
                    break;
                }
            }
        }
    }
}

void CommandBarFlyoutCommandBar::UpdateProjectedShadow()
{
    if (SharedHelpers::IsThemeShadowAvailable() && !SharedHelpers::Is21H1OrHigher())
    {
        if (PrimaryCommands().Size() > 0)
        {
            AddProjectedShadow();
        }
        else if (PrimaryCommands().Size() == 0)
        {
            ClearProjectedShadow();
        }
    }
}

void CommandBarFlyoutCommandBar::AddProjectedShadow()
{
    //This logic applies to projected shadows, which are the default on < 21H1.
    //See additional notes in CommandBarFlyout::CreatePresenter().
    //Apply Shadow on the Grid named "ContentRoot", this is the first element below
    //the clip animation of the commandBar. This guarantees that shadow respects the 
    //animation
    winrt::IControlProtected thisAsControlProtected = *this;
    auto grid = GetTemplateChildT<winrt::Grid>(L"ContentRoot", thisAsControlProtected);

    if (winrt::IUIElement10 grid_uiElement10 = grid)
    {
        if (!grid_uiElement10.Shadow())
        {
            winrt::Windows::UI::Xaml::Media::ThemeShadow shadow;
            grid_uiElement10.Shadow(shadow);

            const auto translation = winrt::float3{ grid.Translation().x, grid.Translation().y, 32.0f };
            grid.Translation(translation);
        }
    }
}

void CommandBarFlyoutCommandBar::ClearProjectedShadow()
{
    // This logic applies to projected shadows, which are the default on < 21H1.
    // See additional notes in CommandBarFlyout::CreatePresenter().
    winrt::IControlProtected thisAsControlProtected = *this;
    auto grid = GetTemplateChildT<winrt::Grid>(L"ContentRoot", thisAsControlProtected);
    if (winrt::IUIElement10 grid_uiElement10 = grid)
    {
        if (grid_uiElement10.Shadow())
        {
            grid_uiElement10.Shadow(nullptr);

            //Undo the elevation
            const auto translation = winrt::float3{ grid.Translation().x, grid.Translation().y, 0.0f };
            grid.Translation(translation);
        }
    }
}


void CommandBarFlyoutCommandBar::ClearShadow()
{
    if (SharedHelpers::IsThemeShadowAvailable() && !SharedHelpers::Is21H1OrHigher())
    {
        ClearProjectedShadow();
    }
    winrt::VisualStateManager::GoToState(*this, L"NoOuterOverflowContentRootShadow", true/*useTransitions*/);
}


void CommandBarFlyoutCommandBar::SetPresenter(winrt::FlyoutPresenter const& presenter)
{
    m_flyoutPresenter = winrt::make_weak(presenter);
}

void CommandBarFlyoutCommandBar::SetPresenterName(winrt::FlyoutPresenter const& presenter)
{
    // Since DropShadows don't play well with clip entrance animations for the presenter,
    // we'll need to fade it in. This name helps us locate the element to set the fade in
    // flag in the OS code.
    if (presenter)
    {
        if (OpenAnimationKind() == CommandBarFlyoutOpenCloseAnimationKind::Clip)
        {
            presenter.Name(L"DropShadowFadeInTarget");
        }
        else
        {
            presenter.Name(L"");
        }
    }
}

bool CommandBarFlyoutCommandBar::HasSecondaryOpenCloseAnimations()
{
    return SharedHelpers::IsAnimationsEnabled() &&
           static_cast<bool>(m_expandedDownToCollapsedStoryboardRevoker ||
                             m_expandedUpToCollapsedStoryboardRevoker ||
                             m_collapsedToExpandedUpStoryboardRevoker ||
                             m_collapsedToExpandedDownStoryboardRevoker);
}

void CommandBarFlyoutCommandBar::AttachEventsToSecondaryStoryboards()
{
    winrt::IControlProtected thisAsControlProtected = *this;

    const auto addDropShadowFunc = [this](auto const&, auto const&)
    {
        if (SharedHelpers::IsAnimationsEnabled())
        {
            if (const auto owningFlyout = m_owningFlyout.get())
            {
                if (const auto actualFlyout = winrt::get_self<CommandBarFlyout>(owningFlyout))
                {
                    actualFlyout->AddDropShadow();
                }
            }
        }
    };

    if (const auto expandedDownToCollapsed = GetTemplateChildT<winrt::Storyboard>(L"ExpandedDownToCollapsed", thisAsControlProtected))
    {
        m_expandedDownToCollapsedStoryboardRevoker = expandedDownToCollapsed.Completed(winrt::auto_revoke, addDropShadowFunc);
    }

    if (const auto expandedUpToCollapsed = GetTemplateChildT<winrt::Storyboard>(L"ExpandedUpToCollapsed", thisAsControlProtected))
    {
        m_expandedUpToCollapsedStoryboardRevoker = expandedUpToCollapsed.Completed(winrt::auto_revoke, addDropShadowFunc);
    }

    if (const auto collapsedToExpandedUp = GetTemplateChildT<winrt::Storyboard>(L"CollapsedToExpandedUp", thisAsControlProtected))
    {
        m_collapsedToExpandedUpStoryboardRevoker = collapsedToExpandedUp.Completed(winrt::auto_revoke, addDropShadowFunc);
    }

    if (const auto collapsedToExpandedDown = GetTemplateChildT<winrt::Storyboard>(L"CollapsedToExpandedDown", thisAsControlProtected))
    {
        m_collapsedToExpandedDownStoryboardRevoker = collapsedToExpandedDown.Completed(winrt::auto_revoke, addDropShadowFunc);
    }
}

void CommandBarFlyoutCommandBar::BindOwningFlyoutPresenterToCornerRadius()
{
    if (const auto owningFlyout = m_owningFlyout.get())
    {
        if (const auto actualFlyout = winrt::get_self<CommandBarFlyout>(owningFlyout))
        {
            winrt::IControlProtected thisAsControlProtected = *this;
            if (const auto root = GetTemplateChildT<winrt::Grid>(L"LayoutRoot", thisAsControlProtected))
            {
                winrt::Binding binding;
                binding.Source(root);
                binding.Path(winrt::PropertyPath(L"CornerRadius"));
                binding.Mode(winrt::BindingMode::OneWay);
                if (auto&& presenter = actualFlyout->GetPresenter().get())
                {
                    presenter.SetBinding(winrt::Control::CornerRadiusProperty(), binding);
                }
            }
        }
    }
}<|MERGE_RESOLUTION|>--- conflicted
+++ resolved
@@ -121,11 +121,8 @@
         {
             COMMANDBARFLYOUT_TRACE_VERBOSE(*this, TRACE_MSG_METH, METH_NAME, this);
 
-<<<<<<< HEAD
             EnsureLocalizedControlTypes();
-=======
             PopulateAccessibleControls();
->>>>>>> 41c5a477
             UpdateFlowsFromAndFlowsTo();
             UpdateUI(!m_commandBarFlyoutIsOpening);
         }
@@ -137,11 +134,8 @@
             COMMANDBARFLYOUT_TRACE_VERBOSE(*this, TRACE_MSG_METH, METH_NAME, this);
 
             m_secondaryItemsRootSized = false;
-<<<<<<< HEAD
             EnsureLocalizedControlTypes();
-=======
             PopulateAccessibleControls();
->>>>>>> 41c5a477
             UpdateFlowsFromAndFlowsTo();
             UpdateUI(!m_commandBarFlyoutIsOpening);
         }
