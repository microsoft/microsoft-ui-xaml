--- conflicted
+++ resolved
@@ -50,11 +50,8 @@
         ProfId_InfoBar,
         ProfId_Expander,
         ProfId_PagerControl,
-<<<<<<< HEAD
         ProfId_PipsPager,
-=======
         ProfId_ImageIcon,
->>>>>>> 513ed826
         ProfId_Size // ProfId_Size is the last always. 
     } ProfilerClassId;
 
