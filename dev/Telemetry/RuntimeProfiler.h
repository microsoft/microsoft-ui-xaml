--- conflicted
+++ resolved
@@ -34,13 +34,6 @@
         ProfId_RadioButtons,
         ProfId_RadioMenuFlyoutItem,
         ProfId_ItemsRepeater,
-<<<<<<< HEAD
-        ProfId_NonVirtualizingLayout,
-        ProfId_StackLayout,
-        ProfId_UniformGridLayout,
-        ProfId_VirtualizingLayout,
-=======
->>>>>>> 1ed0b4fe
         ProfId_TeachingTip,
         ProfId_AnimatedVisualPlayer,
         ProfId_Size // ProfId_Size is the last always. 
