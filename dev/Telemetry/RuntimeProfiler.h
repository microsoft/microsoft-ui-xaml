// Copyright (c) Microsoft Corporation. All rights reserved.
// Licensed under the MIT License. See LICENSE in the project root for license information.


namespace RuntimeProfiler
{
    typedef enum
    {
        PG_Class = 0
    } ProfileGroup;

    //  We use these id's on reports so please don't remove or move these
    //  definitions.  Add any new id's immediately preceding ProfId_Size
    //  since it's used to determine the size of this list.
    typedef enum
    {
        ProfId_ColorPicker = 0,
        ProfId_NavigationView,
        ProfId_ParallaxView,
        ProfId_PersonPicture,
        ProfId_RefreshContainer,
        ProfId_RefreshVisualizer,
        ProfId_RatingControl,
        ProfId_SwipeControl,
        ProfId_SwipeItem,
        ProfId_TreeView,
        ProfId_TwoPaneView,
        ProfId_Reveal,
        ProfId_Acrylic,
        ProfId_SplitButton,
        ProfId_DropDownButton,
        ProfId_CommandBarFlyout,
        ProfId_TextCommandBarFlyout,
        ProfId_RadioButtons,
        ProfId_RadioMenuFlyoutItem,
        ProfId_ItemsRepeater,
        ProfId_TeachingTip,
        ProfId_AnimatedVisualPlayer,
        ProfId_NonVirtualizingLayout,
        ProfId_StackLayout,
        ProfId_UniformGridLayout,
        ProfId_VirtualizingLayout,
        ProfId_ItemsRepeaterScrollHost,
        ProfId_TabView,
        ProfId_TabViewItem,
        ProfId_ProgressBar,
        ProfId_ProgressRing,
        ProfId_NumberBox,
        ProfId_RadialGradientBrush,
        ProfId_InfoBar,
<<<<<<< HEAD
=======
        ProfId_Pager,
>>>>>>> c91b3932
        ProfId_Size // ProfId_Size is the last always. 
    } ProfilerClassId;

    //  Ditto above...
    typedef enum
    {
        ProfMemberId_Acrylic_TintLuminosityOpacity_Changed = 0,
        ProfMemberId_TeachingTip_F6AccessKey_FirstInvocation,
        ProfMemberId_TeachingTip_F6AccessKey_SubsequentInvocation,
        ProfMemberId_TeachingTip_TipDidNotOpenDueToSize,
        ProfMemberId_Size
    } ProfilerMemberId;

    void FireEvent(bool Suspend) noexcept;
    void RegisterMethod(ProfileGroup group, UINT16 TypeIndex, UINT16 MethodIndex, volatile LONG *Count) noexcept;
}

#define __RP_Marker_ClassById(typeindex) \
    { \
        __pragma (warning ( suppress : 28112)) \
        static volatile LONG __RuntimeProfiler_Counter = -1; \
        if (0 == ::InterlockedIncrement(&__RuntimeProfiler_Counter)) \
        { \
            RuntimeProfiler::RegisterMethod(RuntimeProfiler::PG_Class, (UINT16)typeindex, 9999, &__RuntimeProfiler_Counter); \
        } \
    }
    
#define __RP_Marker_ClassMemberById(typeindex, memberindex) \
    { \
        __pragma (warning ( suppress : 28112)) \
        static volatile LONG __RuntimeProfiler_Counter = -1; \
        if (0 == ::InterlockedIncrement(&__RuntimeProfiler_Counter)) \
        { \
            RuntimeProfiler::RegisterMethod(RuntimeProfiler::PG_Class, (UINT16)typeindex, (UINT16)memberindex, &__RuntimeProfiler_Counter); \
        } \
    }<|MERGE_RESOLUTION|>--- conflicted
+++ resolved
@@ -48,10 +48,7 @@
         ProfId_NumberBox,
         ProfId_RadialGradientBrush,
         ProfId_InfoBar,
-<<<<<<< HEAD
-=======
         ProfId_Pager,
->>>>>>> c91b3932
         ProfId_Size // ProfId_Size is the last always. 
     } ProfilerClassId;
 
