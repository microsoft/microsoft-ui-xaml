--- conflicted
+++ resolved
@@ -48,12 +48,8 @@
         ProfId_NumberBox,
         ProfId_RadialGradientBrush,
         ProfId_InfoBar,
-<<<<<<< HEAD
-        ProfId_Pager,
         ProfId_Expander,
-=======
         ProfId_PagerControl,
->>>>>>> 607b6de4
         ProfId_Size // ProfId_Size is the last always. 
     } ProfilerClassId;
 
