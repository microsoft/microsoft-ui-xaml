--- conflicted
+++ resolved
@@ -200,33 +200,18 @@
 {
     switch (static_cast<int>(inputKind))
     {
-<<<<<<< HEAD
-    case static_cast<int>(winrt::InputKind::All):
-=======
     case static_cast<int>(winrt::InputKind::None) :
         return L"None";
     case static_cast<int>(winrt::InputKind::All) :
->>>>>>> 4a94f1e5
         return L"All";
     case static_cast<int>(winrt::InputKind::Touch):
         return L"Touch";
     case static_cast<int>(winrt::InputKind::Pen):
         return L"Pen";
-<<<<<<< HEAD
-    case static_cast<int>(winrt::InputKind::Touch | winrt::InputKind::MouseWheel):
-        return L"Touch|MouseWheel";
-    case static_cast<int>(winrt::InputKind::Touch | winrt::InputKind::Pen):
-        return L"Touch|Pen";
-    case static_cast<int>(winrt::InputKind::Pen | winrt::InputKind::MouseWheel) :
-        return L"Pen|MouseWheel";
-    case static_cast<int>(winrt::InputKind::Touch | winrt::InputKind::Pen | winrt::InputKind::MouseWheel) :
-        return L"Touch|Pen|MouseWheel";
-=======
     case static_cast<int>(winrt::InputKind::Keyboard):
         return L"Keyboard";
     case static_cast<int>(winrt::InputKind::Gamepad):
         return L"Gamepad";
->>>>>>> 4a94f1e5
     default:
         return L"InputKind combination";
     }
