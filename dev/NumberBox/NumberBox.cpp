--- conflicted
+++ resolved
@@ -42,7 +42,6 @@
     NumberFormatter(formatter);
 
     PointerWheelChanged({ this, &NumberBox::OnScroll });
-    LostFocus({ this, &NumberBox::OnNumberBoxLostFocus });
 
     GotFocus({ this, &NumberBox::OnNumberBoxGotFocus });
 
@@ -87,17 +86,12 @@
         const auto textBox = GetTemplateChildT<winrt::TextBox>(c_numberBoxTextBoxName, controlProtected);
         if (textBox)
         {
-            m_textBoxGotFocusRevoker = textBox.GotFocus(winrt::auto_revoke, { this, &NumberBox::OnTextBoxGotFocus });
             m_textBoxLostFocusRevoker = textBox.LostFocus(winrt::auto_revoke, { this, &NumberBox::OnTextBoxLostFocus });
             m_textBoxKeyUpRevoker = textBox.KeyUp(winrt::auto_revoke, { this, &NumberBox::OnNumberBoxKeyUp });
         }
         return textBox;
     }());
 
-<<<<<<< HEAD
-    // .NET rounds to 12 significant digits when displaying doubles, so we will do the same.
-    m_displayRounder.SignificantDigits(12);
-=======
     m_popup.set(GetTemplateChildT<winrt::Popup>(c_numberBoxPopupName, controlProtected));
 
     if (const auto popupRoot = GetTemplateChildT<winrt::UIElement>(c_numberBoxPopupContentRootName, controlProtected))
@@ -138,12 +132,8 @@
         }
     }
 
-    // Initializing precision formatter. This formatter works neutrally to protect against floating point imprecision resulting from stepping/calc
-    m_stepPrecisionFormatter.FractionDigits(0);
-    m_stepPrecisionFormatter.IntegerDigits(1);
-    m_stepPrecisionFormatter.NumberRounder(nullptr);
-    m_stepPrecisionRounder.RoundingAlgorithm(winrt::RoundingAlgorithm::RoundHalfAwayFromZero);
->>>>>>> a1287a1d
+    // .NET rounds to 12 significant digits when displaying doubles, so we will do the same.
+    m_displayRounder.SignificantDigits(12);
 
     SetSpinButtonVisualState();
     UpdateTextToValue();
@@ -231,32 +221,33 @@
     ValidateInput();
 }
 
-<<<<<<< HEAD
 void NumberBox::OnNumberBoxGotFocus(winrt::IInspectable const& sender, winrt::RoutedEventArgs const& args)
 {
     // When the control receives focus, select the text
     if (auto && textBox = m_textBox.get())
     {
         textBox.SelectAll();
-=======
-void NumberBox::OnTextBoxGotFocus(winrt::IInspectable const& sender, winrt::RoutedEventArgs const& args)
-{
-    if (SpinButtonPlacementMode() == winrt::NumberBoxSpinButtonPlacementMode::Popup)
+    }
+
+    if (SpinButtonPlacementMode() == winrt::NumberBoxSpinButtonPlacementMode::Compact)
     {
         if (auto && popup = m_popup.get())
         {
             popup.IsOpen(true);
         }
->>>>>>> a1287a1d
     }
 }
 
 void NumberBox::OnTextBoxLostFocus(winrt::IInspectable const& sender, winrt::RoutedEventArgs const& args)
 {
     ValidateInput();
-}
-
-<<<<<<< HEAD
+
+    if (auto && popup = m_popup.get())
+    {
+        popup.IsOpen(false);
+    }
+}
+
 void NumberBox::CoerceMinimum()
 {
     const auto max = Maximum();
@@ -272,13 +263,6 @@
     if (Maximum() < min)
     {
         Maximum(min);
-=======
-void NumberBox::OnNumberBoxLostFocus(winrt::IInspectable const& sender, winrt::RoutedEventArgs const& args)
-{
-    if (auto && popup = m_popup.get())
-    {
-        popup.IsOpen(false);
->>>>>>> a1287a1d
     }
 }
 
@@ -461,19 +445,14 @@
 }
 
 void NumberBox::SetSpinButtonVisualState()
-<<<<<<< HEAD
-{ 
-    if (SpinButtonPlacementMode() == winrt::NumberBoxSpinButtonPlacementMode::Inline)
-=======
 {
     const auto spinButtonMode = SpinButtonPlacementMode();
 
     if (spinButtonMode == winrt::NumberBoxSpinButtonPlacementMode::Inline)
->>>>>>> a1287a1d
     {
         winrt::VisualStateManager::GoToState(*this, L"SpinButtonsVisible", false);
     }
-    else if (spinButtonMode == winrt::NumberBoxSpinButtonPlacementMode::Popup)
+    else if (spinButtonMode == winrt::NumberBoxSpinButtonPlacementMode::Compact)
     {
         winrt::VisualStateManager::GoToState(*this, L"SpinButtonsPopup", false);
     }
