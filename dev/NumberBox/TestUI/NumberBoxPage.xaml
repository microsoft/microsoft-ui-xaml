﻿<!-- Copyright (c) Microsoft Corporation. All rights reserved. Licensed under the MIT License. See LICENSE in the project root for license information. -->
<local:TestPage
    x:Class="MUXControlsTestApp.NumberBoxPage"
    x:Name="NumberBoxTestPage"
    xmlns="http://schemas.microsoft.com/winfx/2006/xaml/presentation"
    xmlns:x="http://schemas.microsoft.com/winfx/2006/xaml"
    xmlns:local="using:MUXControlsTestApp"
    xmlns:d="http://schemas.microsoft.com/expression/blend/2008"
    xmlns:controls="using:Microsoft.UI.Xaml.Controls"
    xmlns:mc="http://schemas.openxmlformats.org/markup-compatibility/2006"
    xmlns:contract5Present="http://schemas.microsoft.com/winfx/2006/xaml/presentation?IsApiContractPresent(Windows.Foundation.UniversalApiContract,5)"
    mc:Ignorable="d">

    <Grid Background="{ThemeResource ApplicationPageBackgroundThemeBrush}">

        <Grid.ColumnDefinitions>
            <ColumnDefinition Width="Auto"/>
            <ColumnDefinition Width="*"/>
        </Grid.ColumnDefinitions>

        <StackPanel Orientation="Vertical" contract5Present:Spacing="4" Background="{ThemeResource SystemControlBackgroundBaseLowBrush}" Padding="12">

            <ComboBox x:Name="ValidationComboBox" AutomationProperties.Name="ValidationComboBox" Header="Validation Mode" SelectedIndex="0" SelectionChanged="Validation_Changed">
                <ComboBoxItem Content="InvalidInputOverwritten"/>
                <ComboBoxItem Content="Disabled"/>
            </ComboBox>

            <ComboBox x:Name="SpinModeComboBox" AutomationProperties.Name="SpinModeComboBox" SelectedIndex="0" SelectionChanged="SpinMode_Changed" Header="SpinButtonMode">
                <ComboBoxItem Content="Hidden"/>
                <ComboBoxItem Content="Compact"/>
                <ComboBoxItem Content="Inline"/>
            </ComboBox>

            <ComboBox x:Name="TextAlignmentComboBox" AutomationProperties.Name="TextAlignmentComboBox" Header="TextAlignment" SelectedIndex="0" SelectionChanged="TextAlignment_Changed">
                <ComboBoxItem Content="Left" />
                <ComboBoxItem Content="Center" />
                <ComboBoxItem Content="Right" />
            </ComboBox>

            <ComboBox x:Name="InputScopeComboBox" AutomationProperties.Name="InputScopeComboBox" Header="InputScope" SelectedIndex="0" SelectionChanged="InputScope_Changed">
                <ComboBoxItem Content="Number" />
                <ComboBoxItem Content="Default" />
                <ComboBoxItem Content="CurrencyAmountAndSymbol" />
                <ComboBoxItem Content="TelephoneNumber" />
                <ComboBoxItem Content="Formula" />
            </ComboBox>

            <CheckBox x:Name="EnabledCheckBox" AutomationProperties.Name="EnabledCheckBox" IsChecked="True" Content="Enabled"/>

            <CheckBox x:Name="ExpressionCheckBox" AutomationProperties.Name="ExpressionCheckBox" IsChecked="False" Content="Accepts Expression"/>

            <CheckBox x:Name="WrapCheckBox" AutomationProperties.Name="WrapCheckBox" IsChecked="False" Content="Wrap Enabled"/>

            <!-- Set Text instead of Value to verify that it works -->
            <controls:NumberBox x:Name="SmallChangeNumberBox" AutomationProperties.Name="SmallChangeNumberBox" Text="1" Header="SmallChange"/>
            <controls:NumberBox x:Name="LargeChangeNumberBox" AutomationProperties.Name="LargeChangeNumberBox" Text="10" Header="LargeChange"/>

            <StackPanel Orientation="Horizontal">
                <CheckBox x:Name="MinCheckBox" AutomationProperties.Name="MinCheckBox" IsChecked="False" Checked="MinCheckBox_CheckChanged" Unchecked="MinCheckBox_CheckChanged" MinWidth="32" VerticalAlignment="Bottom"/>
                <controls:NumberBox x:Name="MinNumberBox" AutomationProperties.Name="MinNumberBox" Header="Minimum" Value="0" IsEnabled="False" ValueChanged="MinValueChanged"/>
            </StackPanel>

            <StackPanel Orientation="Horizontal">
                <CheckBox x:Name="MaxCheckBox" AutomationProperties.Name="MaxCheckBox" IsChecked="False" Checked="MaxCheckBox_CheckChanged" Unchecked="MaxCheckBox_CheckChanged" MinWidth="32" VerticalAlignment="Bottom"/>
                <!-- Verify that setting Value overrides setting Text -->
                <controls:NumberBox x:Name="MaxNumberBox" AutomationProperties.Name="MaxNumberBox" Header="Maximum" Value="100" Text="50" IsEnabled="False" ValueChanged="MaxValueChanged"/>
            </StackPanel>

            <Button x:Name="CustomFormatterButton" AutomationProperties.Name="CustomFormatterButton" Content="Custom Formatter" Click="CustomFormatterButton_Click" Margin="0,4,0,0"/>

            <Button x:Name="SetTextButton" AutomationProperties.Name="SetTextButton" Content="Set text to 15" Click="SetTextButton_Click" Margin="0,4,0,0"/>

            <Button x:Name="SetValueButton" AutomationProperties.Name="SetValueButton" Content="Set value to 42" Click="SetValueButton_Click" Margin="0,4,0,0"/>

            <Button x:Name="SetValueNaNButton" AutomationProperties.Name="SetValueNaNButton" Content="Set value to NaN" Click="SetNaNButton_Click" Margin="0,4,0,0"/>

            <Button x:Name="SetTwoWayBoundValueNaNButton" AutomationProperties.Name="SetTwoWayBoundValueNaNButton" Content="Set two way bound value to NaN" Click="SetTwoWayBoundNaNButton_Click" Margin="0,4,0,0"/>

            <Button x:Name="ToggleHeaderValueButton" AutomationProperties.Name="ToggleHeaderValueButton" Content="Toggle header for clipping issue" Click="ToggleHeaderValueButton_Click" Margin="0,4,0,0"/>

            <Button x:Name="ToggleHeaderTemplateValueButton" AutomationProperties.Name="ToggleHeaderTemplateValueButton" Content="Toggle header template" Click="ToggleHeaderTemplateValueButton_Click" Margin="0,4,0,0"/>

        </StackPanel>

        <Grid Grid.Column="1">

            <StackPanel HorizontalAlignment="Center" VerticalAlignment="Center"
                        Orientation="Vertical" contract5Present:Spacing="4">
                <!--Standard NumberBox test UI -->
                <StackPanel>
                    <controls:NumberBox
                        MinWidth="150"
                        x:Name="TestNumberBox"
                        Description="Description text"
                        Header="TestNumberBox"
                        PlaceholderText="Text"
                        ValueChanged="NumberBoxValueChanged"
                        SmallChange="{x:Bind SmallChangeNumberBox.Value, Mode=OneWay}"
                        LargeChange="{x:Bind LargeChangeNumberBox.Value, Mode=OneWay}"
                        AcceptsExpression="{x:Bind ExpressionCheckBox.IsChecked.Value, Mode=OneWay}"
                        IsWrapEnabled="{x:Bind WrapCheckBox.IsChecked.Value, Mode=OneWay}"
                        IsEnabled="{x:Bind EnabledCheckBox.IsChecked.Value, Mode=OneWay}"/>

                    <StackPanel Orientation="Horizontal">
                        <TextBlock Text="Value:" Margin="0,0,5,0" />
                        <TextBlock x:Name="NewValueTextBox" AutomationProperties.Name="NewValueTextBox" Text="0" />
                    </StackPanel>

                    <StackPanel Orientation="Horizontal">
                        <TextBlock Text="Old Value:" Margin="0,0,5,0" />
                        <TextBlock x:Name="OldValueTextBox" AutomationProperties.Name="OldValueTextBox"/>
                    </StackPanel>

                    <StackPanel Orientation="Horizontal">
                        <TextBlock Text="Text:" Margin="0,0,5,0" />
                        <TextBlock x:Name="TextTextBox" AutomationProperties.Name="TextTextBox" Text="0"/>
                    </StackPanel>
                </StackPanel>

                <!-- NumberBox for nested scrolling bug(s)-->
                <StackPanel Margin="30,0,0,0">
                    <TextBlock>NumberBox inside ScrollViewer test</TextBlock>
                    <ScrollViewer x:Name="ScrollviewerWithScroll" Height="50"
                                  Width="200"
                            ViewChanged="ScrollviewerWithScroll_ViewChanged">
                        <StackPanel>
                            <controls:NumberBox x:Name="NumberBoxInScroller"
                                    AutomationProperties.Name="NumberBoxInScroller"/>
                            <controls:NumberBox/>
                            <controls:NumberBox/>
                        </StackPanel>
                    </ScrollViewer>

                    <TextBlock x:Name="VerticalOffsetDisplayBlock" Text="0"
                            AutomationProperties.Name="VerticalOffsetDisplayBlock"/>
                </StackPanel>

                <!-- NumberBox two way binding with x:Bind -->
                <StackPanel>
                    <controls:NumberBox Header="TwoWayBinding" x:Name="TwoWayBoundNumberBox"
                              Value="{x:Bind DataModelWithINPC.Value, Mode=TwoWay}" />
                    <TextBlock x:Name="TwoWayBoundNumberBoxValue" AutomationProperties.Name="TwoWayBoundNumberBoxValue" />
                </StackPanel>

                <!-- Testing alignment with textbox and without specified header -->
                <StackPanel Orientation="Horizontal">
                    <TextBox MaxHeight="30" VerticalAlignment="Top"/>
                    <controls:NumberBox x:Name="HeaderTestingNumberBox" MaxHeight="32" VerticalAlignment="Top" PlaceholderText="I should not be clipped without header"/>
                    <controls:NumberBox x:Name="HeaderTestingNumberBoxTwo" MaxHeight="32" VerticalAlignment="Top">
                        <controls:NumberBox.HeaderTemplate>
                            <DataTemplate>
                                <TextBlock AutomationProperties.Name="HeaderTemplateBeforeApplayTemplateTest"  Text="MyText"/>
                            </DataTemplate>
                        </controls:NumberBox.HeaderTemplate>
                    </controls:NumberBox>
                    <controls:NumberBox>
                        <controls:NumberBox.Header>
                            <TextBlock AutomationProperties.Name="HeaderBeforeApplyTemplateTest" Text="TestNumberBox"/>
                        </controls:NumberBox.Header>
                    </controls:NumberBox>
                    <controls:NumberBox x:Name="HeaderTemplateTestingNumberBox"/>
                </StackPanel>

<<<<<<< HEAD
                <!-- FontSize propagation -->
                <controls:NumberBox Header="Header text" FontSize="50"/>

                <StackPanel Orientation="Horizontal" Height="50">
                    <controls:NumberBox PlaceholderText="Number"/>
                    <TextBox PlaceholderText="Text"/>
                    <AutoSuggestBox PlaceholderText="Auto"/>
                    <RichEditBox PlaceholderText="Rich"/>
=======
                <!-- Property propagation -->
                <StackPanel Orientation="Horizontal">
                    <TextBox Header="Header text" FontSize="14" Foreground="{ThemeResource SystemAccentColor}"
                        Padding="20" Margin="20" BorderThickness="5" BorderBrush="Red"
                        Height="100" Width="200"/>
                    <controls:NumberBox Header="Header text" FontSize="14" Foreground="{ThemeResource SystemAccentColor}" SpinButtonPlacementMode="Inline"
                        Padding="20" Margin="20" BorderThickness="5" BorderBrush="Red"
                        Height="100" Width="200"/>
>>>>>>> 7d1c1c7b
                </StackPanel>
            </StackPanel>
        </Grid>

    </Grid>
</local:TestPage><|MERGE_RESOLUTION|>--- conflicted
+++ resolved
@@ -161,7 +161,6 @@
                     <controls:NumberBox x:Name="HeaderTemplateTestingNumberBox"/>
                 </StackPanel>
 
-<<<<<<< HEAD
                 <!-- FontSize propagation -->
                 <controls:NumberBox Header="Header text" FontSize="50"/>
 
@@ -170,7 +169,8 @@
                     <TextBox PlaceholderText="Text"/>
                     <AutoSuggestBox PlaceholderText="Auto"/>
                     <RichEditBox PlaceholderText="Rich"/>
-=======
+                </StackPanel>
+              
                 <!-- Property propagation -->
                 <StackPanel Orientation="Horizontal">
                     <TextBox Header="Header text" FontSize="14" Foreground="{ThemeResource SystemAccentColor}"
@@ -179,7 +179,6 @@
                     <controls:NumberBox Header="Header text" FontSize="14" Foreground="{ThemeResource SystemAccentColor}" SpinButtonPlacementMode="Inline"
                         Padding="20" Margin="20" BorderThickness="5" BorderBrush="Red"
                         Height="100" Width="200"/>
->>>>>>> 7d1c1c7b
                 </StackPanel>
             </StackPanel>
         </Grid>
