﻿// Copyright (c) Microsoft Corporation. All rights reserved.
// Licensed under the MIT License. See LICENSE in the project root for license information.

#include "pch.h"
#include "AnimatedVisualPlayer.h"
#include "AnimatedVisualPlayerAutomationPeer.h"
#include "RuntimeProfiler.h"
#include "SharedHelpers.h"
#include <synchapi.h>
#include <winerror.h>


AnimatedVisualPlayer::AnimationPlay::AnimationPlay(
    AnimatedVisualPlayer& owner,
    float fromProgress,
    float toProgress,
    bool looped)
    : m_owner{ owner }
    , m_fromProgress(fromProgress)
    , m_toProgress(toProgress)
    , m_looped(looped)
{
    // Save the play duration as time.
    // If toProgress is less than fromProgress the animation will wrap around,
    // so the time is calculated as fromProgress..end + start..toProgress.
    auto durationAsProgress = fromProgress > toProgress ? ((1 - fromProgress) + toProgress) : (toProgress - fromProgress);
    // NOTE: this relies on the Duration() being set on the owner.
    m_playDuration = std::chrono::duration_cast<winrt::TimeSpan>(m_owner.Duration() * durationAsProgress);
}

float AnimatedVisualPlayer::AnimationPlay::FromProgress()
{
    return m_fromProgress;
}

void AnimatedVisualPlayer::AnimationPlay::Start()
{
    MUX_ASSERT(!m_controller);

    // If the duration is really short (< 20ms) don't bother trying to animate.
    if (m_playDuration < winrt::TimeSpan{ 20ms })
    {
        // Nothing to play. Jump to the from position.
        // This will have the side effect of completing this play immediately.
        m_owner.SetProgress(m_fromProgress);
        // Do not do anything after calling SetProgress()... the AnimationPlay is destructed already.
        return;
    }
    else 
    {
        // Create an animation to drive the Progress property.
        auto compositor = m_owner.m_progressPropertySet.Compositor();
        auto animation = compositor.CreateScalarKeyFrameAnimation();
        animation.Duration(m_playDuration);
        auto linearEasing = compositor.CreateLinearEasingFunction();

        // Play from fromProgress.
        animation.InsertKeyFrame(0, m_fromProgress);

        // from > to is treated as playing from fromProgress to the end, then playing from
        // the beginning to toProgress. Insert extra keyframes to do that.
        if (m_fromProgress > m_toProgress)
        {
            // Play to the end.
            auto timeToEnd = (1 - m_fromProgress) / ((1 - m_fromProgress) + m_toProgress);
            animation.InsertKeyFrame(timeToEnd, 1, linearEasing);
            // Jump to the beginning.
            animation.InsertKeyFrame(timeToEnd + FLT_EPSILON, 0, linearEasing);
        }

        // Play to toProgress
        animation.InsertKeyFrame(1, m_toProgress, linearEasing);

        if (m_looped)
        {
            animation.IterationBehavior(winrt::AnimationIterationBehavior::Forever);
        }
        else
        {
            animation.IterationBehavior(winrt::AnimationIterationBehavior::Count);
            animation.IterationCount(1);
        }

        // Create a batch so that we can know when the animation finishes. This only
        // works for non-looping animations (the batch completes immediately
        // for looping animations).
        m_batch = m_looped
            ? nullptr
            : compositor.CreateScopedBatch(winrt::CompositionBatchTypes::Animation);

        // Start the animation and get the controller.
        m_owner.m_progressPropertySet.StartAnimation(L"Progress", animation);

        m_controller = m_owner.m_progressPropertySet.TryGetAnimationController(L"Progress");

        if (m_isPaused || m_isPausedBecauseHidden)
        {
            // The play was paused before it was started.
            m_controller.Pause();
        }

        // Set the playback rate.
        auto playbackRate = static_cast<float>(m_owner.PlaybackRate());
        m_controller.PlaybackRate(playbackRate);

        if (playbackRate < 0)
        {
            // Play from end to beginning if playing in reverse.
            m_controller.Progress(1);
        }

        if (m_batch)
        {
            // Subscribe to the batch completed event.
            m_batchCompletedToken = m_batch.Completed([this](winrt::IInspectable const&, winrt::CompositionBatchCompletedEventArgs const&)
            {
                // Complete the play when the batch completes.
                //
                // The "this" pointer is guaranteed to be valid because:
                // 1) The AnimationPlay (*this) is kept alive by a reference from m_owner.m_nowPlaying that
                //    is only reset by a call to the AnimationPlay::Complete() method.
                // 2) Before m_owner.m_nowPlaying is reset in AnimationPlay::Complete(),
                //    the m_batch.Completed event is unsubscribed, guaranteeing that this lambda
                //    will not run after AnimationPlay::Complete() has been called.
                // 3) To handle AnimatedVisualPlayer shutdown, AnimationPlay::Complete() is called when
                //    the AnimatedVisualPlayer is unloaded, so that the AnimationPlay cannot outlive
                //    the AnimatedVisualPlayer.
                //
                // Do not do anything after calling Complete()... the object is destructed already.
                this->Complete();
            });
            // Indicate that nothing else is going into the batch.
            m_batch.End();
        }

        m_owner.IsPlaying(true);
    }
}

bool AnimatedVisualPlayer::AnimationPlay::IsCurrentPlay()
{
    return m_owner.m_nowPlaying.get() == this;
}

void AnimatedVisualPlayer::AnimationPlay::SetPlaybackRate(float value)
{
    if (m_controller)
    {
        m_controller.PlaybackRate(value);
    }
}

// Called when the animation is becoming hidden.
void AnimatedVisualPlayer::AnimationPlay::OnHiding()
{
    if (!m_isPausedBecauseHidden)
    {
        m_isPausedBecauseHidden = true;

        // Pause the animation if it's not already paused. 
        // This is necessary to ensure that the animation doesn't
        // keep running and causing DWM to wake up when the animation
        // cannot be seen.
        if (m_controller)
        {
            if (!m_isPaused)
            {
                m_controller.Pause();
            }
        }
    }
}

// Called when the animation was hidden but is now becoming visible.
void AnimatedVisualPlayer::AnimationPlay::OnUnhiding()
{
    if (m_isPausedBecauseHidden)
    {
        m_isPausedBecauseHidden = false;

        // Resume the animation that was paused due to the app being suspended.
        if (m_controller)
        {
            if (!m_isPaused)
            {
                m_controller.Resume();
            }
        }
    }
}

void AnimatedVisualPlayer::AnimationPlay::Pause()
{
    m_isPaused = true;

    if (m_controller)
    {
        if (!m_isPausedBecauseHidden)
        {
            m_controller.Pause();
        }
    }
}

void AnimatedVisualPlayer::AnimationPlay::Resume()
{
    m_isPaused = false;

    if (m_controller)
    {
        if (!m_isPausedBecauseHidden)
        {
            m_controller.Resume();
        }
    }
}

// Completes the play, and unregisters it from the player.
// Do not do anything with this object after calling Complete()... the object is destructed already.
void AnimatedVisualPlayer::AnimationPlay::Complete()
{
    //
    // NOTEs about lifetime (i.e. why we can trust that m_owner is still valid)
    //  The AnimatedVisualPlayer will always outlive the AnimationPlay. This
    //  is because:
    //  1. There is only ever one un-completed AnimationPlay. When a new play
    //     is started the current play is completed.
    //  2. An uncompleted AnimationPlay will be completed when the AnimatedVisualPlayer
    //     is unloaded.
    //  3. Completion as a result of a call to SetProgress is always synchronous and is
    //     called from the AnimatedVisualPlayer.
    //  4. If the batch completion event fires, the AnimatedVisualPlayer must still be
    //     alive because if it had been unloaded Complete() would have been called
    //     during the unload which would have unsubscribed from the batch completion
    //     event.
    //    

    // Grab a copy of the pointer so the object stays alive until
    // the method returns.
    auto me = m_owner.m_nowPlaying;

    // Unsubscribe from batch.Completed.
    if (m_batch)
    {
        m_batch.Completed(m_batchCompletedToken);
        m_batchCompletedToken = { 0 };
    }

    // If this play is the one that is currently associated with the player,
    // disassociate it from the player and update the player's IsPlaying property.
    if (IsCurrentPlay())
    {
        // Disconnect from the player.
        m_owner.m_nowPlaying.reset();

        // Update the IsPlaying state. Note that this is done
        // after disconnected so that we won't be reentered.
        m_owner.IsPlaying(false);
    }

    // Allow the play to complete.
    CompleteAwaits();
}

AnimatedVisualPlayer::AnimatedVisualPlayer()
{
    __RP_Marker_ClassById(RuntimeProfiler::ProfId_AnimatedVisualPlayer);

    EnsureProperties();

    auto compositor = winrt::ElementCompositionPreview::GetElementVisual(*this).Compositor();
    m_rootVisual = compositor.CreateSpriteVisual();
    m_progressPropertySet = m_rootVisual.Properties();

    // Set an initial value for the Progress property.
    m_progressPropertySet.InsertScalar(L"Progress", 0);

    // Ensure the content can't render outside the bounds of the element.
    m_rootVisual.Clip(compositor.CreateInsetClip());

    // Subscribe to suspending, resuming, and visibility events so we can pause the animation if it's 
    // definitely not visible.
    m_suspendingRevoker = winrt::Application::Current().Suspending(winrt::auto_revoke, [weakThis{ get_weak() }](
        auto const& /*sender*/,
        auto const& /*e*/ )
    {
        if (auto strongThis = weakThis.get())
        {
            strongThis->OnHiding();
        }
    });

    m_resumingRevoker = winrt::Application::Current().Resuming(winrt::auto_revoke, [weakThis{ get_weak() }](
        auto const& /*sender*/,
        auto const& /*e*/)
    {
        if (auto strongThis = weakThis.get())
        {
            if (winrt::CoreWindow::GetForCurrentThread().Visible())
            {
                strongThis->OnUnhiding();
            }
        }
    });

    m_visibilityChangedRevoker = winrt::CoreWindow::GetForCurrentThread().VisibilityChanged(winrt::auto_revoke, [weakThis{ get_weak() }](
        auto const& /*sender*/,
        auto const& e)
    {
        if (auto strongThis = weakThis.get())
        {
            if (e.Visible())
            {
                // Transition from invisible to visible.
                strongThis->OnUnhiding();
            }
            else 
            {
                // Transition from visible to invisible.
                strongThis->OnHiding();
            }
        }
    });

    // Subscribe to the Loaded/Unloaded events to ensure we unload the animated visual then reload
    // when it is next loaded.
    m_loadedRevoker = Loaded(winrt::auto_revoke, { this, &AnimatedVisualPlayer::OnLoaded });
    m_unloadedRevoker = Unloaded(winrt::auto_revoke, { this, &AnimatedVisualPlayer::OnUnloaded });
}

AnimatedVisualPlayer::~AnimatedVisualPlayer()
{
    if (m_nowPlaying != nullptr)
    {
        MUX_FAIL_FAST_MSG("Owner AnimatedVisualPlayer is destroyed, current playing AnimationPlay is not empty!");
    }
}

void AnimatedVisualPlayer::OnLoaded(winrt::IInspectable const& /*sender*/, winrt::RoutedEventArgs const& /*args*/)
{
    //
    // Do initialization here rather than in the constructor because when the
    // constructor is called the outer object is not fully initialized.
    //
    // Any initialization that can call back into the outer object MUST be
    // done here rather than the constructor.
    //
    // Other initialization can be done here too, so rather than having to 
    // guess whether an initialization call calls back into the outer, just 
    // put most of the initialization here.
    //

    // Calls back into the outer - must be done OnLoaded rather than in the constructor.
    winrt::ElementCompositionPreview::SetElementChildVisual(*this, m_rootVisual);

    // Set the background for AnimatedVisualPlayer to ensure it will be visible to
    // hit-testing. XAML does not hit test anything that has a null background.
    // Set here rather than in the constructor so we don't have to worry about it
    // calling back into the outer.
    Background(winrt::SolidColorBrush(winrt::Colors::Transparent()));

    if (m_isUnloaded)
    {
        // Reload the content. 
        // Only do this if the elemnent had been previously unloaded so that
        // first Loaded event doesn't overwrite any state that was set before
        // the event was fired.
        UpdateContent();
        m_isUnloaded = false;
    }
} 

void AnimatedVisualPlayer::OnUnloaded(winrt::IInspectable const& /*sender*/, winrt::RoutedEventArgs const& /*args*/)
{
    m_isUnloaded = true;
    // Remove any content. If we get reloaded the content will get reloaded.
    UnloadContent();
}

void AnimatedVisualPlayer::OnHiding()
{
    if (m_nowPlaying)
    {
        m_nowPlaying->OnHiding();
    }
}

void AnimatedVisualPlayer::OnUnhiding()
{
    if (m_nowPlaying)
    {
        m_nowPlaying->OnUnhiding();
    }
}

// IUIElement / IUIElementOverridesHelper
winrt::AutomationPeer AnimatedVisualPlayer::OnCreateAutomationPeer()
{
    return winrt::make<AnimatedVisualPlayerAutomationPeer>(*this);
}

// Overrides FrameworkElement::MeasureOverride. Returns the size that is needed to display the
// animated visual within the available size and respecting the Stretch property.
winrt::Size AnimatedVisualPlayer::MeasureOverride(winrt::Size const& availableSize)
{
    if (m_isFallenBack && Children().Size() > 0)
    {
        // We are showing the fallback content due to a failure to load an animated visual.
        // Tell the content to measure itself.
        Children().GetAt(0).Measure(availableSize);
        // Our size is whatever the fallback content desires.
        return Children().GetAt(0).DesiredSize();
    }

    if ((!m_animatedVisualRoot) || (m_animatedVisualSize == winrt::float2::zero()))
    {
        return { 0, 0 };
    }

    switch (Stretch())
    {
    case winrt::Stretch::None:
        // No scaling will be done. Measured size is the smallest of each dimension.
        return { std::min(m_animatedVisualSize.x, availableSize.Width), std::min(m_animatedVisualSize.y, availableSize.Height) };
    case winrt::Stretch::Fill:
        // Both height and width will be scaled to fill the available space.
        if (availableSize.Width != std::numeric_limits<double>::infinity() && availableSize.Height != std::numeric_limits<double>::infinity())
        {
            // We will scale both dimensions to fill all available space.
            return availableSize;
        }
        // One of the dimensions is infinite and we can't fill infinite dimensions, so
        // fall back to Uniform so at least the non-infinite dimension will be filled.
        break;
    case winrt::Stretch::UniformToFill:
        // Height and width will be scaled by the same amount such that there is no space
        // around the edges.
        if (availableSize.Width != std::numeric_limits<double>::infinity() && availableSize.Height != std::numeric_limits<double>::infinity())
        {
            // Scale so there is no space around the edge.
            auto widthScale = availableSize.Width / m_animatedVisualSize.x;
            auto heightScale = availableSize.Height / m_animatedVisualSize.y;
            auto measuredSize = (heightScale < widthScale)
                ? winrt::Size{ availableSize.Width, m_animatedVisualSize.y * widthScale }
            : winrt::Size{ m_animatedVisualSize.x * heightScale, availableSize.Height };

            // Clip the size to the available size.
            measuredSize = winrt::Size{
                            std::min(measuredSize.Width, availableSize.Width),
                            std::min(measuredSize.Height, availableSize.Height)
            };

            return measuredSize;
        }
        // One of the dimensions is infinite and we can't fill infinite dimensions, so
        // fall back to Uniform so at least the non-infinite dimension will be filled.
        break;
    } // end switch

        // Uniform scaling.
        // Scale so that one dimension fits exactly and no dimension exceeds the boundary.
    auto widthScale = ((availableSize.Width == std::numeric_limits<double>::infinity()) ? FLT_MAX : availableSize.Width) / m_animatedVisualSize.x;
    auto heightScale = ((availableSize.Height == std::numeric_limits<double>::infinity()) ? FLT_MAX : availableSize.Height) / m_animatedVisualSize.y;
    return (heightScale > widthScale)
        ? winrt::Size{ availableSize.Width, m_animatedVisualSize.y * widthScale }
        : winrt::Size{ m_animatedVisualSize.x * heightScale, availableSize.Height };
}

// Overrides FrameworkElement::ArrangeOverride. Scales to fit the animated visual into finalSize 
// respecting the current Stretch and returns the size actually used.
winrt::Size AnimatedVisualPlayer::ArrangeOverride(winrt::Size const& finalSize)
{
    if (m_isFallenBack && Children().Size() > 0)
    {
        // We are showing the fallback content due to a failure to load an animated visual.
        // Tell the content to arrange itself.
        Children().GetAt(0).Arrange(winrt::Rect{ winrt::Point{0,0}, finalSize });
        return finalSize;
    }

    winrt::float2 scale;
    winrt::float2 arrangedSize;

    if (!m_animatedVisualRoot)
    {
        // No content. 0 size.
        scale = { 1, 1 };
        arrangedSize = { 0,0 };
    }
    else
    {
        auto stretch = Stretch();
        if (stretch == winrt::Stretch::None)
        {
            // Do not scale, do not center.
            scale = { 1, 1 };
            arrangedSize = {
                std::min(finalSize.Width, m_animatedVisualSize.x),
                std::min(finalSize.Height, m_animatedVisualSize.y)
            };
        }
        else
        {
            scale = static_cast<winrt::float2>(finalSize) / m_animatedVisualSize;

            switch (stretch)
            {
            case winrt::Stretch::Uniform:
                // Scale both dimensions by the same amount.
                if (scale.x < scale.y)
                {
                    scale.y = scale.x;
                }
                else
                {
                    scale.x = scale.y;
                }
                break;
            case winrt::Stretch::UniformToFill:
                // Scale both dimensions by the same amount and leave no gaps around the edges.
                if (scale.x > scale.y)
                {
                    scale.y = scale.x;
                }
                else
                {
                    scale.x = scale.y;
                }
                break;
            }

            // A size needs to be set because there's an InsetClip applied, and without a 
            // size the clip will prevent anything from being visible.
            arrangedSize = {
                std::min(finalSize.Width / scale.x, m_animatedVisualSize.x),
                std::min(finalSize.Height / scale.y, m_animatedVisualSize.y)
            };

            // Center the animation within the available space.
            auto offset = (finalSize - (m_animatedVisualSize * scale)) / 2;
            auto z = 0.0F;
            m_rootVisual.Offset({ offset, z });

            // Adjust the position of the clip.
            m_rootVisual.Clip().Offset(
                (stretch == winrt::Stretch::UniformToFill)
                ? -(offset / scale)
                : winrt::float2::zero()
            );
        }
    }

    m_rootVisual.Size(arrangedSize);
    auto z = 1.0F;
    m_rootVisual.Scale({ scale, z });

    return finalSize;
}

winrt::DependencyProperty InitializeDp(
<<<<<<< HEAD
    wstring_view const& propertyNameString,
    wstring_view const& propertyTypeNameString,
    winrt::IInspectable defaultValue,
    winrt::PropertyChangedCallback propertyChangedCallback = nullptr)
=======
    _In_ wstring_view const& propertyNameString,
    _In_ wstring_view const& propertyTypeNameString,
    _In_opt_ const winrt::IInspectable& defaultValue,
    _In_opt_ const winrt::PropertyChangedCallback& propertyChangedCallback = nullptr)
>>>>>>> 838a0ccf
{
    // There are no attached properties.
    auto isAttached = false;

    return InitializeDependencyProperty(
        propertyNameString,
        propertyTypeNameString,
        winrt::name_of<winrt::AnimatedVisualPlayer>(),
        isAttached,
        defaultValue,
        propertyChangedCallback);
}

// Accessor for ProgressObject property.
// NOTE: This is not a dependency property because it never changes and is not useful for binding.
winrt::CompositionObject AnimatedVisualPlayer::ProgressObject()
{
    return m_progressPropertySet;
}

// Pauses the currently playing animated visual, or does nothing if no play is underway.
void AnimatedVisualPlayer::Pause()
{
    if (!SharedHelpers::IsRS5OrHigher())
    {
        return;
    }

    if (m_nowPlaying)
    {
        m_nowPlaying->Pause();
    }
}

// Completes the current play, if any.
void AnimatedVisualPlayer::CompleteCurrentPlay()
{
    if (m_nowPlaying)
    {
        m_nowPlaying->Complete();
    }
    MUX_ASSERT(!m_nowPlaying);
}

winrt::IAsyncAction AnimatedVisualPlayer::PlayAsync(double fromProgress, double toProgress, bool looped)
{
    if (!SharedHelpers::IsRS5OrHigher())
    {
        co_return;
    }

    // Used to detect reentrance.
    auto version = ++m_playAsyncVersion;

    // Cause any other plays to return. 
    // This call may cause reentrance.
    Stop();

    if (version != m_playAsyncVersion)
    {
        // The call was overtaken by another call due to reentrance.
        co_return;
    }

    CompleteCurrentPlay();

    // Adjust for the case where there is a segment that
    // goes from [fromProgress..0] where m_fromProgress > 0. 
    // This is equivalent to [fromProgress..1], and by setting
    // toProgress to 1 it saves us from generating extra key frames.
    if (toProgress == 0 && fromProgress > 0)
    {
        toProgress = 1;
    }

    // Adjust for the case where there is a segment that
    // goes from [1..toProgress] where toProgress > 0.
    // This is equivalent to [0..toProgress], and by setting
    // fromProgress to 0 it saves us from generating extra key frames.
    if (toProgress > 0 && fromProgress == 1)
    {
        fromProgress = 0;
    }

    // Create an AnimationPlay to hold the play information.
    // Keep a copy of the pointer because reentrance may cause the m_nowPlaying
    // value to change.
    auto thisPlay = m_nowPlaying = std::make_shared<AnimationPlay>(
        *this,
        std::clamp(static_cast<float>(fromProgress), 0.0F, 1.0F),
        std::clamp(static_cast<float>(toProgress), 0.0F, 1.0F),
        looped);

    if (IsAnimatedVisualLoaded())
    {
        // There is an animated visual loaded, so start it playing.
        thisPlay->Start();
    }

    // Capture the context so we can finish in the calling thread.
    winrt::apartment_context calling_thread;

    // Await the current play. The await will complete when the animation completes
    // or Stop() is called. It can complete on any thread.
    co_await *thisPlay;

    // Get back to the calling thread.
    // This is necessary to destruct the AnimationPlay, and because callers
    // from the dispatcher thread will expect to continue on the dispatcher thread.
    co_await calling_thread;
}

void AnimatedVisualPlayer::Resume()
{
    if (!SharedHelpers::IsRS5OrHigher())
    {
        return;
    }

    if (m_nowPlaying)
    {
        m_nowPlaying->Resume();
    }
}

void AnimatedVisualPlayer::SetProgress(double progress)
{
    if (!SharedHelpers::IsRS5OrHigher())
    {
        return;
    }

    auto clampedProgress = std::clamp(static_cast<float>(progress), 0.0F, 1.0F);

    // Setting the progress value will stop the current play. 
    m_progressPropertySet.InsertScalar(L"Progress", static_cast<float>(clampedProgress));

    // Ensure the current playing task is completed.
    if (m_nowPlaying)
    {
        // Note that this explicit call is necessary, even though InsertScalar
        // will stop the animation, because there will be no BatchCompleted event
        // fired if the play was looped.
        m_nowPlaying->Complete();
    }
}

void AnimatedVisualPlayer::Stop()
{
    if (!SharedHelpers::IsRS5OrHigher())
    {
        return;
    }

    if (m_nowPlaying)
    {
        // Stop the animation by setting the Progress value to the fromProgress of the
        // most recent play.
        SetProgress(m_currentPlayFromProgress);
    }
}

void AnimatedVisualPlayer::OnAutoPlayPropertyChanged(
    winrt::DependencyPropertyChangedEventArgs const& args)
{
    auto newValue = unbox_value<bool>(args.NewValue());

    if (newValue && IsAnimatedVisualLoaded() && !m_nowPlaying)
    {
        // Start playing immediately.
        auto from = 0;
        auto to = 1;
        auto looped = true;
        PlayAsync(from, to, looped);
    }
}

void AnimatedVisualPlayer::OnFallbackContentPropertyChanged(
    winrt::DependencyPropertyChangedEventArgs const& args)
{
    if (m_isFallenBack)
    {
        LoadFallbackContent();
    }
}

void AnimatedVisualPlayer::OnSourcePropertyChanged(
    winrt::DependencyPropertyChangedEventArgs const& args)
{
    auto newSource = safe_cast<winrt::IAnimatedVisualSource>(args.NewValue());

    CompleteCurrentPlay();

    // Disconnect from the update notifications of the old source.
    m_dynamicAnimatedVisualInvalidatedRevoker.revoke();

    if (auto newDynamicSource = newSource.try_as<winrt::IDynamicAnimatedVisualSource>())
    {
        // Connect to the update notifications of the new source.
        m_dynamicAnimatedVisualInvalidatedRevoker
            = newDynamicSource.AnimatedVisualInvalidated(winrt::auto_revoke, [weakThis{ get_weak() }](
                auto const& /*sender*/,
                auto const& /*e*/)
        {
            if (auto strongThis = weakThis.get())
            {
                strongThis->UpdateContent();
            }
        });
    }

    UpdateContent();
}

// Unload the current animated visual (if any).
void AnimatedVisualPlayer::UnloadContent()
{
    // We do not support animated visuals below RS5, so nothing to do.
    if (!SharedHelpers::IsRS5OrHigher())
    {
        return;
    }

    if (m_animatedVisualRoot)
    {
        // This will complete any current play.
        Stop();

        // Remove the old animated visual (if any).
        auto animatedVisual = m_animatedVisual.get();
        if (animatedVisual)
        {
            m_rootVisual.Children().RemoveAll();
            m_animatedVisualRoot = nullptr;
            // Notify the animated visual that it will no longer be used.
            animatedVisual.as<winrt::IClosable>().Close();
            m_animatedVisual.set(nullptr);
        }

        // Size has changed. Tell XAML to re-measure.
        InvalidateMeasure();

        // WARNING - these may cause reentrance.
        Duration(winrt::TimeSpan{ 0 });
        Diagnostics(nullptr);
        IsAnimatedVisualLoaded(false);
    }
}

void AnimatedVisualPlayer::UpdateContent()
{
    // Unload the existing content, if any.
    UnloadContent();

    // Try to create a new animated visual.
    auto source = Source();
    if (!source)
    {
        return;
    }

    winrt::IInspectable diagnostics{};
    auto animatedVisual = source.TryCreateAnimatedVisual(m_rootVisual.Compositor(), diagnostics);
    m_animatedVisual.set(animatedVisual);

    // WARNING - this may cause reentrance.
    Diagnostics(diagnostics);

    if (!animatedVisual)
    {
        // Create failed.

        if (!m_isFallenBack)
        {
            // Show the fallback content, if any.
            m_isFallenBack = true;
            LoadFallbackContent();
        }

        // Complete any play that was started during loading.
        CompleteCurrentPlay();

        return;
    }

    // If the content is empty, do nothing. If we are in fallback from a previous
    // failure to load, stay fallen back.
    // Empty content means the source has nothing to show yet.
    if (!animatedVisual.RootVisual() || animatedVisual.Size() == winrt::float2::zero())
    {
        return;
    }

    // We have non-empty content to show.
    // If we were in fallback, clear that fallback content.
    if (m_isFallenBack)
    {
        // Get out of the fallback state.
        m_isFallenBack = false;
        UnloadFallbackContent();
    }

    // Hook up the new animated visual.
    m_animatedVisualRoot = animatedVisual.RootVisual();
    m_animatedVisualSize = animatedVisual.Size();
    m_rootVisual.Children().InsertAtTop(m_animatedVisualRoot); 
        
    // WARNING - this may cause reentrance
    Duration(animatedVisual.Duration());
    IsAnimatedVisualLoaded(true);

    // Size has changed. Tell XAML to re-measure.
    InvalidateMeasure();

    // Ensure the animated visual has a Progress property. This guarantees that a composition without
    // a Progress property won't blow up when we create an expression that references it below.
    // Normally the animated visual  would have a Progress property that all its expressions reference,
    // but just in case, insert it here.
    m_animatedVisualRoot.Properties().InsertScalar(L"Progress", 0.0F);

    // Tie the animated visual's Progress property to the player Progress with an ExpressionAnimation.
    auto compositor = m_rootVisual.Compositor();
    auto progressAnimation = compositor.CreateExpressionAnimation(L"_.Progress");
    progressAnimation.SetReferenceParameter(L"_", m_progressPropertySet);
    m_animatedVisualRoot.Properties().StartAnimation(L"Progress", progressAnimation);

    if (m_nowPlaying)
    {
        m_nowPlaying->Start();
    }
    else if (AutoPlay())
    {
        // Start playing immediately.
        auto from = 0;
        auto to = 1;
        auto looped = true;
        PlayAsync(from, to, looped);
    }
}

void AnimatedVisualPlayer::LoadFallbackContent()
{
    MUX_ASSERT(m_isFallenBack);

    winrt::UIElement fallbackContentElement{ nullptr };
    auto fallbackContentTemplate = FallbackContent();
    if (fallbackContentTemplate)
    {
        // Load the content from the DataTemplate. It should be a UIElement tree root.
        winrt::DependencyObject fallbackContentObject = fallbackContentTemplate.LoadContent();
        // Get the content.
        fallbackContentElement = safe_cast<winrt::UIElement>(fallbackContentObject);
    }

    // Set the (possibly null) content. We allow null content so as to handle the
    // case where the fallback content got removed - in which case we want to
    // clear out the existing content if any.
    SetFallbackContent(fallbackContentElement);
}

void AnimatedVisualPlayer::UnloadFallbackContent()
{
    MUX_ASSERT(!m_isFallenBack);
    SetFallbackContent(nullptr);
}

void AnimatedVisualPlayer::SetFallbackContent(winrt::UIElement const& uiElement)
{
    // Clear out the existing content.
    Children().Clear();

    // Place the content in the tree.
    if (uiElement)
    {
        Children().Append(uiElement);
    }

    // Size has probably changed. Tell XAML to re-measure.
    InvalidateMeasure();
}

void AnimatedVisualPlayer::OnPlaybackRatePropertyChanged(
    winrt::DependencyPropertyChangedEventArgs const& args)
{
    if (m_nowPlaying)
    {
        m_nowPlaying->SetPlaybackRate(static_cast<float>(unbox_value<double>(args.NewValue())));
    }
}

void AnimatedVisualPlayer::OnStretchPropertyChanged(
    winrt::DependencyPropertyChangedEventArgs const&)
{
    InvalidateMeasure();
}<|MERGE_RESOLUTION|>--- conflicted
+++ resolved
@@ -558,17 +558,10 @@
 }
 
 winrt::DependencyProperty InitializeDp(
-<<<<<<< HEAD
     wstring_view const& propertyNameString,
     wstring_view const& propertyTypeNameString,
-    winrt::IInspectable defaultValue,
-    winrt::PropertyChangedCallback propertyChangedCallback = nullptr)
-=======
-    _In_ wstring_view const& propertyNameString,
-    _In_ wstring_view const& propertyTypeNameString,
-    _In_opt_ const winrt::IInspectable& defaultValue,
-    _In_opt_ const winrt::PropertyChangedCallback& propertyChangedCallback = nullptr)
->>>>>>> 838a0ccf
+    winrt::IInspectable const& defaultValue,
+    winrt::PropertyChangedCallback const& propertyChangedCallback = nullptr)
 {
     // There are no attached properties.
     auto isAttached = false;
