﻿// Copyright (c) Microsoft Corporation. All rights reserved.
// Licensed under the MIT License. See LICENSE in the project root for license information.

#pragma once

#include <winrt\base.h>
#include <winrt\Windows.Foundation.h>
#include <winrt\Windows.Foundation.Collections.h>
#include <winrt\Windows.Foundation.Metadata.h>
#include <winrt\Windows.ApplicationModel.Activation.h>
#include <winrt\Windows.ApplicationModel.Contacts.h>
#include <winrt\Windows.ApplicationModel.Core.h>
#include <winrt\Windows.ApplicationModel.Resources.h>
#include <winrt\Windows.ApplicationModel.Resources.Core.h>
#include <winrt\Windows.Devices.Input.h>
#include <winrt\Windows.Globalization.NumberFormatting.h>
#include <winrt\Windows.Graphics.Imaging.h>
#include <winrt\Windows.Graphics.Display.h>
#include <winrt\Windows.Graphics.Effects.h>
#include <winrt\Windows.Storage.Streams.h>
#include <winrt\Windows.System.Power.h>
#include <winrt\Windows.System.Profile.h>
#include <winrt\Windows.System.h>
#include <winrt\Windows.System.Threading.h>
#include <winrt\Windows.UI.h>
#include <winrt\Windows.UI.Composition.h>
#include <winrt\Windows.UI.Composition.Effects.h>
#include <winrt\Windows.UI.Composition.Interactions.h>
#include <winrt\Windows.UI.Core.h>
#include <winrt\Windows.UI.Input.h>
#include <winrt\Windows.UI.Text.h>
#include <winrt\Windows.UI.ViewManagement.h>
#ifdef USE_INSIDER_SDK
#include <winrt\Windows.UI.WindowManagement.h>
#endif
#include <winrt\Windows.UI.Xaml.h>
#include <winrt\Windows.UI.Xaml.Automation.Peers.h>
#include <winrt\Windows.UI.Xaml.Automation.Provider.h>
#include <winrt\Windows.UI.Xaml.Controls.h>
#include <winrt\Windows.UI.Xaml.Controls.Primitives.h>
#include <winrt\Windows.UI.Xaml.Data.h>
#include <winrt\Windows.UI.Xaml.Documents.h>
#include <winrt\Windows.UI.Xaml.Hosting.h>
#include <winrt\Windows.UI.Xaml.Input.h>
#include <winrt\Windows.UI.Xaml.Interop.h>
#include <winrt\Windows.UI.Xaml.Markup.h>
#include <winrt\Windows.UI.Xaml.Media.h>
#include <winrt\Windows.UI.Xaml.Media.Animation.h>
#include <winrt\Windows.UI.Xaml.Media.Imaging.h>
#include <winrt\Windows.UI.Xaml.Shapes.h>
#ifndef BUILD_WINDOWS
#include <winrt\Microsoft.UI.Private.Controls.h>
#include <winrt\Microsoft.UI.Private.Media.h>
#include <winrt\Microsoft.UI.Xaml.Controls.h>
#include <winrt\Microsoft.UI.Xaml.XamlTypeInfo.h>
#include <winrt\Microsoft.UI.Xaml.Controls.Primitives.h>

#include <winrt\Microsoft.UI.Xaml.Media.h>
#include <winrt\Microsoft.UI.Xaml.Automation.Peers.h>
#endif
#include <winrt\Microsoft.UI.Composition.Effects.h>

namespace winrt
{
    using namespace ::winrt::Windows;
    using namespace ::winrt::Windows::ApplicationModel::Activation;
    using namespace ::winrt::Windows::ApplicationModel::Contacts;
    using namespace ::winrt::Windows::ApplicationModel::Core;
    using namespace ::winrt::Windows::ApplicationModel::DataTransfer;
    using namespace ::winrt::Windows::ApplicationModel::Resources;
    using namespace ::winrt::Windows::ApplicationModel::Resources::Core;
    using namespace ::winrt::Windows::Devices::Input;
    using namespace ::winrt::Windows::Foundation;
    using namespace ::winrt::Windows::Foundation::Collections;
    using namespace ::winrt::Windows::Foundation::Metadata;
    using namespace ::winrt::Windows::Foundation::Numerics;
    using namespace ::winrt::Windows::Globalization::NumberFormatting;
    using namespace ::winrt::Windows::Graphics::Display;
    using namespace ::winrt::Windows::Graphics::Imaging;
    using namespace ::winrt::Windows::Graphics::Effects;
    using namespace ::winrt::Windows::Storage::Streams;
    using namespace ::winrt::Windows::System;
    using namespace ::winrt::Windows::System::Power;
    using namespace ::winrt::Windows::System::Threading;
    using namespace ::winrt::Windows::UI;
    using namespace ::winrt::Windows::UI::Composition;
    using namespace ::winrt::Windows::UI::Composition::Effects;
    using namespace ::winrt::Windows::UI::Composition::Interactions;
    using namespace ::winrt::Windows::UI::Core;
    using namespace ::winrt::Windows::UI::Input;
    using namespace ::winrt::Windows::UI::Text;
    using namespace ::winrt::Windows::UI::ViewManagement;
#ifdef USE_INSIDER_SDK
    using namespace ::winrt::Windows::UI::WindowManagement;
#endif
    using namespace ::winrt::Windows::UI::Xaml;
    using namespace ::winrt::Windows::UI::Xaml::Automation;
    using namespace ::winrt::Windows::UI::Xaml::Automation::Provider;
    using namespace ::winrt::Windows::UI::Xaml::Data;
    using namespace ::winrt::Windows::UI::Xaml::Documents;
    using namespace ::winrt::Windows::UI::Xaml::Hosting;
    using namespace ::winrt::Windows::UI::Xaml::Input;
    using namespace ::winrt::Windows::UI::Xaml::Interop;
    using namespace ::winrt::Windows::UI::Xaml::Markup;
    using namespace ::winrt::Windows::UI::Xaml::Media::Animation;
    using namespace ::winrt::Windows::UI::Xaml::Media::Imaging;
    using namespace ::winrt::Windows::UI::Xaml::Shapes;
    using namespace ::winrt::Windows::System::Profile;
#ifndef BUILD_WINDOWS
    using namespace ::winrt::Microsoft::UI::Xaml::XamlTypeInfo;
    using namespace ::winrt::Microsoft::UI::Private::Controls;
    using namespace ::winrt::Microsoft::UI::Private::Media;
    using namespace ::winrt::Microsoft::UI::Xaml::Controls;
    using namespace ::winrt::Microsoft::UI::Xaml::Controls::Primitives;
    using namespace ::winrt::Microsoft::UI::Xaml::Media;
    using namespace ::winrt::Microsoft::UI::Xaml::Automation::Peers;

    // using namespace will affect headers included later as well, so crack these namespaces now for convenience
    // but in order to avoid "namespace not defined" errors we have to define the namespaces here too.
    namespace Microsoft::UI::Private::Controls::implementation {}
    namespace Microsoft::UI::Private::Media::implementation {}
    namespace Microsoft::UI::Xaml::Controls::implementation {}
    namespace Microsoft::UI::Xaml::XamlTypeInfo::implementation {}
    namespace Microsoft::UI::Xaml::Controls::Primitives::implementation {}
    namespace Microsoft::UI::Xaml::Media::implementation {}
    namespace Microsoft::UI::Xaml::Automation::Peers::implementation {}
    namespace implementation
    {
        using namespace ::winrt::Microsoft::UI::Private::Controls::implementation;
        using namespace ::winrt::Microsoft::UI::Private::Media::implementation;
        using namespace ::winrt::Microsoft::UI::Xaml::Controls::implementation;
        using namespace ::winrt::Microsoft::UI::Xaml::XamlTypeInfo::implementation;
        using namespace ::winrt::Microsoft::UI::Xaml::Controls::Primitives::implementation;
        using namespace ::winrt::Microsoft::UI::Xaml::Media::implementation;
        using namespace ::winrt::Microsoft::UI::Xaml::Automation::Peers::implementation;
    }

    namespace Microsoft::UI::Private::Controls::factory_implementation {}
    namespace Microsoft::UI::Private::Media::factory_implementation {}
    namespace Microsoft::UI::Xaml::Controls::factory_implementation {}
    namespace Microsoft::UI::Xaml::XamlTypeInfo::factory_implementation {}
    namespace Microsoft::UI::Xaml::Controls::Primitives::factory_implementation {}
    namespace Microsoft::UI::Xaml::Media::factory_implementation {}
    namespace Microsoft::UI::Xaml::Automation::Peers::factory_implementation {}
    namespace factory_implementation
    {
        using namespace ::winrt::Microsoft::UI::Private::Controls::factory_implementation;
        using namespace ::winrt::Microsoft::UI::Private::Media::factory_implementation;
        using namespace ::winrt::Microsoft::UI::Xaml::Controls::factory_implementation;
        using namespace ::winrt::Microsoft::UI::Xaml::XamlTypeInfo::factory_implementation;
        using namespace ::winrt::Microsoft::UI::Xaml::Controls::Primitives::factory_implementation;
        using namespace ::winrt::Microsoft::UI::Xaml::Media::factory_implementation;
        using namespace ::winrt::Microsoft::UI::Xaml::Automation::Peers::factory_implementation;
    }
#else
    using namespace ::winrt::Windows::UI::Xaml::Controls;
    using namespace ::winrt::Windows::UI::Xaml::Controls::Primitives;
    using namespace ::winrt::Windows::UI::Xaml::Media;
    using namespace ::winrt::Windows::UI::Xaml::Automation::Peers;

    namespace Windows::UI::Xaml::Controls::implementation {}
    namespace Windows::UI::Xaml::Controls::Primitives::implementation {}
    namespace Windows::UI::Xaml::Media::implementation {}
    namespace Windows::UI::Xaml::Automation::Peers::implementation {}
    namespace implementation
    {
        using namespace ::winrt::Windows::UI::Xaml::Controls::implementation;
        using namespace ::winrt::Windows::UI::Xaml::Controls::Primitives::implementation;
        using namespace ::winrt::Windows::UI::Xaml::Media::implementation;
        using namespace ::winrt::Windows::UI::Xaml::Automation::Peers::implementation;
    }

    namespace Windows::UI::Xaml::Controls::factory_implementation {}
    namespace Windows::UI::Xaml::Controls::Primitives::factory_implementation {}
    namespace Windows::UI::Xaml::Media::factory_implementation {}
    namespace Windows::UI::Xaml::Automation::Peers::factory_implementation {}
    namespace factory_implementation
    {
        using namespace ::winrt::Windows::UI::Xaml::Controls::factory_implementation;
        using namespace ::winrt::Windows::UI::Xaml::Controls::Primitives::factory_implementation;
        using namespace ::winrt::Windows::UI::Xaml::Media::factory_implementation;
        using namespace ::winrt::Windows::UI::Xaml::Automation::Peers::factory_implementation;
    }
#endif
    using namespace ::winrt::Microsoft::UI::Composition::Effects;

    // using namespace ::winrt::Windows::UI::Xaml::Controls;
    using AppBar = winrt::Windows::UI::Xaml::Controls::AppBar;
    using AppBarButton = winrt::Windows::UI::Xaml::Controls::AppBarButton;
    using AppBarToggleButton = winrt::Windows::UI::Xaml::Controls::AppBarToggleButton;
    using AutoSuggestBox = winrt::Windows::UI::Xaml::Controls::AutoSuggestBox;
    using BitmapIcon = winrt::Windows::UI::Xaml::Controls::BitmapIcon;
    using Border = winrt::Windows::UI::Xaml::Controls::Border;
    using Button = ::winrt::Windows::UI::Xaml::Controls::Button;
    using Canvas = winrt::Windows::UI::Xaml::Controls::Canvas;
    using CheckBox = ::winrt::Windows::UI::Xaml::Controls::CheckBox;
    using ColumnDefinition = winrt::Windows::UI::Xaml::Controls::ColumnDefinition;
    using CommandBar = ::winrt::Windows::UI::Xaml::Controls::CommandBar;
    using ComboBox = ::winrt::Windows::UI::Xaml::Controls::ComboBox;
    using ComboBoxItem = ::winrt::Windows::UI::Xaml::Controls::ComboBoxItem;
    using ContainerContentChangingEventArgs = winrt::Windows::UI::Xaml::Controls::ContainerContentChangingEventArgs;
    using ContentControl = winrt::Windows::UI::Xaml::Controls::ContentControl;
    using ContentPresenter = winrt::Windows::UI::Xaml::Controls::ContentPresenter;
    using Control = ::winrt::Windows::UI::Xaml::Controls::Control;
    using DataTemplateSelector = winrt::Windows::UI::Xaml::Controls::DataTemplateSelector;
    using DisabledFormattingAccelerators = winrt::Windows::UI::Xaml::Controls::DisabledFormattingAccelerators;
    using DragItemsCompletedEventArgs = winrt::Windows::UI::Xaml::Controls::DragItemsCompletedEventArgs;
    using DragItemsStartingEventArgs = winrt::Windows::UI::Xaml::Controls::DragItemsStartingEventArgs;
    using DragItemsStartingEventHandler = winrt::Windows::UI::Xaml::Controls::DragItemsStartingEventHandler;
    using FlyoutPresenter = winrt::Windows::UI::Xaml::Controls::FlyoutPresenter;
    using IFlyoutPresenter2 = winrt::Windows::UI::Xaml::Controls::IFlyoutPresenter2;
    using FocusDisengagedEventArgs = winrt::Windows::UI::Xaml::Controls::FocusDisengagedEventArgs;
    using FocusEngagedEventArgs = winrt::Windows::UI::Xaml::Controls::FocusEngagedEventArgs;
    using FontIcon = winrt::Windows::UI::Xaml::Controls::FontIcon;
    using Grid = ::winrt::Windows::UI::Xaml::Controls::Grid;
    using ICommandBarElement = ::winrt::Windows::UI::Xaml::Controls::ICommandBarElement;
    using IconElement = winrt::Windows::UI::Xaml::Controls::IconElement;
    using IconSourceElement = winrt::Windows::UI::Xaml::Controls::IconSourceElement;
    using IContentControlFactory = winrt::Windows::UI::Xaml::Controls::IContentControlFactory;
    using IControl5 = ::winrt::Windows::UI::Xaml::Controls::IControl5;
    using IControlFactory = winrt::Windows::UI::Xaml::Controls::IControlFactory;
    using IControlProtected = ::winrt::Windows::UI::Xaml::Controls::IControlProtected;
    using IDataTemplateSelectorFactory = winrt::Windows::UI::Xaml::Controls::IDataTemplateSelectorFactory;
    using IInsertionPanel = winrt::Windows::UI::Xaml::Controls::IInsertionPanel;
    using IListViewFactory = winrt::Windows::UI::Xaml::Controls::IListViewFactory;
    using IListViewItemFactory = winrt::Windows::UI::Xaml::Controls::IListViewItemFactory;
    using Image = winrt::Windows::UI::Xaml::Controls::Image;
    using IPanelFactory = winrt::Windows::UI::Xaml::Controls::IPanelFactory;
    using ISliderFactory = winrt::Windows::UI::Xaml::Controls::ISliderFactory;
    using IStyleSelectorFactory = winrt::Windows::UI::Xaml::Controls::IStyleSelectorFactory;
    using IPasswordBox5 = ::winrt::Windows::UI::Xaml::Controls::IPasswordBox5;
    using IRichEditBox6 = ::winrt::Windows::UI::Xaml::Controls::IRichEditBox6;
    using IRichEditBox8 = ::winrt::Windows::UI::Xaml::Controls::IRichEditBox8;
    using IRichTextBlock6 = ::winrt::Windows::UI::Xaml::Controls::IRichTextBlock6;
    using ITextBlock7 = ::winrt::Windows::UI::Xaml::Controls::ITextBlock7;
    using ITextBox8 = ::winrt::Windows::UI::Xaml::Controls::ITextBox8;
    using ItemClickEventArgs = winrt::Windows::UI::Xaml::Controls::ItemClickEventArgs;
    using ItemClickEventHandler = winrt::Windows::UI::Xaml::Controls::ItemClickEventHandler;
    using ItemsControl = winrt::Windows::UI::Xaml::Controls::ItemsControl;
    using ItemsPanelTemplate = winrt::Windows::UI::Xaml::Controls::ItemsPanelTemplate;
    using ItemsPresenter = winrt::Windows::UI::Xaml::Controls::ItemsPresenter;
    using ItemsWrapGrid = winrt::Windows::UI::Xaml::Controls::ItemsWrapGrid;
    using ListView = winrt::Windows::UI::Xaml::Controls::ListView;
    using ListViewBase = winrt::Windows::UI::Xaml::Controls::ListViewBase;
    using ListViewItem = winrt::Windows::UI::Xaml::Controls::ListViewItem;
    using ListViewReorderMode = winrt::Windows::UI::Xaml::Controls::ListViewReorderMode;
    using ListViewSelectionMode = winrt::Windows::UI::Xaml::Controls::ListViewSelectionMode;
    using MenuFlyout = winrt::Windows::UI::Xaml::Controls::MenuFlyout;
    using MenuFlyoutItemBase = winrt::Windows::UI::Xaml::Controls::MenuFlyoutItemBase;
    using MenuFlyoutItem = winrt::Windows::UI::Xaml::Controls::MenuFlyoutItem;
    using MenuFlyoutSubItem = winrt::Windows::UI::Xaml::Controls::MenuFlyoutSubItem;
    using Orientation = winrt::Windows::UI::Xaml::Controls::Orientation;
    using Panel = winrt::Windows::UI::Xaml::Controls::Panel;
    using PasswordBox = winrt::Windows::UI::Xaml::Controls::PasswordBox;
    using PathIcon = winrt::Windows::UI::Xaml::Controls::PathIcon;
    using RichEditBox = winrt::Windows::UI::Xaml::Controls::RichEditBox;
    using RichTextBlock = winrt::Windows::UI::Xaml::Controls::RichTextBlock;
    using RichTextBlockOverflow = winrt::Windows::UI::Xaml::Controls::RichTextBlockOverflow;
    using RowDefinition = winrt::Windows::UI::Xaml::Controls::RowDefinition;
    using ScrollContentPresenter = winrt::Windows::UI::Xaml::Controls::ScrollContentPresenter;
    using ScrollIntoViewAlignment = winrt::Windows::UI::Xaml::Controls::ScrollIntoViewAlignment;
    using FxZoomMode = winrt::Windows::UI::Xaml::Controls::ZoomMode;
    using FxScrollViewer = winrt::Windows::UI::Xaml::Controls::ScrollViewer;
    using ScrollViewerViewChangedEventArgs = winrt::Windows::UI::Xaml::Controls::ScrollViewerViewChangedEventArgs;
    using ScrollViewerViewChangingEventArgs = winrt::Windows::UI::Xaml::Controls::ScrollViewerViewChangingEventArgs;
    using SelectionChangedEventArgs = winrt::Windows::UI::Xaml::Controls::SelectionChangedEventArgs;
    using SelectionChangedEventHandler = winrt::Windows::UI::Xaml::Controls::SelectionChangedEventHandler;
    using Slider = winrt::Windows::UI::Xaml::Controls::Slider;
    using SplitView = winrt::Windows::UI::Xaml::Controls::SplitView;
    using SplitViewDisplayMode = winrt::Windows::UI::Xaml::Controls::SplitViewDisplayMode;
    using SplitViewPaneClosingEventArgs = winrt::Windows::UI::Xaml::Controls::SplitViewPaneClosingEventArgs;
    using StackPanel = winrt::Windows::UI::Xaml::Controls::StackPanel;
    using StyleSelector = winrt::Windows::UI::Xaml::Controls::StyleSelector;
    using Symbol = winrt::Windows::UI::Xaml::Controls::Symbol;
    using SymbolIcon = winrt::Windows::UI::Xaml::Controls::SymbolIcon;
    using TextBlock = ::winrt::Windows::UI::Xaml::Controls::TextBlock;
    using TextBox = ::winrt::Windows::UI::Xaml::Controls::TextBox;
    using TextBoxTextChangingEventArgs = winrt::Windows::UI::Xaml::Controls::TextBoxTextChangingEventArgs;
    using TextChangedEventArgs = winrt::Windows::UI::Xaml::Controls::TextChangedEventArgs;
    using TextChangedEventHandler = winrt::Windows::UI::Xaml::Controls::TextChangedEventHandler;
    using ToggleMenuFlyoutItem = winrt::Windows::UI::Xaml::Controls::ToggleMenuFlyoutItem;
    using ToolTip = winrt::Windows::UI::Xaml::Controls::ToolTip;
    using ToolTipService = winrt::Windows::UI::Xaml::Controls::ToolTipService;
    using VirtualizingStackPanel = winrt::Windows::UI::Xaml::Controls::VirtualizingStackPanel;
<<<<<<< HEAD
=======
    using WebView = winrt::Windows::UI::Xaml::Controls::WebView;
>>>>>>> 4a94f1e5

    // using namespace ::winrt::Windows::UI::Xaml::Media;
    using Brush = winrt::Windows::UI::Xaml::Media::Brush;
    using Brush = winrt::Windows::UI::Xaml::Media::Brush;
    using ElementCompositeMode = winrt::Windows::UI::Xaml::Media::ElementCompositeMode;
    using FontFamily = winrt::Windows::UI::Xaml::Media::FontFamily;
    using GeneralTransform = winrt::Windows::UI::Xaml::Media::GeneralTransform;
    using Geometry = winrt::Windows::UI::Xaml::Media::Geometry;
    using GradientStop = ::winrt::Windows::UI::Xaml::Media::GradientStop;
    using ImageBrush = ::winrt::Windows::UI::Xaml::Media::ImageBrush;
    using ImageSource = ::winrt::Windows::UI::Xaml::Media::ImageSource;
    using IVisualTreeHelperStatics = winrt::Windows::UI::Xaml::Media::IVisualTreeHelperStatics;
    using IXamlCompositionBrushBaseFactory = winrt::Windows::UI::Xaml::Media::IXamlCompositionBrushBaseFactory;
    using IXamlCompositionBrushBaseProtected = winrt::Windows::UI::Xaml::Media::IXamlCompositionBrushBaseProtected;
    using IXamlLightFactory = winrt::Windows::UI::Xaml::Media::IXamlLightFactory;
    using IXamlLightProtected = winrt::Windows::UI::Xaml::Media::IXamlLightProtected;
    using LinearGradientBrush = ::winrt::Windows::UI::Xaml::Media::LinearGradientBrush;
    using LoadedImageSurface = ::winrt::Windows::UI::Xaml::Media::LoadedImageSurface;
    using RectangleGeometry = winrt::Windows::UI::Xaml::Media::RectangleGeometry;
    using SolidColorBrush = ::winrt::Windows::UI::Xaml::Media::SolidColorBrush;
    using Stretch = winrt::Windows::UI::Xaml::Media::Stretch;
    using ThemeShadow = winrt::Windows::UI::Xaml::Media::ThemeShadow;
    using TranslateTransform = winrt::Windows::UI::Xaml::Media::TranslateTransform;
    using VisualTreeHelper = winrt::Windows::UI::Xaml::Media::VisualTreeHelper;
    using XamlCompositionBrushBase = ::winrt::Windows::UI::Xaml::Media::XamlCompositionBrushBase;
    using XamlLight = winrt::Windows::UI::Xaml::Media::XamlLight;

    // using namespace ::winrt::Windows::UI::Xaml::Media.Animation;
    using IStoryboard = ::winrt::Windows::UI::Xaml::Media::Animation::IStoryboard;

    // using namespace ::winrt::Windows::UI::Xaml::Controls::Primitives;
    using ButtonBase = winrt::Windows::UI::Xaml::Controls::Primitives::ButtonBase;
    using CarouselPanel = winrt::Windows::UI::Xaml::Controls::Primitives::CarouselPanel;
    using FlyoutBase = winrt::Windows::UI::Xaml::Controls::Primitives::FlyoutBase;
    using FlyoutBaseClosingEventArgs = winrt::Windows::UI::Xaml::Controls::Primitives::FlyoutBaseClosingEventArgs;
    using FlyoutPlacementMode = winrt::Windows::UI::Xaml::Controls::Primitives::FlyoutPlacementMode;
    using FlyoutShowMode = winrt::Windows::UI::Xaml::Controls::Primitives::FlyoutShowMode;
    using FlyoutShowOptions = winrt::Windows::UI::Xaml::Controls::Primitives::FlyoutShowOptions;
    using IFlyoutBase3 = winrt::Windows::UI::Xaml::Controls::Primitives::IFlyoutBase3;
    using IFlyoutBase5 = winrt::Windows::UI::Xaml::Controls::Primitives::IFlyoutBase5;
#ifdef USE_INSIDER_SDK
    using IFlyoutBase6 = winrt::Windows::UI::Xaml::Controls::Primitives::IFlyoutBase6;
#endif
    using ILayoutInformationStatics = winrt::Windows::UI::Xaml::Controls::Primitives::ILayoutInformationStatics;
    using IListViewItemPresenterFactory = winrt::Windows::UI::Xaml::Controls::Primitives::IListViewItemPresenterFactory;
    using IScrollEventArgs = winrt::Windows::UI::Xaml::Controls::Primitives::IScrollEventArgs;
    using LayoutInformation = winrt::Windows::UI::Xaml::Controls::Primitives::LayoutInformation;
    using ListViewItemPresenter = winrt::Windows::UI::Xaml::Controls::Primitives::ListViewItemPresenter;
    using OrientedVirtualizingPanel = winrt::Windows::UI::Xaml::Controls::Primitives::OrientedVirtualizingPanel;
    using Popup = winrt::Windows::UI::Xaml::Controls::Primitives::Popup;
    using RangeBaseValueChangedEventArgs = winrt::Windows::UI::Xaml::Controls::Primitives::RangeBaseValueChangedEventArgs;
    using ScrollBar = winrt::Windows::UI::Xaml::Controls::Primitives::ScrollBar;
    using ScrollEventArgs = winrt::Windows::UI::Xaml::Controls::Primitives::ScrollEventArgs;
    using ScrollEventType = winrt::Windows::UI::Xaml::Controls::Primitives::ScrollEventType;
    using ScrollingIndicatorMode = winrt::Windows::UI::Xaml::Controls::Primitives::ScrollingIndicatorMode;
    using Selector = winrt::Windows::UI::Xaml::Controls::Primitives::Selector;
    using SelectorItem = winrt::Windows::UI::Xaml::Controls::Primitives::SelectorItem;
    using ToggleButton = winrt::Windows::UI::Xaml::Controls::Primitives::ToggleButton;

    // using namespace winrt::Windows::UI::Xaml::Automation::Peers;
    using AccessibilityView = winrt::Windows::UI::Xaml::Automation::Peers::AccessibilityView;
    using AutomationControlType = winrt::Windows::UI::Xaml::Automation::Peers::AutomationControlType;
    using AutomationControlType = winrt::Windows::UI::Xaml::Automation::Peers::AutomationControlType;
    using AutomationEvents = winrt::Windows::UI::Xaml::Automation::Peers::AutomationEvents;
    using AutomationLiveSetting = winrt::Windows::UI::Xaml::Automation::Peers::AutomationLiveSetting;
    using AutomationNavigationDirection = winrt::Windows::UI::Xaml::Automation::Peers::AutomationNavigationDirection;
    using AutomationOrientation = winrt::Windows::UI::Xaml::Automation::Peers::AutomationOrientation;
    using AutomationPeer = winrt::Windows::UI::Xaml::Automation::Peers::AutomationPeer;
    using ButtonAutomationPeer = winrt::Windows::UI::Xaml::Automation::Peers::ButtonAutomationPeer;
    using FrameworkElementAutomationPeer = winrt::Windows::UI::Xaml::Automation::Peers::FrameworkElementAutomationPeer;
    using IAutomationPeer = winrt::Windows::UI::Xaml::Automation::Peers::IAutomationPeer;
    using IAutomationPeerOverrides = winrt::Windows::UI::Xaml::Automation::Peers::IAutomationPeerOverrides;
    using IFrameworkElementAutomationPeer = winrt::Windows::UI::Xaml::Automation::Peers::IFrameworkElementAutomationPeer;
    using IFrameworkElementAutomationPeerFactory = winrt::Windows::UI::Xaml::Automation::Peers::IFrameworkElementAutomationPeerFactory;
    using IFrameworkElementAutomationPeerStatics = winrt::Windows::UI::Xaml::Automation::Peers::IFrameworkElementAutomationPeerStatics;
    using IListViewItemAutomationPeerFactory = winrt::Windows::UI::Xaml::Automation::Peers::IListViewItemAutomationPeerFactory;
    using ISelectorAutomationPeer = winrt::Windows::UI::Xaml::Automation::Peers::ISelectorAutomationPeer;
    using ISelectorAutomationPeerFactory = winrt::Windows::UI::Xaml::Automation::Peers::ISelectorAutomationPeerFactory;
    using ISliderAutomationPeer = winrt::Windows::UI::Xaml::Automation::Peers::ISliderAutomationPeer;
    using ISliderAutomationPeerFactory = winrt::Windows::UI::Xaml::Automation::Peers::ISliderAutomationPeerFactory;
    using ItemAutomationPeer = winrt::Windows::UI::Xaml::Automation::Peers::ItemAutomationPeer;
    using ListViewItemAutomationPeer = winrt::Windows::UI::Xaml::Automation::Peers::ListViewItemAutomationPeer;
    using PatternInterface = winrt::Windows::UI::Xaml::Automation::Peers::PatternInterface;
    using SelectorAutomationPeer = winrt::Windows::UI::Xaml::Automation::Peers::SelectorAutomationPeer;
    using SliderAutomationPeer = winrt::Windows::UI::Xaml::Automation::Peers::SliderAutomationPeer;

    // using namespace winrt::Windows::UI::Xaml
    using IElementFactoryGetArgs = winrt::Windows::UI::Xaml::IElementFactoryGetArgs;
    using IElementFactoryRecycleArgs = winrt::Windows::UI::Xaml::IElementFactoryRecycleArgs;
    

#ifdef BUILD_WINDOWS
    using ElementFactoryGetArgs = winrt::Windows::UI::Xaml::ElementFactoryGetArgs;
    using ElementFactoryRecycleArgs = winrt::Windows::UI::Xaml::ElementFactoryRecycleArgs;
    using IElementFactory = winrt::Windows::UI::Xaml::IElementFactory;
#else
    using ElementFactoryGetArgs = winrt::Microsoft::UI::Xaml::Controls::ElementFactoryGetArgs;
    using ElementFactoryRecycleArgs = winrt::Microsoft::UI::Xaml::Controls::ElementFactoryRecycleArgs;
    using IElementFactory = winrt::IInspectable;
#endif
}<|MERGE_RESOLUTION|>--- conflicted
+++ resolved
@@ -282,10 +282,7 @@
     using ToolTip = winrt::Windows::UI::Xaml::Controls::ToolTip;
     using ToolTipService = winrt::Windows::UI::Xaml::Controls::ToolTipService;
     using VirtualizingStackPanel = winrt::Windows::UI::Xaml::Controls::VirtualizingStackPanel;
-<<<<<<< HEAD
-=======
     using WebView = winrt::Windows::UI::Xaml::Controls::WebView;
->>>>>>> 4a94f1e5
 
     // using namespace ::winrt::Windows::UI::Xaml::Media;
     using Brush = winrt::Windows::UI::Xaml::Media::Brush;
