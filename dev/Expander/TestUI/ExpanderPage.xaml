﻿<!-- Copyright (c) Microsoft Corporation. All rights reserved. Licensed under the MIT License. See LICENSE in the project root for license information. -->
<local:TestPage
    x:Class="MUXControlsTestApp.ExpanderPage"
    x:Name="ExpanderTestPage"
    xmlns="http://schemas.microsoft.com/winfx/2006/xaml/presentation"
    xmlns:x="http://schemas.microsoft.com/winfx/2006/xaml"
    xmlns:local="using:MUXControlsTestApp"
    xmlns:d="http://schemas.microsoft.com/expression/blend/2008"
    xmlns:controls="using:Microsoft.UI.Xaml.Controls"
    xmlns:mc="http://schemas.openxmlformats.org/markup-compatibility/2006"
    mc:Ignorable="d">

    <ScrollViewer Background="{ThemeResource ApplicationPageBackgroundThemeBrush}" HorizontalScrollBarVisibility="Disabled" VerticalScrollBarVisibility="Auto">

        <StackPanel Orientation="Vertical" HorizontalAlignment="Left">
            <StackPanel.ChildrenTransitions>
                <TransitionCollection>
                    <RepositionThemeTransition IsStaggeringEnabled="False" />
                </TransitionCollection>
            </StackPanel.ChildrenTransitions>

            <controls:Expander x:Name ="ExpandedExpander" AutomationProperties.Name="ExpandedExpander" IsExpanded="True" Margin="12" HorizontalAlignment="Left">
                <controls:Expander.Header>
                    <StackPanel Margin="0,14,0,16">
                        <TextBlock Text="This expander is expanded by default."  Margin="0,0,0,4"/>
                        <TextBlock Text="This is the second line of text." Style="{StaticResource CaptionTextBlockStyle}" Foreground="{ThemeResource TextFillColorSecondaryBrush}" />
                    </StackPanel>
                </controls:Expander.Header>
                <Button AutomationProperties.AutomationId="ExpandedExpanderContent">Content</Button>
            </controls:Expander>

            <controls:Expander AutomationProperties.AutomationId="CollapsedExpander" AutomationProperties.Name="Expander2" IsExpanded="False" Margin="12" Width="{ThemeResource FlyoutThemeMaxWidth}">
                <controls:Expander.Header>
                    <TextBlock Text="This expander is collapsed by default. This is a long title to test the header width. ext should be wrapping here." TextWrapping="Wrap" Margin="0,12,0,13"/>
                </controls:Expander.Header>
                <TextBlock AutomationProperties.AutomationId="CollapsedExpanderContent" Text="Content"/>
            </controls:Expander>

            <controls:Expander AutomationProperties.Name="ExpanderWithButtons" IsExpanded="False" Margin="12" MaxWidth="{ThemeResource FlyoutThemeMaxWidth}">
                <controls:Expander.Header>
                    <ToggleButton>This is a toggle button in the header</ToggleButton>
                </controls:Expander.Header>
                <StackPanel>
<<<<<<< HEAD
                    <TextBlock TextWrapping="Wrap" Text="Content. This is long content to test wrapping on the content section, this content should be wrapping."/>
=======
                    <TextBlock TextWrapping="Wrap">Content. This is long content to test wrapping on the content section, this content should be wrapping after the control expands to max width.</TextBlock>
>>>>>>> 2adf00cc
                </StackPanel>
            </controls:Expander>

            <controls:Expander AutomationProperties.Name="ExpanderWithUpwardsDirection" ExpandDirection="Up" IsExpanded="False" Margin="12">
                <controls:Expander.Header>
                    <TextBlock Margin="0,0,0,1" Text="This expander will expand upwards"/>
                </controls:Expander.Header>
                <StackPanel>
                    <TextBlock Text="Content"/>
                </StackPanel>
            </controls:Expander>

            <controls:Expander IsEnabled="False" AutomationProperties.Name="ExpanderNotEnabled" ExpandDirection="Down" IsExpanded="False" Margin="12">
                <controls:Expander.Header>
                    <TextBlock Margin="0,0,0,1" Text="This expander is not enabled"/>
                </controls:Expander.Header>
                <StackPanel>
                    <TextBlock Text="Content"/>
                </StackPanel>
            </controls:Expander>

            <local:TestControl IsTabStop="True" x:Name="CustomControl" AutomationProperties.Name="CustomControl" Margin="12">
                <controls:Expander x:Name="ExpanderWithCustomEventsSource" ExpandDirection="Down" IsExpanded="False">
                    <controls:Expander.Header>
                        <TextBlock Margin="0,0,0,1" Text="This expander has a custom events source"/>
                    </controls:Expander.Header>
                    <StackPanel>
                        <TextBlock Text="Content"/>
                    </StackPanel>
                </controls:Expander>
            </local:TestControl>

            <controls:Expander AutomationProperties.Name="ExpanderStretched" ExpandDirection="Down" IsExpanded="True" Margin="12" HorizontalAlignment="Stretch" HorizontalContentAlignment="Right">
                <controls:Expander.Header>
                    <TextBlock HorizontalAlignment="Right">This expander stretches along with its content</TextBlock>
                </controls:Expander.Header>
                <StackPanel HorizontalAlignment="Right">
                    <TextBlock>Header and Content is right aligned</TextBlock>
                </StackPanel>
            </controls:Expander>

            <controls:Expander AutomationProperties.Name="ExpanderSetHeight" ExpandDirection="Down" IsExpanded="False" Margin="12" Height="150" MaxWidth="{ThemeResource FlyoutThemeMaxWidth}">
                <controls:Expander.Header>
                    <TextBlock>This expander sets a fixed height</TextBlock>
                </controls:Expander.Header>
                <ScrollViewer HorizontalScrollBarVisibility="Disabled" VerticalScrollBarVisibility="Auto">
                    <TextBlock TextWrapping="Wrap">Lorem ipsum dolor sit amet, consectetur adipiscing elit. Donec id lacinia tellus. Integer eu mollis leo, ornare ultricies neque. Sed diam lectus, varius sed justo vel, malesuada condimentum lorem. Proin porttitor quis enim a facilisis. Suspendisse vehicula imperdiet egestas. Suspendisse imperdiet, ipsum in commodo cursus, mi nisl volutpat nulla, in interdum mi nulla a nulla. Cras feugiat odio ac eros ullamcorper suscipit. Praesent ultricies ligula eget efficitur tristique. Donec imperdiet ultrices dolor sollicitudin bibendum. In hac habitasse platea dictumst. Fusce vel lacinia purus. Sed tempor est sed suscipit luctus. Aenean laoreet tellus vitae efficitur scelerisque. Sed suscipit risus ac nisl rhoncus hendrerit.</TextBlock>
                </ScrollViewer>
            </controls:Expander>
            
        </StackPanel>

    </ScrollViewer>
</local:TestPage><|MERGE_RESOLUTION|>--- conflicted
+++ resolved
@@ -41,11 +41,7 @@
                     <ToggleButton>This is a toggle button in the header</ToggleButton>
                 </controls:Expander.Header>
                 <StackPanel>
-<<<<<<< HEAD
-                    <TextBlock TextWrapping="Wrap" Text="Content. This is long content to test wrapping on the content section, this content should be wrapping."/>
-=======
-                    <TextBlock TextWrapping="Wrap">Content. This is long content to test wrapping on the content section, this content should be wrapping after the control expands to max width.</TextBlock>
->>>>>>> 2adf00cc
+                    <TextBlock TextWrapping="Wrap" Text="Content. This is long content to test wrapping on the content section, this content should be wrapping after the control expands to max width."/>
                 </StackPanel>
             </controls:Expander>
 
