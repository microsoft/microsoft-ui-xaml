﻿<!-- Copyright (c) Microsoft Corporation. All rights reserved. Licensed under the MIT License. See LICENSE in the project root for license information. -->
<ResourceDictionary
    xmlns="http://schemas.microsoft.com/winfx/2006/xaml/presentation"
    xmlns:x="http://schemas.microsoft.com/winfx/2006/xaml"
    xmlns:local="using:Microsoft.UI.Xaml.Controls"
    xmlns:contract7Present="http://schemas.microsoft.com/winfx/2006/xaml/presentation?IsApiContractPresent(Windows.Foundation.UniversalApiContract,7)">
<<<<<<< HEAD
    <!-- We won't make this control tab stoppable, since the tab focus should go
=======
    <Style TargetType="local:Expander" BasedOn="{StaticResource DefaultExpanderStyle}"/>
    
    <Style x:Key="DefaultExpanderStyle" TargetType="local:Expander">
        <!-- We won't make this control tab stoppable, since the tab focus should go
>>>>>>> 97653f38
            to the toggle button. For this logic, several things were made:
            1. Expander::OnApplyTemplate - We set the toggle button's events source to the expander's. This will announce expander properties
               (expand/collapse) changes to narrator. Without this, narrator would announce the toggle button's "on/off" logic
               instead of the "expand/collapse" logic.
            2. ExpanderAutomationPeer::GetChildrenCore - Because of 1., we need to override GetChildrenCore to NOT include the toggle button.
               If we don't do this, we create a weird dependency cycle between the toggle button and the expander.
            3. ExpanderAutomationPeer::GetPeerFromPointCore Finally, when using narrator with a touch screen, this was overriden as well, to
               focus the toggle button programmatically to sync the narrator focus with the keyboard focus.
               Without this override, the narrator user that focuses the expander on a touch screen will see that pressing "Tab"
               doesn't work how they would expect.-->
    <Style TargetType="local:Expander">
        <Setter Property="Template">
            <Setter.Value>
                <ControlTemplate TargetType="local:Expander">
                    <Grid>
                        <VisualStateManager.VisualStateGroups>
                            <VisualStateGroup x:Name="ExpandStates">
                                <VisualState x:Name="Expanded">
                                    <VisualState.Storyboard>
                                        <Storyboard>
                                            <PopInThemeAnimation x:Name="PopIn" TargetName="ExpanderContent" FromVerticalOffset="-50" FromHorizontalOffset="0"/>
                                            <ObjectAnimationUsingKeyFrames Storyboard.TargetName="ExpanderContent" Storyboard.TargetProperty="Visibility">
                                                <DiscreteObjectKeyFrame KeyTime="0" Value="Visible" />
                                            </ObjectAnimationUsingKeyFrames>
                                        </Storyboard>
                                    </VisualState.Storyboard>
                                </VisualState>
                                <VisualState x:Name="Collapsed">
                                    <VisualState.Storyboard>
                                        <Storyboard>
                                            <PopOutThemeAnimation TargetName="ExpanderContent" />
                                        </Storyboard>
                                    </VisualState.Storyboard>
                                </VisualState>
                            </VisualStateGroup>
                            <VisualStateGroup x:Name="ExpandDirectionStates">
                                <VisualState x:Name="Down" />
                                <VisualState x:Name="Up">
                                    <VisualState.Setters>
                                        <Setter Target="ExpanderHeader.(Grid.Row)" Value="1" />
                                        <Setter Target="ExpanderContent.(Grid.Row)" Value="0" />
                                        <Setter Target="Row0.Height" Value="*" />
                                        <Setter Target="Row1.Height" Value="Auto" />
                                        <Setter Target="PopIn.FromVerticalOffset" Value="{ThemeResource ExpanderPopinVerticalOffset}"/>
                                    </VisualState.Setters>
                                </VisualState>
                            </VisualStateGroup>
                        </VisualStateManager.VisualStateGroups>

                        <Grid.RowDefinitions>
                            <RowDefinition x:Name="Row0" Height="Auto" />
                            <RowDefinition x:Name="Row1" Height="*" />
                        </Grid.RowDefinitions>
                        <Grid.ColumnDefinitions>
                            <ColumnDefinition x:Name="Column0" Width="*" />
                            <ColumnDefinition x:Name="Column1" Width="Auto" />
                        </Grid.ColumnDefinitions>

                        <ToggleButton
                            x:Name="ExpanderHeader"
                            AutomationProperties.AutomationId="ExpanderToggleButton"
                            MinWidth="0"
                            MinHeight="0"
                            IsEnabled="{TemplateBinding IsEnabled}"
                            Style="{StaticResource ExpanderHeaderStyle}"
                            Content="{TemplateBinding Header}"
                            ContentTemplate="{TemplateBinding HeaderTemplate}"
                            ContentTemplateSelector="{TemplateBinding HeaderTemplateSelector}"
                            IsChecked="{Binding Path=IsExpanded, Mode=TwoWay, RelativeSource={RelativeSource TemplatedParent}}"
                            Padding="{TemplateBinding Padding}"
                          />

                        <ContentPresenter
                            x:Name="ExpanderContent"
                            Grid.Row="1"
                            Visibility="Collapsed"
                            Content="{TemplateBinding Content}"
                            ContentTemplate="{TemplateBinding ContentTemplate}"
                            ContentTemplateSelector="{TemplateBinding ContentTemplateSelector}"
                            HorizontalContentAlignment="{TemplateBinding HorizontalContentAlignment}"
                            VerticalContentAlignment="{TemplateBinding VerticalContentAlignment}"
                            />
                    </Grid>
                </ControlTemplate>
            </Setter.Value>
        </Setter>
    </Style>

    <Style x:Key="ExpanderHeaderStyle" TargetType="ToggleButton">
        <Setter Property="HorizontalAlignment" Value="Stretch" />
        <Setter Property="HorizontalContentAlignment" Value="Stretch" />
        <Setter Property="Background" Value="{ThemeResource ExpanderHeaderBackground}" />
        <Setter Property="Template">
            <Setter.Value>
                <ControlTemplate TargetType="ToggleButton">
                    <Grid>
                        <Grid.ColumnDefinitions>
                            <ColumnDefinition Width="*" />
                            <ColumnDefinition Width="Auto" />
                        </Grid.ColumnDefinitions>

                        <VisualStateManager.VisualStateGroups>
                            <VisualStateGroup x:Name="CommonStates">
                                <VisualState x:Name="Normal" />
                                <VisualState x:Name="PointerOver" />
                                <VisualState x:Name="Pressed" />
                                <VisualState x:Name="Disabled" />
                                <VisualState x:Name="Checked">
                                    <Storyboard>
                                        <DoubleAnimation
                                            Storyboard.TargetName="ExpandCollapseChevronRotateTransform"
                                            Storyboard.TargetProperty="Angle"
                                            To="180.0" Duration="0:0:0.1"/>
                                    </Storyboard>
                                </VisualState>
                                <VisualState x:Name="CheckedPointerOver" >
                                    <Storyboard >
                                        <DoubleAnimation
                                            Storyboard.TargetName="ExpandCollapseChevronRotateTransform"
                                            Storyboard.TargetProperty="Angle"
                                            To="180.0" Duration="0:0:0.1"/>
                                    </Storyboard>
                                </VisualState>
                                <VisualState x:Name="CheckedPressed">
                                    <Storyboard >
                                        <DoubleAnimation
                                            Storyboard.TargetName="ExpandCollapseChevronRotateTransform"
                                            Storyboard.TargetProperty="Angle"
                                            To="180.0" Duration="0:0:0.1"/>
                                    </Storyboard>
                                </VisualState>

                                <VisualState x:Name="CheckedDisabled">
                                    <Storyboard >
                                        <DoubleAnimation
                                            Storyboard.TargetName="ExpandCollapseChevronRotateTransform"
                                            Storyboard.TargetProperty="Angle"
                                            To="180.0" Duration="0:0:0.1"/>
                                    </Storyboard>
                                </VisualState>
                                <VisualState x:Name="Indeterminate" />
                                <VisualState x:Name="IndeterminatePointerOver" />
                                <VisualState x:Name="IndeterminatePressed" />
                                <VisualState x:Name="IndeterminateDisabled" />
                            </VisualStateGroup>
                        </VisualStateManager.VisualStateGroups>


                        <ContentPresenter 
                            x:Name="ContentPresenter"
                            Background="{TemplateBinding Background}"
                            contract7Present:BackgroundSizing="{TemplateBinding BackgroundSizing}"
                            BorderBrush="{TemplateBinding BorderBrush}"
                            BorderThickness="{TemplateBinding BorderThickness}"
                            Content="{TemplateBinding Content}"
                            ContentTemplate="{TemplateBinding ContentTemplate}"
                            ContentTransitions="{TemplateBinding ContentTransitions}"
                            CornerRadius="{TemplateBinding CornerRadius}"
                            Padding="{TemplateBinding Padding}"
                            HorizontalContentAlignment="{TemplateBinding HorizontalContentAlignment}"
                            VerticalContentAlignment="{TemplateBinding VerticalContentAlignment}"
                            AutomationProperties.AccessibilityView="Raw">
                        </ContentPresenter>

                        <Grid
                            x:Name="ExpandCollapseChevron"
                            Grid.Column="1"
                            Width="{ThemeResource ExpanderChevronWidth}"
                            Margin="{ThemeResource ExpanderChevronMargin}"
                            Background="{ThemeResource ExpanderChevronBackground}">
                            <TextBlock
                                RenderTransformOrigin="0.5, 0.5"
                                Foreground="{ThemeResource ExpanderChevronForeground}"
                                Text="{StaticResource ExpanderChevronGlyph}"
                                FontFamily="{StaticResource SymbolThemeFontFamily}"
                                HorizontalAlignment="Center"
                                VerticalAlignment="Center"
                                AutomationProperties.AccessibilityView="Raw"
                                IsTextScaleFactorEnabled="False">
                                <TextBlock.RenderTransform>
                                    <RotateTransform x:Name="ExpandCollapseChevronRotateTransform" Angle="0"/>
                                </TextBlock.RenderTransform>
                            </TextBlock>
                        </Grid>
                    </Grid>

                </ControlTemplate>
            </Setter.Value>
        </Setter>
    </Style>
</ResourceDictionary><|MERGE_RESOLUTION|>--- conflicted
+++ resolved
@@ -4,14 +4,10 @@
     xmlns:x="http://schemas.microsoft.com/winfx/2006/xaml"
     xmlns:local="using:Microsoft.UI.Xaml.Controls"
     xmlns:contract7Present="http://schemas.microsoft.com/winfx/2006/xaml/presentation?IsApiContractPresent(Windows.Foundation.UniversalApiContract,7)">
-<<<<<<< HEAD
-    <!-- We won't make this control tab stoppable, since the tab focus should go
-=======
     <Style TargetType="local:Expander" BasedOn="{StaticResource DefaultExpanderStyle}"/>
     
     <Style x:Key="DefaultExpanderStyle" TargetType="local:Expander">
         <!-- We won't make this control tab stoppable, since the tab focus should go
->>>>>>> 97653f38
             to the toggle button. For this logic, several things were made:
             1. Expander::OnApplyTemplate - We set the toggle button's events source to the expander's. This will announce expander properties
                (expand/collapse) changes to narrator. Without this, narrator would announce the toggle button's "on/off" logic
