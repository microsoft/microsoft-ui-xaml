﻿<!-- Copyright (c) Microsoft Corporation. All rights reserved. Licensed under the MIT License. See LICENSE in the project root for license information. -->
<ResourceDictionary 
  xmlns:x="http://schemas.microsoft.com/winfx/2006/xaml"
  xmlns:contract7Present="http://schemas.microsoft.com/winfx/2006/xaml/presentation?IsApiContractPresent(Windows.Foundation.UniversalApiContract,7)"
  xmlns:contract7NotPresent="http://schemas.microsoft.com/winfx/2006/xaml/presentation?IsApiContractNotPresent(Windows.Foundation.UniversalApiContract,7)"
  xmlns:contract6Present="http://schemas.microsoft.com/winfx/2006/xaml/presentation?IsApiContractPresent(Windows.Foundation.UniversalApiContract,6)"
  xmlns="http://schemas.microsoft.com/winfx/2006/xaml/presentation">
    <ResourceDictionary.ThemeDictionaries>
        <ResourceDictionary x:Key="Default">
            <x:Double x:Key="DatePickerSelectorThemeMinWidth">80</x:Double>
            <x:Double x:Key="DatePickerSpacerThemeWidth">1</x:Double>
            <x:Double x:Key="DatePickerSpacingThemeWidth">20</x:Double>
            <x:Double x:Key="DatePickerSpacingThemeHeight">20</x:Double>
            <Thickness x:Key="DatePickerHeaderThemeMargin">0,0,0,4</Thickness>
            <FontWeight x:Key="DatePickerHeaderThemeFontWeight">Normal</FontWeight>
            <StaticResource x:Key="DatePickerSpacerFill" ResourceKey="DividerStrokeColorDefaultBrush" />
            <StaticResource x:Key="DatePickerSpacerFillDisabled" ResourceKey="AccentAAFillColorDisabledBrush" />
            <StaticResource x:Key="DatePickerHeaderForeground" ResourceKey="TextFillColorPrimaryBrush" />
            <StaticResource x:Key="DatePickerHeaderForegroundDisabled" ResourceKey="TextFillColorDisabledBrush" />
            <StaticResource x:Key="DatePickerButtonBorderBrush" ResourceKey="ControlAltFillColorTertiaryBrush" />
            <StaticResource x:Key="DatePickerButtonBorderBrushPointerOver" ResourceKey="ControlAAStrokeColorDefaultBrush" />
            <StaticResource x:Key="DatePickerButtonBorderBrushPressed" ResourceKey="ControlStrokeColorDefaultBrush" />
            <StaticResource x:Key="DatePickerButtonBorderBrushDisabled" ResourceKey="AccentAAFillColorDisabledBrush" />
            <StaticResource x:Key="DatePickerButtonBackground" ResourceKey="ControlFillColorDefaultBrush" />
            <StaticResource x:Key="DatePickerButtonBackgroundPointerOver" ResourceKey="GhostFillColorSecondaryBrush" />
            <StaticResource x:Key="DatePickerButtonBackgroundPressed" ResourceKey="ControlFillColorTertiaryBrush" />
            <StaticResource x:Key="DatePickerButtonBackgroundDisabled" ResourceKey="ControlFillColorTertiaryBrush" />
            <StaticResource x:Key="DatePickerButtonBackgroundFocused" ResourceKey="GhostFillColorTertiaryBrush" />
            <StaticResource x:Key="DatePickerButtonForeground" ResourceKey="TextFillColorPrimaryBrush" />
            <StaticResource x:Key="DatePickerButtonForegroundPointerOver" ResourceKey="TextFillColorPrimaryBrush" />
            <StaticResource x:Key="DatePickerButtonForegroundPressed" ResourceKey="TextFillColorPrimaryBrush" />
            <StaticResource x:Key="DatePickerButtonForegroundDisabled" ResourceKey="TextFillColorDisabledBrush" />
            <StaticResource x:Key="DatePickerButtonForegroundFocused" ResourceKey="TextFillColorPrimaryBrush" />
            <contract7NotPresent:StaticResource x:Key="DatePickerFlyoutPresenterBackground" ResourceKey="SystemControlBackgroundChromeMediumLowBrush" />
<<<<<<< HEAD
            <contract7NotPresent:StaticResource x:Key="DatePickerFlyoutPresenterBorderBrush" ResourceKey="SurfaceStrokeColorDefaultBrush" />
            <contract7Present:StaticResource x:Key="DatePickerFlyoutPresenterBackground" ResourceKey="SystemControlTransientBackgroundBrush" />
            <contract7Present:StaticResource x:Key="DatePickerFlyoutPresenterBorderBrush" ResourceKey="SurfaceStrokeColorDefaultBrush" />
            <StaticResource x:Key="DatePickerFlyoutPresenterSpacerFill" ResourceKey="DividerStrokeColorDefaultBrush" />
            <StaticResource x:Key="DatePickerFlyoutPresenterHighlightFill" ResourceKey="GhostFillColorTertiaryBrush" />
=======
            <contract7NotPresent:StaticResource x:Key="DatePickerFlyoutPresenterBorderBrush" ResourceKey="SystemControlForegroundChromeHighBrush" />
            <contract7Present:StaticResource x:Key="DatePickerFlyoutPresenterBackground" ResourceKey="AcrylicBackgroundFillColorDefaultBrush" />
            <contract7Present:StaticResource x:Key="DatePickerFlyoutPresenterBorderBrush" ResourceKey="SystemControlTransientBorderBrush" />
            <StaticResource x:Key="DatePickerFlyoutPresenterSpacerFill" ResourceKey="SystemControlForegroundBaseLowBrush" />
            <StaticResource x:Key="DatePickerFlyoutPresenterHighlightFill" ResourceKey="SystemControlHighlightListAccentLowBrush" />
>>>>>>> 1e5f2b67
            <StaticResource x:Key="DatePickerLightDismissOverlayBackground" ResourceKey="SystemControlPageBackgroundMediumAltMediumBrush" />
            <SolidColorBrush x:Key="DatePickerHeaderForegroundThemeBrush" Color="#FFFFFFFF" />
            <SolidColorBrush x:Key="DatePickerForegroundThemeBrush" Color="#FF000000" />
            <Thickness x:Key="DatePickerBorderThemeThickness">1</Thickness>
        </ResourceDictionary>
        <ResourceDictionary x:Key="HighContrast">
            <StaticResource x:Key="DatePickerSpacerFill" ResourceKey="SystemControlForegroundBaseLowBrush" />
            <StaticResource x:Key="DatePickerSpacerFillDisabled" ResourceKey="SystemControlDisabledBaseLowBrush" />
            <StaticResource x:Key="DatePickerHeaderForeground" ResourceKey="SystemControlForegroundBaseHighBrush" />
            <StaticResource x:Key="DatePickerHeaderForegroundDisabled" ResourceKey="SystemControlDisabledBaseMediumLowBrush" />
            <StaticResource x:Key="DatePickerButtonBorderBrush" ResourceKey="SystemControlForegroundBaseMediumBrush" />
            <StaticResource x:Key="DatePickerButtonBorderBrushPointerOver" ResourceKey="SystemControlHighlightBaseMediumHighBrush" />
            <StaticResource x:Key="DatePickerButtonBorderBrushPressed" ResourceKey="SystemControlHighlightBaseMediumBrush" />
            <StaticResource x:Key="DatePickerButtonBorderBrushDisabled" ResourceKey="SystemControlDisabledBaseLowBrush" />
            <StaticResource x:Key="DatePickerButtonBackground" ResourceKey="SystemControlBackgroundAltMediumLowBrush" />
            <StaticResource x:Key="DatePickerButtonBackgroundPointerOver" ResourceKey="SystemControlPageBackgroundAltMediumBrush" />
            <StaticResource x:Key="DatePickerButtonBackgroundPressed" ResourceKey="SystemControlBackgroundBaseLowBrush" />
            <StaticResource x:Key="DatePickerButtonBackgroundDisabled" ResourceKey="SystemControlBackgroundBaseLowBrush" />
            <StaticResource x:Key="DatePickerButtonBackgroundFocused" ResourceKey="SystemControlHighlightListAccentLowBrush" />
            <StaticResource x:Key="DatePickerButtonForeground" ResourceKey="SystemControlForegroundBaseHighBrush" />
            <StaticResource x:Key="DatePickerButtonForegroundPointerOver" ResourceKey="SystemControlHighlightBaseHighBrush" />
            <StaticResource x:Key="DatePickerButtonForegroundPressed" ResourceKey="SystemControlHighlightBaseHighBrush" />
            <StaticResource x:Key="DatePickerButtonForegroundDisabled" ResourceKey="SystemControlDisabledBaseMediumLowBrush" />
            <StaticResource x:Key="DatePickerButtonForegroundFocused" ResourceKey="SystemControlHighlightAltBaseHighBrush" />
            <contract7NotPresent:StaticResource x:Key="DatePickerFlyoutPresenterBackground" ResourceKey="SystemControlBackgroundChromeMediumLowBrush" />
            <contract7NotPresent:StaticResource x:Key="DatePickerFlyoutPresenterBorderBrush" ResourceKey="SystemControlForegroundChromeHighBrush" />
            <contract7Present:StaticResource x:Key="DatePickerFlyoutPresenterBackground" ResourceKey="SystemControlBackgroundChromeMediumLowBrush" />
            <contract7Present:StaticResource x:Key="DatePickerFlyoutPresenterBorderBrush" ResourceKey="SystemControlTransientBorderBrush" />
            <StaticResource x:Key="DatePickerFlyoutPresenterSpacerFill" ResourceKey="SystemControlForegroundBaseLowBrush" />
            <StaticResource x:Key="DatePickerFlyoutPresenterHighlightFill" ResourceKey="SystemControlHighlightListAccentLowBrush" />
            <StaticResource x:Key="DatePickerLightDismissOverlayBackground" ResourceKey="SystemControlPageBackgroundMediumAltMediumBrush" />
            <x:Double x:Key="DatePickerSelectorThemeMinWidth">80</x:Double>
            <x:Double x:Key="DatePickerSpacerThemeWidth">1</x:Double>
            <x:Double x:Key="DatePickerSpacingThemeWidth">20</x:Double>
            <x:Double x:Key="DatePickerSpacingThemeHeight">20</x:Double>
            <Thickness x:Key="DatePickerHeaderThemeMargin">0,0,0,4</Thickness>
            <FontWeight x:Key="DatePickerHeaderThemeFontWeight">Normal</FontWeight>
            <SolidColorBrush x:Key="DatePickerHeaderForegroundThemeBrush" Color="{ThemeResource SystemColorButtonTextColor}" />
            <SolidColorBrush x:Key="DatePickerForegroundThemeBrush" Color="{ThemeResource SystemColorButtonTextColor}" />
            <Thickness x:Key="DatePickerBorderThemeThickness">1</Thickness>
        </ResourceDictionary>
        <ResourceDictionary x:Key="Light">
            <x:Double x:Key="DatePickerSelectorThemeMinWidth">80</x:Double>
            <x:Double x:Key="DatePickerSpacerThemeWidth">1</x:Double>
            <x:Double x:Key="DatePickerSpacingThemeWidth">20</x:Double>
            <x:Double x:Key="DatePickerSpacingThemeHeight">20</x:Double>
            <Thickness x:Key="DatePickerHeaderThemeMargin">0,0,0,4</Thickness>
            <FontWeight x:Key="DatePickerHeaderThemeFontWeight">Normal</FontWeight>
            <StaticResource x:Key="DatePickerSpacerFill" ResourceKey="DividerStrokeColorDefaultBrush" />
            <StaticResource x:Key="DatePickerSpacerFillDisabled" ResourceKey="AccentAAFillColorDisabledBrush" />
            <StaticResource x:Key="DatePickerHeaderForeground" ResourceKey="TextFillColorPrimaryBrush" />
            <StaticResource x:Key="DatePickerHeaderForegroundDisabled" ResourceKey="TextFillColorDisabledBrush" />
            <StaticResource x:Key="DatePickerButtonBorderBrush" ResourceKey="ControlAltFillColorTertiaryBrush" />
            <StaticResource x:Key="DatePickerButtonBorderBrushPointerOver" ResourceKey="ControlAAStrokeColorDefaultBrush" />
            <StaticResource x:Key="DatePickerButtonBorderBrushPressed" ResourceKey="ControlStrokeColorDefaultBrush" />
            <StaticResource x:Key="DatePickerButtonBorderBrushDisabled" ResourceKey="AccentAAFillColorDisabledBrush" />
            <StaticResource x:Key="DatePickerButtonBackground" ResourceKey="ControlFillColorDefaultBrush" />
            <StaticResource x:Key="DatePickerButtonBackgroundPointerOver" ResourceKey="GhostFillColorSecondaryBrush" />
            <StaticResource x:Key="DatePickerButtonBackgroundPressed" ResourceKey="ControlFillColorTertiaryBrush" />
            <StaticResource x:Key="DatePickerButtonBackgroundDisabled" ResourceKey="ControlFillColorTertiaryBrush" />
            <StaticResource x:Key="DatePickerButtonBackgroundFocused" ResourceKey="GhostFillColorTertiaryBrush" />
            <StaticResource x:Key="DatePickerButtonForeground" ResourceKey="TextFillColorPrimaryBrush" />
            <StaticResource x:Key="DatePickerButtonForegroundPointerOver" ResourceKey="TextFillColorPrimaryBrush" />
            <StaticResource x:Key="DatePickerButtonForegroundPressed" ResourceKey="TextFillColorPrimaryBrush" />
            <StaticResource x:Key="DatePickerButtonForegroundDisabled" ResourceKey="TextFillColorDisabledBrush" />
            <StaticResource x:Key="DatePickerButtonForegroundFocused" ResourceKey="TextFillColorPrimaryBrush" />
            <contract7NotPresent:StaticResource x:Key="DatePickerFlyoutPresenterBackground" ResourceKey="SystemControlBackgroundChromeMediumLowBrush" />
<<<<<<< HEAD
            <contract7NotPresent:StaticResource x:Key="DatePickerFlyoutPresenterBorderBrush" ResourceKey="SurfaceStrokeColorDefaultBrush" />
            <contract7Present:StaticResource x:Key="DatePickerFlyoutPresenterBackground" ResourceKey="SystemControlTransientBackgroundBrush" />
            <contract7Present:StaticResource x:Key="DatePickerFlyoutPresenterBorderBrush" ResourceKey="SurfaceStrokeColorDefaultBrush" />
            <StaticResource x:Key="DatePickerFlyoutPresenterSpacerFill" ResourceKey="DividerStrokeColorDefaultBrush" />
            <StaticResource x:Key="DatePickerFlyoutPresenterHighlightFill" ResourceKey="GhostFillColorTertiaryBrush" />
=======
            <contract7NotPresent:StaticResource x:Key="DatePickerFlyoutPresenterBorderBrush" ResourceKey="SystemControlForegroundChromeHighBrush" />
            <contract7Present:StaticResource x:Key="DatePickerFlyoutPresenterBackground" ResourceKey="AcrylicBackgroundFillColorDefaultBrush" />
            <contract7Present:StaticResource x:Key="DatePickerFlyoutPresenterBorderBrush" ResourceKey="SystemControlTransientBorderBrush" />
            <StaticResource x:Key="DatePickerFlyoutPresenterSpacerFill" ResourceKey="SystemControlForegroundBaseLowBrush" />
            <StaticResource x:Key="DatePickerFlyoutPresenterHighlightFill" ResourceKey="SystemControlHighlightListAccentLowBrush" />
>>>>>>> 1e5f2b67
            <StaticResource x:Key="DatePickerLightDismissOverlayBackground" ResourceKey="SystemControlPageBackgroundMediumAltMediumBrush" />
            <SolidColorBrush x:Key="DatePickerHeaderForegroundThemeBrush" Color="#FF000000" />
            <SolidColorBrush x:Key="DatePickerForegroundThemeBrush" Color="#FF000000" />
            <Thickness x:Key="DatePickerBorderThemeThickness">1</Thickness>
        </ResourceDictionary>
    </ResourceDictionary.ThemeDictionaries>

    <Thickness x:Key="DatePickerTopHeaderMargin">0,0,0,4</Thickness>
    <x:Double x:Key="DatePickerFlyoutPresenterHighlightHeight">40</x:Double>
    <x:Double x:Key="DatePickerFlyoutPresenterItemHeight">40</x:Double>
    <x:Double x:Key="DatePickerFlyoutPresenterAcceptDismissHostGridHeight">41</x:Double>
    <x:Double x:Key="DatePickerThemeMinWidth">296</x:Double>
    <x:Double x:Key="DatePickerThemeMaxWidth">456</x:Double>

    <Thickness x:Key="DatePickerFlyoutPresenterItemPadding">0,3,0,6</Thickness>
    <Thickness x:Key="DatePickerFlyoutPresenterMonthPadding">9,3,0,6</Thickness>
    
    <Thickness x:Key="DatePickerHostPadding">0,3,0,6</Thickness>
    <Thickness x:Key="DatePickerHostMonthPadding">9,3,0,6</Thickness>

    <Style TargetType="DatePicker" BasedOn="{StaticResource DefaultDatePickerStyle}" />

    <Style x:Key="DefaultDatePickerStyle" TargetType="DatePicker">
        <Setter Property="Orientation" Value="Horizontal" />
        <Setter Property="IsTabStop" Value="False" />
        <Setter Property="FontFamily" Value="{ThemeResource ContentControlThemeFontFamily}" />
        <Setter Property="FontSize" Value="{ThemeResource ControlContentThemeFontSize}" />
        <Setter Property="Foreground" Value="{ThemeResource DatePickerButtonForeground}" />
        <Setter Property="HorizontalAlignment" Value="Left" />
        <Setter Property="VerticalAlignment" Value="Center" />
        <contract6Present:Setter Property="UseSystemFocusVisuals" Value="{ThemeResource IsApplicationFocusVisualKindReveal}" />
        <contract7Present:Setter Property="CornerRadius" Value="{ThemeResource ControlCornerRadius}" />
        <Setter Property="Template">
            <Setter.Value>
                <ControlTemplate TargetType="DatePicker">
                    <Grid x:Name="LayoutRoot" Margin="{TemplateBinding Padding}">
                        <Grid.Resources>
                            <Style x:Key="DatePickerFlyoutButtonStyle" TargetType="Button">
                                <Setter Property="UseSystemFocusVisuals" Value="False" />
                                <Setter Property="ElementSoundMode" Value="FocusOnly" />
                                <Setter Property="Template">
                                    <Setter.Value>
                                        <ControlTemplate TargetType="Button">
                                            <Grid Background="{TemplateBinding Background}">

                                                <VisualStateManager.VisualStateGroups>
                                                    <VisualStateGroup x:Name="CommonStates">
                                                        <VisualState x:Name="Normal" />

                                                        <VisualState x:Name="PointerOver">
                                                            <Storyboard>
                                                                <ObjectAnimationUsingKeyFrames Storyboard.TargetName="ContentPresenter" Storyboard.TargetProperty="BorderBrush">
                                                                    <DiscreteObjectKeyFrame KeyTime="0" Value="{ThemeResource DatePickerButtonBorderBrushPointerOver}" />
                                                                </ObjectAnimationUsingKeyFrames>
                                                                <ObjectAnimationUsingKeyFrames Storyboard.TargetName="ContentPresenter" Storyboard.TargetProperty="Background">
                                                                    <DiscreteObjectKeyFrame KeyTime="0" Value="{ThemeResource DatePickerButtonBackgroundPointerOver}" />
                                                                </ObjectAnimationUsingKeyFrames>
                                                                <ObjectAnimationUsingKeyFrames Storyboard.TargetName="ContentPresenter" Storyboard.TargetProperty="Foreground">
                                                                    <DiscreteObjectKeyFrame KeyTime="0" Value="{ThemeResource DatePickerButtonForegroundPointerOver}" />
                                                                </ObjectAnimationUsingKeyFrames>
                                                            </Storyboard>
                                                        </VisualState>

                                                        <VisualState x:Name="Pressed">
                                                            <Storyboard>
                                                                <ObjectAnimationUsingKeyFrames Storyboard.TargetName="ContentPresenter" Storyboard.TargetProperty="Background">
                                                                    <DiscreteObjectKeyFrame KeyTime="0" Value="{ThemeResource DatePickerButtonBackgroundPressed}" />
                                                                </ObjectAnimationUsingKeyFrames>
                                                                <ObjectAnimationUsingKeyFrames Storyboard.TargetName="ContentPresenter" Storyboard.TargetProperty="BorderBrush">
                                                                    <DiscreteObjectKeyFrame KeyTime="0" Value="{ThemeResource DatePickerButtonBorderBrushPressed}" />
                                                                </ObjectAnimationUsingKeyFrames>
                                                                <ObjectAnimationUsingKeyFrames Storyboard.TargetName="ContentPresenter" Storyboard.TargetProperty="Foreground">
                                                                    <DiscreteObjectKeyFrame KeyTime="0" Value="{ThemeResource DatePickerButtonForegroundPressed}" />
                                                                </ObjectAnimationUsingKeyFrames>
                                                            </Storyboard>
                                                        </VisualState>

                                                        <VisualState x:Name="Disabled">
                                                            <Storyboard>
                                                                <ObjectAnimationUsingKeyFrames Storyboard.TargetName="ContentPresenter" Storyboard.TargetProperty="Background">
                                                                    <DiscreteObjectKeyFrame KeyTime="0" Value="{ThemeResource DatePickerButtonBackgroundDisabled}" />
                                                                </ObjectAnimationUsingKeyFrames>
                                                                <ObjectAnimationUsingKeyFrames Storyboard.TargetName="ContentPresenter" Storyboard.TargetProperty="BorderBrush">
                                                                    <DiscreteObjectKeyFrame KeyTime="0" Value="{ThemeResource DatePickerButtonBorderBrushDisabled}" />
                                                                </ObjectAnimationUsingKeyFrames>
                                                                <ObjectAnimationUsingKeyFrames Storyboard.TargetName="ContentPresenter" Storyboard.TargetProperty="Foreground">
                                                                    <DiscreteObjectKeyFrame KeyTime="0" Value="{ThemeResource DatePickerButtonForegroundDisabled}" />
                                                                </ObjectAnimationUsingKeyFrames>
                                                            </Storyboard>
                                                        </VisualState>
                                                    </VisualStateGroup>
                                                    <VisualStateGroup x:Name="FocusStates">
                                                        <VisualState x:Name="Focused">
                                                            <Storyboard>
                                                                <ObjectAnimationUsingKeyFrames Storyboard.TargetName="ContentPresenter" Storyboard.TargetProperty="Background">
                                                                    <DiscreteObjectKeyFrame KeyTime="0" Value="{ThemeResource DatePickerButtonBackgroundFocused}" />
                                                                </ObjectAnimationUsingKeyFrames>
                                                                <ObjectAnimationUsingKeyFrames Storyboard.TargetName="ContentPresenter" Storyboard.TargetProperty="Foreground">
                                                                    <DiscreteObjectKeyFrame KeyTime="0" Value="{ThemeResource DatePickerButtonForegroundFocused}" />
                                                                </ObjectAnimationUsingKeyFrames>
                                                            </Storyboard>
                                                        </VisualState>
                                                        <VisualState x:Name="Unfocused" />
                                                        <VisualState x:Name="PointerFocused" />
                                                    </VisualStateGroup>
                                                </VisualStateManager.VisualStateGroups>

                                                <ContentPresenter x:Name="ContentPresenter"
                                                    BorderBrush="{ThemeResource DatePickerButtonBorderBrush}"
                                                    Background="{ThemeResource DatePickerButtonBackground}"
                                                    BorderThickness="{ThemeResource DatePickerBorderThemeThickness}"
                                                    Content="{TemplateBinding Content}"
                                                    Foreground="{TemplateBinding Foreground}"
                                                    HorizontalContentAlignment="Stretch"
                                                    VerticalContentAlignment="Stretch"
                                                    AutomationProperties.AccessibilityView="Raw"
                                                    contract7Present:CornerRadius="{TemplateBinding CornerRadius}"
                                                    contract7NotPresent:CornerRadius="{ThemeResource ControlCornerRadius}"/>
                                            </Grid>
                                        </ControlTemplate>
                                    </Setter.Value>
                                </Setter>
                            </Style>
                        </Grid.Resources>

                        <VisualStateManager.VisualStateGroups>
                            <VisualStateGroup x:Name="CommonStates">
                                <VisualState x:Name="Normal" />

                                <VisualState x:Name="Disabled">

                                    <Storyboard>
                                        <ObjectAnimationUsingKeyFrames Storyboard.TargetName="HeaderContentPresenter" Storyboard.TargetProperty="Foreground">
                                            <DiscreteObjectKeyFrame KeyTime="0" Value="{ThemeResource DatePickerHeaderForegroundDisabled}" />
                                        </ObjectAnimationUsingKeyFrames>
                                        <ObjectAnimationUsingKeyFrames Storyboard.TargetName="FirstPickerSpacing" Storyboard.TargetProperty="Fill">
                                            <DiscreteObjectKeyFrame KeyTime="0" Value="{ThemeResource DatePickerSpacerFillDisabled}" />
                                        </ObjectAnimationUsingKeyFrames>
                                        <ObjectAnimationUsingKeyFrames Storyboard.TargetName="SecondPickerSpacing" Storyboard.TargetProperty="Fill">
                                            <DiscreteObjectKeyFrame KeyTime="0" Value="{ThemeResource DatePickerSpacerFillDisabled}" />
                                        </ObjectAnimationUsingKeyFrames>
                                    </Storyboard>
                                </VisualState>

                            </VisualStateGroup>
                            <VisualStateGroup x:Name="HasDateStates">
                                <VisualState x:Name="HasDate" />
                                <VisualState x:Name="HasNoDate">
                                    <VisualState.Setters>
                                        <Setter Target="DayTextBlock.Foreground" Value="{ThemeResource TextControlPlaceholderForeground}" />
                                        <Setter Target="MonthTextBlock.Foreground" Value="{ThemeResource TextControlPlaceholderForeground}" />
                                        <Setter Target="YearTextBlock.Foreground" Value="{ThemeResource TextControlPlaceholderForeground}" />
                                    </VisualState.Setters>
                                </VisualState>

                            </VisualStateGroup>

                        </VisualStateManager.VisualStateGroups>

                        <Grid.RowDefinitions>
                            <RowDefinition Height="Auto" />
                            <RowDefinition Height="*" />
                        </Grid.RowDefinitions>

                        <ContentPresenter x:Name="HeaderContentPresenter"
                            Grid.Row="0"
                            Content="{TemplateBinding Header}"
                            ContentTemplate="{TemplateBinding HeaderTemplate}"
                            Foreground="{ThemeResource DatePickerHeaderForeground}"
                            Margin="{ThemeResource DatePickerTopHeaderMargin}"
                            MaxWidth="{ThemeResource DatePickerThemeMaxWidth}"
                            TextWrapping="Wrap"
                            HorizontalAlignment="Stretch"
                            VerticalAlignment="Top"
                            Visibility="Collapsed"
                            AutomationProperties.AccessibilityView="Raw" />
                        <Button x:Name="FlyoutButton"
                            Grid.Row="1"
                            Style="{StaticResource DatePickerFlyoutButtonStyle}"
                            Foreground="{TemplateBinding Foreground}"
                            Background="{TemplateBinding Background}"
                            IsEnabled="{TemplateBinding IsEnabled}"
                            MinWidth="{StaticResource DatePickerThemeMinWidth}"
                            MaxWidth="{StaticResource DatePickerThemeMaxWidth}"
                            HorizontalAlignment="Stretch"
                            HorizontalContentAlignment="Stretch"
                            VerticalAlignment="Top"
                            UseSystemFocusVisuals="{TemplateBinding UseSystemFocusVisuals}"
                            contract7Present:CornerRadius="{TemplateBinding CornerRadius}">
                            <Grid x:Name="FlyoutButtonContentGrid">

                                <Grid.ColumnDefinitions>
                                    <ColumnDefinition Width="78*" x:Name="DayColumn" />
                                    <ColumnDefinition Width="Auto" x:Name="FirstSpacerColumn" />
                                    <ColumnDefinition Width="132*" x:Name="MonthColumn" />
                                    <ColumnDefinition Width="Auto" x:Name="SecondSpacerColumn" />
                                    <ColumnDefinition Width="78*" x:Name="YearColumn" />
                                </Grid.ColumnDefinitions>
                                <TextBlock x:Name="DayTextBlock"
                                    Text="Day"
                                    TextAlignment="Center"
                                    Padding="{ThemeResource DatePickerHostPadding}"
                                    FontFamily="{TemplateBinding FontFamily}"
                                    FontWeight="{TemplateBinding FontWeight}"
                                    FontSize="{TemplateBinding FontSize}"
                                AutomationProperties.AccessibilityView="Raw" />
                                <TextBlock x:Name="MonthTextBlock"
                                    Text="Month"
                                    TextAlignment="Left"
                                    Padding="{ThemeResource DatePickerHostMonthPadding}"
                                    Margin="1,0,0,0"
                                    FontFamily="{TemplateBinding FontFamily}"
                                    FontWeight="{TemplateBinding FontWeight}"
                                    FontSize="{TemplateBinding FontSize}"
                                    AutomationProperties.AccessibilityView="Raw" />
                                <TextBlock x:Name="YearTextBlock"
                                    Text="Year"
                                    TextAlignment="Center"
                                    Padding="{ThemeResource DatePickerHostPadding}"
                                    FontFamily="{TemplateBinding FontFamily}"
                                    FontWeight="{TemplateBinding FontWeight}"
                                    FontSize="{TemplateBinding FontSize}"
                                    AutomationProperties.AccessibilityView="Raw" />
                                <Rectangle x:Name="FirstPickerSpacing"
                                    Fill="{ThemeResource DatePickerSpacerFill}"
                                    HorizontalAlignment="Center"
                                    Width="{ThemeResource DatePickerSpacerThemeWidth}"
                                    Grid.Column="1" />
                                <Rectangle x:Name="SecondPickerSpacing"
                                    Fill="{ThemeResource DatePickerSpacerFill}"
                                    HorizontalAlignment="Center"
                                    Width="{ThemeResource DatePickerSpacerThemeWidth}"
                                    Grid.Column="3" />
                            </Grid>
                        </Button>

                    </Grid>

                </ControlTemplate>
            </Setter.Value>
        </Setter>
    </Style>

    <Style TargetType="DatePickerFlyoutPresenter" BasedOn="{StaticResource DefaultDatePickerFlyoutPresenterStyle}" />

    <Style x:Key="DefaultDatePickerFlyoutPresenterStyle" TargetType="DatePickerFlyoutPresenter">
        <Setter Property="Width" Value="296" />
        <Setter Property="MinWidth" Value="296" />
        <Setter Property="MaxHeight" Value="398" />
        <Setter Property="IsTabStop" Value="False" />
        <Setter Property="FontFamily" Value="{ThemeResource ContentControlThemeFontFamily}" />
        <Setter Property="FontWeight" Value="Normal" />
        <Setter Property="FontSize" Value="{ThemeResource ControlContentThemeFontSize}" />
        <Setter Property="Background" Value="{ThemeResource DatePickerFlyoutPresenterBackground}" />
        <Setter Property="AutomationProperties.AutomationId" Value="DatePickerFlyoutPresenter" />
        <Setter Property="BorderBrush" Value="{ThemeResource DatePickerFlyoutPresenterBorderBrush}" />
        <Setter Property="BorderThickness" Value="{ThemeResource DateTimeFlyoutBorderThickness}" />
        <contract7Present:Setter Property="CornerRadius" Value="{ThemeResource OverlayCornerRadius}" />
        <Setter Property="Template">
            <Setter.Value>
                <ControlTemplate TargetType="DatePickerFlyoutPresenter">
                    <Border x:Name="Background"
                        Background="{TemplateBinding Background}"
                        BorderBrush="{TemplateBinding BorderBrush}"
                        BorderThickness="{TemplateBinding BorderThickness}"
                        contract7Present:CornerRadius="{TemplateBinding CornerRadius}"
                        contract7NotPresent:CornerRadius="{ThemeResource OverlayCornerRadius}"
                        Padding="{ThemeResource DateTimeFlyoutBorderPadding}"
                        MaxHeight="398">
                        <Grid x:Name="ContentPanel">

                            <Grid.RowDefinitions>
                                <RowDefinition Height="*" />
                                <RowDefinition Height="Auto" />
                            </Grid.RowDefinitions>
                            <Grid x:Name="PickerHostGrid">

                                <Grid.ColumnDefinitions>
                                    <ColumnDefinition Width="78*" x:Name="DayColumn" />
                                    <ColumnDefinition Width="Auto" x:Name="FirstSpacerColumn" />
                                    <ColumnDefinition Width="132*" x:Name="MonthColumn" />
                                    <ColumnDefinition Width="Auto" x:Name="SecondSpacerColumn" />
                                    <ColumnDefinition Width="78*" x:Name="YearColumn" />
                                </Grid.ColumnDefinitions>
                                <Rectangle x:Name="HighlightRect"
                                    Fill="{ThemeResource DatePickerFlyoutPresenterHighlightFill}"
                                    Grid.Column="0"
                                    Grid.ColumnSpan="5"
                                    VerticalAlignment="Center"
                                    Height="{ThemeResource DatePickerFlyoutPresenterHighlightHeight}" />
                                <Rectangle x:Name="FirstPickerSpacing"
                                    Fill="{ThemeResource DatePickerFlyoutPresenterSpacerFill}"
                                    HorizontalAlignment="Center"
                                    Width="{ThemeResource DatePickerSpacerThemeWidth}"
                                    Grid.Column="1" />
                                <Rectangle x:Name="SecondPickerSpacing"
                                    Fill="{ThemeResource DatePickerFlyoutPresenterSpacerFill}"
                                    HorizontalAlignment="Center"
                                    Width="{ThemeResource DatePickerSpacerThemeWidth}"
                                    Grid.Column="3" />
                            </Grid>
                            <Grid Grid.Row="1" Height="{ThemeResource DatePickerFlyoutPresenterAcceptDismissHostGridHeight}" x:Name="AcceptDismissHostGrid">

                                <Grid.ColumnDefinitions>
                                    <ColumnDefinition Width="*" />
                                    <ColumnDefinition Width="*" />
                                </Grid.ColumnDefinitions>
                                <Rectangle Height="{ThemeResource DatePickerSpacerThemeWidth}"
                                    VerticalAlignment="Top"
                                    Fill="{ThemeResource DatePickerFlyoutPresenterSpacerFill}"
                                    Grid.ColumnSpan="2" />
                                <Button x:Name="AcceptButton"
                                    Grid.Column="0"
                                    Content="&#xE8FB;"
                                    FontFamily="{ThemeResource SymbolThemeFontFamily}"
                                    FontSize="16"
                                    HorizontalAlignment="Stretch"
                                    VerticalAlignment="Stretch"
                                    Style="{StaticResource DateTimePickerFlyoutButtonStyle}"/>
                                <Button x:Name="DismissButton"
                                    Grid.Column="1"
                                    Content="&#xE711;"
                                    FontFamily="{ThemeResource SymbolThemeFontFamily}"
                                    FontSize="16"
                                    HorizontalAlignment="Stretch"
                                    VerticalAlignment="Stretch"
                                    Style="{StaticResource DateTimePickerFlyoutButtonStyle}"/>
                            </Grid>

                        </Grid>
                    </Border>

                </ControlTemplate>
            </Setter.Value>
        </Setter>
    </Style>

</ResourceDictionary><|MERGE_RESOLUTION|>--- conflicted
+++ resolved
@@ -32,19 +32,11 @@
             <StaticResource x:Key="DatePickerButtonForegroundDisabled" ResourceKey="TextFillColorDisabledBrush" />
             <StaticResource x:Key="DatePickerButtonForegroundFocused" ResourceKey="TextFillColorPrimaryBrush" />
             <contract7NotPresent:StaticResource x:Key="DatePickerFlyoutPresenterBackground" ResourceKey="SystemControlBackgroundChromeMediumLowBrush" />
-<<<<<<< HEAD
             <contract7NotPresent:StaticResource x:Key="DatePickerFlyoutPresenterBorderBrush" ResourceKey="SurfaceStrokeColorDefaultBrush" />
-            <contract7Present:StaticResource x:Key="DatePickerFlyoutPresenterBackground" ResourceKey="SystemControlTransientBackgroundBrush" />
+            <contract7Present:StaticResource x:Key="DatePickerFlyoutPresenterBackground" ResourceKey="AcrylicBackgroundFillColorDefaultBrush" />
             <contract7Present:StaticResource x:Key="DatePickerFlyoutPresenterBorderBrush" ResourceKey="SurfaceStrokeColorDefaultBrush" />
             <StaticResource x:Key="DatePickerFlyoutPresenterSpacerFill" ResourceKey="DividerStrokeColorDefaultBrush" />
             <StaticResource x:Key="DatePickerFlyoutPresenterHighlightFill" ResourceKey="GhostFillColorTertiaryBrush" />
-=======
-            <contract7NotPresent:StaticResource x:Key="DatePickerFlyoutPresenterBorderBrush" ResourceKey="SystemControlForegroundChromeHighBrush" />
-            <contract7Present:StaticResource x:Key="DatePickerFlyoutPresenterBackground" ResourceKey="AcrylicBackgroundFillColorDefaultBrush" />
-            <contract7Present:StaticResource x:Key="DatePickerFlyoutPresenterBorderBrush" ResourceKey="SystemControlTransientBorderBrush" />
-            <StaticResource x:Key="DatePickerFlyoutPresenterSpacerFill" ResourceKey="SystemControlForegroundBaseLowBrush" />
-            <StaticResource x:Key="DatePickerFlyoutPresenterHighlightFill" ResourceKey="SystemControlHighlightListAccentLowBrush" />
->>>>>>> 1e5f2b67
             <StaticResource x:Key="DatePickerLightDismissOverlayBackground" ResourceKey="SystemControlPageBackgroundMediumAltMediumBrush" />
             <SolidColorBrush x:Key="DatePickerHeaderForegroundThemeBrush" Color="#FFFFFFFF" />
             <SolidColorBrush x:Key="DatePickerForegroundThemeBrush" Color="#FF000000" />
@@ -112,19 +104,11 @@
             <StaticResource x:Key="DatePickerButtonForegroundDisabled" ResourceKey="TextFillColorDisabledBrush" />
             <StaticResource x:Key="DatePickerButtonForegroundFocused" ResourceKey="TextFillColorPrimaryBrush" />
             <contract7NotPresent:StaticResource x:Key="DatePickerFlyoutPresenterBackground" ResourceKey="SystemControlBackgroundChromeMediumLowBrush" />
-<<<<<<< HEAD
             <contract7NotPresent:StaticResource x:Key="DatePickerFlyoutPresenterBorderBrush" ResourceKey="SurfaceStrokeColorDefaultBrush" />
-            <contract7Present:StaticResource x:Key="DatePickerFlyoutPresenterBackground" ResourceKey="SystemControlTransientBackgroundBrush" />
+            <contract7Present:StaticResource x:Key="DatePickerFlyoutPresenterBackground" ResourceKey="AcrylicBackgroundFillColorDefaultBrush" />
             <contract7Present:StaticResource x:Key="DatePickerFlyoutPresenterBorderBrush" ResourceKey="SurfaceStrokeColorDefaultBrush" />
             <StaticResource x:Key="DatePickerFlyoutPresenterSpacerFill" ResourceKey="DividerStrokeColorDefaultBrush" />
             <StaticResource x:Key="DatePickerFlyoutPresenterHighlightFill" ResourceKey="GhostFillColorTertiaryBrush" />
-=======
-            <contract7NotPresent:StaticResource x:Key="DatePickerFlyoutPresenterBorderBrush" ResourceKey="SystemControlForegroundChromeHighBrush" />
-            <contract7Present:StaticResource x:Key="DatePickerFlyoutPresenterBackground" ResourceKey="AcrylicBackgroundFillColorDefaultBrush" />
-            <contract7Present:StaticResource x:Key="DatePickerFlyoutPresenterBorderBrush" ResourceKey="SystemControlTransientBorderBrush" />
-            <StaticResource x:Key="DatePickerFlyoutPresenterSpacerFill" ResourceKey="SystemControlForegroundBaseLowBrush" />
-            <StaticResource x:Key="DatePickerFlyoutPresenterHighlightFill" ResourceKey="SystemControlHighlightListAccentLowBrush" />
->>>>>>> 1e5f2b67
             <StaticResource x:Key="DatePickerLightDismissOverlayBackground" ResourceKey="SystemControlPageBackgroundMediumAltMediumBrush" />
             <SolidColorBrush x:Key="DatePickerHeaderForegroundThemeBrush" Color="#FF000000" />
             <SolidColorBrush x:Key="DatePickerForegroundThemeBrush" Color="#FF000000" />
