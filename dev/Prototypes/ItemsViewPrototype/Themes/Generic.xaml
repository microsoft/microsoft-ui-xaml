--- conflicted
+++ resolved
@@ -57,11 +57,7 @@
         <Setter Property="Template">
             <Setter.Value>
                 <ControlTemplate TargetType="l:TableHeaderCell">
-<<<<<<< HEAD
-                    <Grid x:Name="Root" Background="Transparent">
-=======
                     <Grid x:Name="Root" Background="Transparent" BorderThickness="0,0,1,0" BorderBrush="SlateGray">
->>>>>>> 33dc17ca
                         <VisualStateManager.VisualStateGroups>
                             <VisualStateGroup x:Name="CommonStates">
                                 <VisualState x:Name="Normal" />
