--- conflicted
+++ resolved
@@ -47,8 +47,6 @@
                 itemsView.ItemsSource = null;
                 itemsView.ViewDefinition = flatFlowDefinition;
                 itemsView.ItemsSource = Items;
-<<<<<<< HEAD
-=======
                 isGrouped = false;
             };
 
@@ -57,7 +55,6 @@
                 itemsView.ItemsSource = null;
                 itemsView.ViewDefinition = iconFlowDefinition;
                 itemsView.ItemsSource = Items;
->>>>>>> 038cb908
                 isGrouped = false;
             };
 
