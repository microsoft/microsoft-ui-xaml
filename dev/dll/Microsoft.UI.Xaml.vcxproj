--- conflicted
+++ resolved
@@ -124,11 +124,7 @@
     <Import Project="..\FlipView\FlipView.vcxitems" Label="Shared" />
     <Import Project="..\ComboBox\ComboBox.vcxitems" Label="Shared" />
     <Import Project="..\Pivot\Pivot.vcxitems" Label="Shared" />
-<<<<<<< HEAD
-    <Import Project="..\ScrollBar\ScrollBar.vcxitems" Label="Shared" Condition="$(BuildLeanMuxForTheStoreApp) != 'true'" />
-=======
     <Import Project="..\ScrollBar\ScrollBar.vcxitems" Label="Shared" />
->>>>>>> 7331aa28
   </ImportGroup>
   <ItemGroup>
     <SharedPage Include="@(Page)" />
