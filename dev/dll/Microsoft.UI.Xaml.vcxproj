﻿<?xml version="1.0" encoding="utf-8"?>
<!-- Copyright (c) Microsoft Corporation. All rights reserved. Licensed under the MIT License. See LICENSE in the project root for license information. -->
<Project DefaultTargets="Build" ToolsVersion="15.0" xmlns="http://schemas.microsoft.com/developer/msbuild/2003">
  <Import Project="$(MSBuildProjectDirectory)\..\..\FeatureAreas.props" />
  <Import Project="..\..\packages\Microsoft.Windows.CppWinRT.2.0.200615.7\build\native\Microsoft.Windows.CppWinRT.props" Condition="Exists('..\..\packages\Microsoft.Windows.CppWinRT.2.0.200615.7\build\native\Microsoft.Windows.CppWinRT.props')" />
  <Import Project="..\..\packages\Microsoft.SourceLink.GitHub.1.0.0-beta2-18618-05\build\Microsoft.SourceLink.GitHub.props" Condition="Exists('..\..\packages\Microsoft.SourceLink.GitHub.1.0.0-beta2-18618-05\build\Microsoft.SourceLink.GitHub.props')" />
  <Import Project="..\..\packages\Microsoft.SourceLink.Common.1.0.0-beta2-18618-05\build\Microsoft.SourceLink.Common.props" Condition="Exists('..\..\packages\Microsoft.SourceLink.Common.1.0.0-beta2-18618-05\build\Microsoft.SourceLink.Common.props')" />
  <Import Project="..\..\packages\Microsoft.Build.Tasks.Git.1.0.0-beta2-18618-05\build\Microsoft.Build.Tasks.Git.props" Condition="Exists('..\..\packages\Microsoft.Build.Tasks.Git.1.0.0-beta2-18618-05\build\Microsoft.Build.Tasks.Git.props')" />
  <Import Project="$(MSBuildProjectDirectory)\..\..\mux.controls.props" Condition="Exists('$(MSBuildProjectDirectory)\..\..\mux.controls.props')" />
  <Import Project="$(MSBuildProjectDirectory)\..\..\environment.props" />
  <Import Project="$(MSBuildProjectDirectory)\..\..\ProjectConfigurations.props" />
  <Import Project="$(MSBuildProjectDirectory)\..\..\version.props" />
  <PropertyGroup Label="Globals">
    <ProjectGuid>{ad0c90b0-4845-4d4b-88f1-86f653f8171b}</ProjectGuid>
    <Keyword>DynamicLibrary</Keyword>
    <TargetName>$(MUXTargetName)</TargetName>
    <RootNamespace>$(MUXNamespace)</RootNamespace>
    <DefaultLanguage>en-US</DefaultLanguage>
    <MinimumVisualStudioVersion>15.0</MinimumVisualStudioVersion>
    <AppContainerApplication>true</AppContainerApplication>
    <ApplicationType>Windows Store</ApplicationType>
    <WindowsTargetPlatformVersion Condition="'$(WindowsTargetPlatformVersion)'==''">$(MuxSdkVersion)</WindowsTargetPlatformVersion>
    <WindowsTargetPlatformMinVersion>10.0.15063.0</WindowsTargetPlatformMinVersion>
    <ApplicationTypeRevision>10.0</ApplicationTypeRevision>
    <!-- Use 64-bit compilers because 32-bit compilers run out of heap space -->
    <PreferredToolArchitecture>x64</PreferredToolArchitecture>
    <MUXControlsFrameworkPackageName>Microsoft.UI.Xaml</MUXControlsFrameworkPackageName>
    <MUXControlsFrameworkPackageName Condition="'$(Configuration)'=='Debug'">Microsoft.UI.Xaml.Debug</MUXControlsFrameworkPackageName>
    <ScriptPath>..\..\tools\</ScriptPath>
    <ForceMuiRes>true</ForceMuiRes>
    <Use64BitLinker>true</Use64BitLinker>
    <!-- XBF is no longer embedded to improve F5 times but we need it embedded for the Nuget package PRI file, turn it on for release builds -->
    <DisableEmbeddedXbf Condition="'$(Configuration)'=='Release'">false</DisableEmbeddedXbf>
    <AppxBundlePlatforms>x86|x64|arm|arm64</AppxBundlePlatforms>
    <CppWinRTUsePrefixes>false</CppWinRTUsePrefixes>
    <CppWinRTAddXamlMetaDataProviderIdl>false</CppWinRTAddXamlMetaDataProviderIdl>
    <!-- In release builds our "experimental" features are under feature velocity as AlwaysDisabled. C++/WinRT assumes that
         AlwaysDisabled features should be excluded by default, but we need them included for our component implementation.
         Use -ignore_velocity to have the feature attributes be ignored by the tool.
         -->
    <CppWinRTParameters>-ignore_velocity</CppWinRTParameters>
    <CppWinRTOptimized>true</CppWinRTOptimized>
    <CppWinRTHeapEnforcement>true</CppWinRTHeapEnforcement>
  </PropertyGroup>
  <!-- <PropertyGroup Condition="'$(Use64BitLinker)' == 'true' AND '$(BuildingWithBuildExe)' != 'true'">
      <LinkToolPath>$(OSBuildToolsRoot)\vc\HostX64\$(BuildArchName)</LinkToolPath>
      <LinkTrackerFrameworkPath>$(MSBuildToolsPath)\amd64</LinkTrackerFrameworkPath>
      <LinkTrackerSdkPath>$(MSBuildToolsPath)\amd64</LinkTrackerSdkPath>
  </PropertyGroup> -->
  <Import Project="$(VCTargetsPath)\Microsoft.Cpp.Default.props" />
  <PropertyGroup Condition="'$(Configuration)'=='Debug'" Label="Configuration">
    <ConfigurationType>DynamicLibrary</ConfigurationType>
    <UseDebugLibraries>true</UseDebugLibraries>
  </PropertyGroup>
  <PropertyGroup Condition="'$(Configuration)'=='Release'" Label="Configuration">
    <ConfigurationType>DynamicLibrary</ConfigurationType>
    <UseDebugLibraries>false</UseDebugLibraries>
    <WholeProgramOptimization>true</WholeProgramOptimization>
    <LinkIncremental>false</LinkIncremental>
  </PropertyGroup>
  <Import Condition="'$(Configuration)' == 'Release'" Project="$(MSBuildProjectDirectory)\..\..\PGO.compile.props" />
  <Import Condition="'$(PGOBuildMode)' == 'Optimize'" Project="$(MSBuildProjectDirectory)\..\..\tools\MUXPGODatabase\PGO.version.props" />
  <Import Project="$(VCTargetsPath)\Microsoft.Cpp.props" />
  <ImportGroup Label="ExtensionSettings">
  </ImportGroup>
  <ItemDefinitionGroup>
    <Page>
      <Version>Undefined</Version>
      <Type>Undefined</Type>
      <Priority>Undefined</Priority>
      <IsPublic>true</IsPublic>
      <IncludeInWindowsAppx>true</IncludeInWindowsAppx>
<<<<<<< HEAD
      <!-- Valid value: Version1, Version2 and Any, default is Any -->
      <UseThemeVersion>Any</UseThemeVersion>
=======
      <!-- Valid value: Latest, V2dot5 and Any, default is Any -->
      <UseVisualStyle>Any</UseVisualStyle>
      <RequireInsiderSDK>false</RequireInsiderSDK>
>>>>>>> 33ea9b56
    </Page>
  </ItemDefinitionGroup>
  <ItemDefinitionGroup>
    <PRIResource>
      <IsPreviewResource>False</IsPreviewResource>
    </PRIResource>
  </ItemDefinitionGroup>
  <ItemGroup>
    <MergeXamlConfig Include="Version2VisualPages">
      <FilterAttribute>UseThemeVersion2</FilterAttribute>
      <Postfix />
    </MergeXamlConfig>
    <MergeXamlConfig Include="Version1VisualPages">
      <FilterAttribute>UseThemeVersion1</FilterAttribute>
      <Postfix>_v1</Postfix>
    </MergeXamlConfig>
  </ItemGroup>
  <ItemGroup>
    <Midl Include="..\..\idl\Microsoft.UI.Xaml.idl" />
  </ItemGroup>
  <ImportGroup Label="Shared">
    <Import Project="..\TestHooks\TestHooks.vcxitems" Label="Shared" />
    <Import Project="..\Common\Common.vcxitems" Label="Shared" />
    <Import Project="..\CommonStyles\CommonStyles.vcxitems" Label="Shared" Condition="$(FeatureCommonStylesEnabled) == 'true' Or $(FeatureCommonStylesEnabled) == 'productOnly'" />
    <Import Project="..\RatingControl\RatingControl.vcxitems" Label="Shared" Condition="$(FeatureRatingControlEnabled) == 'true' Or $(FeatureRatingControlEnabled) == 'productOnly'" />
    <Import Project="..\NavigationView\NavigationView.vcxitems" Label="Shared" Condition="$(FeatureNavigationViewEnabled) == 'true' Or $(FeatureNavigationViewEnabled) == 'productOnly'" />
    <Import Project="..\ColorPicker\ColorPicker.vcxitems" Label="Shared" Condition="$(FeatureColorPickerEnabled) == 'true' Or $(FeatureColorPickerEnabled) == 'productOnly'" />
    <Import Project="..\Collections\Collections.vcxitems" Label="Shared" Condition="$(FeatureCollectionsEnabled) == 'true' Or $(FeatureCollectionsEnabled) == 'productOnly'" />
    <Import Project="..\CommandBarFlyout\CommandBarFlyout.vcxitems" Label="Shared" Condition="$(FeatureCommandBarFlyoutEnabled) == 'true' Or $(FeatureCommandBarFlyoutEnabled) == 'productOnly'" />
    <Import Project="..\Effects\Microsoft.UI.Composition.Effects.vcxitems" Label="Shared" Condition="$(FeatureEffectsEnabled) == 'true' Or $(FeatureEffectsEnabled) == 'productOnly'" />
    <Import Project="..\PersonPicture\PersonPicture.vcxitems" Label="Shared" Condition="$(FeaturePersonPictureEnabled) == 'true' Or $(FeaturePersonPictureEnabled) == 'productOnly'" />
    <Import Project="..\ResourceHelper\ResourceHelper.vcxitems" Label="Shared" Condition="$(FeatureResourceHelperEnabled) == 'true' Or $(FeatureResourceHelperEnabled) == 'productOnly'" />
    <Import Project="..\PullToRefresh\RefreshContainer\RefreshContainer.vcxitems" Label="Shared" Condition="$(FeaturePullToRefreshEnabled) == 'true' Or $(FeaturePullToRefreshEnabled) == 'productOnly'" />
    <Import Project="..\PullToRefresh\RefreshVisualizer\RefreshVisualizer.vcxitems" Label="Shared" Condition="$(FeaturePullToRefreshEnabled) == 'true' Or $(FeaturePullToRefreshEnabled) == 'productOnly'" />
    <Import Project="..\PullToRefresh\ScrollViewerIRefreshInfoProviderAdapter\ScrollViewerIRefreshInfoProviderAdapter.vcxitems" Label="Shared" Condition="$(FeaturePullToRefreshEnabled) == 'true' Or $(FeaturePullToRefreshEnabled) == 'productOnly'" />
    <Import Project="..\MenuBar\MenuBar.vcxitems" Label="Shared" Condition="$(FeatureMenuBarEnabled) == 'true' Or $(FeatureMenuBarEnabled) == 'productOnly'" />
    <Import Project="..\Materials\Acrylic\AcrylicBrush.vcxitems" Label="Shared" Condition="$(FeatureMaterialsEnabled) == 'true' Or $(FeatureMaterialsEnabled) == 'productOnly'" />
    <Import Project="..\Materials\Reveal\RevealBrush.vcxitems" Label="Shared" Condition="$(FeatureMaterialsEnabled) == 'true' Or $(FeatureMaterialsEnabled) == 'productOnly'" />
    <Import Project="..\TreeView\TreeView.vcxitems" Label="Shared" Condition="$(FeatureTreeViewEnabled) == 'true' Or $(FeatureTreeViewEnabled) == 'productOnly'" />
    <Import Project="..\Telemetry\Telemetry.vcxitems" Label="Shared" />
    <Import Project="..\ParallaxView\ParallaxView.vcxitems" Label="Shared" Condition="$(FeatureParallaxViewEnabled) == 'true' Or $(FeatureParallaxViewEnabled) == 'productOnly'" />
    <Import Project="..\ScrollPresenter\ScrollPresenter.vcxitems" Label="Shared" Condition="$(FeatureScrollPresenterEnabled) == 'true' Or $(FeatureScrollPresenterEnabled) == 'productOnly'" />
    <Import Project="..\ScrollView\ScrollView.vcxitems" Label="Shared" Condition="$(FeatureScrollViewEnabled) == 'true' Or $(FeatureScrollViewEnabled) == 'productOnly'" />
    <Import Project="..\Lights\Lights.vcxitems" Label="Shared" Condition="$(FeatureLightsEnabled) == 'true' Or $(FeatureLightsEnabled) == 'productOnly'" />
    <Import Project="..\Repeater\Repeater.vcxitems" Label="Shared" Condition="$(FeatureRepeaterEnabled) == 'true' Or $(FeatureRepeaterEnabled) == 'productOnly'" />
    <Import Project="..\SwipeControl\SwipeControl.vcxitems" Label="Shared" Condition="$(FeatureSwipeControlEnabled) == 'true' Or $(FeatureSwipeControlEnabled) == 'productOnly'" />
    <Import Project="..\TwoPaneView\TwoPaneView.vcxitems" Label="Shared" Condition="$(FeatureTwoPaneViewEnabled) == 'true' Or $(FeatureTwoPaneViewEnabled) == 'productOnly'" />
    <Import Project="..\PullToRefresh\PTRTracing\PTRTracing.vcxitems" Label="Shared" Condition="$(FeaturePullToRefreshEnabled) == 'true' Or $(FeaturePullToRefreshEnabled) == 'productOnly'" />
    <Import Project="..\SplitButton\SplitButton.vcxitems" Label="Shared" Condition="$(FeatureSplitButtonEnabled) == 'true' Or $(FeatureSplitButtonEnabled) == 'productOnly'" />
    <Import Project="..\LayoutPanel\LayoutPanel.vcxitems" Label="Shared" Condition="$(FeatureLayoutPanelEnabled) == 'true' Or $(FeatureLayoutPanelEnabled) == 'productOnly'" />
    <Import Project="..\DropDownButton\DropDownButton.vcxitems" Label="Shared" Condition="$(FeatureDropDownButtonEnabled) == 'true' Or $(FeatureDropDownButtonEnabled) == 'productOnly'" />
    <Import Project="..\RadioButtons\RadioButtons.vcxitems" Label="Shared" Condition="$(FeatureRadioButtonsEnabled) == 'true' Or $(FeatureRadioButtonsEnabled) == 'productOnly'" />
    <Import Project="..\IconSource\IconSource.vcxitems" Label="Shared" Condition="$(FeatureIconSourceEnabled) == 'true' Or $(FeatureIconSourceEnabled) == 'productOnly'" />
    <Import Project="..\Interactions\ButtonInteraction\ButtonInteraction.vcxitems" Label="Shared" Condition="$(FeatureInteractionsEnabled) == 'true' Or $(FeatureInteractionsEnabled) == 'productOnly'" />
    <Import Project="..\Interactions\SliderInteraction\SliderInteraction.vcxitems" Label="Shared" Condition="$(FeatureInteractionsEnabled) == 'true' Or $(FeatureInteractionsEnabled) == 'productOnly'" />
    <Import Project="..\MenuFlyout\MenuFlyout.vcxitems" Label="Shared" Condition="$(FeatureMenuFlyoutEnabled) == 'true' Or $(FeatureMenuFlyoutEnabled) == 'productOnly'" />
    <Import Project="..\TeachingTip\TeachingTip.vcxitems" Label="Shared" Condition="$(FeatureTeachingTipEnabled) == 'true' Or $(FeatureTeachingTipEnabled) == 'productOnly'" />
    <Import Project="..\RadioMenuFlyoutItem\RadioMenuFlyoutItem.vcxitems" Label="Shared" Condition="$(FeatureRadioMenuFlyoutItemEnabled) == 'true' Or $(FeatureRadioMenuFlyoutItemEnabled) == 'productOnly'" />
    <Import Project="..\AnimatedVisualPlayer\AnimatedVisualPlayer.vcxitems" Label="Shared" Condition="$(FeatureAnimatedVisualPlayerEnabled) == 'true' Or $(FeatureAnimatedVisualPlayerEnabled) == 'productOnly'" />
    <Import Project="..\TabView\TabView.vcxitems" Label="Shared" Condition="$(FeatureTabViewEnabled) == 'true' Or $(FeatureTabViewEnabled) == 'productOnly'" />
    <Import Project="..\AutoSuggestBox\AutoSuggestBox.vcxitems" Label="Shared" Condition="$(FeatureAutoSuggestBoxEnabled) == 'true' Or $(FeatureAutoSuggestBoxEnabled) == 'productOnly'" />
    <Import Project="..\CheckBox\CheckBox.vcxitems" Label="Shared" Condition="$(FeatureCheckBoxEnabled) == 'true' Or $(FeatureCheckBoxEnabled) == 'productOnly'" />
    <Import Project="..\CalendarDatePicker\CalendarDatePicker.vcxitems" Label="Shared" Condition="$(FeatureCalendarDatePickerEnabled) == 'true' Or $(FeatureCalendarDatePickerEnabled) == 'productOnly'" />
    <Import Project="..\DatePicker\DatePicker.vcxitems" Label="Shared" Condition="$(FeatureCalendarDatePickerEnabled) == 'true' Or $(FeatureCalendarDatePickerEnabled) == 'productOnly'" />
    <Import Project="..\Slider\Slider.vcxitems" Label="Shared" Condition="$(FeatureSliderEnabled) == 'true' Or $(FeatureSliderEnabled) == 'productOnly'" />
    <Import Project="..\TimePicker\TimePicker.vcxitems" Label="Shared" Condition="$(FeatureTimePickerEnabled) == 'true' Or $(FeatureTimePickerEnabled) == 'productOnly'" />
    <Import Project="..\ToolTip\ToolTip.vcxitems" Label="Shared" Condition="$(FeatureToolTipEnabled) == 'true' Or $(FeatureToolTipEnabled) == 'productOnly'" />
    <Import Project="..\FlipView\FlipView.vcxitems" Label="Shared" Condition="$(FeatureFlipViewEnabled) == 'true' Or $(FeatureFlipViewEnabled) == 'productOnly'" />
    <Import Project="..\ComboBox\ComboBox.vcxitems" Label="Shared" Condition="$(FeatureComboBoxEnabled) == 'true' Or $(FeatureComboBoxEnabled) == 'productOnly'" />
    <Import Project="..\Pivot\Pivot.vcxitems" Label="Shared" Condition="$(FeaturePivotEnabled) == 'true' Or $(FeaturePivotEnabled) == 'productOnly'" />
    <Import Project="..\ScrollBar\ScrollBar.vcxitems" Label="Shared" Condition="$(FeatureScrollBarEnabled) == 'true' Or $(FeatureScrollBarEnabled) == 'productOnly'" />
    <Import Project="..\CalendarView\CalendarView.vcxitems" Label="Shared" Condition="$(FeatureScrollBarEnabled) == 'true' Or $(FeatureScrollBarEnabled) == 'productOnly'" />
    <Import Project="..\SplitView\SplitView.vcxitems" Label="Shared" Condition="$(FeatureScrollBarEnabled) == 'true' Or $(FeatureScrollBarEnabled) == 'productOnly'" />
    <Import Project="..\ContentDialog\ContentDialog.vcxitems" Label="Shared" Condition="$(FeatureContentDialogEnabled) == 'true' Or $(FeatureContentDialogEnabled) == 'productOnly'" />
    <Import Project="..\ProgressBar\ProgressBar.vcxitems" Label="Shared" Condition="$(FeatureProgressBarEnabled) == 'true' Or $(FeatureProgressBarEnabled) == 'productOnly'" />
    <Import Project="..\ProgressRing\ProgressRing.vcxitems" Label="Shared" Condition="$(FeatureProgressRingEnabled) == 'true' Or $(FeatureProgressRingEnabled) == 'productOnly'" />
    <Import Project="..\NumberBox\NumberBox.vcxitems" Label="Shared" Condition="$(FeatureNumberBoxEnabled) == 'true' Or $(FeatureNumberBoxEnabled) == 'productOnly'" />
    <Import Project="..\RadialGradientBrush\RadialGradientBrush.vcxitems" Label="Shared" Condition="$(FeatureRadialGradientBrushEnabled) == 'true' Or $(FeatureRadialGradientBrushEnabled) == 'productOnly'" />
    <Import Project="..\Expander\Expander.vcxitems" Label="Shared" Condition="$(FeatureExpanderEnabled) == 'true' Or $(FeatureExpanderEnabled) == 'productOnly'" />
    <Import Project="..\PagerControl\PagerControl.vcxitems" Label="Shared" Condition="$(FeaturePagerControlEnabled) == 'true' Or $(FeaturePagerControlEnabled) == 'productOnly'" />
    <Import Project="..\InfoBar\InfoBar.vcxitems" Label="Shared" Condition="$(FeatureInfoBarEnabled) == 'true' Or $(FeatureInfoBarEnabled) == 'productOnly'" />
    <Import Project="..\Breadcrumb\Breadcrumb.vcxitems" Label="Shared" Condition="$(FeatureBreadcrumbEnabled) == 'true' Or $(FeatureBreadcrumbEnabled) == 'productOnly'" />
    <Import Project="..\PipsPager\PipsPager.vcxitems" Label="Shared" Condition="$(FeaturePipsPagerEnabled) == 'true' Or $(FeaturePipsPagerEnabled) == 'productOnly'" />
    <Import Project="..\ImageIcon\ImageIcon.vcxitems" Label="Shared" Condition="$(FeatureImageIconEnabled) == 'true' Or $(FeatureImageIconEnabled) == 'productOnly'" />
    <Import Project="..\AnimatedIcon\AnimatedIcon.vcxitems" Label="Shared" Condition="$(FeatureAnimatedIconEnabled) == 'true' Or $(FeatureAnimatedIconEnabled) == 'productOnly'"/>
  </ImportGroup>
  <ItemGroup>
    <SharedPage Include="@(Page)" />
    <!-- Deduce UseThemeVersion2 and UseThemeVersion1 flag from UseThemeVersion for MergeXaml -->
    <SharedPage Update="@(Page)">
      <UseThemeVersion2 Condition="'%(Page.UseThemeVersion)' != 'Version1'">true</UseThemeVersion2>
      <UseThemeVersion1 Condition="'%(Page.UseThemeVersion)' != 'Version2'">true</UseThemeVersion1>
    </SharedPage>
  </ItemGroup>
  <ImportGroup Label="PropertySheets" Condition="'$(Configuration)|$(Platform)'=='Debug|Win32'">
    <Import Project="$(UserRootDir)\Microsoft.Cpp.$(Platform).user.props" Condition="exists('$(UserRootDir)\Microsoft.Cpp.$(Platform).user.props')" Label="LocalAppDataPlatform" />
  </ImportGroup>
  <ImportGroup Label="PropertySheets" Condition="'$(Configuration)|$(Platform)'=='Release|Win32'">
    <Import Project="$(UserRootDir)\Microsoft.Cpp.$(Platform).user.props" Condition="exists('$(UserRootDir)\Microsoft.Cpp.$(Platform).user.props')" Label="LocalAppDataPlatform" />
  </ImportGroup>
  <ImportGroup Label="PropertySheets" Condition="'$(Configuration)|$(Platform)'=='Debug|ARM'">
    <Import Project="$(UserRootDir)\Microsoft.Cpp.$(Platform).user.props" Condition="exists('$(UserRootDir)\Microsoft.Cpp.$(Platform).user.props')" Label="LocalAppDataPlatform" />
  </ImportGroup>
  <ImportGroup Label="PropertySheets" Condition="'$(Configuration)|$(Platform)'=='Release|ARM'">
    <Import Project="$(UserRootDir)\Microsoft.Cpp.$(Platform).user.props" Condition="exists('$(UserRootDir)\Microsoft.Cpp.$(Platform).user.props')" Label="LocalAppDataPlatform" />
  </ImportGroup>
  <ImportGroup Label="PropertySheets" Condition="'$(Configuration)|$(Platform)'=='Debug|x64'">
    <Import Project="$(UserRootDir)\Microsoft.Cpp.$(Platform).user.props" Condition="exists('$(UserRootDir)\Microsoft.Cpp.$(Platform).user.props')" Label="LocalAppDataPlatform" />
  </ImportGroup>
  <ImportGroup Label="PropertySheets" Condition="'$(Configuration)|$(Platform)'=='Release|x64'">
    <Import Project="$(UserRootDir)\Microsoft.Cpp.$(Platform).user.props" Condition="exists('$(UserRootDir)\Microsoft.Cpp.$(Platform).user.props')" Label="LocalAppDataPlatform" />
  </ImportGroup>
  <ImportGroup Label="PropertySheets" Condition="'$(Configuration)|$(Platform)'=='Debug|arm64'">
    <Import Project="$(UserRootDir)\Microsoft.Cpp.$(Platform).user.props" Condition="exists('$(UserRootDir)\Microsoft.Cpp.$(Platform).user.props')" Label="LocalAppDataPlatform" />
  </ImportGroup>
  <ImportGroup Label="PropertySheets" Condition="'$(Configuration)|$(Platform)'=='Release|arm64'">
    <Import Project="$(UserRootDir)\Microsoft.Cpp.$(Platform).user.props" Condition="exists('$(UserRootDir)\Microsoft.Cpp.$(Platform).user.props')" Label="LocalAppDataPlatform" />
  </ImportGroup>
  <PropertyGroup>
    <GenerateManifest>false</GenerateManifest>
    <IgnoreImportLibrary>false</IgnoreImportLibrary>
  </PropertyGroup>
  <!-- Run code analysis: Release (locally only) -OR- Debug (pipeline only) -OR- Debug Intellisense -->
  <PropertyGroup Condition="     ('$(Configuration)'=='Release' AND '$(TF_BUILD)'!='True') OR     ('$(Configuration)'=='Debug' AND '$(TF_BUILD)'=='True') OR     ('$(Configuration)'=='Debug' AND '$(IntelliSenseBuild)'=='1')     ">
    <RunCodeAnalysis>true</RunCodeAnalysis>
  </PropertyGroup>
  <PropertyGroup>
    <CodeAnalysisTreatWarningsAsErrors>true</CodeAnalysisTreatWarningsAsErrors>
    <CodeAnalysisRuleSet>..\..\build\PrefastWarnings.ruleset</CodeAnalysisRuleSet>
  </PropertyGroup>
  <ItemDefinitionGroup>
    <ClCompile>
      <PrecompiledHeader>Use</PrecompiledHeader>
      <CompileAsWinRT>false</CompileAsWinRT>
    </ClCompile>
    <Link>
      <SubSystem>Console</SubSystem>
      <IgnoreAllDefaultLibraries>$(IgnoreAllDefaultLibraries)</IgnoreAllDefaultLibraries>
      <GenerateWindowsMetadata>true</GenerateWindowsMetadata>
    </Link>
  </ItemDefinitionGroup>
  <ItemDefinitionGroup>
    <Midl>
      <AdditionalIncludeDirectories>$(MSBuildProjectDirectory)\..;$(MSBuildProjectDirectory)\..\..\idl;$(MiniWindowsSDKIncludePath)</AdditionalIncludeDirectories>
      <Enumclass>false</Enumclass>
      <PreprocessorDefinitions Condition="'$(Configuration)'=='Debug'">%(PreprocessorDefinitions);DEBUG;DBG</PreprocessorDefinitions>
    </Midl>
    <Link>
      <ModuleDefinitionFile>Microsoft.UI.Xaml.def</ModuleDefinitionFile>
      <GenerateDebugInformation Condition="'$(Configuration)'=='Debug'">$(GenerateDebugInformation)</GenerateDebugInformation>
      <GenerateDebugInformation Condition="'$(Configuration)'=='Release'">DebugFull</GenerateDebugInformation>
      <AdditionalDependencies>mincore.lib;dxguid.lib;%(AdditionalDependencies)</AdditionalDependencies>
      <!-- Microsoft.winmd will contain the definition of both public, preview and private types. -->
      <WindowsMetadataFile>$(OutDir)\Microsoft.winmd</WindowsMetadataFile>
      <GenerateMapFile>true</GenerateMapFile>
      <LinkTimeCodeGeneration Condition="'$(Configuration)'=='Release'">UseLinkTimeCodeGeneration</LinkTimeCodeGeneration>
      <AdditionalOptions Condition="'$(Configuration)'=='Release'">/debugtype:cv,fixup %(AdditionalOptions)</AdditionalOptions>
    </Link>
    <ClCompile>
      <DisableSpecificWarnings>4100;4189;4467;4702;6326;%(DisableSpecificWarnings)</DisableSpecificWarnings>
      <!-- Disabling 4505 because it's firing incorrectly on C++/WinRT headers. Filed this issue for tracking: https://developercommunity.visualstudio.com/content/problem/848007/warning-4505-unreferenced-local-function-has-been.html-->
      <DisableSpecificWarnings>4505;%(DisableSpecificWarnings)</DisableSpecificWarnings>
      <AdditionalIncludeDirectories>
        %(AdditionalIncludeDirectories);
        $(MSBuildProjectDirectory)\..\inc;
        $(MSBuildProjectDirectory)\..\Generated;
        $(OutDir);
      </AdditionalIncludeDirectories>
      <AdditionalIncludeDirectories>
        $(GeneratedFilesDir)\winrt;
        $(GeneratedFilesDir)\Automation\Peers;
        $(GeneratedFilesDir)\Controls;
        $(GeneratedFilesDir)\Controls\Primitives;
        $(GeneratedFilesDir)\Media;
        $(GeneratedFilesDir)\XamlTypeInfo;
        $(GeneratedFilesDir)\Microsoft\UI\Composition\Effects;
        $(GeneratedFilesDir)\Microsoft\UI\Private\Controls;
        $(GeneratedFilesDir)\Microsoft\UI\Private\Media;
        %(AdditionalIncludeDirectories);
        $(MiniWindowsSDKIncludePath);
      </AdditionalIncludeDirectories>
      <AdditionalOptions>/std:c++17 /bigobj %(AdditionalOptions)</AdditionalOptions>
      <AdditionalOptions>/Wv:18 %(AdditionalOptions)</AdditionalOptions>
      <AdditionalOptions Condition="'$(Configuration)'=='Release'">%(AdditionalOptions) /d2FH4</AdditionalOptions>
      <WarningLevel>Level4</WarningLevel>
      <TreatWarningAsError>true</TreatWarningAsError>
      <EnablePREfast Condition="'$(Configuration)'=='Release'">true</EnablePREfast>
      <ShowIncludes>false</ShowIncludes>
      <!-- Disable RTTI to keep binary size down (adds about 50% to release dll size) -->
      <RuntimeTypeInfo>false</RuntimeTypeInfo>
      <PreprocessorDefinitions Condition="'$(Configuration)'=='Release'">%(PreprocessorDefinitions);_HAS_STATIC_RTTI=0</PreprocessorDefinitions>
      <ControlFlowGuard Condition="'$(Configuration)'=='Release'">Guard</ControlFlowGuard>
      <StringPooling Condition="'$(Configuration)'=='Release'">true</StringPooling>
      <PreprocessorDefinitions Condition="'$(Configuration)'=='Debug'">DEBUG;DBG;%(PreprocessorDefinitions)</PreprocessorDefinitions>
      <PreprocessorDefinitions>DISABLE_WINRT_DEPRECATION;%(PreprocessorDefinitions)</PreprocessorDefinitions>
      <Optimization Condition="'$(Configuration)'=='Release'">MinSpace</Optimization>
      <ConformanceMode>true</ConformanceMode>
      <!-- Disable multi-proc building on low powered machines, such as the lab machines -->
      <MultiProcessorCompilation Condition="'$(TF_BUILD)'=='True' AND $(NUMBER_OF_PROCESSORS) &lt;= 4">false</MultiProcessorCompilation>
    </ClCompile>
  </ItemDefinitionGroup>
  <ItemGroup>
    <ClInclude Include="..\inc\BoxHelpers.h" />
    <ClInclude Include="..\inc\BuildMacros.h" />
    <ClInclude Include="..\inc\CastHelpers.h" />
    <ClInclude Include="..\inc\CommandingHelpers.h" />
    <ClInclude Include="..\inc\common.h" />
    <ClInclude Include="..\inc\CppWinRTHelpers.h" />
    <ClInclude Include="..\inc\CppWinRTIncludes.h" />
    <ClInclude Include="..\inc\DispatcherHelper.h" />
    <ClInclude Include="..\inc\enum_array.h" />
    <ClInclude Include="..\inc\enum_vector.h" />
    <ClInclude Include="..\inc\GlobalDependencyProperty.h" />
    <ClInclude Include="..\inc\DownlevelHelper.h" />
    <ClInclude Include="..\inc\ErrorHandling.h" />
    <ClInclude Include="..\inc\RegUtil.h" />
    <ClInclude Include="..\inc\RuntimeClassHelpers.h" />
    <ClInclude Include="..\inc\SharedHelpers.h" />
    <ClInclude Include="..\inc\tracker_ref.h" />
    <ClInclude Include="..\inc\TypeHelper.h" />
    <ClInclude Include="..\inc\CollectionHelper.h" />
    <ClInclude Include="MUXControlsFactory.h" />
    <ClInclude Include="pch.h" />
    <ClInclude Include="targetver.h" />
    <ClInclude Include="version.h" />
    <ClInclude Include="XamlControlsResources.h" />
    <ClInclude Include="XamlMember.h" />
    <ClInclude Include="XamlMetadataProvider.h" />
    <ClInclude Include="XamlMetadataProviderGenerated.h" />
    <ClInclude Include="XamlType.h" />
  </ItemGroup>
  <ItemGroup>
    <ClCompile Include="..\..\BuildOutput\Intermediates\$(Platform)\Microsoft.UI.Xaml\obj\Generated Files\module.g.cpp" />
    <ClCompile Include="CommandingHelpers.cpp" />
    <ClCompile Include="MUXControlsFactory.cpp" />
    <ClCompile Include="dllmain.cpp" />
    <ClCompile Include="DoubleUtil.cpp" />
    <ClCompile Include="DownlevelHelper.cpp" />
    <ClCompile Include="FloatUtil.cpp" />
    <ClCompile Include="RegUtil.cpp" />
    <ClCompile Include="pch.cpp">
      <PrecompiledHeader>Create</PrecompiledHeader>
    </ClCompile>
    <ClCompile Include="SharedHelpers.cpp" />
    <ClCompile Include="$(MSBuildThisFileDirectory)..\Generated\XamlControlsResources.properties.cpp" />
    <ClCompile Include="XamlControlsResources.cpp" />
    <ClCompile Include="XamlMember.cpp" />
    <ClCompile Include="XamlMetadataProvider.cpp" />
    <ClCompile Include="$(OutDir)XamlMetadataProviderGenerated.cpp" />
    <ClCompile Include="XamlType.cpp" />
    <None Include="$(OutDir)XamlMetadataProviderWindowsCodeGen.cs" />
    <None Include="WinRtType.tt" />
  </ItemGroup>
  <ItemGroup>
    <None Include="Microsoft.UI.Xaml.def" />
    <None Include="packages.config" />
  </ItemGroup>
  <ItemGroup>
    <ResourceCompile Include="Microsoft.UI.Xaml.rc" />
  </ItemGroup>
  <ItemGroup>
    <Page Include="$(MSBuildProjectDirectory)\DensityStyles\Compact.xaml">
      <SubType>Designer</SubType>
      <ThemeResource>true</ThemeResource>
      <Link>DensityStyles\%(Filename)%(Extension)</Link>
    </Page>
    <Page Include="$(MSBuildProjectDirectory)\DensityStyles\CompactDatePickerTimePickerFlyout.xaml">
      <SubType>Designer</SubType>
      <ThemeResource>true</ThemeResource>
      <Link>DensityStyles\%(Filename)%(Extension)</Link>
    </Page>
    <!-- Pages which needs CustomCompile to run a different version of GenXBF, we attach MinSDKVersionRequired to Page to help CompileXaml to identify the min SDK Version -->
    <PageRequiringCustomCompilation Include="$(OutDir)rs2_generic.xaml">
      <SubType>Designer</SubType>
      <ThemeResource>true</ThemeResource>
      <Link>Themes\%(Filename)%(Extension)</Link>
      <MinSDKVersionRequired>$(MinSDKVersionRequiredForRS2ThemeResource)</MinSDKVersionRequired>
    </PageRequiringCustomCompilation>
    <PageRequiringCustomCompilation Include="$(OutDir)rs3_generic.xaml">
      <SubType>Designer</SubType>
      <ThemeResource>true</ThemeResource>
      <Link>Themes\%(Filename)%(Extension)</Link>
      <MinSDKVersionRequired>$(MinSDKVersionRequiredForRS3ThemeResource)</MinSDKVersionRequired>
    </PageRequiringCustomCompilation>
    <PageRequiringCustomCompilation Include="$(OutDir)rs4_generic.xaml">
      <SubType>Designer</SubType>
      <ThemeResource>true</ThemeResource>
      <Link>Themes\%(Filename)%(Extension)</Link>
      <MinSDKVersionRequired>$(MinSDKVersionRequiredForRS4ThemeResource)</MinSDKVersionRequired>
    </PageRequiringCustomCompilation>
    <PageRequiringCustomCompilation Include="$(OutDir)rs5_generic.xaml">
      <SubType>Designer</SubType>
      <ThemeResource>true</ThemeResource>
      <Link>Themes\%(Filename)%(Extension)</Link>
      <MinSDKVersionRequired>$(MinSDKVersionRequiredForRS5ThemeResource)</MinSDKVersionRequired>
    </PageRequiringCustomCompilation>
    <PageRequiringCustomCompilation Include="$(OutDir)19h1_generic.xaml">
      <SubType>Designer</SubType>
      <ThemeResource>true</ThemeResource>
      <Link>Themes\%(Filename)%(Extension)</Link>
      <MinSDKVersionRequired>$(MinSDKVersionRequiredFor19H1ThemeResource)</MinSDKVersionRequired>
    </PageRequiringCustomCompilation>
    <PageRequiringCustomCompilation Include="$(OutDir)21h1_generic.xaml">
      <SubType>Designer</SubType>
      <ThemeResource>true</ThemeResource>
      <Link>Themes\%(Filename)%(Extension)</Link>
      <MinSDKVersionRequired>$(MinSDKVersionRequiredFor21H1ThemeResource)</MinSDKVersionRequired>
    </PageRequiringCustomCompilation>
    <PageRequiringCustomCompilation Include="$(OutDir)rs2_themeresources.xaml;$(OutDir)rs2_compact_themeresources.xaml">
      <SubType>Designer</SubType>
      <ThemeResource>true</ThemeResource>
      <Link>Themes\%(Filename)%(Extension)</Link>
      <MinSDKVersionRequired>$(MinSDKVersionRequiredForRS2ThemeResource)</MinSDKVersionRequired>
    </PageRequiringCustomCompilation>
    <PageRequiringCustomCompilation Include="$(OutDir)rs3_themeresources.xaml;$(OutDir)rs3_compact_themeresources.xaml">
      <SubType>Designer</SubType>
      <ThemeResource>true</ThemeResource>
      <Link>Themes\%(Filename)%(Extension)</Link>
      <MinSDKVersionRequired>$(MinSDKVersionRequiredForRS3ThemeResource)</MinSDKVersionRequired>
    </PageRequiringCustomCompilation>
    <PageRequiringCustomCompilation Include="$(OutDir)rs4_themeresources.xaml;$(OutDir)rs4_compact_themeresources.xaml">
      <SubType>Designer</SubType>
      <ThemeResource>true</ThemeResource>
      <Link>Themes\%(Filename)%(Extension)</Link>
      <MinSDKVersionRequired>$(MinSDKVersionRequiredForRS4ThemeResource)</MinSDKVersionRequired>
    </PageRequiringCustomCompilation>
    <PageRequiringCustomCompilation Include="$(OutDir)rs5_themeresources.xaml;$(OutDir)rs5_compact_themeresources.xaml">
      <SubType>Designer</SubType>
      <ThemeResource>true</ThemeResource>
      <Link>Themes\%(Filename)%(Extension)</Link>
      <MinSDKVersionRequired>$(MinSDKVersionRequiredForRS5ThemeResource)</MinSDKVersionRequired>
    </PageRequiringCustomCompilation>
    <PageRequiringCustomCompilation Include="$(OutDir)19h1_themeresources.xaml;$(OutDir)19h1_compact_themeresources.xaml">
      <SubType>Designer</SubType>
      <ThemeResource>true</ThemeResource>
      <Link>Themes\%(Filename)%(Extension)</Link>
      <MinSDKVersionRequired>$(MinSDKVersionRequiredFor19H1ThemeResource)</MinSDKVersionRequired>
    </PageRequiringCustomCompilation>
    <PageRequiringCustomCompilation Include="$(OutDir)21h1_themeresources.xaml;$(OutDir)21h1_compact_themeresources.xaml">
      <SubType>Designer</SubType>
      <ThemeResource>true</ThemeResource>
      <Link>Themes\%(Filename)%(Extension)</Link>
      <MinSDKVersionRequired>$(MinSDKVersionRequiredFor21H1ThemeResource)</MinSDKVersionRequired>
    </PageRequiringCustomCompilation>
    <PageRequiringCustomCompilation Include="$(OutDir)rs2_generic_v1.xaml">
      <SubType>Designer</SubType>
      <ThemeResource>true</ThemeResource>
      <Link>Themes\%(Filename)%(Extension)</Link>
      <MinSDKVersionRequired>$(MinSDKVersionRequiredForRS2ThemeResource)</MinSDKVersionRequired>
    </PageRequiringCustomCompilation>
    <PageRequiringCustomCompilation Include="$(OutDir)rs3_generic_v1.xaml">
      <SubType>Designer</SubType>
      <ThemeResource>true</ThemeResource>
      <Link>Themes\%(Filename)%(Extension)</Link>
      <MinSDKVersionRequired>$(MinSDKVersionRequiredForRS3ThemeResource)</MinSDKVersionRequired>
    </PageRequiringCustomCompilation>
    <PageRequiringCustomCompilation Include="$(OutDir)rs4_generic_v1.xaml">
      <SubType>Designer</SubType>
      <ThemeResource>true</ThemeResource>
      <Link>Themes\%(Filename)%(Extension)</Link>
      <MinSDKVersionRequired>$(MinSDKVersionRequiredForRS4ThemeResource)</MinSDKVersionRequired>
    </PageRequiringCustomCompilation>
    <PageRequiringCustomCompilation Include="$(OutDir)rs5_generic_v1.xaml">
      <SubType>Designer</SubType>
      <ThemeResource>true</ThemeResource>
      <Link>Themes\%(Filename)%(Extension)</Link>
      <MinSDKVersionRequired>$(MinSDKVersionRequiredForRS5ThemeResource)</MinSDKVersionRequired>
    </PageRequiringCustomCompilation>
    <PageRequiringCustomCompilation Include="$(OutDir)19h1_generic_v1.xaml">
      <SubType>Designer</SubType>
      <ThemeResource>true</ThemeResource>
      <Link>Themes\%(Filename)%(Extension)</Link>
      <MinSDKVersionRequired>$(MinSDKVersionRequiredFor19H1ThemeResource)</MinSDKVersionRequired>
    </PageRequiringCustomCompilation>
    <PageRequiringCustomCompilation Include="$(OutDir)21h1_generic_v1.xaml">
      <SubType>Designer</SubType>
      <ThemeResource>true</ThemeResource>
      <Link>Themes\%(Filename)%(Extension)</Link>
      <MinSDKVersionRequired>$(MinSDKVersionRequiredFor21H1ThemeResource)</MinSDKVersionRequired>
    </PageRequiringCustomCompilation>
    <PageRequiringCustomCompilation Include="$(OutDir)rs2_themeresources_v1.xaml;$(OutDir)rs2_compact_themeresources_v1.xaml">
      <SubType>Designer</SubType>
      <ThemeResource>true</ThemeResource>
      <Link>Themes\%(Filename)%(Extension)</Link>
      <MinSDKVersionRequired>$(MinSDKVersionRequiredForRS2ThemeResource)</MinSDKVersionRequired>
    </PageRequiringCustomCompilation>
    <PageRequiringCustomCompilation Include="$(OutDir)rs3_themeresources_v1.xaml;$(OutDir)rs3_compact_themeresources_v1.xaml">
      <SubType>Designer</SubType>
      <ThemeResource>true</ThemeResource>
      <Link>Themes\%(Filename)%(Extension)</Link>
      <MinSDKVersionRequired>$(MinSDKVersionRequiredForRS3ThemeResource)</MinSDKVersionRequired>
    </PageRequiringCustomCompilation>
    <PageRequiringCustomCompilation Include="$(OutDir)rs4_themeresources_v1.xaml;$(OutDir)rs4_compact_themeresources_v1.xaml">
      <SubType>Designer</SubType>
      <ThemeResource>true</ThemeResource>
      <Link>Themes\%(Filename)%(Extension)</Link>
      <MinSDKVersionRequired>$(MinSDKVersionRequiredForRS4ThemeResource)</MinSDKVersionRequired>
    </PageRequiringCustomCompilation>
    <PageRequiringCustomCompilation Include="$(OutDir)rs5_themeresources_v1.xaml;$(OutDir)rs5_compact_themeresources_v1.xaml">
      <SubType>Designer</SubType>
      <ThemeResource>true</ThemeResource>
      <Link>Themes\%(Filename)%(Extension)</Link>
      <MinSDKVersionRequired>$(MinSDKVersionRequiredForRS5ThemeResource)</MinSDKVersionRequired>
    </PageRequiringCustomCompilation>
    <PageRequiringCustomCompilation Include="$(OutDir)19h1_themeresources_v1.xaml;$(OutDir)19h1_compact_themeresources_v1.xaml">
      <SubType>Designer</SubType>
      <ThemeResource>true</ThemeResource>
      <Link>Themes\%(Filename)%(Extension)</Link>
      <MinSDKVersionRequired>$(MinSDKVersionRequiredFor19H1ThemeResource)</MinSDKVersionRequired>
    </PageRequiringCustomCompilation>
    <PageRequiringCustomCompilation Include="$(OutDir)21h1_themeresources_v1.xaml;$(OutDir)21h1_compact_themeresources_v1.xaml">
      <SubType>Designer</SubType>
      <ThemeResource>true</ThemeResource>
      <Link>Themes\%(Filename)%(Extension)</Link>
      <MinSDKVersionRequired>$(MinSDKVersionRequiredFor21H1ThemeResource)</MinSDKVersionRequired>
    </PageRequiringCustomCompilation>
    <Page Include="@(PageRequiringCustomCompilation)" />
    <CompactPage Include="$(MSBuildThisFileDirectory)DensityStyles\Compact.xaml">
      <UseThemeVersion2>true</UseThemeVersion2>
      <UseThemeVersion1>true</UseThemeVersion1>
    </CompactPage>
  </ItemGroup>
  <ItemGroup>
    <None Include="XamlMetadataProviderGenerated.tt">
      <Generator>TextTemplatingFileGenerator</Generator>
      <LastGenOutput>$(OutDir)XamlMetadataProviderGenerated.cpp</LastGenOutput>
      <OutputFilePath>$(OutDir)</OutputFilePath>
    </None>
    <None Include="XamlMetadataProviderWindowsCodeGen.tt" />
    <None Include="CommonHelpers.tt" />
    <None Include="CppWinRTFilterTypes.tt" />
    <T4ParameterValues Include="MetadataWinmdPaths">
      <Value>$(OutDir)\sdk\Microsoft.UI.Xaml.winmd</Value>
    </T4ParameterValues>
  </ItemGroup>
  <ItemGroup>
    <!-- This natvis support is not ready for prime time
    <Natvis Include="$(IntermediateOutputPath)CppWinRT\Platform\winrt\cppwinrt.natvis">
    </Natvis>
    <Natvis Include="$(IntermediateOutputPath)CppWinRT\Component\winrt\Microsoft.UI.Xaml.natvis">
    </Natvis>
    -->
    <Page Update="D:\repos\microsoft-ui-xaml\dev\ProgressBar\ProgressBar_themeresources.xaml">
      <FileType>Document</FileType>
    </Page>
  </ItemGroup>
  <Import Project="$(CppTargetsFilePath)" />
  <Import Project="$(MSBuildExtensionsPath)\Microsoft\VisualStudio\v$(VisualStudioVersion)\TextTemplating\Microsoft.TextTemplating.targets" />
  <Import Project="$(MSBuildProjectDirectory)\..\..\CustomInlineTasks.targets" />
  <!-- We make it so that devs just include the en-us version of their string resources in the project. This is because
       we only want people editing the en-us version (it's the only file that's input to the localization process) and
       because if we use ** in the item target then the project shows 60+ 'resources.resw' files and it is completely unusable.

       To work around this we take all the PRIResource items and find/replace 'en-us' to '**' -->
  <Target Name="ExpandEnUSPRIResourceToWildcards" BeforeTargets="_PrepareForBuild">
    <Message Text="Input PRIResource = @(PRIResource)" />
    <ItemGroup>
      <!-- Replace all en-us in the list with ** -->
      <PRIResourceExpanded Include="@(PRIResource)">
        <Replaced>$([System.String]::Copy('%(Identity)').ToLowerInvariant().Replace('en-us','**'))</Replaced>
      </PRIResourceExpanded>
      <!-- Remove all entries in the old PRIResource list so we can take it over -->
      <PRIResource Remove="@(PRIResource)" />
    </ItemGroup>
    <!-- Use CreateItem to expand all the ** to individual full paths -->
    <CreateItem Include="@(PRIResourceExpanded -&gt; '%(Replaced)')">
      <Output TaskParameter="Include" ItemName="PRIResource" />
    </CreateItem>
    <Message Text="Expanded PRIResource = @(PRIResource)" />
  </Target>
  <!-- Override the target which appends the XamlCompiler generated files to the ClCompile input list.
       Doing this makes it so that we get XBF generation but ignore the XamlCompiler outputs (which are
       in C++/CX format and do us no good. We are currently hand-authoring the necessary parts of our
       IXamlMetadataProvider implementation. -->
  <Target Name="ComputeXamlGeneratedCompileInputs" />
  <ImportGroup Label="ExtensionTargets">
    <Import Project="..\..\packages\Microsoft.Build.Tasks.Git.1.0.0-beta2-18618-05\build\Microsoft.Build.Tasks.Git.targets" Condition="Exists('..\..\packages\Microsoft.Build.Tasks.Git.1.0.0-beta2-18618-05\build\Microsoft.Build.Tasks.Git.targets')" />
    <Import Project="..\..\packages\Microsoft.SourceLink.Common.1.0.0-beta2-18618-05\build\Microsoft.SourceLink.Common.targets" Condition="Exists('..\..\packages\Microsoft.SourceLink.Common.1.0.0-beta2-18618-05\build\Microsoft.SourceLink.Common.targets')" />
    <Import Project="..\..\packages\Microsoft.SourceLink.GitHub.1.0.0-beta2-18618-05\build\Microsoft.SourceLink.GitHub.targets" Condition="Exists('..\..\packages\Microsoft.SourceLink.GitHub.1.0.0-beta2-18618-05\build\Microsoft.SourceLink.GitHub.targets')" />
    <Import Project="..\..\packages\Microsoft.Windows.CppWinRT.2.0.200615.7\build\native\Microsoft.Windows.CppWinRT.targets" Condition="Exists('..\..\packages\Microsoft.Windows.CppWinRT.2.0.200615.7\build\native\Microsoft.Windows.CppWinRT.targets')" />
    <Import Condition="'$(PGOBuildMode)' == 'Optimize'" Project="..\..\packages\$(PGODatabaseId).$(PGODatabaseVersion)\build\PGO.targets" />
    <Import Project="..\..\packages\MUXCustomBuildTasks.1.0.71\build\native\MUXCustomBuildTasks.targets" Condition="Exists('..\..\packages\MUXCustomBuildTasks.1.0.71\build\native\MUXCustomBuildTasks.targets')" />
  </ImportGroup>
  <PropertyGroup>
    <MergedWinmdDirectory>$(OutDir)Merged</MergedWinmdDirectory>
    <UnmergedWinmdDirectory>$(OutDir)Unmerged</UnmergedWinmdDirectory>
    <CppWinRTProjectWinMD>$(OutDir)Microsoft.winmd</CppWinRTProjectWinMD>
  </PropertyGroup>
  <!-- It's costly to include all of our default templates as merged dictionaries.
       Instead of that, we'll compile their contents into a statically merged XAML file.-->
  <Target Name="CategorizeSharedPages">
    <ItemGroup>
      <!-- We merge the contents of the shared XAML pages into our generic and theme resources XAML files,
           so we don't want to actually build these pages. We'll remove them prior to any processing of Page items. -->
      <Page Remove="@(SharedPage)" />
    </ItemGroup>
    <ItemGroup>
      <UndefinedPage Include="@(SharedPage)" Condition="'%(Version)' == 'Undefined' Or '%(Type)' == 'Undefined'" />
    </ItemGroup>
    <Error File="@(UndefinedPage -&gt; '%(Filename)%(Extension)')" Condition="'%(Filename)%(Extension)' != ''" Text="Version and/or type of %(Filename)%(Extension) was not defined in including .vcxitems file. Please annotate &lt;Page&gt; item tag with &lt;Version&gt; and &lt;Type&gt; item metadata." />
    <ItemGroup>
      <OrderedSharedPage Include="@(SharedPage)" Condition="'%(Priority)' == '1'" />
      <OrderedSharedPage Include="@(SharedPage)" Condition="'%(Priority)' == '2'" />
      <OrderedSharedPage Include="@(SharedPage)" Condition="'%(Priority)' == '3'" />
      <OrderedSharedPage Include="@(SharedPage)" Condition="'%(Priority)' == '4'" />
      <OrderedSharedPage Include="@(SharedPage)" Condition="'%(Priority)' == '5'" />
      <OrderedSharedPage Include="@(SharedPage)" Condition="'%(Priority)' == '6'" />
      <OrderedSharedPage Include="@(SharedPage)" Condition="'%(Priority)' == '7'" />
      <OrderedSharedPage Include="@(SharedPage)" Condition="'%(Priority)' == '8'" />
      <OrderedSharedPage Include="@(SharedPage)" Condition="'%(Priority)' == 'Undefined'" />
      <RS1StylePage Include="@(OrderedSharedPage)" Condition="'%(Version)' == 'RS1' And '%(Type)' == 'DefaultStyle'" />
      <RS2StylePage Include="@(OrderedSharedPage)" Condition="'%(Version)' == 'RS2' And '%(Type)' == 'DefaultStyle'" />
      <RS3StylePage Include="@(OrderedSharedPage)" Condition="'%(Version)' == 'RS3' And '%(Type)' == 'DefaultStyle'" />
      <RS4StylePage Include="@(OrderedSharedPage)" Condition="'%(Version)' == 'RS4' And '%(Type)' == 'DefaultStyle'" />
      <RS5StylePage Include="@(OrderedSharedPage)" Condition="'%(Version)' == 'RS5' And '%(Type)' == 'DefaultStyle'" />
      <NineteenH1StylePage Include="@(OrderedSharedPage)" Condition="'%(Version)' == '19H1' And '%(Type)' == 'DefaultStyle'" />
      <TwentyOneH1StylePage Include="@(OrderedSharedPage)" Condition="'%(Version)' == '21H1' And '%(Type)' == 'DefaultStyle' And ('%(RequireInsiderSDK)' == 'false' or '$(UseInsiderSDK)' == 'true')" />
      <RS1ThemeResourcePage Include="@(OrderedSharedPage)" Condition="'%(Version)' == 'RS1' And '%(Type)' == 'ThemeResources'" />
      <RS2ThemeResourcePage Include="@(OrderedSharedPage)" Condition="'%(Version)' == 'RS2' And '%(Type)' == 'ThemeResources'" />
      <RS3ThemeResourcePage Include="@(OrderedSharedPage)" Condition="'%(Version)' == 'RS3' And '%(Type)' == 'ThemeResources'" />
      <RS4ThemeResourcePage Include="@(OrderedSharedPage)" Condition="'%(Version)' == 'RS4' And '%(Type)' == 'ThemeResources'" />
      <RS5ThemeResourcePage Include="@(OrderedSharedPage)" Condition="'%(Version)' == 'RS5' And '%(Type)' == 'ThemeResources'" />
      <NineteenH1ThemeResourcePage Include="@(OrderedSharedPage)" Condition="'%(Version)' == '19H1' And '%(Type)' == 'ThemeResources'" />
      <TwentyOneH1ThemeResourcePage Include="@(OrderedSharedPage)" Condition="'%(Version)' == '21H1' And '%(Type)' == 'ThemeResources' And ('%(RequireInsiderSDK)' == 'false' or '$(UseInsiderSDK)' == 'true')" />
    </ItemGroup>
  </Target>
  <PropertyGroup>
    <GenerateXamlFileBeforeTargets>BeforeBuildGenerateSources;CompileXaml;Prep_ComputeProcessXamlFiles;CompilePageRequiringCustomCompilation</GenerateXamlFileBeforeTargets>
  </PropertyGroup>

  <!-- MergeXamlConfig is using msbuild task batching, each BatchMergeXaml below is executed multiple times. 
        https://docs.microsoft.com/en-us/visualstudio/msbuild/item-metadata-in-task-batching?view=vs-2019 -->
  <Target
    Name="GenerateGenericResourceFile"
    DependsOnTargets="CategorizeSharedPages"
    BeforeTargets="$(GenerateXamlFileBeforeTargets)"
    Inputs="@(RS1StylePage);@(RS2StylePage);@(RS3StylePage);@(RS4StylePage);@(RS5StylePage);@(NineteenH1StylePage);@(TwentyOneH1StylePage)"
    Outputs="$(OutDir)Generic.xaml;$(OutDir)rs1_generic.xaml;$(OutDir)rs2_generic.xaml;$(OutDir)rs3_generic.xaml;$(OutDir)rs4_generic.xaml;$(OutDir)rs5_generic.xaml;$(OutDir)19h1_generic.xaml;$(OutDir)21h1_generic.xaml;$(OutDir)rs1_generic_v1.xaml;$(OutDir)rs2_generic_v1.xaml;$(OutDir)rs3_generic_v1.xaml;$(OutDir)rs4_generic_v1.xaml;$(OutDir)rs5_generic_v1.xaml;$(OutDir)19h1_generic_v1.xaml;$(OutDir)21h1_generic_v1.xaml;">
    <Message Text="Generating generic resources XAML file " />
    <BatchMergeXaml
      RS1Pages="@(RS1StylePage)"
      RS2Pages="@(RS2StylePage)"
      RS3Pages="@(RS3StylePage)"
      RS4Pages="@(RS4StylePage)"
      RS5Pages="@(RS5StylePage)"
      N19H1Pages="@(NineteenH1StylePage)"
      T21H1Pages="@(TwentyOneH1StylePage)"
      PagesFilteredBy="%(MergeXamlConfig.FilterAttribute)"
      PostfixForGeneratedFile="generic%(MergeXamlConfig.Postfix)"
      OutputDirectory="$(OutDir)"
      TlogReadFilesOutputPath="$(TLogLocation)GenerateGenericResourceFile%(MergeXamlConfig.Postfix).read.1u.tlog"
      TlogWriteFilesOutputPath="$(TLogLocation)GenerateGenericResourceFile%(MergeXamlConfig.Postfix).write.1u.tlog" />
    <Copy SourceFiles="$(OutDir)rs2_generic.xaml" DestinationFiles="$(OutDir)Generic.xaml" />
    <!-- NB: We have to use CreateProperty here instead of PropertyGroup.
      PropertyGroup values are always evaluated even when their enclosing target is skipped,
      whereas CreateProperty has the TaskParameter ValueSetByTask that can be used
      to only set a property if the target actually runs. -->
    <CreateProperty Value="True">
      <Output TaskParameter="ValueSetByTask" PropertyName="GenericXamlFileNeedsCompilation" />
    </CreateProperty>
  </Target>
  <Target
    Name="GenerateThemeResourceFile"
    DependsOnTargets="CategorizeSharedPages"
    BeforeTargets="$(GenerateXamlFileBeforeTargets)"
    Inputs="@(RS1ThemeResourcePage);@(RS2ThemeResourcePage);@(RS3ThemeResourcePage);@(RS4ThemeResourcePage);@(RS5ThemeResourcePage);@(NineteenH1ThemeResourcePage);@(TwentyOneH1ThemeResourcePage)"
    Outputs="$(OutDir)rs1_themeresources.xaml;$(OutDir)rs2_themeresources.xaml;$(OutDir)rs3_themeresources.xaml;$(OutDir)rs4_themeresources.xaml;$(OutDir)rs5_themeresources.xaml;$(OutDir)19h1_themeresources.xaml;$(OutDir)21h1_themeresources.xaml;$(OutDir)rs1_themeresources_v1.xaml;$(OutDir)rs2_themeresources_v1.xaml;$(OutDir)rs3_themeresources_v1.xaml;$(OutDir)rs4_themeresources_v1.xaml;$(OutDir)rs5_themeresources_v1.xaml;$(OutDir)19h1_themeresources_v1.xaml;$(OutDir)21h1_themeresources_v1.xaml;">
    <Message Text="Generating theme resources XAML file  %(MergeXamlConfig.Message)" />
    <BatchMergeXaml
      RS1Pages="@(RS1ThemeResourcePage)"
      RS2Pages="@(RS2ThemeResourcePage)"
      RS3Pages="@(RS3ThemeResourcePage)"
      RS4Pages="@(RS4ThemeResourcePage)"
      RS5Pages="@(RS5ThemeResourcePage)"
      N19H1Pages="@(NineteenH1ThemeResourcePage)"
      T21H1Pages="@(TwentyOneH1ThemeResourcePage)"
      PagesFilteredBy="%(MergeXamlConfig.FilterAttribute)"
      PostfixForGeneratedFile="themeresources%(MergeXamlConfig.Postfix)"
      OutputDirectory="$(OutDir)"
      TlogReadFilesOutputPath="$(TLogLocation)GenerateThemeResourceFile%(MergeXamlConfig.Postfix).read.1u.tlog"
      TlogWriteFilesOutputPath="$(TLogLocation)GenerateThemeResourceFile%(MergeXamlConfig.Postfix).write.1u.tlog" />
    <!-- NB: We have to use CreateProperty here instead of PropertyGroup.
      PropertyGroup values are always evaluated even when their enclosing target is skipped,
      whereas CreateProperty has the TaskParameter ValueSetByTask that can be used
      to only set a property if the target actually runs. -->
    <CreateProperty Value="True">
      <Output TaskParameter="ValueSetByTask" PropertyName="ThemeResourceFileNeedsCompilation" />
    </CreateProperty>
  </Target>
  <Target
    Name="GenerateCompactThemeResourceFile"
    DependsOnTargets="CategorizeSharedPages"
    BeforeTargets="$(GenerateXamlFileBeforeTargets)"
    Inputs="@(RS1ThemeResourcePage);@(RS2ThemeResourcePage);@(RS3ThemeResourcePage);@(RS4ThemeResourcePage);@(RS5ThemeResourcePage);@(NineteenH1ThemeResourcePage);@(TwentyOneH1ThemeResourcePage);@(CompactPage)"
    Outputs="$(OutDir)rs1_compact_themeresources.xaml;$(OutDir)rs2_compact_themeresources.xaml;$(OutDir)rs3_compact_themeresources.xaml;$(OutDir)rs4_compact_themeresources.xaml;$(OutDir)rs5_compact_themeresources.xaml;$(OutDir)19h1_compact_themeresources.xaml;$(OutDir)21h1_compact_themeresources.xaml;$(OutDir)rs1_compact_themeresources_v1.xaml;$(OutDir)rs2_compact_themeresources_v1.xaml;$(OutDir)rs3_compact_themeresources_v1.xaml;$(OutDir)rs4_compact_themeresources_v1.xaml;$(OutDir)rs5_compact_themeresources_v1.xaml;$(OutDir)19h1_compact_themeresources_v1.xaml;$(OutDir)21h1_compact_themeresources_v1.xaml;">
    <Message Text="Generating theme resources XAML file " />
    <BatchMergeXaml
      RS1Pages="@(RS1ThemeResourcePage);@(CompactPage)"
      RS2Pages="@(RS2ThemeResourcePage);@(CompactPage)"
      RS3Pages="@(RS3ThemeResourcePage);@(CompactPage)"
      RS4Pages="@(RS4ThemeResourcePage);@(CompactPage)"
      RS5Pages="@(RS5ThemeResourcePage);@(CompactPage)"
      N19H1Pages="@(NineteenH1ThemeResourcePage);@(CompactPage)"
      T21H1Pages="@(TwentyOneH1ThemeResourcePage);@(CompactPage)"
      PagesFilteredBy="%(MergeXamlConfig.FilterAttribute)"
      PostfixForGeneratedFile="compact_themeresources%(MergeXamlConfig.Postfix)"
      OutputDirectory="$(OutDir)"
      TlogReadFilesOutputPath="$(TLogLocation)GenerateCompactThemeResourceFile%(MergeXamlConfig.Postfix).read.1u.tlog"
      TlogWriteFilesOutputPath="$(TLogLocation)GenerateCompactThemeResourceFile%(MergeXamlConfig.Postfix).write.1u.tlog" />
    <!-- NB: We have to use CreateProperty here instead of PropertyGroup.
      PropertyGroup values are always evaluated even when their enclosing target is skipped,
      whereas CreateProperty has the TaskParameter ValueSetByTask that can be used
      to only set a property if the target actually runs. -->
    <CreateProperty Value="True">
      <Output TaskParameter="ValueSetByTask" PropertyName="CompactThemeResourceFileNeedsCompilation" />
    </CreateProperty>
  </Target>
  <Target Name="RemovePageRequiringCustomCompilation" AfterTargets="BeforeBuildGenerateSources" BeforeTargets="MarkupCompilePass2" Condition="'@(PageRequiringCustomCompilation)' != ''">
    <Message Text="RemovePageRequiringCustomCompilation" />
    <ItemGroup>
      <Page Remove="@(PageRequiringCustomCompilation)" />
    </ItemGroup>
  </Target>
  <Target Name="AddPageRequiringCustomCompilation" BeforeTargets="CompilePageRequiringCustomCompilation" AfterTargets="MarkupCompilePass2" Condition="'@(PageRequiringCustomCompilation)' != ''">
    <Message Text="AddPageRequiringCustomCompilation" />
    <ItemGroup>
      <Page Include="@(PageRequiringCustomCompilation)" />
    </ItemGroup>
  </Target>
  <!-- The CompilePageRequiringCustomCompilation contents are mostly copied from the
       definition of the MarkupCompilePass2 target from Microsoft.Windows.UI.Xaml.Common.targets.
       We use it to run the same XAML compilation functionality, except against a different SDK. -->
  <Target Name="CompilePageRequiringCustomCompilation" AfterTargets="MarkupCompilePass2" DependsOnTargets="$(MarkupCompilePass2DependsOn)">
    <PropertyGroup>
      <WarningLevel>$(PrevWarningLevel)</WarningLevel>
      <WarningLevel Condition="'$(WarningLevel)' == '' and '$(ExplicitResetWarningSuppression)' == 'true'">1</WarningLevel>
    </PropertyGroup>
    <!-- The Name of the Local Assembly in Managed and Native -->
    <PropertyGroup>
      <LocalAssembly Condition="'$(LocalAssembly)' == '' and Exists(@(XamlIntermediateAssembly))">
        @(XamlIntermediateAssembly-&gt;'%(Identity)')
      </LocalAssembly>
    </PropertyGroup>
    <CallTarget Targets="SDKRedistOutputGroup" Condition="'$(IncludeSDKRedistOutputGroup)' == 'true'">
      <Output TaskParameter="TargetOutputs" ItemName="_SDKRedistOutputGroupOutput_xaml" />
    </CallTarget>
    <ItemGroup>
      <SdkXamlItems Include="@(_SDKRedistOutputGroupOutput_xaml)" Condition="'%(Extension)'=='.xaml'" />
    </ItemGroup>
    <ItemGroup>
      <!-- C++ provides a filtered Item that eliminates any Managed Assemblies on the ReferencePath (from SDKs for example) -->
      <XamlReferencesToCompile Condition="'$(Language)'=='C++'" Include="@(WinMDReferenceToCompile)" />
      <XamlReferencesToCompile Condition="'$(Language)'!='C++'" Include="@(ReferencePath)" />
    </ItemGroup>
    <ItemGroup>
      <PageToBeCompiled Include="@(PageRequiringCustomCompilation)" Condition="'%(Filename)' == 'rs2_generic' And ('$(GenericXamlFileNeedsCompilation)' == 'True' Or !Exists('$(GeneratedFilesDir)Themes\rs2_generic.xbf'))" />
      <PageToBeCompiled Include="@(PageRequiringCustomCompilation)" Condition="'%(Filename)' == 'rs3_generic' And ('$(GenericXamlFileNeedsCompilation)' == 'True' Or !Exists('$(GeneratedFilesDir)Themes\rs3_generic.xbf'))" />
      <PageToBeCompiled Include="@(PageRequiringCustomCompilation)" Condition="'%(Filename)' == 'rs4_generic' And ('$(GenericXamlFileNeedsCompilation)' == 'True' Or !Exists('$(GeneratedFilesDir)Themes\rs4_generic.xbf'))" />
      <PageToBeCompiled Include="@(PageRequiringCustomCompilation)" Condition="'%(Filename)' == 'rs5_generic' And ('$(GenericXamlFileNeedsCompilation)' == 'True' Or !Exists('$(GeneratedFilesDir)Themes\rs5_generic.xbf'))" />
      <PageToBeCompiled Include="@(PageRequiringCustomCompilation)" Condition="'%(Filename)' == '19h1_generic' And ('$(GenericXamlFileNeedsCompilation)' == 'True' Or !Exists('$(GeneratedFilesDir)Themes\19h1_generic.xbf'))" />
      <PageToBeCompiled Include="@(PageRequiringCustomCompilation)" Condition="'%(Filename)' == '21h1_generic' And ('$(GenericXamlFileNeedsCompilation)' == 'True' Or !Exists('$(GeneratedFilesDir)Themes\21h1_generic.xbf'))" />
      <PageToBeCompiled Include="@(PageRequiringCustomCompilation)" Condition="'%(Filename)' == 'rs2_themeresources' And ('$(ThemeResourceFileNeedsCompilation)' == 'True' Or !Exists('$(GeneratedFilesDir)Themes\rs2_themeresources.xbf'))" />
      <PageToBeCompiled Include="@(PageRequiringCustomCompilation)" Condition="'%(Filename)' == 'rs3_themeresources' And ('$(ThemeResourceFileNeedsCompilation)' == 'True' Or !Exists('$(GeneratedFilesDir)Themes\rs3_themeresources.xbf'))" />
      <PageToBeCompiled Include="@(PageRequiringCustomCompilation)" Condition="'%(Filename)' == 'rs4_themeresources' And ('$(ThemeResourceFileNeedsCompilation)' == 'True' Or !Exists('$(GeneratedFilesDir)Themes\rs4_themeresources.xbf'))" />
      <PageToBeCompiled Include="@(PageRequiringCustomCompilation)" Condition="'%(Filename)' == 'rs5_themeresources' And ('$(ThemeResourceFileNeedsCompilation)' == 'True' Or !Exists('$(GeneratedFilesDir)Themes\rs5_themeresources.xbf'))" />
      <PageToBeCompiled Include="@(PageRequiringCustomCompilation)" Condition="'%(Filename)' == '19h1_themeresources' And ('$(ThemeResourceFileNeedsCompilation)' == 'True' Or !Exists('$(GeneratedFilesDir)Themes\19h1_themeresources.xbf'))" />
      <PageToBeCompiled Include="@(PageRequiringCustomCompilation)" Condition="'%(Filename)' == '21h1_themeresources' And ('$(ThemeResourceFileNeedsCompilation)' == 'True' Or !Exists('$(GeneratedFilesDir)Themes\21h1_themeresources.xbf'))" />
      <PageToBeCompiled Include="@(PageRequiringCustomCompilation)" Condition="'%(Filename)' == 'rs2_compact_themeresources' And ('$(CompactThemeResourceFileNeedsCompilation)' == 'True' Or !Exists('$(GeneratedFilesDir)Themes\rs2_compact_themeresources.xbf'))" />
      <PageToBeCompiled Include="@(PageRequiringCustomCompilation)" Condition="'%(Filename)' == 'rs3_compact_themeresources' And ('$(CompactThemeResourceFileNeedsCompilation)' == 'True' Or !Exists('$(GeneratedFilesDir)Themes\rs3_compact_themeresources.xbf'))" />
      <PageToBeCompiled Include="@(PageRequiringCustomCompilation)" Condition="'%(Filename)' == 'rs4_compact_themeresources' And ('$(CompactThemeResourceFileNeedsCompilation)' == 'True' Or !Exists('$(GeneratedFilesDir)Themes\rs4_compact_themeresources.xbf'))" />
      <PageToBeCompiled Include="@(PageRequiringCustomCompilation)" Condition="'%(Filename)' == 'rs5_compact_themeresources' And ('$(CompactThemeResourceFileNeedsCompilation)' == 'True' Or !Exists('$(GeneratedFilesDir)Themes\rs5_compact_themeresources.xbf'))" />
      <PageToBeCompiled Include="@(PageRequiringCustomCompilation)" Condition="'%(Filename)' == '19h1_compact_themeresources' And ('$(CompactThemeResourceFileNeedsCompilation)' == 'True' Or !Exists('$(GeneratedFilesDir)Themes\19h1_compact_themeresources.xbf'))" />
      <PageToBeCompiled Include="@(PageRequiringCustomCompilation)" Condition="'%(Filename)' == '21h1_compact_themeresources' And ('$(CompactThemeResourceFileNeedsCompilation)' == 'True' Or !Exists('$(GeneratedFilesDir)Themes\21h1_compact_themeresources.xbf'))" />
      <PageToBeCompiled Include="@(PageRequiringCustomCompilation)" Condition="'%(Filename)' == 'rs2_generic_v1' And ('$(GenericXamlFileNeedsCompilation)' == 'True' Or !Exists('$(GeneratedFilesDir)\Themes\rs2_generic_v1.xbf'))" />
      <PageToBeCompiled Include="@(PageRequiringCustomCompilation)" Condition="'%(Filename)' == 'rs3_generic_v1' And ('$(GenericXamlFileNeedsCompilation)' == 'True' Or !Exists('$(GeneratedFilesDir)\Themes\rs3_generic_v1.xbf'))" />
      <PageToBeCompiled Include="@(PageRequiringCustomCompilation)" Condition="'%(Filename)' == 'rs4_generic_v1' And ('$(GenericXamlFileNeedsCompilation)' == 'True' Or !Exists('$(GeneratedFilesDir)\Themes\rs4_generic_v1.xbf'))" />
      <PageToBeCompiled Include="@(PageRequiringCustomCompilation)" Condition="'%(Filename)' == 'rs5_generic_v1' And ('$(GenericXamlFileNeedsCompilation)' == 'True' Or !Exists('$(GeneratedFilesDir)\Themes\rs5_generic_v1.xbf'))" />
      <PageToBeCompiled Include="@(PageRequiringCustomCompilation)" Condition="'%(Filename)' == '19h1_generic_v1' And ('$(GenericXamlFileNeedsCompilation)' == 'True' Or !Exists('$(GeneratedFilesDir)\Themes\19h1_generic_v1.xbf'))" />
      <PageToBeCompiled Include="@(PageRequiringCustomCompilation)" Condition="'%(Filename)' == '21h1_generic_v1' And ('$(GenericXamlFileNeedsCompilation)' == 'True' Or !Exists('$(GeneratedFilesDir)\Themes\21h1_generic_v1.xbf'))" />
      <PageToBeCompiled Include="@(PageRequiringCustomCompilation)" Condition="'%(Filename)' == 'rs2_themeresources_v1' And ('$(ThemeResourceFileNeedsCompilation)' == 'True' Or !Exists('$(GeneratedFilesDir)\Themes\rs2_themeresources_v1.xbf'))" />
      <PageToBeCompiled Include="@(PageRequiringCustomCompilation)" Condition="'%(Filename)' == 'rs3_themeresources_v1' And ('$(ThemeResourceFileNeedsCompilation)' == 'True' Or !Exists('$(GeneratedFilesDir)\Themes\rs3_themeresources_v1.xbf'))" />
      <PageToBeCompiled Include="@(PageRequiringCustomCompilation)" Condition="'%(Filename)' == 'rs4_themeresources_v1' And ('$(ThemeResourceFileNeedsCompilation)' == 'True' Or !Exists('$(GeneratedFilesDir)\Themes\rs4_themeresources_v1.xbf'))" />
      <PageToBeCompiled Include="@(PageRequiringCustomCompilation)" Condition="'%(Filename)' == 'rs5_themeresources_v1' And ('$(ThemeResourceFileNeedsCompilation)' == 'True' Or !Exists('$(GeneratedFilesDir)\Themes\rs5_themeresources_v1.xbf'))" />
      <PageToBeCompiled Include="@(PageRequiringCustomCompilation)" Condition="'%(Filename)' == '19h1_themeresources_v1' And ('$(ThemeResourceFileNeedsCompilation)' == 'True' Or !Exists('$(GeneratedFilesDir)\Themes\19h1_themeresources_v1.xbf'))" />
      <PageToBeCompiled Include="@(PageRequiringCustomCompilation)" Condition="'%(Filename)' == '21h1_themeresources_v1' And ('$(ThemeResourceFileNeedsCompilation)' == 'True' Or !Exists('$(GeneratedFilesDir)\Themes\21h1_themeresources_v1.xbf'))" />
      <PageToBeCompiled Include="@(PageRequiringCustomCompilation)" Condition="'%(Filename)' == 'rs2_compact_themeresources_v1' And ('$(CompactThemeResourceFileNeedsCompilation)' == 'True' Or !Exists('$(GeneratedFilesDir)\Themes\rs2_compact_themeresources_v1.xbf'))" />
      <PageToBeCompiled Include="@(PageRequiringCustomCompilation)" Condition="'%(Filename)' == 'rs3_compact_themeresources_v1' And ('$(CompactThemeResourceFileNeedsCompilation)' == 'True' Or !Exists('$(GeneratedFilesDir)\Themes\rs3_compact_themeresources_v1.xbf'))" />
      <PageToBeCompiled Include="@(PageRequiringCustomCompilation)" Condition="'%(Filename)' == 'rs4_compact_themeresources_v1' And ('$(CompactThemeResourceFileNeedsCompilation)' == 'True' Or !Exists('$(GeneratedFilesDir)\Themes\rs4_compact_themeresources_v1.xbf'))" />
      <PageToBeCompiled Include="@(PageRequiringCustomCompilation)" Condition="'%(Filename)' == 'rs5_compact_themeresources_v1' And ('$(CompactThemeResourceFileNeedsCompilation)' == 'True' Or !Exists('$(GeneratedFilesDir)\Themes\rs5_compact_themeresources_v1.xbf'))" />
      <PageToBeCompiled Include="@(PageRequiringCustomCompilation)" Condition="'%(Filename)' == '19h1_compact_themeresources_v1' And ('$(CompactThemeResourceFileNeedsCompilation)' == 'True' Or !Exists('$(GeneratedFilesDir)\Themes\19h1_compact_themeresources_v1.xbf'))" />
      <PageToBeCompiled Include="@(PageRequiringCustomCompilation)" Condition="'%(Filename)' == '21h1_compact_themeresources_v1' And ('$(CompactThemeResourceFileNeedsCompilation)' == 'True' Or !Exists('$(GeneratedFilesDir)\Themes\21h1_compact_themeresources_v1.xbf'))" />
    </ItemGroup>
    <Message Condition="'@(PageToBeCompiled)' != ''" Text="CustomCompile with min version %(PageToBeCompiled.MinSDKVersionRequired) for Pages: @(PageToBeCompiled)" />
    <CompileXaml
      Condition="'@(PageToBeCompiled)' != ''"
      LanguageSourceExtension="$(DefaultLanguageSourceExtension)"
      Language="$(Language)"
      RootNamespace="$(RootNamespace)"
      XamlPages="@(PageToBeCompiled)"
      XamlApplications="@(ApplicationDefinition)"
      SdkXamlPages="@(SdkXamlItems)"
      PriIndexName="$(PriIndexName)"
      ProjectName="$(XamlProjectName)"
      IsPass1="False"
      DisableXbfGeneration="False"
      CodeGenerationControlFlags="$(XamlCodeGenerationControlFlags)"
      ClIncludeFiles="@(ClInclude)"
      CIncludeDirectories="$(XamlCppIncludeDirectories)"
      LocalAssembly="$(LocalAssembly)"
      ProjectPath="$(MSBuildProjectFullPath)"
      OutputPath="$(XamlGeneratedOutputPath)"
      OutputType="$(OutputType)"
      ReferenceAssemblyPaths="@(ReferenceAssemblyPaths)"
      ReferenceAssemblies="@(XamlReferencesToCompile)"
      ForceSharedStateShutdown="False"
      CompileMode="RealBuildPass2"
      XAMLFingerprint="$(XAMLFingerprint)"
      FingerprintIgnorePaths="$(XAMLFingerprintIgnorePaths)"
      VCInstallDir="$(VCInstallDir)"
      WindowsSdkPath="$(WindowsSdkPath)"
      GenXbf32Path="$(GenXbfPath)"
      SavedStateFile="$(XamlSavedStateFilePath)"
      RootsLog="$(XamlRootsLog)"
      SuppressWarnings="$(SuppressXamlWarnings)"
      XamlResourceMapName="$(XamlResourceMapName)"
      XamlComponentResourceLocation="$(XamlComponentResourceLocation)"
      TargetPlatformMinVersion="%(PageToBeCompiled.MinSDKVersionRequired)"
      PlatformXmlDir="$(PlatformXmlDir)">
      <Output Condition=" '$(ManagedAssembly)'!='false' " ItemName="Compile" TaskParameter="GeneratedCodeFiles" />
      <Output Condition=" '$(ManagedAssembly)'=='false' " ItemName="XamlGFiles" TaskParameter="GeneratedCodeFiles" />
      <!-- FileWrites is used in Microsoft.Common.Targets for "Clean" build -->
      <Output ItemName="FileWrites" TaskParameter="GeneratedCodeFiles" />
      <Output ItemName="FileWrites" TaskParameter="GeneratedXamlFiles" />
      <Output ItemName="FileWrites" TaskParameter="GeneratedXbfFiles" />
      <Output ItemName="FileWrites" TaskParameter="GeneratedXamlPagesFiles" />
      <Output ItemName="_GeneratedCodeFiles" TaskParameter="GeneratedCodeFiles" />
      <Output ItemName="_GeneratedXamlFiles" TaskParameter="GeneratedXamlFiles" />
      <Output ItemName="_GeneratedXbfFiles" TaskParameter="GeneratedXbfFiles" />
      <Output ItemName="GeneratedXamlPagesFiles" TaskParameter="GeneratedXamlPagesFiles" />
    </CompileXaml>
    <ItemGroup>
      <FileWrites Include="@(PageRequiringCustomCompilation -> '$(GeneratedFilesDir)Themes\%(Filename).xaml')" />
      <FileWrites Include="@(PageRequiringCustomCompilation -> '$(GeneratedFilesDir)Themes\%(Filename).xbf')" />
      <FileWrites Include="$(XamlSavedStateFilePath)" />
      <FileWrites Condition="'$(XamlRootsLog)' != ''" Include="$(XamlRootsLog)" />
    </ItemGroup>
    <Message Text="(Out) GeneratedCodeFiles: '@(_GeneratedCodeFiles)'" />
    <Message Text="(Out) GeneratedXamlFiles: '@(_GeneratedXamlFiles)'" />
    <Message Text="(Out) GeneratedXbfFiles: '@(_GeneratedXbfFiles)'" />
    <Message Text="(Out) GeneratedXamlPagesFiles: '@(GeneratedXamlPagesFiles)'" />
    <Message Text="(Out) ClCompile: '@(ClCompile)'" Condition="'$(ManagedAssembly)'=='false'" />
    <Message Text="(Out) Compile: '@(Compile)'" Condition="'$(ManagedAssembly)'!='false'" />
    <ItemGroup>
      <ClCompile Include="@(GeneratedXamlPagesFiles)">
        <CompilerIteration>XamlGenerated</CompilerIteration>
      </ClCompile>
    </ItemGroup>
  </Target>
  <PropertyGroup>
    <ProjectMergedIdl>$(IntermediateOutputPath)\Microsoft.UI.Xaml.idl</ProjectMergedIdl>
  </PropertyGroup>
  <!-- Merge all idl files into one -->
  <Target Name="MergeIDLFiles" Inputs="@(Midl)" Outputs="$(ProjectMergedIdl)" BeforeTargets="CppWinRTSetMidlReferences;Midl">
    <PropertyGroup>
      <MidlLines>@(Midl-&gt;'#include &lt;%(FullPath)&gt;', '
')</MidlLines>
    </PropertyGroup>
    <WriteLinesToFile File="$(ProjectMergedIdl)" Lines="$(MidlLines)" WriteOnlyWhenDifferent="true" Overwrite="true" />
    <ItemGroup>
      <OriginalMidl Include="@(Midl)" />
      <Midl Remove="@(OriginalMidl)" />
      <Midl Include="$(ProjectMergedIdl)" />
    </ItemGroup>
  </Target>
  <Target Name="CreateReferenceWinmds" BeforeTargets="XamlMetadataCodeGenMUX">
    <ItemGroup>
      <T4ParameterValues Include="ReferenceWinmds">
        <Value>@(CppWinRTPlatformWinMDReferences)</Value>
      </T4ParameterValues>
    </ItemGroup>
  </Target>
  <!-- Need to invoke MDMerge again to produce the "public" metadata using MDMerge's -createPublicMetadata and -transformExperimental flags -->
  <Target Name="MakeSDKMetadata" AfterTargets="CppWinRTMergeProjectWinMDInputs" BeforeTargets="XamlMetadataCodeGenMUX" Inputs="$(IntDir)Unmerged\Microsoft.UI.Xaml.winmd" Outputs="$(OutDir)sdk\Microsoft.UI.xaml.winmd">
    <PropertyGroup>
      <MdMergeExe>"$(WindowsSdkDir)bin\$(WindowsTargetPlatformVersion)\$(PreferredToolArchitecture)\mdmerge.exe"</MdMergeExe>
      <_MdMergeParameters>-v @(CppWinRTMdMergeMetadataDirectories-&gt;'-metadata_dir "%(RelativeDir)."', ' ')</_MdMergeParameters>
      <_MdMergeParameters>$(_MdMergeParameters) -o "$(OutDir)\sdk" @(CppWinRTMdMergeInputs-&gt;'-i "%(Identity)"', ' ') -partial -n:3 -createPublicMetadata -transformExperimental:transform</_MdMergeParameters>
    </PropertyGroup>
    <Exec Command="$(MdMergeExe) $(_MdMergeParameters)" />
  </Target>
  <Target Name="XamlMetadataCodeGenMUX" AfterTargets="CppWinRTMakeComponentProjection" BeforeTargets="ClCompile" Inputs="$(OutDir)sdk\Microsoft.UI.Xaml.winmd;XamlMetadataProviderGenerated.tt;CommonHelpers.tt;WinRtType.tt" Outputs="$(OutDir)XamlMetadataProviderGenerated.cpp">
    <!-- Run XamlMetadataProviderGenerated.tt t4 template to generate XamlMetadataProviderGenerated.cpp from the winmd file -->
    <CallTarget Targets="TransformAll" />
    <ItemGroup>
      <FileWrites Include="$(OutDir)XamlMetadataProviderGenerated.cpp" />
    </ItemGroup>
  </Target>
  <Target Name="GetExistingGeneratedFilesForDependencyPropertyCodeGen" BeforeTargets="RunDependencyPropertyCodeGen">
    <CreateItem Include="$(MSBuildProjectDirectory)\..\Generated\*">
      <Output TaskParameter="Include" ItemName="DependencyPropertyCodeGenOutputs" />
    </CreateItem>
  </Target>
  <Target Name="RunDependencyPropertyCodeGen" AfterTargets="CppWinRTMakeComponentProjection" BeforeTargets="ClCompile" Inputs="$(OutDir)Microsoft.winmd" Outputs="@(DependencyPropertyCodeGenOutputs);$(MSBuildProjectDirectory)\..\Generated\AcrylicBrush.properties.cpp">
    <DependencyPropertyCodeGen WinMDInput="$(OutDir)Microsoft.winmd" References="@(CppWinRTPlatformWinMDReferences)" OutputDirectory="$(MSBuildProjectDirectory)\..\Generated" />
    <Touch Files="@(DependencyPropertyCodeGenOutputs)" />
  </Target>
  <Target Name="WorkAroundFastUpToDateCheckBug" AfterTargets="_GenerateProjectPriFileCore" Inputs="$(OutDir)$(TargetName).pri" Outputs="$(OutDir)$(TargetName).dll" Condition="Exists('$(OutDir)$(TargetName).dll')">
    <Message Text="Touching '$(OutDir)$(TargetName).dll' because pri file changed to work around DevDiv bug https://devdiv.visualstudio.com/DevDiv/_workitems?id=297204" />
    <Touch Files="$(OutDir)$(TargetName).dll" />
  </Target>
  <Target Name="EnsureNuGetPackageBuildImports" BeforeTargets="PrepareForBuild">
    <PropertyGroup>
      <ErrorText>This project references NuGet package(s) that are missing on this computer. Use NuGet Package Restore to download them.  For more information, see http://go.microsoft.com/fwlink/?LinkID=322105. The missing file is {0}.</ErrorText>
    </PropertyGroup>
    <Error Condition="!Exists('..\..\packages\Microsoft.CodeAnalysis.BinSkim.1.3.9\tools\x86\BinSkim.exe')" Text="$([System.String]::Format('$(ErrorText)', '..\..\packages\Microsoft.CodeAnalysis.BinSkim.1.3.9\tools\x86\BinSkim.exe'))" />
    <Error Condition="!Exists('..\..\packages\Microsoft.Build.Tasks.Git.1.0.0-beta2-18618-05\build\Microsoft.Build.Tasks.Git.props')" Text="$([System.String]::Format('$(ErrorText)', '..\..\packages\Microsoft.Build.Tasks.Git.1.0.0-beta2-18618-05\build\Microsoft.Build.Tasks.Git.props'))" />
    <Error Condition="!Exists('..\..\packages\Microsoft.Build.Tasks.Git.1.0.0-beta2-18618-05\build\Microsoft.Build.Tasks.Git.targets')" Text="$([System.String]::Format('$(ErrorText)', '..\..\packages\Microsoft.Build.Tasks.Git.1.0.0-beta2-18618-05\build\Microsoft.Build.Tasks.Git.targets'))" />
    <Error Condition="!Exists('..\..\packages\Microsoft.SourceLink.Common.1.0.0-beta2-18618-05\build\Microsoft.SourceLink.Common.props')" Text="$([System.String]::Format('$(ErrorText)', '..\..\packages\Microsoft.SourceLink.Common.1.0.0-beta2-18618-05\build\Microsoft.SourceLink.Common.props'))" />
    <Error Condition="!Exists('..\..\packages\Microsoft.SourceLink.Common.1.0.0-beta2-18618-05\build\Microsoft.SourceLink.Common.targets')" Text="$([System.String]::Format('$(ErrorText)', '..\..\packages\Microsoft.SourceLink.Common.1.0.0-beta2-18618-05\build\Microsoft.SourceLink.Common.targets'))" />
    <Error Condition="!Exists('..\..\packages\Microsoft.SourceLink.GitHub.1.0.0-beta2-18618-05\build\Microsoft.SourceLink.GitHub.props')" Text="$([System.String]::Format('$(ErrorText)', '..\..\packages\Microsoft.SourceLink.GitHub.1.0.0-beta2-18618-05\build\Microsoft.SourceLink.GitHub.props'))" />
    <Error Condition="!Exists('..\..\packages\Microsoft.SourceLink.GitHub.1.0.0-beta2-18618-05\build\Microsoft.SourceLink.GitHub.targets')" Text="$([System.String]::Format('$(ErrorText)', '..\..\packages\Microsoft.SourceLink.GitHub.1.0.0-beta2-18618-05\build\Microsoft.SourceLink.GitHub.targets'))" />
    <Error Condition="!Exists('..\..\packages\Microsoft.Windows.CppWinRT.2.0.200615.7\build\native\Microsoft.Windows.CppWinRT.props')" Text="$([System.String]::Format('$(ErrorText)', '..\..\packages\Microsoft.Windows.CppWinRT.2.0.200615.7\build\native\Microsoft.Windows.CppWinRT.props'))" />
    <Error Condition="!Exists('..\..\packages\Microsoft.Windows.CppWinRT.2.0.200615.7\build\native\Microsoft.Windows.CppWinRT.targets')" Text="$([System.String]::Format('$(ErrorText)', '..\..\packages\Microsoft.Windows.CppWinRT.2.0.200615.7\build\native\Microsoft.Windows.CppWinRT.targets'))" />
    <Error Condition="!Exists('..\..\packages\MUXCustomBuildTasks.1.0.71\build\native\MUXCustomBuildTasks.targets')" Text="$([System.String]::Format('$(ErrorText)', '..\..\packages\MUXCustomBuildTasks.1.0.71\build\native\MUXCustomBuildTasks.targets'))" />
  </Target>
  <Target Name="RunBinSkim" AfterTargets="AfterBuild" Condition="'$(Configuration)'=='Release'">
    <PropertyGroup>
      <BinSkimCommand>..\..\packages\Microsoft.CodeAnalysis.BinSkim.1.3.9\tools\x86\BinSkim.exe analyze "$(TargetPath)"</BinSkimCommand>
    </PropertyGroup>
    <Message Text="Running BinSkim on $(TargetFileName) to scan for potential security issues" Importance="high" />
    <Exec Command="$(BinSkimCommand) | findstr &quot;error&quot;" IgnoreExitCode="true">
      <Output TaskParameter="ExitCode" PropertyName="ExitCode" />
    </Exec>
    <Error Text="BinSkim task failed." Condition="'$(ExitCode)'=='0'" />
  </Target>
  <Target Name="CheckCompatibility" BeforeTargets="PrepareForBuild" Condition="'$(Configuration)'=='Release'">
    <Message Text="Running CheckCompatibility to ensure that no known incompatibilities between the WinUI and Windows depots have been introduced." />
    <RunPowershellScript Path="$(ScriptPath)CheckCompatibility.ps1" />
  </Target>
  <!-- For the purposes of code coverage, we need to know where the intermediates directory is,
       since we need to re-link Microsoft.UI.Xaml.dll for code coverage.
       We can't get it from any environment variable, so let's write it to a text file as a workaround.
       We'll also output the MSVC tools directory for the same reason. -->
  <Target Name="AfterBuild" Condition="(!Exists('$(OutDir)IntermediateDirectoryLocation.txt') Or !Exists('$(OutDir)VCToolsInstallDirectoryLocation.txt'))">
    <WriteLinesToFile File="$(OutDir)IntermediateDirectoryLocation.txt" Lines="$(IntermediateOutputPath)" Overwrite="true" Encoding="Ascii" />
    <WriteLinesToFile File="$(OutDir)VCToolsInstallDirectoryLocation.txt" Lines="$(VCToolsInstallDir)" Overwrite="true" Encoding="Ascii" />
    <ItemGroup>
      <FileWrites Include="$(OutDir)IntermediateDirectoryLocation.txt" />
      <FileWrites Include="$(OutDir)VCToolsInstallDirectoryLocation.txt" />
    </ItemGroup>
  </Target>
  <PropertyGroup>
    <!-- Tell CreateLCGFile to use the LCE file from RC.EXE -->
    <LCEFile>$(_LceFile)</LCEFile>
  </PropertyGroup>
</Project><|MERGE_RESOLUTION|>--- conflicted
+++ resolved
@@ -70,14 +70,9 @@
       <Priority>Undefined</Priority>
       <IsPublic>true</IsPublic>
       <IncludeInWindowsAppx>true</IncludeInWindowsAppx>
-<<<<<<< HEAD
       <!-- Valid value: Version1, Version2 and Any, default is Any -->
       <UseThemeVersion>Any</UseThemeVersion>
-=======
-      <!-- Valid value: Latest, V2dot5 and Any, default is Any -->
-      <UseVisualStyle>Any</UseVisualStyle>
       <RequireInsiderSDK>false</RequireInsiderSDK>
->>>>>>> 33ea9b56
     </Page>
   </ItemDefinitionGroup>
   <ItemDefinitionGroup>
