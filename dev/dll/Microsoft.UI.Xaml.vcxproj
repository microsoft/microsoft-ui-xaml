--- conflicted
+++ resolved
@@ -75,37 +75,6 @@
 
   <ImportGroup Label="Shared">
     <Import Project="..\TestHooks\TestHooks.vcxitems" Label="Shared" />
-<<<<<<< HEAD
-    <Import Project="..\PullToRefresh\PTRTracing\PTRTracing.vcxitems" Label="Shared" Condition="$(BuildLeanMuxForTheStoreApp) != 'true'" />
-    <Import Project="..\SplitButton\SplitButton.vcxitems" Label="Shared" Condition="$(BuildLeanMuxForTheStoreApp) != 'true'" />
-    <Import Project="..\LayoutPanel\LayoutPanel.vcxitems" Label="Shared" />
-    <Import Project="..\DropDownButton\DropDownButton.vcxitems" Label="Shared" Condition="$(BuildLeanMuxForTheStoreApp) != 'true'" />
-    <Import Project="..\RadioButtons\RadioButtons.vcxitems" Label="Shared" Condition="$(BuildLeanMuxForTheStoreApp) != 'true'" /> 
-    <!-- IconSource is implemented in Windows.UI.Xaml.dll in the OS repo, so we don't want to include it on that side. -->
-    <Import Project="..\IconSource\IconSource.vcxitems" Label="Shared" />
-    <!-- These two depend on the type InteractionBase, which is behind the Velocity feature Feature_Xaml2018 in the OS repo.
-         We can't compile them without attaching the same feature annotation, and MIDL doesn't let us attach feature attributes
-         to non-public types.  So for now we'll just exclude these from the OS repo. -->
-    <Import Project="..\Interactions\ButtonInteraction\ButtonInteraction.vcxitems" Label="Shared" Condition="$(UseInternalSDK) == 'true'" />
-    <Import Project="..\Interactions\SliderInteraction\SliderInteraction.vcxitems" Label="Shared" Condition="$(UseInternalSDK) == 'true'" />
-    <Import Project="..\MenuFlyout\MenuFlyout.vcxitems" Label="Shared" />
-    <Import Project="..\TeachingTip\TeachingTip.vcxitems" Label="Shared" Condition="$(BuildLeanMuxForTheStoreApp) != 'true'" />
-    <Import Project="..\RadioMenuFlyoutItem\RadioMenuFlyoutItem.vcxitems" Label="Shared" Condition="$(BuildLeanMuxForTheStoreApp) != 'true'" />
-    <Import Project="..\AnimatedVisualPlayer\AnimatedVisualPlayer.vcxitems" Label="Shared" Condition="$(BuildLeanMuxForTheStoreApp) != 'true' and $(UseInsiderSDK) == 'true'" />
-    <Import Project="..\TabView\TabView.vcxitems" Label="Shared" Condition="$(BuildLeanMuxForTheStoreApp) != 'true'" />
-    <Import Project="..\AutoSuggestBox\AutoSuggestBox.vcxitems" Label="Shared" />
-    <Import Project="..\CheckBox\CheckBox.vcxitems" Label="Shared" />
-    <Import Project="..\CalendarDatePicker\CalendarDatePicker.vcxitems" Label="Shared" />
-    <Import Project="..\DatePicker\DatePicker.vcxitems" Label="Shared" />
-    <Import Project="..\Slider\Slider.vcxitems" Label="Shared" />
-    <Import Project="..\TimePicker\TimePicker.vcxitems" Label="Shared" />
-    <Import Project="..\ToolTip\ToolTip.vcxitems" Label="Shared" />
-    <Import Project="..\FlipView\FlipView.vcxitems" Label="Shared" />
-    <Import Project="..\ComboBox\ComboBox.vcxitems" Label="Shared" />
-    <Import Project="..\Pivot\Pivot.vcxitems" Label="Shared" />
-    <Import Project="..\ScrollBar\ScrollBar.vcxitems" Label="Shared" />
-    <Import Project="..\NumberBox\NumberBox.vcxitems" Label="Shared" Condition="$(BuildLeanMuxForTheStoreApp) != 'true'" />
-=======
     <Import Project="..\Common\Common.vcxitems" Label="Shared" />
 
     <Import Project="..\CommonStyles\CommonStyles.vcxitems" Label="Shared" Condition="$(FeatureCommonStylesEnabled) == 'true'" />
@@ -156,7 +125,7 @@
     <Import Project="..\ComboBox\ComboBox.vcxitems" Label="Shared" Condition="$(FeatureComboBoxEnabled) == 'true'" />
     <Import Project="..\Pivot\Pivot.vcxitems" Label="Shared" Condition="$(FeaturePivotEnabled) == 'true'" />
     <Import Project="..\ScrollBar\ScrollBar.vcxitems" Label="Shared" Condition="$(FeatureScrollBarEnabled) == 'true'" />
->>>>>>> 12b125d9
+    <Import Project="..\NumberBox\NumberBox.vcxitems" Label="Shared" Condition="$(FeatureNumberBoxEnabled) == 'true'" />
   </ImportGroup>
 
   <ItemGroup>
