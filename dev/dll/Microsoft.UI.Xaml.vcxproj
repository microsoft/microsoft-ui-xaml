﻿<?xml version="1.0" encoding="utf-8"?>
<!-- Copyright (c) Microsoft Corporation. All rights reserved. Licensed under the MIT License. See LICENSE in the project root for license information. -->
<Project DefaultTargets="Build" ToolsVersion="15.0" xmlns="http://schemas.microsoft.com/developer/msbuild/2003">
  <Import Project="$(MSBuildProjectDirectory)\..\..\FeatureAreas.props" />
  <Import Project="..\..\packages\Microsoft.Windows.CppWinRT.2.0.200615.7\build\native\Microsoft.Windows.CppWinRT.props" Condition="Exists('..\..\packages\Microsoft.Windows.CppWinRT.2.0.200615.7\build\native\Microsoft.Windows.CppWinRT.props')" />
  <Import Project="..\..\packages\Microsoft.SourceLink.GitHub.1.0.0-beta2-18618-05\build\Microsoft.SourceLink.GitHub.props" Condition="Exists('..\..\packages\Microsoft.SourceLink.GitHub.1.0.0-beta2-18618-05\build\Microsoft.SourceLink.GitHub.props')" />
  <Import Project="..\..\packages\Microsoft.SourceLink.Common.1.0.0-beta2-18618-05\build\Microsoft.SourceLink.Common.props" Condition="Exists('..\..\packages\Microsoft.SourceLink.Common.1.0.0-beta2-18618-05\build\Microsoft.SourceLink.Common.props')" />
  <Import Project="..\..\packages\Microsoft.Build.Tasks.Git.1.0.0-beta2-18618-05\build\Microsoft.Build.Tasks.Git.props" Condition="Exists('..\..\packages\Microsoft.Build.Tasks.Git.1.0.0-beta2-18618-05\build\Microsoft.Build.Tasks.Git.props')" />
  <Import Project="$(MSBuildProjectDirectory)\..\..\mux.controls.props" Condition="Exists('$(MSBuildProjectDirectory)\..\..\mux.controls.props')" />
  <Import Project="$(MSBuildProjectDirectory)\..\..\environment.props" />
  <Import Project="$(MSBuildProjectDirectory)\..\..\ProjectConfigurations.props" />
  <Import Project="$(MSBuildProjectDirectory)\..\..\version.props" />
  <PropertyGroup Label="Globals">
    <ProjectGuid>{ad0c90b0-4845-4d4b-88f1-86f653f8171b}</ProjectGuid>
    <Keyword>DynamicLibrary</Keyword>
    <TargetName>$(MUXTargetName)</TargetName>
    <RootNamespace>$(MUXNamespace)</RootNamespace>
    <DefaultLanguage>en-US</DefaultLanguage>
    <MinimumVisualStudioVersion>15.0</MinimumVisualStudioVersion>
    <AppContainerApplication>true</AppContainerApplication>
    <ApplicationType>Windows Store</ApplicationType>
    <WindowsTargetPlatformVersion Condition="'$(WindowsTargetPlatformVersion)'==''">$(MuxSdkVersion)</WindowsTargetPlatformVersion>
    <WindowsTargetPlatformMinVersion>10.0.15063.0</WindowsTargetPlatformMinVersion>
    <ApplicationTypeRevision>10.0</ApplicationTypeRevision>
    <!-- Use 64-bit compilers because 32-bit compilers run out of heap space -->
    <PreferredToolArchitecture>x64</PreferredToolArchitecture>
    <MUXControlsFrameworkPackageName>Microsoft.UI.Xaml</MUXControlsFrameworkPackageName>
    <MUXControlsFrameworkPackageName Condition="'$(Configuration)'=='Debug'">Microsoft.UI.Xaml.Debug</MUXControlsFrameworkPackageName>
    <ScriptPath>..\..\tools\</ScriptPath>
    <ForceMuiRes>true</ForceMuiRes>
    <Use64BitLinker>true</Use64BitLinker>
    <!-- XBF is no longer embedded to improve F5 times but we need it embedded for the Nuget package PRI file, turn it on for release builds -->
    <DisableEmbeddedXbf Condition="'$(Configuration)'=='Release'">false</DisableEmbeddedXbf>
    <AppxBundlePlatforms>x86|x64|arm|arm64</AppxBundlePlatforms>
    <CppWinRTUsePrefixes>false</CppWinRTUsePrefixes>
    <CppWinRTAddXamlMetaDataProviderIdl>false</CppWinRTAddXamlMetaDataProviderIdl>
    <!-- In release builds our "experimental" features are under feature velocity as AlwaysDisabled. C++/WinRT assumes that
         AlwaysDisabled features should be excluded by default, but we need them included for our component implementation.
         Use -ignore_velocity to have the feature attributes be ignored by the tool.
         -->
    <CppWinRTParameters>-ignore_velocity</CppWinRTParameters>
    <CppWinRTOptimized>true</CppWinRTOptimized>
    <CppWinRTHeapEnforcement>true</CppWinRTHeapEnforcement>
  </PropertyGroup>
  <!-- <PropertyGroup Condition="'$(Use64BitLinker)' == 'true' AND '$(BuildingWithBuildExe)' != 'true'">
      <LinkToolPath>$(OSBuildToolsRoot)\vc\HostX64\$(BuildArchName)</LinkToolPath>
      <LinkTrackerFrameworkPath>$(MSBuildToolsPath)\amd64</LinkTrackerFrameworkPath>
      <LinkTrackerSdkPath>$(MSBuildToolsPath)\amd64</LinkTrackerSdkPath>
  </PropertyGroup> -->
  <Import Project="$(VCTargetsPath)\Microsoft.Cpp.Default.props" />
  <PropertyGroup Condition="'$(Configuration)'=='Debug'" Label="Configuration">
    <ConfigurationType>DynamicLibrary</ConfigurationType>
    <UseDebugLibraries>true</UseDebugLibraries>
  </PropertyGroup>
  <PropertyGroup Condition="'$(Configuration)'=='Release'" Label="Configuration">
    <ConfigurationType>DynamicLibrary</ConfigurationType>
    <UseDebugLibraries>false</UseDebugLibraries>
    <WholeProgramOptimization>true</WholeProgramOptimization>
    <LinkIncremental>false</LinkIncremental>
  </PropertyGroup>
  <Import Condition="'$(Configuration)' == 'Release'" Project="$(MSBuildProjectDirectory)\..\..\PGO.compile.props" />
  <Import Condition="'$(PGOBuildMode)' == 'Optimize'" Project="$(MSBuildProjectDirectory)\..\..\tools\MUXPGODatabase\PGO.version.props" />
  <Import Project="$(VCTargetsPath)\Microsoft.Cpp.props" />
  <ImportGroup Label="ExtensionSettings">
  </ImportGroup>
  <ItemDefinitionGroup>
    <Page>
      <Version>Undefined</Version>
      <Type>Undefined</Type>
      <Priority>Undefined</Priority>
      <IsPublic>true</IsPublic>
      <IncludeInWindowsAppx>true</IncludeInWindowsAppx>
    </Page>
  </ItemDefinitionGroup>
  <ItemDefinitionGroup>
    <PRIResource>
      <IsPreviewResource>False</IsPreviewResource>
    </PRIResource>
  </ItemDefinitionGroup>
  <ItemGroup>
    <Midl Include="..\..\idl\Microsoft.UI.Xaml.idl" />
  </ItemGroup>
  <ImportGroup Label="Shared">
    <Import Project="..\TestHooks\TestHooks.vcxitems" Label="Shared" />
    <Import Project="..\Common\Common.vcxitems" Label="Shared" />
    <Import Project="..\CommonStyles\CommonStyles.vcxitems" Label="Shared" Condition="$(FeatureCommonStylesEnabled) == 'true' Or $(FeatureCommonStylesEnabled) == 'productOnly'" />
    <Import Project="..\RatingControl\RatingControl.vcxitems" Label="Shared" Condition="$(FeatureRatingControlEnabled) == 'true' Or $(FeatureRatingControlEnabled) == 'productOnly'" />
    <Import Project="..\NavigationView\NavigationView.vcxitems" Label="Shared" Condition="$(FeatureNavigationViewEnabled) == 'true' Or $(FeatureNavigationViewEnabled) == 'productOnly'" />
    <Import Project="..\ColorPicker\ColorPicker.vcxitems" Label="Shared" Condition="$(FeatureColorPickerEnabled) == 'true' Or $(FeatureColorPickerEnabled) == 'productOnly'" />
    <Import Project="..\Collections\Collections.vcxitems" Label="Shared" Condition="$(FeatureCollectionsEnabled) == 'true' Or $(FeatureCollectionsEnabled) == 'productOnly'" />
    <Import Project="..\CommandBarFlyout\CommandBarFlyout.vcxitems" Label="Shared" Condition="$(FeatureCommandBarFlyoutEnabled) == 'true' Or $(FeatureCommandBarFlyoutEnabled) == 'productOnly'" />
    <Import Project="..\Effects\Microsoft.UI.Composition.Effects.vcxitems" Label="Shared" Condition="$(FeatureEffectsEnabled) == 'true' Or $(FeatureEffectsEnabled) == 'productOnly'" />
    <Import Project="..\PersonPicture\PersonPicture.vcxitems" Label="Shared" Condition="$(FeaturePersonPictureEnabled) == 'true' Or $(FeaturePersonPictureEnabled) == 'productOnly'" />
    <Import Project="..\ResourceHelper\ResourceHelper.vcxitems" Label="Shared" Condition="$(FeatureResourceHelperEnabled) == 'true' Or $(FeatureResourceHelperEnabled) == 'productOnly'" />
    <Import Project="..\PullToRefresh\RefreshContainer\RefreshContainer.vcxitems" Label="Shared" Condition="$(FeaturePullToRefreshEnabled) == 'true' Or $(FeaturePullToRefreshEnabled) == 'productOnly'" />
    <Import Project="..\PullToRefresh\RefreshVisualizer\RefreshVisualizer.vcxitems" Label="Shared" Condition="$(FeaturePullToRefreshEnabled) == 'true' Or $(FeaturePullToRefreshEnabled) == 'productOnly'" />
    <Import Project="..\PullToRefresh\ScrollViewerIRefreshInfoProviderAdapter\ScrollViewerIRefreshInfoProviderAdapter.vcxitems" Label="Shared" Condition="$(FeaturePullToRefreshEnabled) == 'true' Or $(FeaturePullToRefreshEnabled) == 'productOnly'" />
    <Import Project="..\MenuBar\MenuBar.vcxitems" Label="Shared" Condition="$(FeatureMenuBarEnabled) == 'true' Or $(FeatureMenuBarEnabled) == 'productOnly'" />
    <Import Project="..\Materials\Acrylic\AcrylicBrush.vcxitems" Label="Shared" Condition="$(FeatureMaterialsEnabled) == 'true' Or $(FeatureMaterialsEnabled) == 'productOnly'" />
    <Import Project="..\Materials\Reveal\RevealBrush.vcxitems" Label="Shared" Condition="$(FeatureMaterialsEnabled) == 'true' Or $(FeatureMaterialsEnabled) == 'productOnly'" />
    <Import Project="..\TreeView\TreeView.vcxitems" Label="Shared" Condition="$(FeatureTreeViewEnabled) == 'true' Or $(FeatureTreeViewEnabled) == 'productOnly'" />
    <Import Project="..\Telemetry\Telemetry.vcxitems" Label="Shared" />
    <Import Project="..\ParallaxView\ParallaxView.vcxitems" Label="Shared" Condition="$(FeatureParallaxViewEnabled) == 'true' Or $(FeatureParallaxViewEnabled) == 'productOnly'" />
    <Import Project="..\ScrollPresenter\ScrollPresenter.vcxitems" Label="Shared" Condition="$(FeatureScrollPresenterEnabled) == 'true' Or $(FeatureScrollPresenterEnabled) == 'productOnly'" />
    <Import Project="..\ScrollView\ScrollView.vcxitems" Label="Shared" Condition="$(FeatureScrollViewEnabled) == 'true' Or $(FeatureScrollViewEnabled) == 'productOnly'" />
    <Import Project="..\Lights\Lights.vcxitems" Label="Shared" Condition="$(FeatureLightsEnabled) == 'true' Or $(FeatureLightsEnabled) == 'productOnly'" />
    <Import Project="..\Repeater\Repeater.vcxitems" Label="Shared" Condition="$(FeatureRepeaterEnabled) == 'true' Or $(FeatureRepeaterEnabled) == 'productOnly'" />
    <Import Project="..\SwipeControl\SwipeControl.vcxitems" Label="Shared" Condition="$(FeatureSwipeControlEnabled) == 'true' Or $(FeatureSwipeControlEnabled) == 'productOnly'" />
    <Import Project="..\TwoPaneView\TwoPaneView.vcxitems" Label="Shared" Condition="$(FeatureTwoPaneViewEnabled) == 'true' Or $(FeatureTwoPaneViewEnabled) == 'productOnly'" />
    <Import Project="..\PullToRefresh\PTRTracing\PTRTracing.vcxitems" Label="Shared" Condition="$(FeaturePullToRefreshEnabled) == 'true' Or $(FeaturePullToRefreshEnabled) == 'productOnly'" />
    <Import Project="..\SplitButton\SplitButton.vcxitems" Label="Shared" Condition="$(FeatureSplitButtonEnabled) == 'true' Or $(FeatureSplitButtonEnabled) == 'productOnly'" />
    <Import Project="..\LayoutPanel\LayoutPanel.vcxitems" Label="Shared" Condition="$(FeatureLayoutPanelEnabled) == 'true' Or $(FeatureLayoutPanelEnabled) == 'productOnly'" />
    <Import Project="..\DropDownButton\DropDownButton.vcxitems" Label="Shared" Condition="$(FeatureDropDownButtonEnabled) == 'true' Or $(FeatureDropDownButtonEnabled) == 'productOnly'" />
    <Import Project="..\RadioButtons\RadioButtons.vcxitems" Label="Shared" Condition="$(FeatureRadioButtonsEnabled) == 'true' Or $(FeatureRadioButtonsEnabled) == 'productOnly'" />
    <Import Project="..\IconSource\IconSource.vcxitems" Label="Shared" Condition="$(FeatureIconSourceEnabled) == 'true' Or $(FeatureIconSourceEnabled) == 'productOnly'" />
    <Import Project="..\Interactions\ButtonInteraction\ButtonInteraction.vcxitems" Label="Shared" Condition="$(FeatureInteractionsEnabled) == 'true' Or $(FeatureInteractionsEnabled) == 'productOnly'" />
    <Import Project="..\Interactions\SliderInteraction\SliderInteraction.vcxitems" Label="Shared" Condition="$(FeatureInteractionsEnabled) == 'true' Or $(FeatureInteractionsEnabled) == 'productOnly'" />
    <Import Project="..\MenuFlyout\MenuFlyout.vcxitems" Label="Shared" Condition="$(FeatureMenuFlyoutEnabled) == 'true' Or $(FeatureMenuFlyoutEnabled) == 'productOnly'" />
    <Import Project="..\TeachingTip\TeachingTip.vcxitems" Label="Shared" Condition="$(FeatureTeachingTipEnabled) == 'true' Or $(FeatureTeachingTipEnabled) == 'productOnly'" />
    <Import Project="..\RadioMenuFlyoutItem\RadioMenuFlyoutItem.vcxitems" Label="Shared" Condition="$(FeatureRadioMenuFlyoutItemEnabled) == 'true' Or $(FeatureRadioMenuFlyoutItemEnabled) == 'productOnly'" />
    <Import Project="..\AnimatedVisualPlayer\AnimatedVisualPlayer.vcxitems" Label="Shared" Condition="$(FeatureAnimatedVisualPlayerEnabled) == 'true' Or $(FeatureAnimatedVisualPlayerEnabled) == 'productOnly'" />
    <Import Project="..\TabView\TabView.vcxitems" Label="Shared" Condition="$(FeatureTabViewEnabled) == 'true' Or $(FeatureTabViewEnabled) == 'productOnly'" />
    <Import Project="..\AutoSuggestBox\AutoSuggestBox.vcxitems" Label="Shared" Condition="$(FeatureAutoSuggestBoxEnabled) == 'true' Or $(FeatureAutoSuggestBoxEnabled) == 'productOnly'" />
    <Import Project="..\CheckBox\CheckBox.vcxitems" Label="Shared" Condition="$(FeatureCheckBoxEnabled) == 'true' Or $(FeatureCheckBoxEnabled) == 'productOnly'" />
    <Import Project="..\CalendarDatePicker\CalendarDatePicker.vcxitems" Label="Shared" Condition="$(FeatureCalendarDatePickerEnabled) == 'true' Or $(FeatureCalendarDatePickerEnabled) == 'productOnly'" />
    <Import Project="..\DatePicker\DatePicker.vcxitems" Label="Shared" Condition="$(FeatureCalendarDatePickerEnabled) == 'true' Or $(FeatureCalendarDatePickerEnabled) == 'productOnly'" />
    <Import Project="..\Slider\Slider.vcxitems" Label="Shared" Condition="$(FeatureSliderEnabled) == 'true' Or $(FeatureSliderEnabled) == 'productOnly'" />
    <Import Project="..\TimePicker\TimePicker.vcxitems" Label="Shared" Condition="$(FeatureTimePickerEnabled) == 'true' Or $(FeatureTimePickerEnabled) == 'productOnly'" />
    <Import Project="..\ToolTip\ToolTip.vcxitems" Label="Shared" Condition="$(FeatureToolTipEnabled) == 'true' Or $(FeatureToolTipEnabled) == 'productOnly'" />
    <Import Project="..\FlipView\FlipView.vcxitems" Label="Shared" Condition="$(FeatureFlipViewEnabled) == 'true' Or $(FeatureFlipViewEnabled) == 'productOnly'" />
    <Import Project="..\ComboBox\ComboBox.vcxitems" Label="Shared" Condition="$(FeatureComboBoxEnabled) == 'true' Or $(FeatureComboBoxEnabled) == 'productOnly'" />
    <Import Project="..\Pivot\Pivot.vcxitems" Label="Shared" Condition="$(FeaturePivotEnabled) == 'true' Or $(FeaturePivotEnabled) == 'productOnly'" />
    <Import Project="..\ScrollBar\ScrollBar.vcxitems" Label="Shared" Condition="$(FeatureScrollBarEnabled) == 'true' Or $(FeatureScrollBarEnabled) == 'productOnly'" />
    <Import Project="..\CalendarView\CalendarView.vcxitems" Label="Shared" Condition="$(FeatureScrollBarEnabled) == 'true' Or $(FeatureScrollBarEnabled) == 'productOnly'" />
    <Import Project="..\SplitView\SplitView.vcxitems" Label="Shared" Condition="$(FeatureScrollBarEnabled) == 'true' Or $(FeatureScrollBarEnabled) == 'productOnly'" />
    <Import Project="..\ContentDialog\ContentDialog.vcxitems" Label="Shared" Condition="$(FeatureContentDialogEnabled) == 'true' Or $(FeatureContentDialogEnabled) == 'productOnly'" />
    <Import Project="..\ProgressBar\ProgressBar.vcxitems" Label="Shared" Condition="$(FeatureProgressBarEnabled) == 'true' Or $(FeatureProgressBarEnabled) == 'productOnly'" />
    <Import Project="..\ProgressRing\ProgressRing.vcxitems" Label="Shared" Condition="$(FeatureProgressRingEnabled) == 'true' Or $(FeatureProgressRingEnabled) == 'productOnly'" />
    <Import Project="..\NumberBox\NumberBox.vcxitems" Label="Shared" Condition="$(FeatureNumberBoxEnabled) == 'true' Or $(FeatureNumberBoxEnabled) == 'productOnly'" />
    <Import Project="..\Pager\Pager.vcxitems" Label="Shared" Condition="$(FeaturePagerEnabled) == 'true' Or $(FeaturePagerEnabled) == 'productOnly'" />
    <Import Project="..\RadialGradientBrush\RadialGradientBrush.vcxitems" Label="Shared" Condition="$(FeatureRadialGradientBrushEnabled) == 'true' Or $(FeatureRadialGradientBrushEnabled) == 'productOnly'" />
  </ImportGroup>
  <ItemGroup>
    <SharedPage Include="@(Page)" />
  </ItemGroup>
  <ImportGroup Label="PropertySheets" Condition="'$(Configuration)|$(Platform)'=='Debug|Win32'">
    <Import Project="$(UserRootDir)\Microsoft.Cpp.$(Platform).user.props" Condition="exists('$(UserRootDir)\Microsoft.Cpp.$(Platform).user.props')" Label="LocalAppDataPlatform" />
  </ImportGroup>
  <ImportGroup Label="PropertySheets" Condition="'$(Configuration)|$(Platform)'=='Release|Win32'">
    <Import Project="$(UserRootDir)\Microsoft.Cpp.$(Platform).user.props" Condition="exists('$(UserRootDir)\Microsoft.Cpp.$(Platform).user.props')" Label="LocalAppDataPlatform" />
  </ImportGroup>
  <ImportGroup Label="PropertySheets" Condition="'$(Configuration)|$(Platform)'=='Debug|ARM'">
    <Import Project="$(UserRootDir)\Microsoft.Cpp.$(Platform).user.props" Condition="exists('$(UserRootDir)\Microsoft.Cpp.$(Platform).user.props')" Label="LocalAppDataPlatform" />
  </ImportGroup>
  <ImportGroup Label="PropertySheets" Condition="'$(Configuration)|$(Platform)'=='Release|ARM'">
    <Import Project="$(UserRootDir)\Microsoft.Cpp.$(Platform).user.props" Condition="exists('$(UserRootDir)\Microsoft.Cpp.$(Platform).user.props')" Label="LocalAppDataPlatform" />
  </ImportGroup>
  <ImportGroup Label="PropertySheets" Condition="'$(Configuration)|$(Platform)'=='Debug|x64'">
    <Import Project="$(UserRootDir)\Microsoft.Cpp.$(Platform).user.props" Condition="exists('$(UserRootDir)\Microsoft.Cpp.$(Platform).user.props')" Label="LocalAppDataPlatform" />
  </ImportGroup>
  <ImportGroup Label="PropertySheets" Condition="'$(Configuration)|$(Platform)'=='Release|x64'">
    <Import Project="$(UserRootDir)\Microsoft.Cpp.$(Platform).user.props" Condition="exists('$(UserRootDir)\Microsoft.Cpp.$(Platform).user.props')" Label="LocalAppDataPlatform" />
  </ImportGroup>
  <ImportGroup Label="PropertySheets" Condition="'$(Configuration)|$(Platform)'=='Debug|arm64'">
    <Import Project="$(UserRootDir)\Microsoft.Cpp.$(Platform).user.props" Condition="exists('$(UserRootDir)\Microsoft.Cpp.$(Platform).user.props')" Label="LocalAppDataPlatform" />
  </ImportGroup>
  <ImportGroup Label="PropertySheets" Condition="'$(Configuration)|$(Platform)'=='Release|arm64'">
    <Import Project="$(UserRootDir)\Microsoft.Cpp.$(Platform).user.props" Condition="exists('$(UserRootDir)\Microsoft.Cpp.$(Platform).user.props')" Label="LocalAppDataPlatform" />
  </ImportGroup>
  <PropertyGroup>
    <GenerateManifest>false</GenerateManifest>
    <IgnoreImportLibrary>false</IgnoreImportLibrary>
  </PropertyGroup>
  <!-- Run code analysis: Release (locally only) -OR- Debug (pipeline only) -OR- Debug Intellisense -->
<<<<<<< HEAD
  <PropertyGroup Condition="&#xD;&#xA;    ('$(Configuration)'=='Release' AND '$(TF_BUILD)'!='True') OR&#xD;&#xA;    ('$(Configuration)'=='Debug' AND '$(TF_BUILD)'=='True') OR&#xD;&#xA;    ('$(Configuration)'=='Debug' AND '$(IntelliSenseBuild)'=='1')&#xD;&#xA;    ">
=======
  <PropertyGroup Condition="     ('$(Configuration)'=='Release' AND '$(TF_BUILD)'!='True') OR     ('$(Configuration)'=='Debug' AND '$(TF_BUILD)'=='True') OR     ('$(Configuration)'=='Debug' AND '$(IntelliSenseBuild)'=='1')     ">
>>>>>>> 86a7d62b
    <RunCodeAnalysis>true</RunCodeAnalysis>
  </PropertyGroup>
  <PropertyGroup>
    <CodeAnalysisTreatWarningsAsErrors>true</CodeAnalysisTreatWarningsAsErrors>
    <CodeAnalysisRuleSet>..\..\build\PrefastWarnings.ruleset</CodeAnalysisRuleSet>
  </PropertyGroup>
  <ItemDefinitionGroup>
    <ClCompile>
      <PrecompiledHeader>Use</PrecompiledHeader>
      <CompileAsWinRT>false</CompileAsWinRT>
    </ClCompile>
    <Link>
      <SubSystem>Console</SubSystem>
      <IgnoreAllDefaultLibraries>$(IgnoreAllDefaultLibraries)</IgnoreAllDefaultLibraries>
      <GenerateWindowsMetadata>true</GenerateWindowsMetadata>
    </Link>
  </ItemDefinitionGroup>
  <ItemDefinitionGroup>
    <Midl>
      <AdditionalIncludeDirectories>$(MSBuildProjectDirectory)\..;$(MSBuildProjectDirectory)\..\..\idl;$(MiniWindowsSDKIncludePath)</AdditionalIncludeDirectories>
      <Enumclass>false</Enumclass>
      <PreprocessorDefinitions Condition="'$(Configuration)'=='Debug'">%(PreprocessorDefinitions);DEBUG;DBG</PreprocessorDefinitions>
    </Midl>
    <Link>
      <ModuleDefinitionFile>Microsoft.UI.Xaml.def</ModuleDefinitionFile>
      <GenerateDebugInformation Condition="'$(Configuration)'=='Debug'">$(GenerateDebugInformation)</GenerateDebugInformation>
      <GenerateDebugInformation Condition="'$(Configuration)'=='Release'">DebugFull</GenerateDebugInformation>
      <AdditionalDependencies>mincore.lib;dxguid.lib;%(AdditionalDependencies)</AdditionalDependencies>
      <!-- Microsoft.winmd will contain the definition of both public, preview and private types. -->
      <WindowsMetadataFile>$(OutDir)\Microsoft.winmd</WindowsMetadataFile>
      <GenerateMapFile>true</GenerateMapFile>
      <LinkTimeCodeGeneration Condition="'$(Configuration)'=='Release'">UseLinkTimeCodeGeneration</LinkTimeCodeGeneration>
      <AdditionalOptions Condition="'$(Configuration)'=='Release'">/debugtype:cv,fixup %(AdditionalOptions)</AdditionalOptions>
    </Link>
    <ClCompile>
      <DisableSpecificWarnings>4100;4189;4467;4702;6326;%(DisableSpecificWarnings)</DisableSpecificWarnings>
      <!-- Disabling 4505 because it's firing incorrectly on C++/WinRT headers. Filed this issue for tracking: https://developercommunity.visualstudio.com/content/problem/848007/warning-4505-unreferenced-local-function-has-been.html-->
      <DisableSpecificWarnings>4505;%(DisableSpecificWarnings)</DisableSpecificWarnings>
      <AdditionalIncludeDirectories>
        %(AdditionalIncludeDirectories);
        $(MSBuildProjectDirectory)\..\inc;
        $(MSBuildProjectDirectory)\..\Generated;
        $(OutDir);
      </AdditionalIncludeDirectories>
      <AdditionalIncludeDirectories>
        $(GeneratedFilesDir)\winrt;
        $(GeneratedFilesDir)\Automation\Peers;
        $(GeneratedFilesDir)\Controls;
        $(GeneratedFilesDir)\Controls\Primitives;
        $(GeneratedFilesDir)\Media;
        $(GeneratedFilesDir)\XamlTypeInfo;
        $(GeneratedFilesDir)\Microsoft\UI\Composition\Effects;
        $(GeneratedFilesDir)\Microsoft\UI\Private\Controls;
        $(GeneratedFilesDir)\Microsoft\UI\Private\Media;
        %(AdditionalIncludeDirectories);
        $(MiniWindowsSDKIncludePath);
      </AdditionalIncludeDirectories>
      <AdditionalOptions>/std:c++17 /bigobj %(AdditionalOptions)</AdditionalOptions>
      <AdditionalOptions>/Wv:18 %(AdditionalOptions)</AdditionalOptions>
      <AdditionalOptions Condition="'$(Configuration)'=='Release'">%(AdditionalOptions) /d2FH4</AdditionalOptions>
      <WarningLevel>Level4</WarningLevel>
      <TreatWarningAsError>true</TreatWarningAsError>
      <EnablePREfast Condition="'$(Configuration)'=='Release'">true</EnablePREfast>
      <ShowIncludes>false</ShowIncludes>
      <!-- Disable RTTI to keep binary size down (adds about 50% to release dll size) -->
      <RuntimeTypeInfo>false</RuntimeTypeInfo>
      <PreprocessorDefinitions Condition="'$(Configuration)'=='Release'">%(PreprocessorDefinitions);_HAS_STATIC_RTTI=0</PreprocessorDefinitions>
      <ControlFlowGuard Condition="'$(Configuration)'=='Release'">Guard</ControlFlowGuard>
      <StringPooling Condition="'$(Configuration)'=='Release'">true</StringPooling>
      <PreprocessorDefinitions Condition="'$(Configuration)'=='Debug'">DEBUG;DBG;%(PreprocessorDefinitions)</PreprocessorDefinitions>
      <PreprocessorDefinitions>DISABLE_WINRT_DEPRECATION;%(PreprocessorDefinitions)</PreprocessorDefinitions>
      <Optimization Condition="'$(Configuration)'=='Release'">MinSpace</Optimization>
      <ConformanceMode>true</ConformanceMode>
      <!-- Disable multi-proc building on low powered machines, such as the lab machines -->
      <MultiProcessorCompilation Condition="'$(TF_BUILD)'=='True'">false</MultiProcessorCompilation>
    </ClCompile>
  </ItemDefinitionGroup>
  <ItemGroup>
    <ClInclude Include="..\inc\BoxHelpers.h" />
    <ClInclude Include="..\inc\BuildMacros.h" />
    <ClInclude Include="..\inc\CastHelpers.h" />
    <ClInclude Include="..\inc\CommandingHelpers.h" />
    <ClInclude Include="..\inc\common.h" />
    <ClInclude Include="..\inc\CppWinRTHelpers.h" />
    <ClInclude Include="..\inc\CppWinRTIncludes.h" />
    <ClInclude Include="..\inc\DispatcherHelper.h" />
    <ClInclude Include="..\inc\enum_array.h" />
    <ClInclude Include="..\inc\enum_vector.h" />
    <ClInclude Include="..\inc\GlobalDependencyProperty.h" />
    <ClInclude Include="..\inc\DownlevelHelper.h" />
    <ClInclude Include="..\inc\ErrorHandling.h" />
    <ClInclude Include="..\inc\RegUtil.h" />
    <ClInclude Include="..\inc\RuntimeClassHelpers.h" />
    <ClInclude Include="..\inc\SharedHelpers.h" />
    <ClInclude Include="..\inc\tracker_ref.h" />
    <ClInclude Include="..\inc\TypeHelper.h" />
    <ClInclude Include="..\inc\CollectionHelper.h" />
    <ClInclude Include="MUXControlsFactory.h" />
    <ClInclude Include="pch.h" />
    <ClInclude Include="targetver.h" />
    <ClInclude Include="version.h" />
    <ClInclude Include="XamlControlsResources.h" />
    <ClInclude Include="XamlMember.h" />
    <ClInclude Include="XamlMetadataProvider.h" />
    <ClInclude Include="XamlMetadataProviderGenerated.h" />
    <ClInclude Include="XamlType.h" />
  </ItemGroup>
  <ItemGroup>
    <ClCompile Include="..\..\BuildOutput\Intermediates\Microsoft.UI.Xaml\obj\Generated Files\module.g.cpp" />
    <ClCompile Include="CommandingHelpers.cpp" />
    <ClCompile Include="MUXControlsFactory.cpp" />
    <ClCompile Include="dllmain.cpp" />
    <ClCompile Include="DoubleUtil.cpp" />
    <ClCompile Include="DownlevelHelper.cpp" />
    <ClCompile Include="FloatUtil.cpp" />
    <ClCompile Include="RegUtil.cpp" />
    <ClCompile Include="pch.cpp">
      <PrecompiledHeader>Create</PrecompiledHeader>
    </ClCompile>
    <ClCompile Include="SharedHelpers.cpp" />
    <ClCompile Include="$(MSBuildThisFileDirectory)..\Generated\XamlControlsResources.properties.cpp" />
    <ClCompile Include="XamlControlsResources.cpp" />
    <ClCompile Include="XamlMember.cpp" />
    <ClCompile Include="XamlMetadataProvider.cpp" />
    <ClCompile Include="$(OutDir)XamlMetadataProviderGenerated.cpp" />
    <ClCompile Include="XamlType.cpp" />
    <None Include="$(OutDir)XamlMetadataProviderWindowsCodeGen.cs" />
    <None Include="WinRtType.tt" />
  </ItemGroup>
  <ItemGroup>
    <None Include="Microsoft.UI.Xaml.def" />
    <None Include="packages.config" />
  </ItemGroup>
  <ItemGroup>
    <ResourceCompile Include="Microsoft.UI.Xaml.rc" />
  </ItemGroup>
  <ItemGroup>
    <Page Include="$(MSBuildProjectDirectory)\DensityStyles\Compact.xaml">
      <SubType>Designer</SubType>
      <ThemeResource>true</ThemeResource>
      <Link>DensityStyles\%(Filename)%(Extension)</Link>
    </Page>
    <Page Include="$(MSBuildProjectDirectory)\DensityStyles\CompactDatePickerTimePickerFlyout.xaml">
      <SubType>Designer</SubType>
      <ThemeResource>true</ThemeResource>
      <Link>DensityStyles\%(Filename)%(Extension)</Link>
    </Page>
    <!-- Pages which needs CustomCompile to run a different version of GenXBF, we attach MinSDKVersionRequired to Page to help CompileXaml to identify the min SDK Version -->
    <PageRequiringCustomCompilation Include="$(OutDir)rs2_generic.xaml">
      <SubType>Designer</SubType>
      <ThemeResource>true</ThemeResource>
      <Link>Themes\%(Filename)%(Extension)</Link>
      <MinSDKVersionRequired>$(MinSDKVersionRequiredForRS2ThemeResource)</MinSDKVersionRequired>
    </PageRequiringCustomCompilation>
    <PageRequiringCustomCompilation Include="$(OutDir)rs3_generic.xaml">
      <SubType>Designer</SubType>
      <ThemeResource>true</ThemeResource>
      <Link>Themes\%(Filename)%(Extension)</Link>
      <MinSDKVersionRequired>$(MinSDKVersionRequiredForRS3ThemeResource)</MinSDKVersionRequired>
    </PageRequiringCustomCompilation>
    <PageRequiringCustomCompilation Include="$(OutDir)rs4_generic.xaml">
      <SubType>Designer</SubType>
      <ThemeResource>true</ThemeResource>
      <Link>Themes\%(Filename)%(Extension)</Link>
      <MinSDKVersionRequired>$(MinSDKVersionRequiredForRS4ThemeResource)</MinSDKVersionRequired>
    </PageRequiringCustomCompilation>
    <PageRequiringCustomCompilation Include="$(OutDir)rs5_generic.xaml">
      <SubType>Designer</SubType>
      <ThemeResource>true</ThemeResource>
      <Link>Themes\%(Filename)%(Extension)</Link>
      <MinSDKVersionRequired>$(MinSDKVersionRequiredForRS5ThemeResource)</MinSDKVersionRequired>
    </PageRequiringCustomCompilation>
    <PageRequiringCustomCompilation Include="$(OutDir)19h1_generic.xaml">
      <SubType>Designer</SubType>
      <ThemeResource>true</ThemeResource>
      <Link>Themes\%(Filename)%(Extension)</Link>
      <MinSDKVersionRequired>$(MinSDKVersionRequiredFor19H1ThemeResource)</MinSDKVersionRequired>
    </PageRequiringCustomCompilation>
    <PageRequiringCustomCompilation Include="$(OutDir)rs2_themeresources.xaml;$(OutDir)rs2_compact_themeresources.xaml">
      <SubType>Designer</SubType>
      <ThemeResource>true</ThemeResource>
      <Link>Themes\%(Filename)%(Extension)</Link>
      <MinSDKVersionRequired>$(MinSDKVersionRequiredForRS2ThemeResource)</MinSDKVersionRequired>
    </PageRequiringCustomCompilation>
    <PageRequiringCustomCompilation Include="$(OutDir)rs3_themeresources.xaml;$(OutDir)rs3_compact_themeresources.xaml">
      <SubType>Designer</SubType>
      <ThemeResource>true</ThemeResource>
      <Link>Themes\%(Filename)%(Extension)</Link>
      <MinSDKVersionRequired>$(MinSDKVersionRequiredForRS3ThemeResource)</MinSDKVersionRequired>
    </PageRequiringCustomCompilation>
    <PageRequiringCustomCompilation Include="$(OutDir)rs4_themeresources.xaml;$(OutDir)rs4_compact_themeresources.xaml">
      <SubType>Designer</SubType>
      <ThemeResource>true</ThemeResource>
      <Link>Themes\%(Filename)%(Extension)</Link>
      <MinSDKVersionRequired>$(MinSDKVersionRequiredForRS4ThemeResource)</MinSDKVersionRequired>
    </PageRequiringCustomCompilation>
    <PageRequiringCustomCompilation Include="$(OutDir)rs5_themeresources.xaml;$(OutDir)rs5_compact_themeresources.xaml">
      <SubType>Designer</SubType>
      <ThemeResource>true</ThemeResource>
      <Link>Themes\%(Filename)%(Extension)</Link>
      <MinSDKVersionRequired>$(MinSDKVersionRequiredForRS5ThemeResource)</MinSDKVersionRequired>
    </PageRequiringCustomCompilation>
    <PageRequiringCustomCompilation Include="$(OutDir)19h1_themeresources.xaml;$(OutDir)19h1_compact_themeresources.xaml">
      <SubType>Designer</SubType>
      <ThemeResource>true</ThemeResource>
      <Link>Themes\%(Filename)%(Extension)</Link>
      <MinSDKVersionRequired>$(MinSDKVersionRequiredFor19H1ThemeResource)</MinSDKVersionRequired>
    </PageRequiringCustomCompilation>
    <Page Include="@(PageRequiringCustomCompilation)" />
    <CompactPage Include="$(MSBuildThisFileDirectory)DensityStyles\Compact.xaml" />
  </ItemGroup>
  <ItemGroup>
    <None Include="XamlMetadataProviderGenerated.tt">
      <Generator>TextTemplatingFileGenerator</Generator>
      <LastGenOutput>$(OutDir)XamlMetadataProviderGenerated.cpp</LastGenOutput>
      <OutputFilePath>$(OutDir)</OutputFilePath>
    </None>
    <None Include="XamlMetadataProviderWindowsCodeGen.tt" />
    <None Include="CommonHelpers.tt" />
    <None Include="CppWinRTFilterTypes.tt" />
    <T4ParameterValues Include="MetadataWinmdPaths">
      <Value>$(OutDir)\sdk\Microsoft.UI.Xaml.winmd</Value>
    </T4ParameterValues>
  </ItemGroup>
  <ItemGroup>
    <!-- This natvis support is not ready for prime time
    <Natvis Include="$(IntermediateOutputPath)CppWinRT\Platform\winrt\cppwinrt.natvis">
    </Natvis>
    <Natvis Include="$(IntermediateOutputPath)CppWinRT\Component\winrt\Microsoft.UI.Xaml.natvis">
    </Natvis>
    -->
    <Page Update="C:\Users\t-gavazq\Desktop\localMicrosoftFork\microsoft-ui-xaml\dev\Pager\Pager.xaml">
      <FileType>Document</FileType>
    </Page>
    <Page Update="C:\Users\t-gavazq\Desktop\localMicrosoftFork\microsoft-ui-xaml\dev\Pager\Pager_CPP.xaml">
      <FileType>Document</FileType>
    </Page>
    <Page Update="D:\repos\microsoft-ui-xaml\dev\ProgressBar\ProgressBar_themeresources.xaml">
      <FileType>Document</FileType>
    </Page>
  </ItemGroup>
  <Import Project="$(CppTargetsFilePath)" />
  <Import Project="$(MSBuildExtensionsPath)\Microsoft\VisualStudio\v$(VisualStudioVersion)\TextTemplating\Microsoft.TextTemplating.targets" />
  <Import Project="$(MSBuildProjectDirectory)\..\..\CustomInlineTasks.targets" />
  <!-- We make it so that devs just include the en-us version of their string resources in the project. This is because
       we only want people editing the en-us version (it's the only file that's input to the localization process) and
       because if we use ** in the item target then the project shows 60+ 'resources.resw' files and it is completely unusable.

       To work around this we take all the PRIResource items and find/replace 'en-us' to '**' -->
  <Target Name="ExpandEnUSPRIResourceToWildcards" BeforeTargets="_PrepareForBuild">
    <Message Text="Input PRIResource = @(PRIResource)" />
    <ItemGroup>
      <!-- Replace all en-us in the list with ** -->
      <PRIResourceExpanded Include="@(PRIResource)">
        <Replaced>$([System.String]::Copy('%(Identity)').ToLowerInvariant().Replace('en-us','**'))</Replaced>
      </PRIResourceExpanded>
      <!-- Remove all entries in the old PRIResource list so we can take it over -->
      <PRIResource Remove="@(PRIResource)" />
    </ItemGroup>
    <!-- Use CreateItem to expand all the ** to individual full paths -->
    <CreateItem Include="@(PRIResourceExpanded -&gt; '%(Replaced)')">
      <Output TaskParameter="Include" ItemName="PRIResource" />
    </CreateItem>
    <Message Text="Expanded PRIResource = @(PRIResource)" />
  </Target>
  <!-- Override the target which appends the XamlCompiler generated files to the ClCompile input list.
       Doing this makes it so that we get XBF generation but ignore the XamlCompiler outputs (which are
       in C++/CX format and do us no good. We are currently hand-authoring the necessary parts of our
       IXamlMetadataProvider implementation. -->
  <Target Name="ComputeXamlGeneratedCompileInputs" />
  <ImportGroup Label="ExtensionTargets">
    <Import Project="..\..\packages\Microsoft.Build.Tasks.Git.1.0.0-beta2-18618-05\build\Microsoft.Build.Tasks.Git.targets" Condition="Exists('..\..\packages\Microsoft.Build.Tasks.Git.1.0.0-beta2-18618-05\build\Microsoft.Build.Tasks.Git.targets')" />
    <Import Project="..\..\packages\Microsoft.SourceLink.Common.1.0.0-beta2-18618-05\build\Microsoft.SourceLink.Common.targets" Condition="Exists('..\..\packages\Microsoft.SourceLink.Common.1.0.0-beta2-18618-05\build\Microsoft.SourceLink.Common.targets')" />
    <Import Project="..\..\packages\Microsoft.SourceLink.GitHub.1.0.0-beta2-18618-05\build\Microsoft.SourceLink.GitHub.targets" Condition="Exists('..\..\packages\Microsoft.SourceLink.GitHub.1.0.0-beta2-18618-05\build\Microsoft.SourceLink.GitHub.targets')" />
    <Import Project="..\..\packages\Microsoft.Windows.CppWinRT.2.0.200615.7\build\native\Microsoft.Windows.CppWinRT.targets" Condition="Exists('..\..\packages\Microsoft.Windows.CppWinRT.2.0.200615.7\build\native\Microsoft.Windows.CppWinRT.targets')" />
    <Import Condition="'$(PGOBuildMode)' == 'Optimize'" Project="..\..\packages\$(PGODatabaseId).$(PGODatabaseVersion)\build\PGO.targets" />
    <Import Project="..\..\packages\MUXCustomBuildTasks.1.0.67\build\native\MUXCustomBuildTasks.targets" Condition="Exists('..\..\packages\MUXCustomBuildTasks.1.0.67\build\native\MUXCustomBuildTasks.targets')" />
  </ImportGroup>
  <PropertyGroup>
    <MergedWinmdDirectory>$(OutDir)Merged</MergedWinmdDirectory>
    <UnmergedWinmdDirectory>$(OutDir)Unmerged</UnmergedWinmdDirectory>
    <CppWinRTProjectWinMD>$(OutDir)Microsoft.winmd</CppWinRTProjectWinMD>
  </PropertyGroup>
  <!-- It's costly to include all of our default templates as merged dictionaries.
       Instead of that, we'll compile their contents into a statically merged XAML file.-->
  <Target Name="CategorizeSharedPages">
    <ItemGroup>
      <!-- We merge the contents of the shared XAML pages into our generic and theme resources XAML files,
           so we don't want to actually build these pages. We'll remove them prior to any processing of Page items. -->
      <Page Remove="@(SharedPage)" />
    </ItemGroup>
    <ItemGroup>
      <UndefinedPage Include="@(SharedPage)" Condition="'%(Version)' == 'Undefined' Or '%(Type)' == 'Undefined'" />
    </ItemGroup>
    <Error File="@(UndefinedPage -&gt; '%(Filename)%(Extension)')" Condition="'%(Filename)%(Extension)' != ''" Text="Version and/or type of %(Filename)%(Extension) was not defined in including .vcxitems file. Please annotate &lt;Page&gt; item tag with &lt;Version&gt; and &lt;Type&gt; item metadata." />
    <ItemGroup>
      <OrderedSharedPage Include="@(SharedPage)" Condition="'%(Priority)' == '1'" />
      <OrderedSharedPage Include="@(SharedPage)" Condition="'%(Priority)' == '2'" />
      <OrderedSharedPage Include="@(SharedPage)" Condition="'%(Priority)' == '3'" />
      <OrderedSharedPage Include="@(SharedPage)" Condition="'%(Priority)' == '4'" />
      <OrderedSharedPage Include="@(SharedPage)" Condition="'%(Priority)' == '5'" />
      <OrderedSharedPage Include="@(SharedPage)" Condition="'%(Priority)' == '6'" />
      <OrderedSharedPage Include="@(SharedPage)" Condition="'%(Priority)' == '7'" />
      <OrderedSharedPage Include="@(SharedPage)" Condition="'%(Priority)' == '8'" />
      <OrderedSharedPage Include="@(SharedPage)" Condition="'%(Priority)' == 'Undefined'" />
      <RS1StylePage Include="@(OrderedSharedPage)" Condition="'%(Version)' == 'RS1' And '%(Type)' == 'DefaultStyle'" />
      <RS2StylePage Include="@(OrderedSharedPage)" Condition="'%(Version)' == 'RS2' And '%(Type)' == 'DefaultStyle'" />
      <RS3StylePage Include="@(OrderedSharedPage)" Condition="'%(Version)' == 'RS3' And '%(Type)' == 'DefaultStyle'" />
      <RS4StylePage Include="@(OrderedSharedPage)" Condition="'%(Version)' == 'RS4' And '%(Type)' == 'DefaultStyle'" />
      <RS5StylePage Include="@(OrderedSharedPage)" Condition="'%(Version)' == 'RS5' And '%(Type)' == 'DefaultStyle'" />
      <NineteenH1StylePage Include="@(OrderedSharedPage)" Condition="'%(Version)' == '19H1' And '%(Type)' == 'DefaultStyle'" />
      <RS1ThemeResourcePage Include="@(OrderedSharedPage)" Condition="'%(Version)' == 'RS1' And '%(Type)' == 'ThemeResources'" />
      <RS2ThemeResourcePage Include="@(OrderedSharedPage)" Condition="'%(Version)' == 'RS2' And '%(Type)' == 'ThemeResources'" />
      <RS3ThemeResourcePage Include="@(OrderedSharedPage)" Condition="'%(Version)' == 'RS3' And '%(Type)' == 'ThemeResources'" />
      <RS4ThemeResourcePage Include="@(OrderedSharedPage)" Condition="'%(Version)' == 'RS4' And '%(Type)' == 'ThemeResources'" />
      <RS5ThemeResourcePage Include="@(OrderedSharedPage)" Condition="'%(Version)' == 'RS5' And '%(Type)' == 'ThemeResources'" />
      <NineteenH1ThemeResourcePage Include="@(OrderedSharedPage)" Condition="'%(Version)' == '19H1' And '%(Type)' == 'ThemeResources'" />
    </ItemGroup>
  </Target>
  <PropertyGroup>
    <GenerateXamlFileBeforeTargets>BeforeBuildGenerateSources;CompileXaml;Prep_ComputeProcessXamlFiles;CompilePageRequiringCustomCompilation</GenerateXamlFileBeforeTargets>
  </PropertyGroup>
  <Target Name="GenerateGenericResourceFile" DependsOnTargets="CategorizeSharedPages" BeforeTargets="$(GenerateXamlFileBeforeTargets)" Inputs="@(RS1StylePage);@(RS2StylePage);@(RS3StylePage);@(RS4StylePage);@(RS5StylePage);@(NineteenH1StylePage)" Outputs="$(OutDir)Generic.xaml;$(OutDir)rs1_generic.xaml;$(OutDir)rs2_generic.xaml;$(OutDir)rs3_generic.xaml;$(OutDir)rs4_generic.xaml;$(OutDir)rs5_generic.xaml;$(OutDir)19h1_generic.xaml;">
    <Message Text="Generating generic resources XAML file " />
    <BatchMergeXaml RS1Pages="@(RS1StylePage)" RS2Pages="@(RS2StylePage)" RS3Pages="@(RS3StylePage)" RS4Pages="@(RS4StylePage)" RS5Pages="@(RS5StylePage)" N19H1Pages="@(NineteenH1StylePage)" PostfixForGeneratedFile="generic" OutputDirectory="$(OutDir)" TlogReadFilesOutputPath="$(TLogLocation)GenerateGenericResourceFile.read.1u.tlog" TlogWriteFilesOutputPath="$(TLogLocation)GenerateGenericResourceFile.write.1u.tlog" />
    <Copy SourceFiles="$(OutDir)rs2_generic.xaml" DestinationFiles="$(OutDir)Generic.xaml" />
    <!-- NB: We have to use CreateProperty here instead of PropertyGroup.
      PropertyGroup values are always evaluated even when their enclosing target is skipped,
      whereas CreateProperty has the TaskParameter ValueSetByTask that can be used
      to only set a property if the target actually runs. -->
    <CreateProperty Value="True">
      <Output TaskParameter="ValueSetByTask" PropertyName="GenericXamlFileNeedsCompilation" />
    </CreateProperty>
  </Target>
  <Target Name="GenerateThemeResourceFile" DependsOnTargets="CategorizeSharedPages" BeforeTargets="$(GenerateXamlFileBeforeTargets)" Inputs="@(RS1ThemeResourcePage);@(RS2ThemeResourcePage);@(RS3ThemeResourcePage);@(RS4ThemeResourcePage);@(RS5ThemeResourcePage);@(NineteenH1ThemeResourcePage)" Outputs="$(OutDir)rs1_themeresources.xaml;$(OutDir)rs2_themeresources.xaml;$(OutDir)rs3_themeresources.xaml;$(OutDir)rs4_themeresources.xaml;$(OutDir)rs5_themeresources.xaml;$(OutDir)19h1_themeresources.xaml;">
    <Message Text="Generating theme resources XAML file " />
    <BatchMergeXaml RS1Pages="@(RS1ThemeResourcePage)" RS2Pages="@(RS2ThemeResourcePage)" RS3Pages="@(RS3ThemeResourcePage)" RS4Pages="@(RS4ThemeResourcePage)" RS5Pages="@(RS5ThemeResourcePage)" N19H1Pages="@(NineteenH1ThemeResourcePage)" PostfixForGeneratedFile="themeresources" OutputDirectory="$(OutDir)" TlogReadFilesOutputPath="$(TLogLocation)GenerateThemeResourceFile.read.1u.tlog" TlogWriteFilesOutputPath="$(TLogLocation)GenerateThemeResourceFile.write.1u.tlog" />
    <!-- NB: We have to use CreateProperty here instead of PropertyGroup.
      PropertyGroup values are always evaluated even when their enclosing target is skipped,
      whereas CreateProperty has the TaskParameter ValueSetByTask that can be used
      to only set a property if the target actually runs. -->
    <CreateProperty Value="True">
      <Output TaskParameter="ValueSetByTask" PropertyName="ThemeResourceFileNeedsCompilation" />
    </CreateProperty>
  </Target>
  <Target Name="GenerateCompactThemeResourceFile" DependsOnTargets="CategorizeSharedPages" BeforeTargets="$(GenerateXamlFileBeforeTargets)" Inputs="@(RS1ThemeResourcePage);@(RS2ThemeResourcePage);@(RS3ThemeResourcePage);@(RS4ThemeResourcePage);@(RS5ThemeResourcePage);@(NineteenH1ThemeResourcePage);@(CompactPage)" Outputs="$(OutDir)rs1_compact_themeresources.xaml;$(OutDir)rs2_compact_themeresources.xaml;$(OutDir)rs3_compact_themeresources.xaml;$(OutDir)rs4_compact_themeresources.xaml;$(OutDir)rs5_compact_themeresources.xaml;$(OutDir)19h1_compact_themeresources.xaml;">
    <Message Text="Generating theme resources XAML file " />
    <BatchMergeXaml RS1Pages="@(RS1ThemeResourcePage);@(CompactPage)" RS2Pages="@(RS2ThemeResourcePage);@(CompactPage)" RS3Pages="@(RS3ThemeResourcePage);@(CompactPage)" RS4Pages="@(RS4ThemeResourcePage);@(CompactPage)" RS5Pages="@(RS5ThemeResourcePage);@(CompactPage)" N19H1Pages="@(NineteenH1ThemeResourcePage);@(CompactPage)" PostfixForGeneratedFile="compact_themeresources" OutputDirectory="$(OutDir)" TlogReadFilesOutputPath="$(TLogLocation)GenerateCompactThemeResourceFile.read.1u.tlog" TlogWriteFilesOutputPath="$(TLogLocation)GenerateCompactThemeResourceFile.write.1u.tlog" />
    <!-- NB: We have to use CreateProperty here instead of PropertyGroup.
      PropertyGroup values are always evaluated even when their enclosing target is skipped,
      whereas CreateProperty has the TaskParameter ValueSetByTask that can be used
      to only set a property if the target actually runs. -->
    <CreateProperty Value="True">
      <Output TaskParameter="ValueSetByTask" PropertyName="CompactThemeResourceFileNeedsCompilation" />
    </CreateProperty>
  </Target>
  <Target Name="RemovePageRequiringCustomCompilation" AfterTargets="BeforeBuildGenerateSources" BeforeTargets="MarkupCompilePass2" Condition="'@(PageRequiringCustomCompilation)' != ''">
    <Message Text="RemovePageRequiringCustomCompilation" />
    <ItemGroup>
      <Page Remove="@(PageRequiringCustomCompilation)" />
    </ItemGroup>
  </Target>
  <Target Name="AddPageRequiringCustomCompilation" BeforeTargets="CompilePageRequiringCustomCompilation" AfterTargets="MarkupCompilePass2" Condition="'@(PageRequiringCustomCompilation)' != ''">
    <Message Text="AddPageRequiringCustomCompilation" />
    <ItemGroup>
      <Page Include="@(PageRequiringCustomCompilation)" />
    </ItemGroup>
  </Target>
  <!-- The CompilePageRequiringCustomCompilation contents are mostly copied from the
       definition of the MarkupCompilePass2 target from Microsoft.Windows.UI.Xaml.Common.targets.
       We use it to run the same XAML compilation functionality, except against a different SDK. -->
  <Target Name="CompilePageRequiringCustomCompilation" AfterTargets="MarkupCompilePass2" DependsOnTargets="$(MarkupCompilePass2DependsOn)">
    <PropertyGroup>
      <WarningLevel>$(PrevWarningLevel)</WarningLevel>
      <WarningLevel Condition="'$(WarningLevel)' == '' and '$(ExplicitResetWarningSuppression)' == 'true'">1</WarningLevel>
    </PropertyGroup>
    <!-- The Name of the Local Assembly in Managed and Native -->
    <PropertyGroup>
      <LocalAssembly Condition="'$(LocalAssembly)' == '' and Exists(@(XamlIntermediateAssembly))">
        @(XamlIntermediateAssembly->'%(Identity)')
      </LocalAssembly>
    </PropertyGroup>
    <CallTarget Targets="SDKRedistOutputGroup" Condition="'$(IncludeSDKRedistOutputGroup)' == 'true'">
      <Output TaskParameter="TargetOutputs" ItemName="_SDKRedistOutputGroupOutput_xaml" />
    </CallTarget>
    <ItemGroup>
      <SdkXamlItems Include="@(_SDKRedistOutputGroupOutput_xaml)" Condition="'%(Extension)'=='.xaml'" />
    </ItemGroup>
    <ItemGroup>
      <!-- C++ provides a filtered Item that eliminates any Managed Assemblies on the ReferencePath (from SDKs for example) -->
      <XamlReferencesToCompile Condition="'$(Language)'=='C++'" Include="@(WinMDReferenceToCompile)" />
      <XamlReferencesToCompile Condition="'$(Language)'!='C++'" Include="@(ReferencePath)" />
    </ItemGroup>
    <ItemGroup>
      <PageToBeCompiled Include="@(PageRequiringCustomCompilation)" Condition="'%(Filename)' == 'rs2_generic' And ('$(GenericXamlFileNeedsCompilation)' == 'True' Or !Exists('$(IntDir)\Generated Files\Themes\rs2_generic.xbf'))" />
      <PageToBeCompiled Include="@(PageRequiringCustomCompilation)" Condition="'%(Filename)' == 'rs3_generic' And ('$(GenericXamlFileNeedsCompilation)' == 'True' Or !Exists('$(IntDir)\Generated Files\Themes\rs3_generic.xbf'))" />
      <PageToBeCompiled Include="@(PageRequiringCustomCompilation)" Condition="'%(Filename)' == 'rs4_generic' And ('$(GenericXamlFileNeedsCompilation)' == 'True' Or !Exists('$(IntDir)\Generated Files\Themes\rs4_generic.xbf'))" />
      <PageToBeCompiled Include="@(PageRequiringCustomCompilation)" Condition="'%(Filename)' == 'rs5_generic' And ('$(GenericXamlFileNeedsCompilation)' == 'True' Or !Exists('$(IntDir)\Generated Files\Themes\rs5_generic.xbf'))" />
      <PageToBeCompiled Include="@(PageRequiringCustomCompilation)" Condition="'%(Filename)' == '19h1_generic' And ('$(GenericXamlFileNeedsCompilation)' == 'True' Or !Exists('$(IntDir)\Generated Files\Themes\19h1_generic.xbf'))" />
      <PageToBeCompiled Include="@(PageRequiringCustomCompilation)" Condition="'%(Filename)' == 'rs2_themeresources' And ('$(ThemeResourceFileNeedsCompilation)' == 'True' Or !Exists('$(IntDir)\Generated Files\Themes\rs2_themeresources.xbf'))" />
      <PageToBeCompiled Include="@(PageRequiringCustomCompilation)" Condition="'%(Filename)' == 'rs3_themeresources' And ('$(ThemeResourceFileNeedsCompilation)' == 'True' Or !Exists('$(IntDir)\Generated Files\Themes\rs3_themeresources.xbf'))" />
      <PageToBeCompiled Include="@(PageRequiringCustomCompilation)" Condition="'%(Filename)' == 'rs4_themeresources' And ('$(ThemeResourceFileNeedsCompilation)' == 'True' Or !Exists('$(IntDir)\Generated Files\Themes\rs4_themeresources.xbf'))" />
      <PageToBeCompiled Include="@(PageRequiringCustomCompilation)" Condition="'%(Filename)' == 'rs5_themeresources' And ('$(ThemeResourceFileNeedsCompilation)' == 'True' Or !Exists('$(IntDir)\Generated Files\Themes\rs5_themeresources.xbf'))" />
      <PageToBeCompiled Include="@(PageRequiringCustomCompilation)" Condition="'%(Filename)' == '19h1_themeresources' And ('$(ThemeResourceFileNeedsCompilation)' == 'True' Or !Exists('$(IntDir)\Generated Files\Themes\19h1_themeresources.xbf'))" />
      <PageToBeCompiled Include="@(PageRequiringCustomCompilation)" Condition="'%(Filename)' == 'rs2_compact_themeresources' And ('$(CompactThemeResourceFileNeedsCompilation)' == 'True' Or !Exists('$(IntDir)\Generated Files\Themes\rs2_compact_themeresources.xbf'))" />
      <PageToBeCompiled Include="@(PageRequiringCustomCompilation)" Condition="'%(Filename)' == 'rs3_compact_themeresources' And ('$(CompactThemeResourceFileNeedsCompilation)' == 'True' Or !Exists('$(IntDir)\Generated Files\Themes\rs3_compact_themeresources.xbf'))" />
      <PageToBeCompiled Include="@(PageRequiringCustomCompilation)" Condition="'%(Filename)' == 'rs4_compact_themeresources' And ('$(CompactThemeResourceFileNeedsCompilation)' == 'True' Or !Exists('$(IntDir)\Generated Files\Themes\rs4_compact_themeresources.xbf'))" />
      <PageToBeCompiled Include="@(PageRequiringCustomCompilation)" Condition="'%(Filename)' == 'rs5_compact_themeresources' And ('$(CompactThemeResourceFileNeedsCompilation)' == 'True' Or !Exists('$(IntDir)\Generated Files\Themes\rs5_compact_themeresources.xbf'))" />
      <PageToBeCompiled Include="@(PageRequiringCustomCompilation)" Condition="'%(Filename)' == '19h1_compact_themeresources' And ('$(CompactThemeResourceFileNeedsCompilation)' == 'True' Or !Exists('$(IntDir)\Generated Files\Themes\19h1_compact_themeresources.xbf'))" />
    </ItemGroup>
    <Message Condition="'@(PageToBeCompiled)' != ''" Text="CustomCompile with min version %(PageToBeCompiled.MinSDKVersionRequired) for Pages: @(PageToBeCompiled)" />
    <CompileXaml Condition="'@(PageToBeCompiled)' != ''" LanguageSourceExtension="$(DefaultLanguageSourceExtension)" Language="$(Language)" RootNamespace="$(RootNamespace)" XamlPages="@(PageToBeCompiled)" XamlApplications="@(ApplicationDefinition)" SdkXamlPages="@(SdkXamlItems)" PriIndexName="$(PriIndexName)" ProjectName="$(XamlProjectName)" IsPass1="False" DisableXbfGeneration="False" CodeGenerationControlFlags="$(XamlCodeGenerationControlFlags)" ClIncludeFiles="@(ClInclude)" CIncludeDirectories="$(XamlCppIncludeDirectories)" LocalAssembly="$(LocalAssembly)" ProjectPath="$(MSBuildProjectFullPath)" OutputPath="$(XamlGeneratedOutputPath)" OutputType="$(OutputType)" ReferenceAssemblyPaths="@(ReferenceAssemblyPaths)" ReferenceAssemblies="@(XamlReferencesToCompile)" ForceSharedStateShutdown="False" CompileMode="RealBuildPass2" XAMLFingerprint="$(XAMLFingerprint)" FingerprintIgnorePaths="$(XAMLFingerprintIgnorePaths)" VCInstallDir="$(VCInstallDir)" WindowsSdkPath="$(WindowsSdkPath)" GenXbf32Path="$(GenXbfPath)" SavedStateFile="$(XamlSavedStateFilePath)" RootsLog="$(XamlRootsLog)" SuppressWarnings="$(SuppressXamlWarnings)" XamlResourceMapName="$(XamlResourceMapName)" XamlComponentResourceLocation="$(XamlComponentResourceLocation)" TargetPlatformMinVersion="%(PageToBeCompiled.MinSDKVersionRequired)" PlatformXmlDir="$(PlatformXmlDir)">
      <Output Condition=" '$(ManagedAssembly)'!='false' " ItemName="Compile" TaskParameter="GeneratedCodeFiles" />
      <Output Condition=" '$(ManagedAssembly)'=='false' " ItemName="XamlGFiles" TaskParameter="GeneratedCodeFiles" />
      <!-- FileWrites is used in Microsoft.Common.Targets for "Clean" build -->
      <Output ItemName="FileWrites" TaskParameter="GeneratedCodeFiles" />
      <Output ItemName="FileWrites" TaskParameter="GeneratedXamlFiles" />
      <Output ItemName="FileWrites" TaskParameter="GeneratedXbfFiles" />
      <Output ItemName="FileWrites" TaskParameter="GeneratedXamlPagesFiles" />
      <Output ItemName="_GeneratedCodeFiles" TaskParameter="GeneratedCodeFiles" />
      <Output ItemName="_GeneratedXamlFiles" TaskParameter="GeneratedXamlFiles" />
      <Output ItemName="_GeneratedXbfFiles" TaskParameter="GeneratedXbfFiles" />
      <Output ItemName="GeneratedXamlPagesFiles" TaskParameter="GeneratedXamlPagesFiles" />
    </CompileXaml>
    <ItemGroup>
      <FileWrites Include="$(XamlSavedStateFilePath)" />
      <FileWrites Condition="'$(XamlRootsLog)' != ''" Include="$(XamlRootsLog)" />
    </ItemGroup>
    <Message Text="(Out) GeneratedCodeFiles: '@(_GeneratedCodeFiles)'" />
    <Message Text="(Out) GeneratedXamlFiles: '@(_GeneratedXamlFiles)'" />
    <Message Text="(Out) GeneratedXbfFiles: '@(_GeneratedXbfFiles)'" />
    <Message Text="(Out) GeneratedXamlPagesFiles: '@(GeneratedXamlPagesFiles)'" />
    <Message Text="(Out) ClCompile: '@(ClCompile)'" Condition="'$(ManagedAssembly)'=='false'" />
    <Message Text="(Out) Compile: '@(Compile)'" Condition="'$(ManagedAssembly)'!='false'" />
    <ItemGroup>
      <ClCompile Include="@(GeneratedXamlPagesFiles)">
        <CompilerIteration>XamlGenerated</CompilerIteration>
      </ClCompile>
    </ItemGroup>
  </Target>
  <PropertyGroup>
    <ProjectMergedIdl>$(IntermediateOutputPath)\Microsoft.UI.Xaml.idl</ProjectMergedIdl>
  </PropertyGroup>
  <!-- Merge all idl files into one -->
  <Target Name="MergeIDLFiles" Inputs="@(Midl)" Outputs="$(ProjectMergedIdl)" BeforeTargets="CppWinRTSetMidlReferences;Midl">
    <PropertyGroup>
      <MidlLines>@(Midl->'#include &lt;%(FullPath)&gt;', '
')</MidlLines>
    </PropertyGroup>
    <WriteLinesToFile File="$(ProjectMergedIdl)" Lines="$(MidlLines)" WriteOnlyWhenDifferent="true" Overwrite="true" />
    <ItemGroup>
      <OriginalMidl Include="@(Midl)" />
      <Midl Remove="@(OriginalMidl)" />
      <Midl Include="$(ProjectMergedIdl)" />
    </ItemGroup>
  </Target>
  <Target Name="CreateReferenceWinmds" BeforeTargets="XamlMetadataCodeGenMUX">
    <ItemGroup>
      <T4ParameterValues Include="ReferenceWinmds">
        <Value>@(CppWinRTPlatformWinMDReferences)</Value>
      </T4ParameterValues>
    </ItemGroup>
  </Target>
  <!-- Need to invoke MDMerge again to produce the "public" metadata using MDMerge's -createPublicMetadata and -transformExperimental flags -->
  <Target Name="MakeSDKMetadata" AfterTargets="CppWinRTMergeProjectWinMDInputs" BeforeTargets="XamlMetadataCodeGenMUX" Inputs="$(IntDir)Unmerged\Microsoft.UI.Xaml.winmd" Outputs="$(OutDir)sdk\Microsoft.UI.xaml.winmd">
    <PropertyGroup>
      <MdMergeExe>"$(WindowsSdkDir)bin\$(WindowsTargetPlatformVersion)\$(PreferredToolArchitecture)\mdmerge.exe"</MdMergeExe>
      <_MdMergeParameters>-v @(CppWinRTMdMergeMetadataDirectories->'-metadata_dir "%(RelativeDir)."', ' ')</_MdMergeParameters>
      <_MdMergeParameters>$(_MdMergeParameters) -o "$(OutDir)\sdk" @(CppWinRTMdMergeInputs->'-i "%(Identity)"', ' ') -partial -n:3 -createPublicMetadata -transformExperimental:transform</_MdMergeParameters>
    </PropertyGroup>
    <Exec Command="$(MdMergeExe) $(_MdMergeParameters)" />
  </Target>
  <Target Name="XamlMetadataCodeGenMUX" AfterTargets="CppWinRTMakeComponentProjection" BeforeTargets="ClCompile" Inputs="$(OutDir)sdk\Microsoft.UI.Xaml.winmd;XamlMetadataProviderGenerated.tt;CommonHelpers.tt;WinRtType.tt" Outputs="$(OutDir)XamlMetadataProviderGenerated.cpp">
    <!-- Run XamlMetadataProviderGenerated.tt t4 template to generate XamlMetadataProviderGenerated.cpp from the winmd file -->
    <CallTarget Targets="TransformAll" />
    <ItemGroup>
      <FileWrites Include="$(OutDir)XamlMetadataProviderGenerated.cpp" />
    </ItemGroup>
  </Target>
  <Target Name="GetExistingGeneratedFilesForDependencyPropertyCodeGen" BeforeTargets="RunDependencyPropertyCodeGen">
    <CreateItem Include="$(MSBuildProjectDirectory)\..\Generated\*">
      <Output TaskParameter="Include" ItemName="DependencyPropertyCodeGenOutputs" />
    </CreateItem>
  </Target>
  <Target Name="RunDependencyPropertyCodeGen" AfterTargets="CppWinRTMakeComponentProjection" BeforeTargets="ClCompile" Inputs="$(OutDir)Microsoft.winmd" Outputs="@(DependencyPropertyCodeGenOutputs);$(MSBuildProjectDirectory)\..\Generated\AcrylicBrush.properties.cpp">
    <DependencyPropertyCodeGen WinMDInput="$(OutDir)Microsoft.winmd" References="@(CppWinRTPlatformWinMDReferences)" OutputDirectory="$(MSBuildProjectDirectory)\..\Generated" />
    <Touch Files="@(DependencyPropertyCodeGenOutputs)" />
  </Target>
  <Target Name="WorkAroundFastUpToDateCheckBug" AfterTargets="_GenerateProjectPriFileCore" Inputs="$(OutDir)$(TargetName).pri" Outputs="$(OutDir)$(TargetName).dll" Condition="Exists('$(OutDir)$(TargetName).dll')">
    <Message Text="Touching '$(OutDir)$(TargetName).dll' because pri file changed to work around DevDiv bug https://devdiv.visualstudio.com/DevDiv/_workitems?id=297204" />
    <Touch Files="$(OutDir)$(TargetName).dll" />
  </Target>
  <Target Name="EnsureNuGetPackageBuildImports" BeforeTargets="PrepareForBuild">
    <PropertyGroup>
      <ErrorText>This project references NuGet package(s) that are missing on this computer. Use NuGet Package Restore to download them.  For more information, see http://go.microsoft.com/fwlink/?LinkID=322105. The missing file is {0}.</ErrorText>
    </PropertyGroup>
    <Error Condition="!Exists('..\..\packages\Microsoft.CodeAnalysis.BinSkim.1.3.9\tools\x86\BinSkim.exe')" Text="$([System.String]::Format('$(ErrorText)', '..\..\packages\Microsoft.CodeAnalysis.BinSkim.1.3.9\tools\x86\BinSkim.exe'))" />
    <Error Condition="!Exists('..\..\packages\Microsoft.Build.Tasks.Git.1.0.0-beta2-18618-05\build\Microsoft.Build.Tasks.Git.props')" Text="$([System.String]::Format('$(ErrorText)', '..\..\packages\Microsoft.Build.Tasks.Git.1.0.0-beta2-18618-05\build\Microsoft.Build.Tasks.Git.props'))" />
    <Error Condition="!Exists('..\..\packages\Microsoft.Build.Tasks.Git.1.0.0-beta2-18618-05\build\Microsoft.Build.Tasks.Git.targets')" Text="$([System.String]::Format('$(ErrorText)', '..\..\packages\Microsoft.Build.Tasks.Git.1.0.0-beta2-18618-05\build\Microsoft.Build.Tasks.Git.targets'))" />
    <Error Condition="!Exists('..\..\packages\Microsoft.SourceLink.Common.1.0.0-beta2-18618-05\build\Microsoft.SourceLink.Common.props')" Text="$([System.String]::Format('$(ErrorText)', '..\..\packages\Microsoft.SourceLink.Common.1.0.0-beta2-18618-05\build\Microsoft.SourceLink.Common.props'))" />
    <Error Condition="!Exists('..\..\packages\Microsoft.SourceLink.Common.1.0.0-beta2-18618-05\build\Microsoft.SourceLink.Common.targets')" Text="$([System.String]::Format('$(ErrorText)', '..\..\packages\Microsoft.SourceLink.Common.1.0.0-beta2-18618-05\build\Microsoft.SourceLink.Common.targets'))" />
    <Error Condition="!Exists('..\..\packages\Microsoft.SourceLink.GitHub.1.0.0-beta2-18618-05\build\Microsoft.SourceLink.GitHub.props')" Text="$([System.String]::Format('$(ErrorText)', '..\..\packages\Microsoft.SourceLink.GitHub.1.0.0-beta2-18618-05\build\Microsoft.SourceLink.GitHub.props'))" />
    <Error Condition="!Exists('..\..\packages\Microsoft.SourceLink.GitHub.1.0.0-beta2-18618-05\build\Microsoft.SourceLink.GitHub.targets')" Text="$([System.String]::Format('$(ErrorText)', '..\..\packages\Microsoft.SourceLink.GitHub.1.0.0-beta2-18618-05\build\Microsoft.SourceLink.GitHub.targets'))" />
    <Error Condition="!Exists('..\..\packages\Microsoft.Windows.CppWinRT.2.0.200615.7\build\native\Microsoft.Windows.CppWinRT.props')" Text="$([System.String]::Format('$(ErrorText)', '..\..\packages\Microsoft.Windows.CppWinRT.2.0.200615.7\build\native\Microsoft.Windows.CppWinRT.props'))" />
    <Error Condition="!Exists('..\..\packages\Microsoft.Windows.CppWinRT.2.0.200615.7\build\native\Microsoft.Windows.CppWinRT.targets')" Text="$([System.String]::Format('$(ErrorText)', '..\..\packages\Microsoft.Windows.CppWinRT.2.0.200615.7\build\native\Microsoft.Windows.CppWinRT.targets'))" />
    <Error Condition="!Exists('..\..\packages\MUXCustomBuildTasks.1.0.67\build\native\MUXCustomBuildTasks.targets')" Text="$([System.String]::Format('$(ErrorText)', '..\..\packages\MUXCustomBuildTasks.1.0.67\build\native\MUXCustomBuildTasks.targets'))" />
  </Target>
  <Target Name="RunBinSkim" AfterTargets="AfterBuild" Condition="'$(Configuration)'=='Release'">
    <PropertyGroup>
      <BinSkimCommand>..\..\packages\Microsoft.CodeAnalysis.BinSkim.1.3.9\tools\x86\BinSkim.exe analyze "$(TargetPath)"</BinSkimCommand>
    </PropertyGroup>
    <Message Text="Running BinSkim on $(TargetFileName) to scan for potential security issues" Importance="high" />
    <Exec Command="$(BinSkimCommand) | findstr &quot;error&quot;" IgnoreExitCode="true">
      <Output TaskParameter="ExitCode" PropertyName="ExitCode" />
    </Exec>
    <Error Text="BinSkim task failed." Condition="'$(ExitCode)'=='0'" />
  </Target>
  <Target Name="CheckCompatibility" BeforeTargets="PrepareForBuild" Condition="'$(Configuration)'=='Release'">
    <Message Text="Running CheckCompatibility to ensure that no known incompatibilities between the WinUI and Windows depots have been introduced." />
    <RunPowershellScript Path="$(ScriptPath)CheckCompatibility.ps1" />
  </Target>
  <!-- For the purposes of code coverage, we need to know where the intermediates directory is,
       since we need to re-link Microsoft.UI.Xaml.dll for code coverage.
       We can't get it from any environment variable, so let's write it to a text file as a workaround.
       We'll also output the MSVC tools directory for the same reason. -->
  <Target Name="AfterBuild" Condition="(!Exists('$(OutDir)IntermediateDirectoryLocation.txt') Or !Exists('$(OutDir)VCToolsInstallDirectoryLocation.txt'))">
    <WriteLinesToFile File="$(OutDir)IntermediateDirectoryLocation.txt" Lines="$(IntermediateOutputPath)" Overwrite="true" Encoding="Ascii" />
    <WriteLinesToFile File="$(OutDir)VCToolsInstallDirectoryLocation.txt" Lines="$(VCToolsInstallDir)" Overwrite="true" Encoding="Ascii" />
    <ItemGroup>
      <FileWrites Include="$(OutDir)IntermediateDirectoryLocation.txt" />
      <FileWrites Include="$(OutDir)VCToolsInstallDirectoryLocation.txt" />
    </ItemGroup>
  </Target>
  <PropertyGroup>
    <!-- Tell CreateLCGFile to use the LCE file from RC.EXE -->
    <LCEFile>$(_LceFile)</LCEFile>
  </PropertyGroup>
</Project><|MERGE_RESOLUTION|>--- conflicted
+++ resolved
@@ -172,11 +172,7 @@
     <IgnoreImportLibrary>false</IgnoreImportLibrary>
   </PropertyGroup>
   <!-- Run code analysis: Release (locally only) -OR- Debug (pipeline only) -OR- Debug Intellisense -->
-<<<<<<< HEAD
-  <PropertyGroup Condition="&#xD;&#xA;    ('$(Configuration)'=='Release' AND '$(TF_BUILD)'!='True') OR&#xD;&#xA;    ('$(Configuration)'=='Debug' AND '$(TF_BUILD)'=='True') OR&#xD;&#xA;    ('$(Configuration)'=='Debug' AND '$(IntelliSenseBuild)'=='1')&#xD;&#xA;    ">
-=======
   <PropertyGroup Condition="     ('$(Configuration)'=='Release' AND '$(TF_BUILD)'!='True') OR     ('$(Configuration)'=='Debug' AND '$(TF_BUILD)'=='True') OR     ('$(Configuration)'=='Debug' AND '$(IntelliSenseBuild)'=='1')     ">
->>>>>>> 86a7d62b
     <RunCodeAnalysis>true</RunCodeAnalysis>
   </PropertyGroup>
   <PropertyGroup>
