﻿<?xml version="1.0" encoding="utf-8"?>
<Project ToolsVersion="14.0" xmlns="http://schemas.microsoft.com/developer/msbuild/2003">
  <ItemGroup>
    <Filter Include="Resource Files">
      <UniqueIdentifier>{67DA6AB6-F800-4c08-8B7A-83BB121AAD01}</UniqueIdentifier>
      <Extensions>rc;ico;cur;bmp;dlg;rc2;rct;bin;rgs;gif;jpg;jpeg;jpe;resx;tga;tiff;tif;png;wav;mfcribbon-ms</Extensions>
    </Filter>
    <Filter Include="inc">
      <UniqueIdentifier>{82a8586c-9675-4ca6-8188-3f07e772dfe8}</UniqueIdentifier>
    </Filter>
    <Filter Include="Themes">
      <UniqueIdentifier>{2589cfc7-45f3-450c-a7c9-2db09c56c0af}</UniqueIdentifier>
    </Filter>
    <Filter Include="natvis">
      <UniqueIdentifier>{a70ba1c0-d8cf-4802-a4c5-17492d152660}</UniqueIdentifier>
    </Filter>
  </ItemGroup>
  <ItemGroup>
    <ClCompile Include="dllmain.cpp" />
    <ClCompile Include="pch.cpp" />
    <ClCompile Include="XamlMember.cpp" />
    <ClCompile Include="XamlType.cpp" />
    <ClCompile Include="SharedHelpers.cpp" />
    <ClCompile Include="MUXControlsFactory.cpp" />
    <ClCompile Include="DownlevelHelper.cpp" />
    <ClCompile Include="XamlMetadataProvider.cpp" />
    <ClCompile Include="$(OutDir)XamlMetadataProviderGenerated.cpp" />
    <ClCompile Include="DoubleUtil.cpp" />
    <ClCompile Include="FloatUtil.cpp" />
    <ClCompile Include="CommandingHelpers.cpp" />
    <ClCompile Include="$(MSBuildThisFileDirectory)..\Generated\XamlControlsResources.properties.cpp" />
    <ClCompile Include="XamlControlsResources.cpp" />
  </ItemGroup>
  <ItemGroup>
    <ClInclude Include="pch.h" />
    <ClInclude Include="targetver.h" />
    <ClInclude Include="..\inc\RuntimeClassHelpers.h">
      <Filter>inc</Filter>
    </ClInclude>
    <ClInclude Include="..\inc\ErrorHandling.h">
      <Filter>inc</Filter>
    </ClInclude>
    <ClInclude Include="..\inc\CppWinRTHelpers.h">
      <Filter>inc</Filter>
    </ClInclude>
    <ClInclude Include="XamlMetadataProvider.h" />
    <ClInclude Include="XamlMember.h" />
    <ClInclude Include="XamlType.h" />
    <ClInclude Include="..\inc\BuildMacros.h">
      <Filter>inc</Filter>
    </ClInclude>
    <ClInclude Include="..\inc\SharedHelpers.h">
      <Filter>inc</Filter>
    </ClInclude>
    <ClInclude Include="..\inc\common.h">
      <Filter>inc</Filter>
    </ClInclude>
    <ClInclude Include="..\inc\CppWinRTIncludes.h">
      <Filter>inc</Filter>
    </ClInclude>
    <ClInclude Include="..\inc\BoxHelpers.h">
      <Filter>inc</Filter>
    </ClInclude>
    <ClInclude Include="..\inc\CastHelpers.h">
      <Filter>inc</Filter>
    </ClInclude>
    <ClInclude Include="MUXControlsFactory.h" />
    <ClInclude Include="..\inc\DownlevelHelper.h">
      <Filter>inc</Filter>
    </ClInclude>
    <ClInclude Include="..\inc\tracker_ref.h">
      <Filter>inc</Filter>
    </ClInclude>
    <ClInclude Include="XamlMetadataProviderGenerated.h" />
    <ClInclude Include="..\inc\TypeHelper.h">
      <Filter>inc</Filter>
    </ClInclude>
    <ClInclude Include="..\inc\GlobalDependencyProperty.h">
      <Filter>inc</Filter>
    </ClInclude>
    <ClInclude Include="..\inc\CommandingHelpers.h">
      <Filter>inc</Filter>
    </ClInclude>
    <ClInclude Include="..\inc\CollectionHelper.h" />
    <ClInclude Include="..\inc\DispatcherHelper.h">
      <Filter>inc</Filter>
    </ClInclude>
    <ClInclude Include="XamlControlsResources.h" />
    <ClInclude Include="..\inc\enum_array.h">
      <Filter>inc</Filter>
    </ClInclude>
    <ClInclude Include="..\inc\enum_vector.h">
      <Filter>inc</Filter>
    </ClInclude>
<<<<<<< HEAD
    <ClInclude Include="..\inc\RegUtil.h">
      <Filter>inc</Filter>
    </ClInclude>
=======
    <ClInclude Include="version.h" />
>>>>>>> 03d39f9b
  </ItemGroup>
  <ItemGroup>
    <None Include="Microsoft.UI.Xaml.def" />
    <None Include="packages.config" />
    <None Include="$(OutDir)XamlMetadataProviderWindowsCodeGen.cs" />
    <None Include="XamlMetadataProviderGenerated.tt" />
    <None Include="XamlMetadataProviderWindowsCodeGen.tt" />
    <None Include="CommonHelpers.tt" />
    <None Include="WinRtType.tt" />
    <None Include="CppWinRTFilterTypes.tt" />
  </ItemGroup>
  <ItemGroup>
    <Midl Include="..\..\idl\Microsoft.UI.Xaml.idl" />
  </ItemGroup>
  <ItemGroup>
    <Page Include="$(OutDir)Generic.xaml" />
    <Page Include="$(OutDir)rs1_themeresources.xaml" />
    <Page Include="@(PageRequiringCustomCompilation)" />
    <Page Include="$(MSBuildProjectDirectory)\DensityStyles\Compact.xaml" />
    <Page Include="$(MSBuildProjectDirectory)\DensityStyles\CompactDatePickerTimePickerFlyout.xaml" />
    <Page Include="@(PageRequiringCustomCompilation)" />
    <Page Include="$(OutDir)rs1_compact_themeresources.xaml" />
    <Page Include="@(PageRequiringCustomCompilation)" />
  </ItemGroup>
  <ItemGroup>
    <ResourceCompile Include="Microsoft.UI.Xaml.rc">
      <Filter>Resource Files</Filter>
    </ResourceCompile>
  </ItemGroup>
</Project><|MERGE_RESOLUTION|>--- conflicted
+++ resolved
@@ -92,13 +92,10 @@
     <ClInclude Include="..\inc\enum_vector.h">
       <Filter>inc</Filter>
     </ClInclude>
-<<<<<<< HEAD
     <ClInclude Include="..\inc\RegUtil.h">
       <Filter>inc</Filter>
     </ClInclude>
-=======
     <ClInclude Include="version.h" />
->>>>>>> 03d39f9b
   </ItemGroup>
   <ItemGroup>
     <None Include="Microsoft.UI.Xaml.def" />
