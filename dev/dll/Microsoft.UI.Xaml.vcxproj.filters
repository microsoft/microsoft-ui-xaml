﻿<?xml version="1.0" encoding="utf-8"?>
<Project ToolsVersion="14.0" xmlns="http://schemas.microsoft.com/developer/msbuild/2003">
  <ItemGroup>
    <Filter Include="Resource Files">
      <UniqueIdentifier>{67DA6AB6-F800-4c08-8B7A-83BB121AAD01}</UniqueIdentifier>
      <Extensions>rc;ico;cur;bmp;dlg;rc2;rct;bin;rgs;gif;jpg;jpeg;jpe;resx;tga;tiff;tif;png;wav;mfcribbon-ms</Extensions>
    </Filter>
    <Filter Include="inc">
      <UniqueIdentifier>{82a8586c-9675-4ca6-8188-3f07e772dfe8}</UniqueIdentifier>
    </Filter>
    <Filter Include="Themes">
      <UniqueIdentifier>{2589cfc7-45f3-450c-a7c9-2db09c56c0af}</UniqueIdentifier>
    </Filter>
    <Filter Include="natvis">
      <UniqueIdentifier>{a70ba1c0-d8cf-4802-a4c5-17492d152660}</UniqueIdentifier>
    </Filter>
  </ItemGroup>
  <ItemGroup>
    <ClCompile Include="dllmain.cpp" />
    <ClCompile Include="pch.cpp" />
    <ClCompile Include="XamlMember.cpp" />
    <ClCompile Include="XamlType.cpp" />
    <ClCompile Include="SharedHelpers.cpp" />
    <ClCompile Include="MUXControlsFactory.cpp" />
    <ClCompile Include="DownlevelHelper.cpp" />
    <ClCompile Include="XamlMetadataProvider.cpp" />
    <ClCompile Include="$(OutDir)XamlMetadataProviderGenerated.cpp" />
    <ClCompile Include="DoubleUtil.cpp" />
    <ClCompile Include="FloatUtil.cpp" />
    <ClCompile Include="RegUtil.cpp" />
    <ClCompile Include="CommandingHelpers.cpp" />
    <ClCompile Include="$(MSBuildThisFileDirectory)..\Generated\XamlControlsResources.properties.cpp" />
    <ClCompile Include="XamlControlsResources.cpp" />
  </ItemGroup>
  <ItemGroup>
    <ClInclude Include="pch.h" />
    <ClInclude Include="targetver.h" />
    <ClInclude Include="..\inc\RuntimeClassHelpers.h">
      <Filter>inc</Filter>
    </ClInclude>
    <ClInclude Include="..\inc\ErrorHandling.h">
      <Filter>inc</Filter>
    </ClInclude>
    <ClInclude Include="..\inc\CppWinRTHelpers.h">
      <Filter>inc</Filter>
    </ClInclude>
    <ClInclude Include="XamlMetadataProvider.h" />
    <ClInclude Include="XamlMember.h" />
    <ClInclude Include="XamlType.h" />
    <ClInclude Include="..\inc\BuildMacros.h">
      <Filter>inc</Filter>
    </ClInclude>
    <ClInclude Include="..\inc\SharedHelpers.h">
      <Filter>inc</Filter>
    </ClInclude>
    <ClInclude Include="..\inc\common.h">
      <Filter>inc</Filter>
    </ClInclude>
    <ClInclude Include="..\inc\CppWinRTIncludes.h">
      <Filter>inc</Filter>
    </ClInclude>
    <ClInclude Include="..\inc\BoxHelpers.h">
      <Filter>inc</Filter>
    </ClInclude>
    <ClInclude Include="..\inc\CastHelpers.h">
      <Filter>inc</Filter>
    </ClInclude>
    <ClInclude Include="MUXControlsFactory.h" />
    <ClInclude Include="..\inc\DownlevelHelper.h">
      <Filter>inc</Filter>
    </ClInclude>
    <ClInclude Include="..\inc\tracker_ref.h">
      <Filter>inc</Filter>
    </ClInclude>
    <ClInclude Include="XamlMetadataProviderGenerated.h" />
    <ClInclude Include="..\inc\TypeHelper.h">
      <Filter>inc</Filter>
    </ClInclude>
    <ClInclude Include="..\inc\GlobalDependencyProperty.h">
      <Filter>inc</Filter>
    </ClInclude>
    <ClInclude Include="..\inc\CommandingHelpers.h">
      <Filter>inc</Filter>
    </ClInclude>
    <ClInclude Include="..\inc\CollectionHelper.h" />
    <ClInclude Include="..\inc\DispatcherHelper.h">
      <Filter>inc</Filter>
    </ClInclude>
    <ClInclude Include="XamlControlsResources.h" />
    <ClInclude Include="..\inc\enum_array.h">
      <Filter>inc</Filter>
    </ClInclude>
    <ClInclude Include="..\inc\enum_vector.h">
      <Filter>inc</Filter>
    </ClInclude>
    <ClInclude Include="..\inc\RegUtil.h">
      <Filter>inc</Filter>
    </ClInclude>
    <ClInclude Include="version.h" />
  </ItemGroup>
  <ItemGroup>
    <None Include="Microsoft.UI.Xaml.def" />
    <None Include="packages.config" />
    <None Include="$(OutDir)XamlMetadataProviderWindowsCodeGen.cs" />
    <None Include="XamlMetadataProviderGenerated.tt" />
    <None Include="XamlMetadataProviderWindowsCodeGen.tt" />
    <None Include="CommonHelpers.tt" />
    <None Include="WinRtType.tt" />
    <None Include="CppWinRTFilterTypes.tt" />
  </ItemGroup>
  <ItemGroup>
    <Midl Include="..\..\idl\Microsoft.UI.Xaml.idl" />
  </ItemGroup>
  <ItemGroup>
    <Page Include="@(PageRequiringCustomCompilation)" />
    <Page Include="$(MSBuildProjectDirectory)\DensityStyles\Compact.xaml" />
    <Page Include="$(MSBuildProjectDirectory)\DensityStyles\CompactDatePickerTimePickerFlyout.xaml" />
<<<<<<< HEAD
    <Page Include="@(PageRequiringCustomCompilation)" />
    <Page Include="@(PageRequiringCustomCompilation)" />
    <Page Include="@(PageRequiringCustomCompilation)" />
    <Page Include="@(PageRequiringCustomCompilation)" />
    <Page Include="@(PageRequiringCustomCompilation)" />
    <Page Include="@(PageRequiringCustomCompilation)" />
    <Page Include="@(PageRequiringCustomCompilation)" />
    <Page Include="@(PageRequiringCustomCompilation)" />
    <Page Include="@(PageRequiringCustomCompilation)" />
    <Page Include="@(PageRequiringCustomCompilation)" />
    <Page Include="@(PageRequiringCustomCompilation)" />
    <Page Include="@(PageRequiringCustomCompilation)" />
    <Page Include="@(PageRequiringCustomCompilation)" />
    <Page Include="@(PageRequiringCustomCompilation)" />
    <Page Include="@(PageRequiringCustomCompilation)" />
    <Page Include="@(PageRequiringCustomCompilation)" />
    <Page Include="@(PageRequiringCustomCompilation)" />
    <Page Include="@(PageRequiringCustomCompilation)" />
    <Page Include="@(PageRequiringCustomCompilation)" />
    <Page Include="@(PageRequiringCustomCompilation)" />
    <Page Include="@(PageRequiringCustomCompilation)" />
    <Page Include="@(PageRequiringCustomCompilation)" />
    <Page Include="@(PageRequiringCustomCompilation)" />
    <Page Include="@(PageRequiringCustomCompilation)" />
    <Page Include="@(PageRequiringCustomCompilation)" />
    <Page Include="@(PageRequiringCustomCompilation)" />
    <Page Include="@(PageRequiringCustomCompilation)" />
    <Page Include="@(PageRequiringCustomCompilation)" />
    <Page Include="@(PageRequiringCustomCompilation)" />
    <Page Include="@(PageRequiringCustomCompilation)" />
    <Page Include="@(PageRequiringCustomCompilation)" />
=======
>>>>>>> eb4a5dc2
  </ItemGroup>
  <ItemGroup>
    <ResourceCompile Include="Microsoft.UI.Xaml.rc">
      <Filter>Resource Files</Filter>
    </ResourceCompile>
  </ItemGroup>
</Project><|MERGE_RESOLUTION|>--- conflicted
+++ resolved
@@ -115,40 +115,6 @@
     <Page Include="@(PageRequiringCustomCompilation)" />
     <Page Include="$(MSBuildProjectDirectory)\DensityStyles\Compact.xaml" />
     <Page Include="$(MSBuildProjectDirectory)\DensityStyles\CompactDatePickerTimePickerFlyout.xaml" />
-<<<<<<< HEAD
-    <Page Include="@(PageRequiringCustomCompilation)" />
-    <Page Include="@(PageRequiringCustomCompilation)" />
-    <Page Include="@(PageRequiringCustomCompilation)" />
-    <Page Include="@(PageRequiringCustomCompilation)" />
-    <Page Include="@(PageRequiringCustomCompilation)" />
-    <Page Include="@(PageRequiringCustomCompilation)" />
-    <Page Include="@(PageRequiringCustomCompilation)" />
-    <Page Include="@(PageRequiringCustomCompilation)" />
-    <Page Include="@(PageRequiringCustomCompilation)" />
-    <Page Include="@(PageRequiringCustomCompilation)" />
-    <Page Include="@(PageRequiringCustomCompilation)" />
-    <Page Include="@(PageRequiringCustomCompilation)" />
-    <Page Include="@(PageRequiringCustomCompilation)" />
-    <Page Include="@(PageRequiringCustomCompilation)" />
-    <Page Include="@(PageRequiringCustomCompilation)" />
-    <Page Include="@(PageRequiringCustomCompilation)" />
-    <Page Include="@(PageRequiringCustomCompilation)" />
-    <Page Include="@(PageRequiringCustomCompilation)" />
-    <Page Include="@(PageRequiringCustomCompilation)" />
-    <Page Include="@(PageRequiringCustomCompilation)" />
-    <Page Include="@(PageRequiringCustomCompilation)" />
-    <Page Include="@(PageRequiringCustomCompilation)" />
-    <Page Include="@(PageRequiringCustomCompilation)" />
-    <Page Include="@(PageRequiringCustomCompilation)" />
-    <Page Include="@(PageRequiringCustomCompilation)" />
-    <Page Include="@(PageRequiringCustomCompilation)" />
-    <Page Include="@(PageRequiringCustomCompilation)" />
-    <Page Include="@(PageRequiringCustomCompilation)" />
-    <Page Include="@(PageRequiringCustomCompilation)" />
-    <Page Include="@(PageRequiringCustomCompilation)" />
-    <Page Include="@(PageRequiringCustomCompilation)" />
-=======
->>>>>>> eb4a5dc2
   </ItemGroup>
   <ItemGroup>
     <ResourceCompile Include="Microsoft.UI.Xaml.rc">
