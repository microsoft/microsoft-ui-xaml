--- conflicted
+++ resolved
@@ -446,13 +446,7 @@
             NeedsPropChangedCallbackMetadata["Scroller.HorizontalScrollChainingMode"] = true;
             NeedsPropChangedCallbackMetadata["Scroller.HorizontalScrollMode"] = true;
             NeedsPropChangedCallbackMetadata["Scroller.HorizontalScrollRailingMode"] = true;
-<<<<<<< HEAD
             NeedsPropChangedCallbackMetadata["Scroller.IgnoredInputKind"] = true;
-            NeedsPropChangedCallbackMetadata["Scroller.IsAnchoredAtHorizontalExtent"] = true;
-            NeedsPropChangedCallbackMetadata["Scroller.IsAnchoredAtVerticalExtent"] = true;
-=======
-            NeedsPropChangedCallbackMetadata["Scroller.InputKind"] = true;
->>>>>>> 2a93f066
             NeedsPropChangedCallbackMetadata["Scroller.MaxZoomFactor"] = true;
             PropValidationCallbackMetadata["Scroller.MaxZoomFactor"] = "ValidateZoomFactoryBoundary";
             NeedsPropChangedCallbackMetadata["Scroller.MinZoomFactor"] = true;
@@ -470,13 +464,7 @@
             DefaultValueMetadata["Scroller.HorizontalScrollChainingMode"] = @"Scroller::s_defaultHorizontalScrollChainingMode";
             DefaultValueMetadata["Scroller.HorizontalScrollMode"] = @"Scroller::s_defaultHorizontalScrollMode";
             DefaultValueMetadata["Scroller.HorizontalScrollRailingMode"] = @"Scroller::s_defaultHorizontalScrollRailingMode";
-<<<<<<< HEAD
             DefaultValueMetadata["Scroller.IgnoredInputKind"] = @"Scroller::s_defaultIgnoredInputKind";
-            DefaultValueMetadata["Scroller.IsAnchoredAtHorizontalExtent"] = @"Scroller::s_defaultAnchorAtExtent";
-            DefaultValueMetadata["Scroller.IsAnchoredAtVerticalExtent"] = @"Scroller::s_defaultAnchorAtExtent";
-=======
-            DefaultValueMetadata["Scroller.InputKind"] = @"Scroller::s_defaultInputKind";
->>>>>>> 2a93f066
             DefaultValueMetadata["Scroller.MaxZoomFactor"] = @"Scroller::s_defaultMaxZoomFactor";
             DefaultValueMetadata["Scroller.MinZoomFactor"] = @"Scroller::s_defaultMinZoomFactor";
             DefaultValueMetadata["Scroller.VerticalAnchorRatio"] = @"Scroller::s_defaultAnchorRatio";
@@ -503,13 +491,7 @@
             NeedsPropChangedCallbackMetadata["ScrollViewer.HorizontalScrollController"] = true;
             NeedsPropChangedCallbackMetadata["ScrollViewer.HorizontalScrollMode"] = true;
             NeedsPropChangedCallbackMetadata["ScrollViewer.HorizontalScrollRailingMode"] = true;
-<<<<<<< HEAD
             NeedsPropChangedCallbackMetadata["ScrollViewer.IgnoredInputKind"] = true;
-            NeedsPropChangedCallbackMetadata["ScrollViewer.IsAnchoredAtHorizontalExtent"] = true;
-            NeedsPropChangedCallbackMetadata["ScrollViewer.IsAnchoredAtVerticalExtent"] = true;
-=======
-            NeedsPropChangedCallbackMetadata["ScrollViewer.InputKind"] = true;
->>>>>>> 2a93f066
             NeedsPropChangedCallbackMetadata["ScrollViewer.MaxZoomFactor"] = true;
             PropValidationCallbackMetadata["ScrollViewer.MaxZoomFactor"] = "ValidateZoomFactoryBoundary";
             NeedsPropChangedCallbackMetadata["ScrollViewer.MinZoomFactor"] = true;
@@ -534,13 +516,7 @@
             DefaultValueMetadata["ScrollViewer.HorizontalScrollChainingMode"] = @"ScrollViewer::s_defaultHorizontalScrollChainingMode";
             DefaultValueMetadata["ScrollViewer.HorizontalScrollMode"] = @"ScrollViewer::s_defaultHorizontalScrollMode";
             DefaultValueMetadata["ScrollViewer.HorizontalScrollRailingMode"] = @"ScrollViewer::s_defaultHorizontalScrollRailingMode";
-<<<<<<< HEAD
             DefaultValueMetadata["ScrollViewer.IgnoredInputKind"] = @"ScrollViewer::s_defaultIgnoredInputKind";
-            DefaultValueMetadata["ScrollViewer.IsAnchoredAtHorizontalExtent"] = @"ScrollViewer::s_defaultAnchorAtExtent";
-            DefaultValueMetadata["ScrollViewer.IsAnchoredAtVerticalExtent"] = @"ScrollViewer::s_defaultAnchorAtExtent";
-=======
-            DefaultValueMetadata["ScrollViewer.InputKind"] = @"ScrollViewer::s_defaultInputKind";
->>>>>>> 2a93f066
             DefaultValueMetadata["ScrollViewer.MaxZoomFactor"] = @"ScrollViewer::s_defaultMaxZoomFactor";
             DefaultValueMetadata["ScrollViewer.MinZoomFactor"] = @"ScrollViewer::s_defaultMinZoomFactor";
             DefaultValueMetadata["ScrollViewer.VerticalAnchorRatio"] = @"ScrollViewer::s_defaultAnchorRatio";
