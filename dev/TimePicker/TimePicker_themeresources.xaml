--- conflicted
+++ resolved
@@ -14,7 +14,6 @@
             <Thickness x:Key="TimePickerFirstHostThemeMargin">0,0,20,0</Thickness>
             <Thickness x:Key="TimePickerThirdHostThemeMargin">20,0,0,0</Thickness>
             <FontWeight x:Key="TimePickerHeaderThemeFontWeight">Normal</FontWeight>
-<<<<<<< HEAD
             <StaticResource x:Key="TimePickerSpacerFill" ResourceKey="DividerStrokeColorDefaultBrush" />
             <StaticResource x:Key="TimePickerSpacerFillDisabled" ResourceKey="AccentAAFillColorDisabledBrush" />
             <StaticResource x:Key="TimePickerHeaderForeground" ResourceKey="TextFillColorPrimaryBrush" />
@@ -33,30 +32,8 @@
             <StaticResource x:Key="TimePickerButtonForegroundPressed" ResourceKey="TextFillColorPrimaryBrush" />
             <StaticResource x:Key="TimePickerButtonForegroundDisabled" ResourceKey="TextFillColorDisabledBrush" />
             <StaticResource x:Key="TimePickerButtonForegroundFocused" ResourceKey="TextFillColorPrimaryBrush" />
-            <contract7Present:StaticResource x:Key="TimePickerFlyoutPresenterBackground" ResourceKey="SystemControlTransientBackgroundBrush" />
+            <contract7Present:StaticResource x:Key="TimePickerFlyoutPresenterBackground" ResourceKey="AcrylicBackgroundFillColorDefaultBrush" />
             <contract7Present:StaticResource x:Key="TimePickerFlyoutPresenterBorderBrush" ResourceKey="SurfaceStrokeColorDefaultBrush" />
-=======
-            <StaticResource x:Key="TimePickerSpacerFill" ResourceKey="SystemControlForegroundBaseLowBrush" />
-            <StaticResource x:Key="TimePickerSpacerFillDisabled" ResourceKey="SystemControlDisabledBaseLowBrush" />
-            <StaticResource x:Key="TimePickerHeaderForeground" ResourceKey="SystemControlForegroundBaseHighBrush" />
-            <StaticResource x:Key="TimePickerHeaderForegroundDisabled" ResourceKey="SystemControlDisabledBaseMediumLowBrush" />
-            <StaticResource x:Key="TimePickerButtonBorderBrush" ResourceKey="SystemControlForegroundBaseMediumBrush" />
-            <StaticResource x:Key="TimePickerButtonBorderBrushPointerOver" ResourceKey="SystemControlHighlightBaseMediumHighBrush" />
-            <StaticResource x:Key="TimePickerButtonBorderBrushPressed" ResourceKey="SystemControlHighlightBaseMediumBrush" />
-            <StaticResource x:Key="TimePickerButtonBorderBrushDisabled" ResourceKey="SystemControlDisabledBaseLowBrush" />
-            <StaticResource x:Key="TimePickerButtonBackground" ResourceKey="SystemControlBackgroundAltMediumLowBrush" />
-            <StaticResource x:Key="TimePickerButtonBackgroundPointerOver" ResourceKey="SystemControlPageBackgroundAltMediumBrush" />
-            <StaticResource x:Key="TimePickerButtonBackgroundPressed" ResourceKey="SystemControlBackgroundBaseLowBrush" />
-            <StaticResource x:Key="TimePickerButtonBackgroundDisabled" ResourceKey="SystemControlBackgroundBaseLowBrush" />
-            <StaticResource x:Key="TimePickerButtonBackgroundFocused" ResourceKey="SystemControlHighlightListAccentLowBrush" />
-            <StaticResource x:Key="TimePickerButtonForeground" ResourceKey="SystemControlForegroundBaseHighBrush" />
-            <StaticResource x:Key="TimePickerButtonForegroundPointerOver" ResourceKey="SystemControlHighlightBaseHighBrush" />
-            <StaticResource x:Key="TimePickerButtonForegroundPressed" ResourceKey="SystemControlHighlightBaseHighBrush" />
-            <StaticResource x:Key="TimePickerButtonForegroundDisabled" ResourceKey="SystemControlDisabledBaseMediumLowBrush" />
-            <StaticResource x:Key="TimePickerButtonForegroundFocused" ResourceKey="SystemControlHighlightAltBaseHighBrush" />
-            <contract7Present:StaticResource x:Key="TimePickerFlyoutPresenterBackground" ResourceKey="AcrylicBackgroundFillColorDefaultBrush" />
-            <contract7Present:StaticResource x:Key="TimePickerFlyoutPresenterBorderBrush" ResourceKey="SystemControlTransientBorderBrush" />
->>>>>>> 1e5f2b67
             <contract7NotPresent:StaticResource x:Key="TimePickerFlyoutPresenterBackground" ResourceKey="SystemControlBackgroundChromeMediumLowBrush" />
             <contract7NotPresent:StaticResource x:Key="TimePickerFlyoutPresenterBorderBrush" ResourceKey="SurfaceStrokeColorDefaultBrush" />
             <StaticResource x:Key="TimePickerFlyoutPresenterSpacerFill" ResourceKey="DividerStrokeColorDefaultBrush" />
@@ -109,7 +86,6 @@
             <Thickness x:Key="TimePickerFirstHostThemeMargin">0,0,20,0</Thickness>
             <Thickness x:Key="TimePickerThirdHostThemeMargin">20,0,0,0</Thickness>
             <FontWeight x:Key="TimePickerHeaderThemeFontWeight">Normal</FontWeight>
-<<<<<<< HEAD
             <StaticResource x:Key="TimePickerSpacerFill" ResourceKey="DividerStrokeColorDefaultBrush" />
             <StaticResource x:Key="TimePickerSpacerFillDisabled" ResourceKey="AccentAAFillColorDisabledBrush" />
             <StaticResource x:Key="TimePickerHeaderForeground" ResourceKey="TextFillColorPrimaryBrush" />
@@ -128,30 +104,8 @@
             <StaticResource x:Key="TimePickerButtonForegroundPressed" ResourceKey="TextFillColorPrimaryBrush" />
             <StaticResource x:Key="TimePickerButtonForegroundDisabled" ResourceKey="TextFillColorDisabledBrush" />
             <StaticResource x:Key="TimePickerButtonForegroundFocused" ResourceKey="TextFillColorPrimaryBrush" />
-            <contract7Present:StaticResource x:Key="TimePickerFlyoutPresenterBackground" ResourceKey="SystemControlTransientBackgroundBrush" />
+            <contract7Present:StaticResource x:Key="TimePickerFlyoutPresenterBackground" ResourceKey="AcrylicBackgroundFillColorDefaultBrush" />
             <contract7Present:StaticResource x:Key="TimePickerFlyoutPresenterBorderBrush" ResourceKey="SurfaceStrokeColorDefaultBrush" />
-=======
-            <StaticResource x:Key="TimePickerSpacerFill" ResourceKey="SystemControlForegroundBaseLowBrush" />
-            <StaticResource x:Key="TimePickerSpacerFillDisabled" ResourceKey="SystemControlDisabledBaseLowBrush" />
-            <StaticResource x:Key="TimePickerHeaderForeground" ResourceKey="SystemControlForegroundBaseHighBrush" />
-            <StaticResource x:Key="TimePickerHeaderForegroundDisabled" ResourceKey="SystemControlDisabledBaseMediumLowBrush" />
-            <StaticResource x:Key="TimePickerButtonBorderBrush" ResourceKey="SystemControlForegroundBaseMediumBrush" />
-            <StaticResource x:Key="TimePickerButtonBorderBrushPointerOver" ResourceKey="SystemControlHighlightBaseMediumHighBrush" />
-            <StaticResource x:Key="TimePickerButtonBorderBrushPressed" ResourceKey="SystemControlHighlightBaseMediumBrush" />
-            <StaticResource x:Key="TimePickerButtonBorderBrushDisabled" ResourceKey="SystemControlDisabledBaseLowBrush" />
-            <StaticResource x:Key="TimePickerButtonBackground" ResourceKey="SystemControlBackgroundAltMediumLowBrush" />
-            <StaticResource x:Key="TimePickerButtonBackgroundPointerOver" ResourceKey="SystemControlPageBackgroundAltMediumBrush" />
-            <StaticResource x:Key="TimePickerButtonBackgroundPressed" ResourceKey="SystemControlBackgroundBaseLowBrush" />
-            <StaticResource x:Key="TimePickerButtonBackgroundDisabled" ResourceKey="SystemControlBackgroundBaseLowBrush" />
-            <StaticResource x:Key="TimePickerButtonBackgroundFocused" ResourceKey="SystemControlHighlightListAccentLowBrush" />
-            <StaticResource x:Key="TimePickerButtonForeground" ResourceKey="SystemControlForegroundBaseHighBrush" />
-            <StaticResource x:Key="TimePickerButtonForegroundPointerOver" ResourceKey="SystemControlHighlightBaseHighBrush" />
-            <StaticResource x:Key="TimePickerButtonForegroundPressed" ResourceKey="SystemControlHighlightBaseHighBrush" />
-            <StaticResource x:Key="TimePickerButtonForegroundDisabled" ResourceKey="SystemControlDisabledBaseMediumLowBrush" />
-            <StaticResource x:Key="TimePickerButtonForegroundFocused" ResourceKey="SystemControlHighlightAltBaseHighBrush" />
-            <contract7Present:StaticResource x:Key="TimePickerFlyoutPresenterBackground" ResourceKey="AcrylicBackgroundFillColorDefaultBrush" />
-            <contract7Present:StaticResource x:Key="TimePickerFlyoutPresenterBorderBrush" ResourceKey="SystemControlTransientBorderBrush" />
->>>>>>> 1e5f2b67
             <contract7NotPresent:StaticResource x:Key="TimePickerFlyoutPresenterBackground" ResourceKey="SystemControlBackgroundChromeMediumLowBrush" />
             <contract7NotPresent:StaticResource x:Key="TimePickerFlyoutPresenterBorderBrush" ResourceKey="SurfaceStrokeColorDefaultBrush" />
             <StaticResource x:Key="TimePickerFlyoutPresenterSpacerFill" ResourceKey="DividerStrokeColorDefaultBrush" />
