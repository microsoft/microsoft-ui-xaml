﻿<!-- Copyright (c) Microsoft Corporation. All rights reserved. Licensed under the MIT License. See LICENSE in the project root for license information. -->
<ResourceDictionary 
  xmlns="http://schemas.microsoft.com/winfx/2006/xaml/presentation"
  xmlns:contract7Present="http://schemas.microsoft.com/winfx/2006/xaml/presentation?IsApiContractPresent(Windows.Foundation.UniversalApiContract,7)"
  xmlns:contract7NotPresent="http://schemas.microsoft.com/winfx/2006/xaml/presentation?IsApiContractNotPresent(Windows.Foundation.UniversalApiContract,7)"
  xmlns:contract6Present="http://schemas.microsoft.com/winfx/2006/xaml/presentation?IsApiContractPresent(Windows.Foundation.UniversalApiContract,6)"
  xmlns:primitives="using:Microsoft.UI.Xaml.Controls.Primitives"
  xmlns:x="http://schemas.microsoft.com/winfx/2006/xaml">
    <ResourceDictionary.ThemeDictionaries>
        <ResourceDictionary x:Key="Default">
            <x:Double x:Key="TimePickerSelectorThemeMinWidth">80</x:Double>
            <x:Double x:Key="TimePickerSpacerThemeWidth">1</x:Double>
            <Thickness x:Key="TimePickerBorderThemeThickness">1</Thickness>
            <Thickness x:Key="TimePickerHeaderThemeMargin">0,0,0,4</Thickness>
            <Thickness x:Key="TimePickerFirstHostThemeMargin">0,0,20,0</Thickness>
            <Thickness x:Key="TimePickerThirdHostThemeMargin">20,0,0,0</Thickness>
            <FontWeight x:Key="TimePickerHeaderThemeFontWeight">Normal</FontWeight>
            <StaticResource x:Key="TimePickerSpacerFill" ResourceKey="DividerStrokeColorDefaultBrush" />
            <StaticResource x:Key="TimePickerSpacerFillDisabled" ResourceKey="AccentAAFillColorDisabledBrush" />
            <StaticResource x:Key="TimePickerHeaderForeground" ResourceKey="TextFillColorPrimaryBrush" />
            <StaticResource x:Key="TimePickerHeaderForegroundDisabled" ResourceKey="TextFillColorDisabledBrush" />
            <StaticResource x:Key="TimePickerButtonBorderBrush" ResourceKey="ControlAltFillColorTertiaryBrush" />
            <StaticResource x:Key="TimePickerButtonBorderBrushPointerOver" ResourceKey="ControlAAStrokeColorDefaultBrush" />
            <StaticResource x:Key="TimePickerButtonBorderBrushPressed" ResourceKey="ControlStrokeColorDefaultBrush" />
            <StaticResource x:Key="TimePickerButtonBorderBrushDisabled" ResourceKey="AccentAAFillColorDisabledBrush" />
            <StaticResource x:Key="TimePickerButtonBackground" ResourceKey="ControlFillColorDefaultBrush" />
            <StaticResource x:Key="TimePickerButtonBackgroundPointerOver" ResourceKey="SubtleFillColorSecondaryBrush" />
            <StaticResource x:Key="TimePickerButtonBackgroundPressed" ResourceKey="ControlFillColorTertiaryBrush" />
            <StaticResource x:Key="TimePickerButtonBackgroundDisabled" ResourceKey="ControlFillColorTertiaryBrush" />
            <StaticResource x:Key="TimePickerButtonBackgroundFocused" ResourceKey="SubtleFillColorTertiaryBrush" />
            <StaticResource x:Key="TimePickerButtonForeground" ResourceKey="TextFillColorPrimaryBrush" />
            <StaticResource x:Key="TimePickerButtonForegroundPointerOver" ResourceKey="TextFillColorPrimaryBrush" />
            <StaticResource x:Key="TimePickerButtonForegroundPressed" ResourceKey="TextFillColorPrimaryBrush" />
            <StaticResource x:Key="TimePickerButtonForegroundDisabled" ResourceKey="TextFillColorDisabledBrush" />
            <StaticResource x:Key="TimePickerButtonForegroundFocused" ResourceKey="TextFillColorPrimaryBrush" />
            <contract7Present:StaticResource x:Key="TimePickerFlyoutPresenterBackground" ResourceKey="AcrylicBackgroundFillColorDefaultBrush" />
            <contract7Present:StaticResource x:Key="TimePickerFlyoutPresenterBorderBrush" ResourceKey="SurfaceStrokeColorDefaultBrush" />
            <contract7NotPresent:StaticResource x:Key="TimePickerFlyoutPresenterBackground" ResourceKey="SystemControlBackgroundChromeMediumLowBrush" />
            <contract7NotPresent:StaticResource x:Key="TimePickerFlyoutPresenterBorderBrush" ResourceKey="SurfaceStrokeColorDefaultBrush" />
            <StaticResource x:Key="TimePickerFlyoutPresenterSpacerFill" ResourceKey="DividerStrokeColorDefaultBrush" />
<<<<<<< HEAD
            <StaticResource x:Key="TimePickerFlyoutPresenterHighlightFill" ResourceKey="AccentAAFillColorDefaultBrush" />
            <StaticResource x:Key="TimePickerFlyoutPresenterHighlightForegroundColor" ResourceKey="TextOnAccentAAFillColorPrimary" />
=======
            <StaticResource x:Key="TimePickerFlyoutPresenterHighlightFill" ResourceKey="SubtleFillColorTertiaryBrush" />
>>>>>>> ef4084a1
            <StaticResource x:Key="TimePickerLightDismissOverlayBackground" ResourceKey="SystemControlPageBackgroundMediumAltMediumBrush" />
            <SolidColorBrush x:Key="TimePickerHeaderForegroundThemeBrush" Color="#FFFFFFFF" />
            <SolidColorBrush x:Key="TimePickerForegroundThemeBrush" Color="#FF000000" />
        </ResourceDictionary>
        <ResourceDictionary x:Key="HighContrast">
            <StaticResource x:Key="TimePickerSpacerFill" ResourceKey="SystemControlForegroundBaseLowBrush" />
            <StaticResource x:Key="TimePickerSpacerFillDisabled" ResourceKey="SystemControlDisabledBaseLowBrush" />
            <StaticResource x:Key="TimePickerHeaderForeground" ResourceKey="SystemControlForegroundBaseHighBrush" />
            <StaticResource x:Key="TimePickerHeaderForegroundDisabled" ResourceKey="SystemControlDisabledBaseMediumLowBrush" />
            <StaticResource x:Key="TimePickerButtonBorderBrush" ResourceKey="SystemControlForegroundBaseMediumBrush" />
            <StaticResource x:Key="TimePickerButtonBorderBrushPointerOver" ResourceKey="SystemControlHighlightBaseMediumHighBrush" />
            <StaticResource x:Key="TimePickerButtonBorderBrushPressed" ResourceKey="SystemControlHighlightBaseMediumBrush" />
            <StaticResource x:Key="TimePickerButtonBorderBrushDisabled" ResourceKey="SystemControlDisabledBaseLowBrush" />
            <StaticResource x:Key="TimePickerButtonBackground" ResourceKey="SystemControlBackgroundAltMediumLowBrush" />
            <StaticResource x:Key="TimePickerButtonBackgroundPointerOver" ResourceKey="SystemControlPageBackgroundAltMediumBrush" />
            <StaticResource x:Key="TimePickerButtonBackgroundPressed" ResourceKey="SystemControlBackgroundBaseLowBrush" />
            <StaticResource x:Key="TimePickerButtonBackgroundDisabled" ResourceKey="SystemControlBackgroundBaseLowBrush" />
            <StaticResource x:Key="TimePickerButtonBackgroundFocused" ResourceKey="SystemControlHighlightListAccentLowBrush" />
            <StaticResource x:Key="TimePickerButtonForeground" ResourceKey="SystemControlForegroundBaseHighBrush" />
            <StaticResource x:Key="TimePickerButtonForegroundPointerOver" ResourceKey="SystemControlHighlightBaseHighBrush" />
            <StaticResource x:Key="TimePickerButtonForegroundPressed" ResourceKey="SystemControlHighlightBaseHighBrush" />
            <StaticResource x:Key="TimePickerButtonForegroundDisabled" ResourceKey="SystemControlDisabledBaseMediumLowBrush" />
            <StaticResource x:Key="TimePickerButtonForegroundFocused" ResourceKey="SystemControlHighlightAltBaseHighBrush" />
            <contract7Present:StaticResource x:Key="TimePickerFlyoutPresenterBackground" ResourceKey="SystemControlBackgroundChromeMediumLowBrush" />
            <contract7Present:StaticResource x:Key="TimePickerFlyoutPresenterBorderBrush" ResourceKey="SystemControlTransientBorderBrush" />
            <contract7NotPresent:StaticResource x:Key="TimePickerFlyoutPresenterBackground" ResourceKey="SystemControlBackgroundChromeMediumLowBrush" />
            <contract7NotPresent:StaticResource x:Key="TimePickerFlyoutPresenterBorderBrush" ResourceKey="SystemControlForegroundChromeHighBrush" />
            <StaticResource x:Key="TimePickerFlyoutPresenterSpacerFill" ResourceKey="SystemControlForegroundBaseLowBrush" />
            <StaticResource x:Key="TimePickerFlyoutPresenterHighlightFill" ResourceKey="SystemControlHighlightListAccentLowBrush" />
            <Color x:Key="TimePickerFlyoutPresenterHighlightForegroundColor">Transparent</Color>
            <StaticResource x:Key="TimePickerLightDismissOverlayBackground" ResourceKey="SystemControlPageBackgroundMediumAltMediumBrush" />
            <x:Double x:Key="TimePickerSelectorThemeMinWidth">80</x:Double>
            <Thickness x:Key="TimePickerHeaderThemeMargin">0,0,0,4</Thickness>
            <x:Double x:Key="TimePickerSpacerThemeWidth">1</x:Double>
            <Thickness x:Key="TimePickerBorderThemeThickness">1</Thickness>
            <Thickness x:Key="TimePickerFirstHostThemeMargin">0,0,20,0</Thickness>
            <Thickness x:Key="TimePickerThirdHostThemeMargin">20,0,0,0</Thickness>
            <FontWeight x:Key="TimePickerHeaderThemeFontWeight">Normal</FontWeight>
            <SolidColorBrush x:Key="TimePickerForegroundThemeBrush" Color="{ThemeResource SystemColorButtonTextColor}" />
            <SolidColorBrush x:Key="TimePickerHeaderForegroundThemeBrush" Color="{ThemeResource SystemColorButtonTextColor}" />
        </ResourceDictionary>
        <ResourceDictionary x:Key="Light">
            <x:Double x:Key="TimePickerSelectorThemeMinWidth">80</x:Double>
            <x:Double x:Key="TimePickerSpacerThemeWidth">1</x:Double>
            <Thickness x:Key="TimePickerBorderThemeThickness">1</Thickness>
            <Thickness x:Key="TimePickerHeaderThemeMargin">0,0,0,4</Thickness>
            <Thickness x:Key="TimePickerFirstHostThemeMargin">0,0,20,0</Thickness>
            <Thickness x:Key="TimePickerThirdHostThemeMargin">20,0,0,0</Thickness>
            <FontWeight x:Key="TimePickerHeaderThemeFontWeight">Normal</FontWeight>
            <StaticResource x:Key="TimePickerSpacerFill" ResourceKey="DividerStrokeColorDefaultBrush" />
            <StaticResource x:Key="TimePickerSpacerFillDisabled" ResourceKey="AccentAAFillColorDisabledBrush" />
            <StaticResource x:Key="TimePickerHeaderForeground" ResourceKey="TextFillColorPrimaryBrush" />
            <StaticResource x:Key="TimePickerHeaderForegroundDisabled" ResourceKey="TextFillColorDisabledBrush" />
            <StaticResource x:Key="TimePickerButtonBorderBrush" ResourceKey="ControlAltFillColorTertiaryBrush" />
            <StaticResource x:Key="TimePickerButtonBorderBrushPointerOver" ResourceKey="ControlAAStrokeColorDefaultBrush" />
            <StaticResource x:Key="TimePickerButtonBorderBrushPressed" ResourceKey="ControlStrokeColorDefaultBrush" />
            <StaticResource x:Key="TimePickerButtonBorderBrushDisabled" ResourceKey="AccentAAFillColorDisabledBrush" />
            <StaticResource x:Key="TimePickerButtonBackground" ResourceKey="ControlFillColorDefaultBrush" />
            <StaticResource x:Key="TimePickerButtonBackgroundPointerOver" ResourceKey="SubtleFillColorSecondaryBrush" />
            <StaticResource x:Key="TimePickerButtonBackgroundPressed" ResourceKey="ControlFillColorTertiaryBrush" />
            <StaticResource x:Key="TimePickerButtonBackgroundDisabled" ResourceKey="ControlFillColorTertiaryBrush" />
            <StaticResource x:Key="TimePickerButtonBackgroundFocused" ResourceKey="SubtleFillColorTertiaryBrush" />
            <StaticResource x:Key="TimePickerButtonForeground" ResourceKey="TextFillColorPrimaryBrush" />
            <StaticResource x:Key="TimePickerButtonForegroundPointerOver" ResourceKey="TextFillColorPrimaryBrush" />
            <StaticResource x:Key="TimePickerButtonForegroundPressed" ResourceKey="TextFillColorPrimaryBrush" />
            <StaticResource x:Key="TimePickerButtonForegroundDisabled" ResourceKey="TextFillColorDisabledBrush" />
            <StaticResource x:Key="TimePickerButtonForegroundFocused" ResourceKey="TextFillColorPrimaryBrush" />
            <contract7Present:StaticResource x:Key="TimePickerFlyoutPresenterBackground" ResourceKey="AcrylicBackgroundFillColorDefaultBrush" />
            <contract7Present:StaticResource x:Key="TimePickerFlyoutPresenterBorderBrush" ResourceKey="SurfaceStrokeColorDefaultBrush" />
            <contract7NotPresent:StaticResource x:Key="TimePickerFlyoutPresenterBackground" ResourceKey="SystemControlBackgroundChromeMediumLowBrush" />
            <contract7NotPresent:StaticResource x:Key="TimePickerFlyoutPresenterBorderBrush" ResourceKey="SurfaceStrokeColorDefaultBrush" />
            <StaticResource x:Key="TimePickerFlyoutPresenterSpacerFill" ResourceKey="DividerStrokeColorDefaultBrush" />
<<<<<<< HEAD
            <StaticResource x:Key="TimePickerFlyoutPresenterHighlightFill" ResourceKey="AccentAAFillColorDefaultBrush" />
            <StaticResource x:Key="TimePickerFlyoutPresenterHighlightForegroundColor" ResourceKey="TextOnAccentAAFillColorPrimary" />
=======
            <StaticResource x:Key="TimePickerFlyoutPresenterHighlightFill" ResourceKey="SubtleFillColorTertiaryBrush" />
>>>>>>> ef4084a1
            <StaticResource x:Key="TimePickerLightDismissOverlayBackground" ResourceKey="SystemControlPageBackgroundMediumAltMediumBrush" />
            <SolidColorBrush x:Key="TimePickerForegroundThemeBrush" Color="#FF000000" />
            <SolidColorBrush x:Key="TimePickerHeaderForegroundThemeBrush" Color="#FF000000" />
        </ResourceDictionary>
    </ResourceDictionary.ThemeDictionaries>

    <Thickness x:Key="TimePickerTopHeaderMargin">0,0,0,4</Thickness>
    <x:Double x:Key="TimePickerFlyoutPresenterHighlightHeight">40</x:Double>
    <x:Double x:Key="TimePickerFlyoutPresenterAcceptDismissHostGridHeight">41</x:Double>
    <x:Double x:Key="TimePickerThemeMinWidth">242</x:Double>
    <x:Double x:Key="TimePickerThemeMaxWidth">456</x:Double>
    <x:Double x:Key="TimePickerFlyoutPresenterItemHeight">40</x:Double>
    <Thickness x:Key="TimePickerFlyoutPresenterItemPadding">0,3,0,6</Thickness>

    <Thickness x:Key="TimePickerHostPadding">0,3,0,6</Thickness>

    <Style TargetType="TimePicker">
        <Setter Property="IsTabStop" Value="False" />
        <Setter Property="FontFamily" Value="{ThemeResource ContentControlThemeFontFamily}" />
        <Setter Property="FontSize" Value="{ThemeResource ControlContentThemeFontSize}" />
        <Setter Property="Foreground" Value="{ThemeResource TimePickerButtonForeground}" />
        <Setter Property="HorizontalAlignment" Value="Left" />
        <Setter Property="VerticalAlignment" Value="Center" />
        <contract6Present:Setter Property="UseSystemFocusVisuals" Value="{ThemeResource IsApplicationFocusVisualKindReveal}" />
        <contract7Present:Setter Property="CornerRadius" Value="{ThemeResource ControlCornerRadius}" />
        <Setter Property="Template">
            <Setter.Value>
                <ControlTemplate TargetType="TimePicker">
                    <Grid x:Name="LayoutRoot" Margin="{TemplateBinding Padding}">

                        <Grid.Resources>
                            <Style x:Key="TimePickerFlyoutButtonStyle" TargetType="Button">
                                <Setter Property="UseSystemFocusVisuals" Value="False" />
                                <Setter Property="ElementSoundMode" Value="FocusOnly" />
                                <Setter Property="Template">
                                    <Setter.Value>
                                        <ControlTemplate TargetType="Button">
                                            <Grid Background="{TemplateBinding Background}">

                                                <VisualStateManager.VisualStateGroups>
                                                    <VisualStateGroup x:Name="CommonStates">
                                                        <VisualState x:Name="Normal" />

                                                        <VisualState x:Name="PointerOver">
                                                            <Storyboard>
                                                                <ObjectAnimationUsingKeyFrames Storyboard.TargetName="ContentPresenter" Storyboard.TargetProperty="BorderBrush">
                                                                    <DiscreteObjectKeyFrame KeyTime="0" Value="{ThemeResource TimePickerButtonBorderBrushPointerOver}" />
                                                                </ObjectAnimationUsingKeyFrames>
                                                                <ObjectAnimationUsingKeyFrames Storyboard.TargetName="ContentPresenter" Storyboard.TargetProperty="Background">
                                                                    <DiscreteObjectKeyFrame KeyTime="0" Value="{ThemeResource TimePickerButtonBackgroundPointerOver}" />
                                                                </ObjectAnimationUsingKeyFrames>
                                                                <ObjectAnimationUsingKeyFrames Storyboard.TargetName="ContentPresenter" Storyboard.TargetProperty="Foreground">
                                                                    <DiscreteObjectKeyFrame KeyTime="0" Value="{ThemeResource TimePickerButtonForegroundPointerOver}" />
                                                                </ObjectAnimationUsingKeyFrames>
                                                            </Storyboard>
                                                        </VisualState>

                                                        <VisualState x:Name="Pressed">
                                                            <Storyboard>
                                                                <ObjectAnimationUsingKeyFrames Storyboard.TargetName="ContentPresenter" Storyboard.TargetProperty="Background">
                                                                    <DiscreteObjectKeyFrame KeyTime="0" Value="{ThemeResource TimePickerButtonBackgroundPressed}" />
                                                                </ObjectAnimationUsingKeyFrames>
                                                                <ObjectAnimationUsingKeyFrames Storyboard.TargetName="ContentPresenter" Storyboard.TargetProperty="BorderBrush">
                                                                    <DiscreteObjectKeyFrame KeyTime="0" Value="{ThemeResource TimePickerButtonBorderBrushPressed}" />
                                                                </ObjectAnimationUsingKeyFrames>
                                                                <ObjectAnimationUsingKeyFrames Storyboard.TargetName="ContentPresenter" Storyboard.TargetProperty="Foreground">
                                                                    <DiscreteObjectKeyFrame KeyTime="0" Value="{ThemeResource TimePickerButtonForegroundPressed}" />
                                                                </ObjectAnimationUsingKeyFrames>
                                                            </Storyboard>
                                                        </VisualState>

                                                        <VisualState x:Name="Disabled">
                                                            <Storyboard>
                                                                <ObjectAnimationUsingKeyFrames Storyboard.TargetName="ContentPresenter" Storyboard.TargetProperty="Background">
                                                                    <DiscreteObjectKeyFrame KeyTime="0" Value="{ThemeResource TimePickerButtonBackgroundDisabled}" />
                                                                </ObjectAnimationUsingKeyFrames>
                                                                <ObjectAnimationUsingKeyFrames Storyboard.TargetName="ContentPresenter" Storyboard.TargetProperty="BorderBrush">
                                                                    <DiscreteObjectKeyFrame KeyTime="0" Value="{ThemeResource TimePickerButtonBorderBrushDisabled}" />
                                                                </ObjectAnimationUsingKeyFrames>
                                                                <ObjectAnimationUsingKeyFrames Storyboard.TargetName="ContentPresenter" Storyboard.TargetProperty="Foreground">
                                                                    <DiscreteObjectKeyFrame KeyTime="0" Value="{ThemeResource TimePickerButtonForegroundDisabled}" />
                                                                </ObjectAnimationUsingKeyFrames>
                                                            </Storyboard>
                                                        </VisualState>
                                                    </VisualStateGroup>
                                                    <VisualStateGroup x:Name="FocusStates">
                                                        <VisualState x:Name="Focused">
                                                            <Storyboard>
                                                                <ObjectAnimationUsingKeyFrames Storyboard.TargetName="ContentPresenter" Storyboard.TargetProperty="Background">
                                                                    <DiscreteObjectKeyFrame KeyTime="0" Value="{ThemeResource TimePickerButtonBackgroundFocused}" />
                                                                </ObjectAnimationUsingKeyFrames>
                                                                <ObjectAnimationUsingKeyFrames Storyboard.TargetName="ContentPresenter" Storyboard.TargetProperty="Foreground">
                                                                    <DiscreteObjectKeyFrame KeyTime="0" Value="{ThemeResource TimePickerButtonForegroundFocused}" />
                                                                </ObjectAnimationUsingKeyFrames>
                                                            </Storyboard>
                                                        </VisualState>
                                                        <VisualState x:Name="Unfocused" />
                                                        <VisualState x:Name="PointerFocused" />
                                                    </VisualStateGroup>
                                                </VisualStateManager.VisualStateGroups>

                                                <ContentPresenter x:Name="ContentPresenter"
                                                    BorderBrush="{ThemeResource TimePickerButtonBorderBrush}"
                                                    Background="{ThemeResource TimePickerButtonBackground}"
                                                    BorderThickness="{ThemeResource TimePickerBorderThemeThickness}"
                                                    Content="{TemplateBinding Content}"
                                                    Foreground="{TemplateBinding Foreground}"
                                                    HorizontalContentAlignment="Stretch"
                                                    VerticalContentAlignment="Stretch"
                                                    AutomationProperties.AccessibilityView="Raw"
                                                    contract7Present:CornerRadius="{TemplateBinding CornerRadius}"
                                                    contract7NotPresent:CornerRadius="{ThemeResource ControlCornerRadius}" />
                                            </Grid>
                                        </ControlTemplate>
                                    </Setter.Value>
                                </Setter>
                            </Style>
                        </Grid.Resources>

                        <VisualStateManager.VisualStateGroups>
                            <VisualStateGroup x:Name="CommonStates">
                                <VisualState x:Name="Normal" />

                                <VisualState x:Name="Disabled">

                                    <Storyboard>
                                        <ObjectAnimationUsingKeyFrames Storyboard.TargetName="HeaderContentPresenter" Storyboard.TargetProperty="Foreground">
                                            <DiscreteObjectKeyFrame KeyTime="0" Value="{ThemeResource TimePickerHeaderForegroundDisabled}" />
                                        </ObjectAnimationUsingKeyFrames>
                                        <ObjectAnimationUsingKeyFrames Storyboard.TargetName="FirstColumnDivider" Storyboard.TargetProperty="Fill">
                                            <DiscreteObjectKeyFrame KeyTime="0" Value="{ThemeResource TimePickerSpacerFillDisabled}" />
                                        </ObjectAnimationUsingKeyFrames>
                                        <ObjectAnimationUsingKeyFrames Storyboard.TargetName="SecondColumnDivider" Storyboard.TargetProperty="Fill">
                                            <DiscreteObjectKeyFrame KeyTime="0" Value="{ThemeResource TimePickerSpacerFillDisabled}" />
                                        </ObjectAnimationUsingKeyFrames>
                                    </Storyboard>
                                </VisualState>

                            </VisualStateGroup>
                            <VisualStateGroup x:Name="HasTimeStates">
                                <VisualState x:Name="HasTime" />
                                <VisualState x:Name="HasNoTime">
                                    <VisualState.Setters>
                                        <Setter Target="HourTextBlock.Foreground" Value="{ThemeResource TextControlPlaceholderForeground}" />
                                        <Setter Target="MinuteTextBlock.Foreground" Value="{ThemeResource TextControlPlaceholderForeground}" />
                                        <Setter Target="PeriodTextBlock.Foreground" Value="{ThemeResource TextControlPlaceholderForeground}" />
                                    </VisualState.Setters>
                                </VisualState>

                            </VisualStateGroup>

                        </VisualStateManager.VisualStateGroups>

                        <Grid.RowDefinitions>
                            <RowDefinition Height="Auto" />
                            <RowDefinition Height="*" />
                        </Grid.RowDefinitions>

                        <ContentPresenter x:Name="HeaderContentPresenter"
                            Grid.Row="0"
                            Content="{TemplateBinding Header}"
                            ContentTemplate="{TemplateBinding HeaderTemplate}"
                            Margin="{ThemeResource TimePickerTopHeaderMargin}"
                            MaxWidth="{ThemeResource TimePickerThemeMaxWidth}"
                            Foreground="{ThemeResource TimePickerHeaderForeground}"
                            TextWrapping="Wrap"
                            HorizontalAlignment="Stretch"
                            VerticalAlignment="Top"
                            Visibility="Collapsed"
                            AutomationProperties.AccessibilityView="Raw" />
                        <Button x:Name="FlyoutButton"
                            Grid.Row="1"
                            Style="{StaticResource TimePickerFlyoutButtonStyle}"
                            Foreground="{TemplateBinding Foreground}"
                            Background="{TemplateBinding Background}"
                            IsEnabled="{TemplateBinding IsEnabled}"
                            MinWidth="{StaticResource TimePickerThemeMinWidth}"
                            MaxWidth="{StaticResource TimePickerThemeMaxWidth}"
                            HorizontalAlignment="Stretch"
                            HorizontalContentAlignment="Stretch"
                            VerticalAlignment="Top"
                            UseSystemFocusVisuals="{TemplateBinding UseSystemFocusVisuals}"
                            contract7Present:CornerRadius="{TemplateBinding CornerRadius}">
                            <Grid x:Name="FlyoutButtonContentGrid">

                                <Grid.ColumnDefinitions>
                                    <ColumnDefinition Width="*" x:Name="FirstTextBlockColumn" />
                                    <ColumnDefinition Width="Auto" />
                                    <ColumnDefinition Width="*" x:Name="SecondTextBlockColumn" />
                                    <ColumnDefinition Width="Auto" />
                                    <ColumnDefinition Width="*" x:Name="ThirdTextBlockColumn" />
                                </Grid.ColumnDefinitions>
                                <Border x:Name="FirstPickerHost" Grid.Column="0">
                                    <TextBlock x:Name="HourTextBlock"
                                        TextAlignment="Center"
                                        Padding="{ThemeResource TimePickerHostPadding}"
                                        FontFamily="{TemplateBinding FontFamily}"
                                        FontWeight="{TemplateBinding FontWeight}"
                                        FontSize="{TemplateBinding FontSize}"
                                        AutomationProperties.AccessibilityView="Raw" />
                                </Border>
                                <Rectangle x:Name="FirstColumnDivider"
                                    Fill="{ThemeResource TimePickerSpacerFill}"
                                    HorizontalAlignment="Center"
                                    Width="{ThemeResource TimePickerSpacerThemeWidth}"
                                    Grid.Column="1" />
                                <Border x:Name="SecondPickerHost" Grid.Column="2">
                                    <TextBlock x:Name="MinuteTextBlock"
                                        TextAlignment="Center"
                                        Padding="{ThemeResource TimePickerHostPadding}"
                                        FontFamily="{TemplateBinding FontFamily}"
                                        FontWeight="{TemplateBinding FontWeight}"
                                        FontSize="{TemplateBinding FontSize}"
                                        AutomationProperties.AccessibilityView="Raw" />
                                </Border>
                                <Rectangle x:Name="SecondColumnDivider"
                                    Fill="{ThemeResource TimePickerSpacerFill}"
                                    HorizontalAlignment="Center"
                                    Width="{ThemeResource TimePickerSpacerThemeWidth}"
                                    Grid.Column="3" />
                                <Border x:Name="ThirdPickerHost" Grid.Column="4">
                                    <TextBlock x:Name="PeriodTextBlock"
                                        TextAlignment="Center"
                                        Padding="{ThemeResource TimePickerHostPadding}"
                                        FontFamily="{TemplateBinding FontFamily}"
                                        FontWeight="{TemplateBinding FontWeight}"
                                        FontSize="{TemplateBinding FontSize}"
                                        AutomationProperties.AccessibilityView="Raw" />
                                </Border>
                            </Grid>
                        </Button>

                    </Grid>

                </ControlTemplate>
            </Setter.Value>
        </Setter>
    </Style>

    <Style TargetType="TimePickerFlyoutPresenter">
        <Setter Property="Width" Value="242" />
        <Setter Property="MinWidth" Value="242" />
        <Setter Property="MaxHeight" Value="398" />
        <Setter Property="FontFamily" Value="{ThemeResource ContentControlThemeFontFamily}" />
        <Setter Property="FontWeight" Value="Normal" />
        <Setter Property="IsTabStop" Value="False" />
        <Setter Property="Background" Value="{ThemeResource TimePickerFlyoutPresenterBackground}" />
        <Setter Property="AutomationProperties.AutomationId" Value="TimePickerFlyoutPresenter" />
        <Setter Property="BorderBrush" Value="{ThemeResource TimePickerFlyoutPresenterBorderBrush}" />
        <Setter Property="BorderThickness" Value="{ThemeResource DateTimeFlyoutBorderThickness}" />
        <contract7Present:Setter Property="CornerRadius" Value="{ThemeResource OverlayCornerRadius}" />
        <Setter Property="Template">
            <Setter.Value>
                <ControlTemplate TargetType="TimePickerFlyoutPresenter">
                    <Border x:Name="Background"
                        Background="{TemplateBinding Background}"
                        BorderBrush="{TemplateBinding BorderBrush}"
                        BorderThickness="{TemplateBinding BorderThickness}"
                        contract7Present:CornerRadius="{TemplateBinding CornerRadius}"
                        contract7NotPresent:CornerRadius="{ThemeResource OverlayCornerRadius}"
                        Padding="{ThemeResource DateTimeFlyoutBorderPadding}"
                        MaxHeight="398">
                        <Grid x:Name="ContentPanel">

                            <Grid.RowDefinitions>
                                <RowDefinition Height="*" />
                                <RowDefinition Height="Auto" />
                            </Grid.RowDefinitions>
                            <Grid>
                                <Grid x:Name="PickerHostGrid">

                                    <Grid.ColumnDefinitions>
                                        <ColumnDefinition Width="*" x:Name="FirstPickerHostColumn" />
                                        <ColumnDefinition Width="Auto" />
                                        <ColumnDefinition Width="*" x:Name="SecondPickerHostColumn" />
                                        <ColumnDefinition Width="Auto" />
                                        <ColumnDefinition Width="*" x:Name="ThirdPickerHostColumn" />
                                    </Grid.ColumnDefinitions>
                                    <Grid x:Name="HighlightRect"
                                        Background="{ThemeResource TimePickerFlyoutPresenterHighlightFill}"
                                        CornerRadius="{TemplateBinding CornerRadius}"
                                        Grid.Column="0"
                                        Grid.ColumnSpan="5"
                                        VerticalAlignment="Center"
                                        Height="{ThemeResource TimePickerFlyoutPresenterHighlightHeight}"
                                        IsHitTestVisible="false"/>
                                    <primitives:ColorFilterOverlayControl
                                        Canvas.ZIndex="10000"
                                        Grid.Column="0"
                                        Margin="3,0"
                                        TargetElement="{Binding ElementName=FirstPickerHost, Mode=OneTime}"
                                        ReplacementColor="{ThemeResource TimePickerFlyoutPresenterHighlightForegroundColor}"
                                        Height="{ThemeResource TimePickerFlyoutPresenterHighlightHeight}"
                                        Background="{ThemeResource TimePickerFlyoutPresenterHighlightFill}"
                                        CornerRadius="{TemplateBinding CornerRadius}"
                                       VerticalAlignment="Center" IsHitTestVisible="false"/>
                                    <primitives:ColorFilterOverlayControl
                                        Canvas.ZIndex="10000"
                                        Grid.Column="2"
                                        Margin="3,0"
                                        TargetElement="{Binding ElementName=SecondPickerHost}"
                                        ReplacementColor="{ThemeResource TimePickerFlyoutPresenterHighlightForegroundColor}"
                                        Height="{ThemeResource TimePickerFlyoutPresenterHighlightHeight}"
                                        Background="{ThemeResource TimePickerFlyoutPresenterHighlightFill}"
                                        CornerRadius="{TemplateBinding CornerRadius}"
                                        VerticalAlignment="Center" IsHitTestVisible="false"/>
                                    <primitives:ColorFilterOverlayControl
                                        Canvas.ZIndex="10000"
                                        Grid.Column="4"
                                        Margin="3,0"
                                        TargetElement="{Binding ElementName=ThirdPickerHost}"
                                        ReplacementColor="{ThemeResource TimePickerFlyoutPresenterHighlightForegroundColor}"
                                        Height="{ThemeResource TimePickerFlyoutPresenterHighlightHeight}"
                                        Background="{ThemeResource TimePickerFlyoutPresenterHighlightFill}"
                                        CornerRadius="{TemplateBinding CornerRadius}"
                                        VerticalAlignment="Center" IsHitTestVisible="false"/>
                                    <Border x:Name="FirstPickerHost" Grid.Column="0"/>
                                    <Rectangle x:Name="FirstPickerSpacing"
                                        Canvas.ZIndex="10000"
                                    Fill="{ThemeResource TimePickerFlyoutPresenterSpacerFill}"
                                    HorizontalAlignment="Center"
                                    Width="{ThemeResource TimePickerSpacerThemeWidth}"
                                    Grid.Column="1" />
                                    <Border x:Name="SecondPickerHost" Grid.Column="2" />
                                    <Rectangle x:Name="SecondPickerSpacing"
                                        Canvas.ZIndex="10000"
                                    Fill="{ThemeResource TimePickerFlyoutPresenterSpacerFill}"
                                    HorizontalAlignment="Center"
                                    Width="{ThemeResource TimePickerSpacerThemeWidth}"
                                    Grid.Column="3" />
                                    <Border x:Name="ThirdPickerHost" Grid.Column="4" />

                                </Grid>
                            </Grid>

                            <Grid Grid.Row="1" Height="{ThemeResource TimePickerFlyoutPresenterAcceptDismissHostGridHeight}" x:Name="AcceptDismissHostGrid">

                                <Grid.ColumnDefinitions>
                                    <ColumnDefinition Width="*" />
                                    <ColumnDefinition Width="*" />
                                </Grid.ColumnDefinitions>
                                <Rectangle Height="{ThemeResource TimePickerSpacerThemeWidth}"
                                    VerticalAlignment="Top"
                                    Fill="{ThemeResource TimePickerFlyoutPresenterSpacerFill}"
                                    Grid.ColumnSpan="2" />
                                <Button x:Name="AcceptButton"
                                    Grid.Column="0"
                                    Content="&#xE8FB;"
                                    FontFamily="{ThemeResource SymbolThemeFontFamily}"
                                    FontSize="16"
                                    HorizontalAlignment="Stretch"
                                    VerticalAlignment="Stretch"
                                    Style="{StaticResource DateTimePickerFlyoutButtonStyle}"/>
                                <Button x:Name="DismissButton"
                                    Grid.Column="1"
                                    Content="&#xE711;"
                                    FontFamily="{ThemeResource SymbolThemeFontFamily}"
                                    FontSize="16"
                                    HorizontalAlignment="Stretch"
                                    VerticalAlignment="Stretch"
                                    Style="{StaticResource DateTimePickerFlyoutButtonStyle}"/>
                            </Grid>

                        </Grid>
                    </Border>

                </ControlTemplate>
            </Setter.Value>
        </Setter>
    </Style>

</ResourceDictionary><|MERGE_RESOLUTION|>--- conflicted
+++ resolved
@@ -38,12 +38,7 @@
             <contract7NotPresent:StaticResource x:Key="TimePickerFlyoutPresenterBackground" ResourceKey="SystemControlBackgroundChromeMediumLowBrush" />
             <contract7NotPresent:StaticResource x:Key="TimePickerFlyoutPresenterBorderBrush" ResourceKey="SurfaceStrokeColorDefaultBrush" />
             <StaticResource x:Key="TimePickerFlyoutPresenterSpacerFill" ResourceKey="DividerStrokeColorDefaultBrush" />
-<<<<<<< HEAD
-            <StaticResource x:Key="TimePickerFlyoutPresenterHighlightFill" ResourceKey="AccentAAFillColorDefaultBrush" />
-            <StaticResource x:Key="TimePickerFlyoutPresenterHighlightForegroundColor" ResourceKey="TextOnAccentAAFillColorPrimary" />
-=======
             <StaticResource x:Key="TimePickerFlyoutPresenterHighlightFill" ResourceKey="SubtleFillColorTertiaryBrush" />
->>>>>>> ef4084a1
             <StaticResource x:Key="TimePickerLightDismissOverlayBackground" ResourceKey="SystemControlPageBackgroundMediumAltMediumBrush" />
             <SolidColorBrush x:Key="TimePickerHeaderForegroundThemeBrush" Color="#FFFFFFFF" />
             <SolidColorBrush x:Key="TimePickerForegroundThemeBrush" Color="#FF000000" />
@@ -116,12 +111,7 @@
             <contract7NotPresent:StaticResource x:Key="TimePickerFlyoutPresenterBackground" ResourceKey="SystemControlBackgroundChromeMediumLowBrush" />
             <contract7NotPresent:StaticResource x:Key="TimePickerFlyoutPresenterBorderBrush" ResourceKey="SurfaceStrokeColorDefaultBrush" />
             <StaticResource x:Key="TimePickerFlyoutPresenterSpacerFill" ResourceKey="DividerStrokeColorDefaultBrush" />
-<<<<<<< HEAD
-            <StaticResource x:Key="TimePickerFlyoutPresenterHighlightFill" ResourceKey="AccentAAFillColorDefaultBrush" />
-            <StaticResource x:Key="TimePickerFlyoutPresenterHighlightForegroundColor" ResourceKey="TextOnAccentAAFillColorPrimary" />
-=======
             <StaticResource x:Key="TimePickerFlyoutPresenterHighlightFill" ResourceKey="SubtleFillColorTertiaryBrush" />
->>>>>>> ef4084a1
             <StaticResource x:Key="TimePickerLightDismissOverlayBackground" ResourceKey="SystemControlPageBackgroundMediumAltMediumBrush" />
             <SolidColorBrush x:Key="TimePickerForegroundThemeBrush" Color="#FF000000" />
             <SolidColorBrush x:Key="TimePickerHeaderForegroundThemeBrush" Color="#FF000000" />
