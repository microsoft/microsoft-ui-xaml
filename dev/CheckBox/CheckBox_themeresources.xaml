--- conflicted
+++ resolved
@@ -1,14 +1,10 @@
 ﻿<!-- Copyright (c) Microsoft Corporation. All rights reserved. Licensed under the MIT License. See LICENSE in the project root for license information. -->
 <ResourceDictionary
     xmlns="http://schemas.microsoft.com/winfx/2006/xaml/presentation" xmlns:x="http://schemas.microsoft.com/winfx/2006/xaml"
-<<<<<<< HEAD
-    xmlns:contract7Present="http://schemas.microsoft.com/winfx/2006/xaml/presentation?IsApiContractPresent(Windows.Foundation.UniversalApiContract,7)">
-=======
     xmlns:AnimatedVisuals="using:Microsoft.UI.Xaml.Controls.AnimatedVisuals"
     xmlns:local="using:Microsoft.UI.Xaml.Controls"
     xmlns:contract7Present="http://schemas.microsoft.com/winfx/2006/xaml/presentation?IsApiContractPresent(Windows.Foundation.UniversalApiContract,7)"
     xmlns:contract7NotPresent="http://schemas.microsoft.com/winfx/2006/xaml/presentation?IsApiContractNotPresent(Windows.Foundation.UniversalApiContract,7)">
->>>>>>> 19859d59
 
     <ResourceDictionary.ThemeDictionaries>
         <ResourceDictionary x:Key="Default">
@@ -542,21 +538,10 @@
                                         <ObjectAnimationUsingKeyFrames Storyboard.TargetName="NormalRectangle" Storyboard.TargetProperty="Fill">
                                             <DiscreteObjectKeyFrame KeyTime="0" Value="{ThemeResource CheckBoxCheckBackgroundFillChecked}" />
                                         </ObjectAnimationUsingKeyFrames>
-<<<<<<< HEAD
-                                        <ObjectAnimationUsingKeyFrames Storyboard.TargetName="CheckGlyph" Storyboard.TargetProperty="Foreground">
+                                        <!--<ObjectAnimationUsingKeyFrames Storyboard.TargetName="CheckGlyph" Storyboard.TargetProperty="Foreground">
                                             <DiscreteObjectKeyFrame KeyTime="0" Value="{ThemeResource CheckBoxCheckGlyphForegroundChecked}" />
-                                        </ObjectAnimationUsingKeyFrames>
+                                        </>
                                         <DoubleAnimation Storyboard.TargetName="CheckGlyph"
-=======
-                                        <!--<contract7NotPresent:ObjectAnimationUsingKeyFrames Storyboard.TargetName="CheckGlyph" Storyboard.TargetProperty="Foreground">
-                                            <contract7NotPresent:DiscreteObjectKeyFrame KeyTime="0" Value="{ThemeResource CheckBoxCheckGlyphForegroundChecked}" />
-                                        </contract7NotPresent:ObjectAnimationUsingKeyFrames>-->
-                                        <DoubleAnimation Storyboard.TargetName="NormalRectangle"
-                                            Storyboard.TargetProperty="StrokeThickness"
-                                            To="{ThemeResource CheckBoxCheckedStrokeThickness}"
-                                            Duration="0" />
-                                        <!--<contract7NotPresent:DoubleAnimation Storyboard.TargetName="CheckGlyph"
->>>>>>> 19859d59
                                             Storyboard.TargetProperty="Opacity"
                                             To="1"
                                             Duration="0" />-->
@@ -674,23 +659,13 @@
                                         <ObjectAnimationUsingKeyFrames Storyboard.TargetName="NormalRectangle" Storyboard.TargetProperty="Fill">
                                             <DiscreteObjectKeyFrame KeyTime="0" Value="{ThemeResource CheckBoxCheckBackgroundFillIndeterminate}" />
                                         </ObjectAnimationUsingKeyFrames>
-<<<<<<< HEAD
-                                        <ObjectAnimationUsingKeyFrames Storyboard.TargetName="CheckGlyph" Storyboard.TargetProperty="Foreground">
+                                        <!--<ObjectAnimationUsingKeyFrames Storyboard.TargetName="CheckGlyph" Storyboard.TargetProperty="Foreground">
                                             <DiscreteObjectKeyFrame KeyTime="0" Value="{ThemeResource CheckBoxCheckGlyphForegroundIndeterminate}" />
                                         </ObjectAnimationUsingKeyFrames>
                                         <ObjectAnimationUsingKeyFrames Storyboard.TargetName="CheckGlyph" Storyboard.TargetProperty="Glyph">
                                             <DiscreteObjectKeyFrame KeyTime="0" Value="{StaticResource CheckBoxIndeterminateGlyph}" />
                                         </ObjectAnimationUsingKeyFrames>
                                         <DoubleAnimation Storyboard.TargetName="CheckGlyph"
-=======
-                                        <!--<contract7NotPresent:ObjectAnimationUsingKeyFrames Storyboard.TargetName="CheckGlyph" Storyboard.TargetProperty="Foreground">
-                                            <contract7NotPresent:DiscreteObjectKeyFrame KeyTime="0" Value="{ThemeResource CheckBoxCheckGlyphForegroundIndeterminate}" />
-                                        </contract7NotPresent:ObjectAnimationUsingKeyFrames>
-                                        --><!--<contract7NotPresent:ObjectAnimationUsingKeyFrames Storyboard.TargetName="CheckGlyph" Storyboard.TargetProperty="Glyph">
-                                            <contract7NotPresent:DiscreteObjectKeyFrame KeyTime="0" Value="&#xE73C;" />
-                                        </contract7NotPresent:ObjectAnimationUsingKeyFrames>--><!--
-                                        <contract7NotPresent:DoubleAnimation Storyboard.TargetName="CheckGlyph"
->>>>>>> 19859d59
                                             Storyboard.TargetProperty="Opacity"
                                             To="1"
                                             Duration="0" /-->
@@ -717,23 +692,13 @@
                                         <ObjectAnimationUsingKeyFrames Storyboard.TargetName="NormalRectangle" Storyboard.TargetProperty="Fill">
                                             <DiscreteObjectKeyFrame KeyTime="0" Value="{ThemeResource CheckBoxCheckBackgroundFillIndeterminatePointerOver}" />
                                         </ObjectAnimationUsingKeyFrames>
-<<<<<<< HEAD
-                                        <ObjectAnimationUsingKeyFrames Storyboard.TargetName="CheckGlyph" Storyboard.TargetProperty="Foreground">
+                                        <!--<ObjectAnimationUsingKeyFrames Storyboard.TargetName="CheckGlyph" Storyboard.TargetProperty="Foreground">
                                             <DiscreteObjectKeyFrame KeyTime="0" Value="{ThemeResource CheckBoxCheckGlyphForegroundIndeterminatePointerOver}" />
                                         </ObjectAnimationUsingKeyFrames>
                                         <ObjectAnimationUsingKeyFrames Storyboard.TargetName="CheckGlyph" Storyboard.TargetProperty="Glyph">
                                             <DiscreteObjectKeyFrame KeyTime="0" Value="{StaticResource CheckBoxIndeterminateGlyph}" />
                                         </ObjectAnimationUsingKeyFrames>
                                         <DoubleAnimation Storyboard.TargetName="CheckGlyph"
-=======
-                                        <!--<contract7NotPresent:ObjectAnimationUsingKeyFrames Storyboard.TargetName="CheckGlyph" Storyboard.TargetProperty="Foreground">
-                                            <contract7NotPresent:DiscreteObjectKeyFrame KeyTime="0" Value="{ThemeResource CheckBoxCheckGlyphForegroundIndeterminatePointerOver}" />
-                                        </contract7NotPresent:ObjectAnimationUsingKeyFrames>
-                                        --><!--<contract7NotPresent:ObjectAnimationUsingKeyFrames Storyboard.TargetName="CheckGlyph" Storyboard.TargetProperty="Glyph">
-                                            <contract7NotPresent:DiscreteObjectKeyFrame KeyTime="0" Value="&#xE73C;" />
-                                        </contract7NotPresent:ObjectAnimationUsingKeyFrames>--><!--
-                                        <contract7NotPresent:DoubleAnimation Storyboard.TargetName="CheckGlyph"
->>>>>>> 19859d59
                                             Storyboard.TargetProperty="Opacity"
                                             To="1"
                                             Duration="0" />-->
@@ -760,23 +725,13 @@
                                         <ObjectAnimationUsingKeyFrames Storyboard.TargetName="NormalRectangle" Storyboard.TargetProperty="Fill">
                                             <DiscreteObjectKeyFrame KeyTime="0" Value="{ThemeResource CheckBoxCheckBackgroundFillIndeterminatePressed}" />
                                         </ObjectAnimationUsingKeyFrames>
-<<<<<<< HEAD
-                                        <ObjectAnimationUsingKeyFrames Storyboard.TargetName="CheckGlyph" Storyboard.TargetProperty="Foreground">
+                                        <!--<ObjectAnimationUsingKeyFrames Storyboard.TargetName="CheckGlyph" Storyboard.TargetProperty="Foreground">
                                             <DiscreteObjectKeyFrame KeyTime="0" Value="{ThemeResource CheckBoxCheckGlyphForegroundIndeterminatePressed}" />
                                         </ObjectAnimationUsingKeyFrames>
                                         <ObjectAnimationUsingKeyFrames Storyboard.TargetName="CheckGlyph" Storyboard.TargetProperty="Glyph">
                                             <DiscreteObjectKeyFrame KeyTime="0" Value="{StaticResource CheckBoxIndeterminateGlyph}" />
                                         </ObjectAnimationUsingKeyFrames>
                                         <DoubleAnimation Storyboard.TargetName="CheckGlyph"
-=======
-                                        <!--<contract7NotPresent:ObjectAnimationUsingKeyFrames Storyboard.TargetName="CheckGlyph" Storyboard.TargetProperty="Foreground">
-                                            <contract7NotPresent:DiscreteObjectKeyFrame KeyTime="0" Value="{ThemeResource CheckBoxCheckGlyphForegroundIndeterminatePressed}" />
-                                        </contract7NotPresent:ObjectAnimationUsingKeyFrames>
-                                        --><!--<contract7NotPresent:ObjectAnimationUsingKeyFrames Storyboard.TargetName="CheckGlyph" Storyboard.TargetProperty="Glyph">
-                                            <contract7NotPresent:DiscreteObjectKeyFrame KeyTime="0" Value="&#xE73C;" />
-                                        </contract7NotPresent:ObjectAnimationUsingKeyFrames>--><!--
-                                        <contract7NotPresent:DoubleAnimation Storyboard.TargetName="CheckGlyph"
->>>>>>> 19859d59
                                             Storyboard.TargetProperty="Opacity"
                                             To="1"
                                             Duration="0" />-->
@@ -803,23 +758,13 @@
                                         <ObjectAnimationUsingKeyFrames Storyboard.TargetName="NormalRectangle" Storyboard.TargetProperty="Fill">
                                             <DiscreteObjectKeyFrame KeyTime="0" Value="{ThemeResource CheckBoxCheckBackgroundFillIndeterminateDisabled}" />
                                         </ObjectAnimationUsingKeyFrames>
-<<<<<<< HEAD
-                                        <ObjectAnimationUsingKeyFrames Storyboard.TargetName="CheckGlyph" Storyboard.TargetProperty="Foreground">
+                                        <!--<ObjectAnimationUsingKeyFrames Storyboard.TargetName="CheckGlyph" Storyboard.TargetProperty="Foreground">
                                             <DiscreteObjectKeyFrame KeyTime="0" Value="{ThemeResource CheckBoxCheckGlyphForegroundIndeterminateDisabled}" />
                                         </ObjectAnimationUsingKeyFrames>
                                         <ObjectAnimationUsingKeyFrames Storyboard.TargetName="CheckGlyph" Storyboard.TargetProperty="Glyph">
                                             <DiscreteObjectKeyFrame KeyTime="0" Value="{StaticResource CheckBoxIndeterminateGlyph}" />
                                         </ObjectAnimationUsingKeyFrames>
                                         <DoubleAnimation Storyboard.TargetName="CheckGlyph"
-=======
-                                        <!--<contract7NotPresent:ObjectAnimationUsingKeyFrames Storyboard.TargetName="CheckGlyph" Storyboard.TargetProperty="Foreground">
-                                            <contract7NotPresent:DiscreteObjectKeyFrame KeyTime="0" Value="{ThemeResource CheckBoxCheckGlyphForegroundIndeterminateDisabled}" />
-                                        </contract7NotPresent:ObjectAnimationUsingKeyFrames>
-                                        --><!--<contract7NotPresent:ObjectAnimationUsingKeyFrames Storyboard.TargetName="CheckGlyph" Storyboard.TargetProperty="Glyph">
-                                            <contract7NotPresent:DiscreteObjectKeyFrame KeyTime="0" Value="&#xE73C;" />
-                                        </contract7NotPresent:ObjectAnimationUsingKeyFrames>--><!--
-                                        <contract7NotPresent:DoubleAnimation Storyboard.TargetName="CheckGlyph"
->>>>>>> 19859d59
                                             Storyboard.TargetProperty="Opacity"
                                             To="1"
                                             Duration="0" />-->
@@ -849,16 +794,9 @@
                                 Height="{StaticResource CheckBoxSize}"
                                 Width="{StaticResource CheckBoxSize}"
                                 contract7Present:RadiusX="{Binding CornerRadius, RelativeSource={RelativeSource TemplatedParent}, Converter={StaticResource TopLeftCornerRadiusDoubleValueConverter}}"
-<<<<<<< HEAD
                                 contract7Present:RadiusY="{Binding CornerRadius, RelativeSource={RelativeSource TemplatedParent}, Converter={StaticResource BottomRightCornerRadiusDoubleValueConverter}}"/>
-                            <FontIcon
+                            <!--<FontIcon
                                 x:Name="CheckGlyph"
-=======
-                                contract7Present:RadiusY="{Binding CornerRadius, RelativeSource={RelativeSource TemplatedParent}, Converter={StaticResource BottomRightCornerRadiusDoubleValueConverter}}"
-                                contract7NotPresent:RadiusX="{Binding Source={ThemeResource ControlCornerRadius}, Converter={StaticResource TopLeftCornerRadiusDoubleValueConverter}}"
-                                contract7NotPresent:RadiusY="{Binding Source={ThemeResource ControlCornerRadius}, Converter={StaticResource BottomRightCornerRadiusDoubleValueConverter}}"/>
-                            <!--<FontIcon x:Name="CheckGlyph"
->>>>>>> 19859d59
                                 FontFamily="{ThemeResource SymbolThemeFontFamily}"
                                 Glyph="{StaticResource CheckBoxCheckedGlyph}"
                                 FontSize="{StaticResource CheckBoxGlyphSize}"
