--- conflicted
+++ resolved
@@ -286,39 +286,11 @@
         {
             try
             {
-<<<<<<< HEAD
-                InputKind sik;
-=======
                 InputKind ignoredInputKind;
->>>>>>> 4a94f1e5
 
                 switch (cmbIgnoredInputKind.SelectedIndex)
                 {
                     case 0:
-<<<<<<< HEAD
-                        sik = InputKind.All;
-                        break;
-                    case 1:
-                        sik = InputKind.Touch;
-                        break;
-                    case 2:
-                        sik = InputKind.Pen;
-                        break;
-                    case 3:
-                        sik = InputKind.MouseWheel;
-                        break;
-                    case 4:
-                        sik = InputKind.Touch | InputKind.MouseWheel;
-                        break;
-                    case 5:
-                        sik = InputKind.Touch | InputKind.Pen;
-                        break;
-                    case 6:
-                        sik = InputKind.Pen | InputKind.MouseWheel;
-                        break;
-                    default:
-                        sik = InputKind.Touch | InputKind.Pen | InputKind.MouseWheel;
-=======
                         ignoredInputKind = InputKind.None;
                         break;
                     case 1:
@@ -338,7 +310,6 @@
                         break;
                     default:
                         ignoredInputKind = InputKind.All;
->>>>>>> 4a94f1e5
                         break;
                 }
 
@@ -1080,31 +1051,6 @@
             {
                 switch (scrollViewer.IgnoredInputKind)
                 {
-<<<<<<< HEAD
-                    case InputKind.All:
-                        cmbInputKind.SelectedIndex = 0;
-                        break;
-                    case InputKind.Touch:
-                        cmbInputKind.SelectedIndex = 1;
-                        break;
-                    case InputKind.Pen:
-                        cmbInputKind.SelectedIndex = 2;
-                        break;
-                    case InputKind.MouseWheel:
-                        cmbInputKind.SelectedIndex = 3;
-                        break;
-                    case InputKind.Touch | InputKind.MouseWheel:
-                        cmbInputKind.SelectedIndex = 4;
-                        break;
-                    case InputKind.Touch | InputKind.Pen:
-                        cmbInputKind.SelectedIndex = 5;
-                        break;
-                    case InputKind.Pen | InputKind.MouseWheel:
-                        cmbInputKind.SelectedIndex = 6;
-                        break;
-                    case InputKind.Touch | InputKind.Pen | InputKind.MouseWheel:
-                        cmbInputKind.SelectedIndex = 7;
-=======
                     case InputKind.None:
                         cmbIgnoredInputKind.SelectedIndex = 0;
                         break;
@@ -1128,7 +1074,6 @@
                         break;
                     default:
                         lstLogs.Items.Add("Unexpected IgnoredInputKind value.");
->>>>>>> 4a94f1e5
                         break;
                 }
             }
