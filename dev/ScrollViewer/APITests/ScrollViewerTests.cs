--- conflicted
+++ resolved
@@ -22,20 +22,12 @@
 #endif
 
 using ScrollViewer = Microsoft.UI.Xaml.Controls.ScrollViewer;
-<<<<<<< HEAD
 using ContentOrientation = Microsoft.UI.Xaml.Controls.ContentOrientation;
-using ScrollerScrollMode = Microsoft.UI.Xaml.Controls.ScrollerScrollMode;
-using ScrollerInputKind = Microsoft.UI.Xaml.Controls.ScrollerInputKind;
-using ScrollerChainingMode = Microsoft.UI.Xaml.Controls.ScrollerChainingMode;
-using ScrollerRailingMode = Microsoft.UI.Xaml.Controls.ScrollerRailingMode;
-using ScrollerZoomMode = Microsoft.UI.Xaml.Controls.ScrollerZoomMode;
-=======
 using ScrollMode = Microsoft.UI.Xaml.Controls.ScrollMode;
 using InputKind = Microsoft.UI.Xaml.Controls.InputKind;
 using ChainingMode = Microsoft.UI.Xaml.Controls.ChainingMode;
 using RailingMode = Microsoft.UI.Xaml.Controls.RailingMode;
 using ZoomMode = Microsoft.UI.Xaml.Controls.ZoomMode;
->>>>>>> 5060a298
 using MUXControlsTestHooksLoggingMessageEventArgs = Microsoft.UI.Private.Controls.MUXControlsTestHooksLoggingMessageEventArgs;
 using ScrollViewerTestHooks = Microsoft.UI.Private.Controls.ScrollViewerTestHooks;
 
@@ -47,20 +39,6 @@
         private const int c_MaxWaitDuration = 5000;
         private const double c_epsilon = 0.0000001;
 
-<<<<<<< HEAD
-        private const ScrollerScrollMode c_defaultComputedHorizontalScrollMode = ScrollerScrollMode.Disabled;
-        private const ScrollerScrollMode c_defaultComputedVerticalScrollMode = ScrollerScrollMode.Disabled;
-        private const ScrollerInputKind c_defaultInputKind = ScrollerInputKind.All;
-        private const ScrollerChainingMode c_defaultHorizontalScrollChainingMode = ScrollerChainingMode.Auto;
-        private const ScrollerChainingMode c_defaultVerticalScrollChainingMode = ScrollerChainingMode.Auto;
-        private const ScrollerRailingMode c_defaultHorizontalScrollRailingMode = ScrollerRailingMode.Enabled;
-        private const ScrollerRailingMode c_defaultVerticalScrollRailingMode = ScrollerRailingMode.Enabled;
-        private const ScrollerScrollMode c_defaultHorizontalScrollMode = ScrollerScrollMode.Auto;
-        private const ScrollerScrollMode c_defaultVerticalScrollMode = ScrollerScrollMode.Auto;
-        private const ScrollerChainingMode c_defaultZoomChainingMode = ScrollerChainingMode.Auto;
-        private const ScrollerZoomMode c_defaultZoomMode = ScrollerZoomMode.Disabled;
-        private const ContentOrientation c_defaultContentOrientation = ContentOrientation.Vertical;
-=======
         private const ScrollMode c_defaultComputedHorizontalScrollMode = ScrollMode.Disabled;
         private const ScrollMode c_defaultComputedVerticalScrollMode = ScrollMode.Disabled;
         private const InputKind c_defaultInputKind = InputKind.All;
@@ -77,9 +55,7 @@
 #endif
         private const ChainingMode c_defaultZoomChainingMode = ChainingMode.Auto;
         private const ZoomMode c_defaultZoomMode = ZoomMode.Disabled;
-        private const bool c_defaultIsChildAvailableWidthConstrained = true;
-        private const bool c_defaultIsChildAvailableHeightConstrained = false;
->>>>>>> 5060a298
+        private const ContentOrientation c_defaultContentOrientation = ContentOrientation.Vertical;
         private const bool c_defaultIsAnchoredAtExtent = true;
         private const double c_defaultMinZoomFactor = 0.1;
         private const double c_defaultMaxZoomFactor = 10.0;
@@ -169,21 +145,8 @@
                 RunOnUIThread.Execute(() =>
                 {
                     Log.Comment("Setting Scroller-cloned properties to non-default values");
-<<<<<<< HEAD
-                    scrollViewer.InputKind = ScrollerInputKind.MouseWheel | ScrollerInputKind.Pen;
+                    scrollViewer.InputKind = InputKind.MouseWheel | InputKind.Pen;
                     scrollViewer.ContentOrientation = ContentOrientation.Horizontal;
-                    scrollViewer.HorizontalScrollChainingMode = ScrollerChainingMode.Always;
-                    scrollViewer.VerticalScrollChainingMode = ScrollerChainingMode.Never;
-                    scrollViewer.HorizontalScrollRailingMode = ScrollerRailingMode.Disabled;
-                    scrollViewer.VerticalScrollRailingMode = ScrollerRailingMode.Disabled;
-                    scrollViewer.HorizontalScrollMode = ScrollerScrollMode.Enabled;
-                    scrollViewer.VerticalScrollMode = ScrollerScrollMode.Disabled;
-                    scrollViewer.ZoomMode = ScrollerZoomMode.Enabled;
-                    scrollViewer.ZoomChainingMode = ScrollerChainingMode.Never;
-=======
-                    scrollViewer.InputKind = InputKind.MouseWheel | InputKind.Pen;
-                    scrollViewer.IsChildAvailableWidthConstrained = !c_defaultIsChildAvailableWidthConstrained;
-                    scrollViewer.IsChildAvailableHeightConstrained = !c_defaultIsChildAvailableHeightConstrained;
                     scrollViewer.HorizontalScrollChainingMode = ChainingMode.Always;
                     scrollViewer.VerticalScrollChainingMode = ChainingMode.Never;
                     scrollViewer.HorizontalScrollRailingMode = RailingMode.Disabled;
@@ -192,28 +155,12 @@
                     scrollViewer.VerticalScrollMode = ScrollMode.Disabled;
                     scrollViewer.ZoomMode = ZoomMode.Enabled;
                     scrollViewer.ZoomChainingMode = ChainingMode.Never;
->>>>>>> 5060a298
                     scrollViewer.MinZoomFactor = 2.0;
                     scrollViewer.MaxZoomFactor = 8.0;
 
                     Log.Comment("Verifying Scroller-cloned non-default properties");
-<<<<<<< HEAD
-                    Verify.AreEqual(scrollViewer.InputKind, ScrollerInputKind.MouseWheel | ScrollerInputKind.Pen);
+                    Verify.AreEqual(scrollViewer.InputKind, InputKind.MouseWheel | InputKind.Pen);
                     Verify.AreEqual(scrollViewer.ContentOrientation, ContentOrientation.Horizontal);
-                    Verify.AreEqual(scrollViewer.HorizontalScrollChainingMode, ScrollerChainingMode.Always);
-                    Verify.AreEqual(scrollViewer.VerticalScrollChainingMode, ScrollerChainingMode.Never);
-                    Verify.AreEqual(scrollViewer.HorizontalScrollRailingMode, ScrollerRailingMode.Disabled);
-                    Verify.AreEqual(scrollViewer.VerticalScrollRailingMode, ScrollerRailingMode.Disabled);
-                    Verify.AreEqual(scrollViewer.HorizontalScrollMode, ScrollerScrollMode.Enabled);
-                    Verify.AreEqual(scrollViewer.VerticalScrollMode, ScrollerScrollMode.Disabled);
-                    Verify.AreEqual(scrollViewer.ComputedHorizontalScrollMode, ScrollerScrollMode.Enabled);
-                    Verify.AreEqual(scrollViewer.ComputedVerticalScrollMode, ScrollerScrollMode.Disabled);
-                    Verify.AreEqual(scrollViewer.ZoomMode, ScrollerZoomMode.Enabled);
-                    Verify.AreEqual(scrollViewer.ZoomChainingMode, ScrollerChainingMode.Never);
-=======
-                    Verify.AreEqual(scrollViewer.InputKind, InputKind.MouseWheel | InputKind.Pen);
-                    Verify.AreEqual(scrollViewer.IsChildAvailableWidthConstrained, !c_defaultIsChildAvailableWidthConstrained);
-                    Verify.AreEqual(scrollViewer.IsChildAvailableHeightConstrained, !c_defaultIsChildAvailableHeightConstrained);
                     Verify.AreEqual(scrollViewer.HorizontalScrollChainingMode, ChainingMode.Always);
                     Verify.AreEqual(scrollViewer.VerticalScrollChainingMode, ChainingMode.Never);
                     Verify.AreEqual(scrollViewer.HorizontalScrollRailingMode, RailingMode.Disabled);
@@ -224,7 +171,6 @@
                     Verify.AreEqual(scrollViewer.ComputedVerticalScrollMode, ScrollMode.Disabled);
                     Verify.AreEqual(scrollViewer.ZoomMode, ZoomMode.Enabled);
                     Verify.AreEqual(scrollViewer.ZoomChainingMode, ChainingMode.Never);
->>>>>>> 5060a298
                     Verify.IsGreaterThan(scrollViewer.MinZoomFactor, 2.0 - c_epsilon);
                     Verify.IsLessThan(scrollViewer.MinZoomFactor, 2.0 + c_epsilon);
                     Verify.IsGreaterThan(scrollViewer.MaxZoomFactor, 8.0 - c_epsilon);
