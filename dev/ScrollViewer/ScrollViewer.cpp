﻿// Copyright (c) Microsoft Corporation. All rights reserved.
// Licensed under the MIT License. See LICENSE in the project root for license information.

#include "pch.h"
#include "common.h"
#include "TypeLogging.h"
#include "ScrollerTypeLogging.h"
#include "Scroller.h"
#include "ScrollViewer.h"
#include "RuntimeProfiler.h"
#include "FocusHelper.h"
#include "RegUtil.h"
#include "ScrollViewerTestHooks.h"

// Change to 'true' to turn on debugging outputs in Output window
bool ScrollViewerTrace::s_IsDebugOutputEnabled{ false };
bool ScrollViewerTrace::s_IsVerboseDebugOutputEnabled{ false };

const winrt::ScrollInfo ScrollViewer::s_noOpScrollInfo{ -1 };
const winrt::ZoomInfo ScrollViewer::s_noOpZoomInfo{ -1 };

ScrollViewer::ScrollViewer()
{
    SCROLLVIEWER_TRACE_INFO(nullptr, TRACE_MSG_METH, METH_NAME, this);

    EnsureProperties();
    SetDefaultStyleKey(this);
    HookUISettingsEvent();
    HookScrollViewerEvents();
}

ScrollViewer::~ScrollViewer()
{
    SCROLLVIEWER_TRACE_INFO(nullptr, TRACE_MSG_METH, METH_NAME, this);

    UnhookCompositionTargetRendering();
    UnhookScrollerEvents(true /*isForDestructor*/);
    UnhookScrollViewerEvents();
    ResetHideIndicatorsTimer(true /*isForDestructor*/);
}

#pragma region IScrollViewer

winrt::CompositionPropertySet ScrollViewer::ExpressionAnimationSources()
{
    if (auto scroller = m_scroller.get())
    {
        return scroller.ExpressionAnimationSources();
    }

    return nullptr;
}

double ScrollViewer::HorizontalOffset()
{
    if (auto scroller = m_scroller.get())
    {
        return scroller.HorizontalOffset();
    }

    return 0.0;
}

double ScrollViewer::VerticalOffset()
{
    if (auto scroller = m_scroller.get())
    {
        return scroller.VerticalOffset();
    }

    return 0.0;
}

float ScrollViewer::ZoomFactor()
{
    if (auto scroller = m_scroller.get())
    {
        return scroller.ZoomFactor();
    }

    return 0.0f;
}

double ScrollViewer::ExtentWidth()
{
    if (auto scroller = m_scroller.get())
    {
        return scroller.ExtentWidth();
    }

    return 0.0;
}

double ScrollViewer::ExtentHeight()
{
    if (auto scroller = m_scroller.get())
    {
        return scroller.ExtentHeight();
    }

    return 0.0;
}

double ScrollViewer::ViewportWidth()
{
    if (auto scroller = m_scroller.get())
    {
        return scroller.ViewportWidth();
    }

    return 0.0;
}

double ScrollViewer::ViewportHeight()
{
    if (auto scroller = m_scroller.get())
    {
        return scroller.ViewportHeight();
    }

    return 0.0;
}

double ScrollViewer::ScrollableWidth()
{
    if (auto scroller = m_scroller.get())
    {
        return scroller.ScrollableWidth();
    }

    return 0.0;
}

double ScrollViewer::ScrollableHeight()
{
    if (auto scroller = m_scroller.get())
    {
        return scroller.ScrollableHeight();
    }

    return 0.0;
}

winrt::InteractionState ScrollViewer::State()
{
    if (auto scroller = m_scroller.get())
    {
        return scroller.State();
    }

    return winrt::InteractionState::Idle;
}

winrt::InputKind ScrollViewer::IgnoredInputKind()
{
    // Workaround for Bug 17377013: XamlCompiler codegen for Enum CreateFromString always returns boxed int which is wrong for [flags] enums (should be uint)
    // Check if the boxed IgnoredInputKind is an IReference<int> first in which case we unbox as int.
    auto boxedKind = GetValue(s_IgnoredInputKindProperty);
    if (auto boxedInt = boxedKind.try_as<winrt::IReference<int32_t>>())
    {
        return winrt::InputKind{ static_cast<uint32_t>(unbox_value<int32_t>(boxedInt)) };
    }

    return auto_unbox(boxedKind);
}

void ScrollViewer::IgnoredInputKind(winrt::InputKind const& value)
{
    SCROLLVIEWER_TRACE_INFO(*this, TRACE_MSG_METH_STR, METH_NAME, this, TypeLogging::InputKindToString(value).c_str());
    SetValue(s_IgnoredInputKindProperty, box_value(value));
}

void ScrollViewer::RegisterAnchorCandidate(winrt::UIElement const& element)
{
    SCROLLVIEWER_TRACE_VERBOSE(*this, TRACE_MSG_METH_PTR, METH_NAME, this, element);

    if (auto scroller = m_scroller.get())
    {
        if (const auto scrollerAsAnchorProvider = scroller.try_as<winrt::Controls::IScrollAnchorProvider>())
        {
            scrollerAsAnchorProvider.RegisterAnchorCandidate(element);
            return;
        }
        throw winrt::hresult_error(E_INVALID_OPERATION, s_IScrollAnchorProviderNotImpl);
    }
    throw winrt::hresult_error(E_INVALID_OPERATION, s_noScrollerPart);
}

void ScrollViewer::UnregisterAnchorCandidate(winrt::UIElement const& element)
{
    SCROLLVIEWER_TRACE_VERBOSE(*this, TRACE_MSG_METH_PTR, METH_NAME, this, element);

    if (auto scroller = m_scroller.get())
    {
        if (const auto scrollerAsAnchorProvider = scroller.try_as<winrt::Controls::IScrollAnchorProvider>())
        {
            scrollerAsAnchorProvider.UnregisterAnchorCandidate(element);
            return;
        }
        throw winrt::hresult_error(E_INVALID_OPERATION, s_IScrollAnchorProviderNotImpl);
    }
    throw winrt::hresult_error(E_INVALID_OPERATION, s_noScrollerPart);
}


winrt::ScrollInfo ScrollViewer::ScrollTo(double horizontalOffset, double verticalOffset)
{
    SCROLLVIEWER_TRACE_INFO(*this, TRACE_MSG_METH_DBL_DBL, METH_NAME, this, horizontalOffset, verticalOffset);

    if (auto scroller = m_scroller.get())
    {
        return scroller.ScrollTo(horizontalOffset, verticalOffset);
    }

    return s_noOpScrollInfo;
}

winrt::ScrollInfo ScrollViewer::ScrollTo(double horizontalOffset, double verticalOffset, winrt::ScrollOptions const& options)
{
    SCROLLVIEWER_TRACE_INFO(*this, TRACE_MSG_METH_DBL_DBL_STR, METH_NAME, this,
        horizontalOffset, verticalOffset, TypeLogging::ScrollOptionsToString(options).c_str());

    if (auto scroller = m_scroller.get())
    {
        return scroller.ScrollTo(horizontalOffset, verticalOffset, options);
    }

    return s_noOpScrollInfo;
}

winrt::ScrollInfo ScrollViewer::ScrollBy(double horizontalOffsetDelta, double verticalOffsetDelta)
{
    SCROLLVIEWER_TRACE_INFO(*this, TRACE_MSG_METH_DBL_DBL, METH_NAME, this, horizontalOffsetDelta, verticalOffsetDelta);

    if (auto scroller = m_scroller.get())
    {
        return scroller.ScrollBy(horizontalOffsetDelta, verticalOffsetDelta);
    }

    return s_noOpScrollInfo;
}

winrt::ScrollInfo ScrollViewer::ScrollBy(double horizontalOffsetDelta, double verticalOffsetDelta, winrt::ScrollOptions const& options)
{
    SCROLLVIEWER_TRACE_INFO(*this, TRACE_MSG_METH_DBL_DBL_STR, METH_NAME, this,
        horizontalOffsetDelta, verticalOffsetDelta, TypeLogging::ScrollOptionsToString(options).c_str());

    if (auto scroller = m_scroller.get())
    {
        return scroller.ScrollBy(horizontalOffsetDelta, verticalOffsetDelta, options);
    }

    return s_noOpScrollInfo;
}

winrt::ScrollInfo ScrollViewer::ScrollFrom(winrt::float2 offsetsVelocity, winrt::IReference<winrt::float2> inertiaDecayRate)
{
    SCROLLVIEWER_TRACE_INFO(*this, TRACE_MSG_METH_STR_STR, METH_NAME, this,
        TypeLogging::Float2ToString(offsetsVelocity).c_str(), TypeLogging::NullableFloat2ToString(inertiaDecayRate).c_str());

    if (auto scroller = m_scroller.get())
    {
        return scroller.ScrollFrom(offsetsVelocity, inertiaDecayRate);
    }

    return s_noOpScrollInfo;
}

winrt::ZoomInfo ScrollViewer::ZoomTo(float zoomFactor, winrt::IReference<winrt::float2> centerPoint)
{
    SCROLLVIEWER_TRACE_INFO(*this, TRACE_MSG_METH_STR_FLT, METH_NAME, this,
        TypeLogging::NullableFloat2ToString(centerPoint).c_str(), zoomFactor);

    if (auto scroller = m_scroller.get())
    {
        return scroller.ZoomTo(zoomFactor, centerPoint);
    }

    return s_noOpZoomInfo;
}

winrt::ZoomInfo ScrollViewer::ZoomTo(float zoomFactor, winrt::IReference<winrt::float2> centerPoint, winrt::ZoomOptions const& options)
{
    SCROLLVIEWER_TRACE_INFO(*this, TRACE_MSG_METH_STR_STR_FLT, METH_NAME, this,
        TypeLogging::NullableFloat2ToString(centerPoint).c_str(),
        TypeLogging::ZoomOptionsToString(options).c_str(),
        zoomFactor);

    if (auto scroller = m_scroller.get())
    {
        return scroller.ZoomTo(zoomFactor, centerPoint, options);
    }

    return s_noOpZoomInfo;
}

winrt::ZoomInfo ScrollViewer::ZoomBy(float zoomFactorDelta, winrt::IReference<winrt::float2> centerPoint)
{
    SCROLLVIEWER_TRACE_INFO(*this, TRACE_MSG_METH_STR_FLT, METH_NAME, this,
        TypeLogging::NullableFloat2ToString(centerPoint).c_str(),
        zoomFactorDelta);

    if (auto scroller = m_scroller.get())
    {
        return scroller.ZoomBy(zoomFactorDelta, centerPoint);
    }

    return s_noOpZoomInfo;
}

winrt::ZoomInfo ScrollViewer::ZoomBy(float zoomFactorDelta, winrt::IReference<winrt::float2> centerPoint, winrt::ZoomOptions const& options)
{
    SCROLLVIEWER_TRACE_INFO(*this, TRACE_MSG_METH_STR_STR_FLT, METH_NAME, this,
        TypeLogging::NullableFloat2ToString(centerPoint).c_str(),
        TypeLogging::ZoomOptionsToString(options).c_str(),
        zoomFactorDelta);

    if (auto scroller = m_scroller.get())
    {
        return scroller.ZoomBy(zoomFactorDelta, centerPoint, options);
    }

    return s_noOpZoomInfo;
}

winrt::ZoomInfo ScrollViewer::ZoomFrom(float zoomFactorVelocity, winrt::IReference<winrt::float2> centerPoint, winrt::IReference<float> inertiaDecayRate)
{
    SCROLLVIEWER_TRACE_INFO(*this, TRACE_MSG_METH_STR_STR_FLT, METH_NAME, this,
        TypeLogging::NullableFloat2ToString(centerPoint).c_str(),
        TypeLogging::NullableFloatToString(inertiaDecayRate).c_str(),
        zoomFactorVelocity);

    if (auto scroller = m_scroller.get())
    {
        return scroller.ZoomFrom(zoomFactorVelocity, centerPoint, inertiaDecayRate);
    }

    return s_noOpZoomInfo;
}

#pragma endregion

#pragma region IFrameworkElementOverrides

void ScrollViewer::OnApplyTemplate()
{
    SCROLLVIEWER_TRACE_INFO(*this, TRACE_MSG_METH, METH_NAME, this);

    __super::OnApplyTemplate();

    m_hasNoIndicatorStateStoryboardCompletedHandler = false;
    m_keepIndicatorsShowing = false;

    winrt::IControlProtected thisAsControlProtected = *this;

    winrt::Scroller scroller = GetTemplateChildT<winrt::Scroller>(s_scrollerPartName, thisAsControlProtected);

    UpdateScroller(scroller);

    winrt::IUIElement horizontalScrollControllerElement = GetTemplateChildT<winrt::IUIElement>(s_horizontalScrollBarPartName, thisAsControlProtected);
    winrt::IScrollController horizontalScrollController = horizontalScrollControllerElement.try_as<winrt::IScrollController>();
    winrt::ScrollBar horizontalScrollBar = nullptr;

    if (horizontalScrollControllerElement && !horizontalScrollController)
    {
        horizontalScrollBar = horizontalScrollControllerElement.try_as<winrt::ScrollBar>();

        if (horizontalScrollBar)
        {
            if (!m_horizontalScrollBarController)
            {
                m_horizontalScrollBarController = winrt::make_self<ScrollBarController>();
            }
            horizontalScrollController = m_horizontalScrollBarController.as<winrt::IScrollController>();
        }
    }

    if (horizontalScrollBar)
    {
        m_horizontalScrollBarController->SetScrollBar(horizontalScrollBar);
    }
    else
    {
        m_horizontalScrollBarController = nullptr;
    }

    UpdateHorizontalScrollController(horizontalScrollController, horizontalScrollControllerElement);

    winrt::IUIElement verticalScrollControllerElement = GetTemplateChildT<winrt::IUIElement>(s_verticalScrollBarPartName, thisAsControlProtected);
    winrt::IScrollController verticalScrollController = verticalScrollControllerElement.try_as<winrt::IScrollController>();
    winrt::ScrollBar verticalScrollBar = nullptr;

    if (verticalScrollControllerElement && !verticalScrollController)
    {
        verticalScrollBar = verticalScrollControllerElement.try_as<winrt::ScrollBar>();

        if (verticalScrollBar)
        {
            if (!m_verticalScrollBarController)
            {
                m_verticalScrollBarController = winrt::make_self<ScrollBarController>();
            }
            verticalScrollController = m_verticalScrollBarController.as<winrt::IScrollController>();
        }
    }

    if (verticalScrollBar)
    {
        m_verticalScrollBarController->SetScrollBar(verticalScrollBar);
    }
    else
    {
        m_verticalScrollBarController = nullptr;
    }

    UpdateVerticalScrollController(verticalScrollController, verticalScrollControllerElement);

    winrt::IUIElement scrollControllersSeparator = GetTemplateChildT<winrt::IUIElement>(s_scrollBarsSeparatorPartName, thisAsControlProtected);

    UpdateScrollControllersSeparator(scrollControllersSeparator);

    UpdateScrollControllersVisibility(true /*horizontalChange*/, true /*verticalChange*/);

    winrt::FrameworkElement root = GetTemplateChildT<winrt::FrameworkElement>(s_rootPartName, thisAsControlProtected);

    if (root)
    {        
        winrt::IVector<winrt::VisualStateGroup> rootVisualStateGroups = winrt::VisualStateManager::GetVisualStateGroups(root);

        if (rootVisualStateGroups)
        {
            uint32_t groupCount = rootVisualStateGroups.Size();

            for (uint32_t groupIndex = 0; groupIndex < groupCount; ++groupIndex)
            {
                winrt::VisualStateGroup group = rootVisualStateGroups.GetAt(groupIndex);

                if (group)
                {
                    winrt::IVector<winrt::VisualState> visualStates = group.States();

                    if (visualStates)
                    {
                        uint32_t stateCount = visualStates.Size();

                        for (uint32_t stateIndex = 0; stateIndex < stateCount; ++stateIndex)
                        {
                            winrt::VisualState state = visualStates.GetAt(stateIndex);

                            if (state)
                            {
                                auto stateName = state.Name();
                                winrt::Storyboard stateStoryboard = state.Storyboard();

                                if (stateStoryboard)
                                {
                                    if (stateName == s_noIndicatorStateName)
                                    {
                                        winrt::event_token noIndicatorStateStoryboardCompletedToken = stateStoryboard.Completed({ this, &ScrollViewer::OnNoIndicatorStateStoryboardCompleted });
                                        m_hasNoIndicatorStateStoryboardCompletedHandler = true;
                                    }
                                    else if (stateName == s_touchIndicatorStateName || stateName == s_mouseIndicatorStateName)
                                    {
                                        winrt::event_token indicatorStateStoryboardCompletedToken = stateStoryboard.Completed({ this, &ScrollViewer::OnIndicatorStateStoryboardCompleted });
                                    }
                                }
                            }
                        }
                    }
                }
            }
        }
    }

    UpdateVisualStates(false /*useTransitions*/);
}

#pragma endregion

#pragma region IControlOverrides

void ScrollViewer::OnGotFocus(winrt::RoutedEventArgs const& args)
{
    SCROLLVIEWER_TRACE_VERBOSE(*this, TRACE_MSG_METH, METH_NAME, this);

    __super::OnGotFocus(args);

    m_preferMouseIndicators = 
        m_focusInputDeviceKind == winrt::FocusInputDeviceKind::Mouse ||
        m_focusInputDeviceKind == winrt::FocusInputDeviceKind::Pen;

    UpdateVisualStates(
        true  /*useTransitions*/,
        true  /*showIndicators*/,
        false /*hideIndicators*/,
        false /*scrollControllersAutoHidingChanged*/,
        true  /*updateScrollControllersAutoHiding*/,
        true  /*onlyForAutoHidingScrollControllers*/);
}

#pragma endregion

void ScrollViewer::OnScrollViewerGettingFocus(
    const winrt::IInspectable& /*sender*/,
    const winrt::GettingFocusEventArgs& args)
{
    SCROLLVIEWER_TRACE_VERBOSE(*this, TRACE_MSG_METH, METH_NAME, this);

    m_focusInputDeviceKind = args.InputDevice();
}

void ScrollViewer::OnScrollViewerIsEnabledChanged(
    const winrt::IInspectable& /*sender*/,
    const winrt::DependencyPropertyChangedEventArgs& /*args*/)
{
    SCROLLVIEWER_TRACE_VERBOSE(*this, TRACE_MSG_METH, METH_NAME, this);

    UpdateVisualStates(
        true  /*useTransitions*/,
        false /*showIndicators*/,
        false /*hideIndicators*/,
        false /*scrollControllersAutoHidingChanged*/,
        true  /*updateScrollControllersAutoHiding*/);
}

void ScrollViewer::OnScrollViewerUnloaded(
    const winrt::IInspectable& /*sender*/,
    const winrt::RoutedEventArgs& /*args*/)
{
    SCROLLVIEWER_TRACE_VERBOSE(*this, TRACE_MSG_METH, METH_NAME, this);

    m_showingMouseIndicators = false;
    m_keepIndicatorsShowing = false;
    m_bringIntoViewOperations.clear();

    UnhookCompositionTargetRendering();
    ResetHideIndicatorsTimer();
}

void ScrollViewer::OnScrollViewerPointerEntered(
    const winrt::IInspectable& sender,
    const winrt::PointerRoutedEventArgs& args)
{
    SCROLLVIEWER_TRACE_VERBOSE(*this, TRACE_MSG_METH_INT_INT, METH_NAME, this, args.Handled(), args.Pointer().PointerDeviceType());

    if (args.Pointer().PointerDeviceType() != winrt::PointerDeviceType::Touch)
    {
        // Mouse/Pen inputs dominate. If touch panning indicators are shown, switch to mouse indicators.
        m_preferMouseIndicators = true;

        UpdateVisualStates(
            true  /*useTransitions*/,
            true  /*showIndicators*/,
            false /*hideIndicators*/,
            false /*scrollControllersAutoHidingChanged*/,
            true  /*updateScrollControllersAutoHiding*/,
            true  /*onlyForAutoHidingScrollControllers*/);
    }
}

void ScrollViewer::OnScrollViewerPointerMoved(
    const winrt::IInspectable& sender,
    const winrt::PointerRoutedEventArgs& args)
{
    // Don't process if this is a generated replay of the event.
    if (SharedHelpers::IsRS3OrHigher() && args.IsGenerated())
    {
        return;
    }

    if (args.Pointer().PointerDeviceType() != winrt::PointerDeviceType::Touch)
    {
        // Mouse/Pen inputs dominate. If touch panning indicators are shown, switch to mouse indicators.
        m_preferMouseIndicators = true;

        UpdateVisualStates(
            true  /*useTransitions*/,
            true  /*showIndicators*/,
            false /*hideIndicators*/,
            false /*scrollControllersAutoHidingChanged*/,
            false /*updateScrollControllersAutoHiding*/,
            true  /*onlyForAutoHidingScrollControllers*/);

        if (AreScrollControllersAutoHiding() &&
            !SharedHelpers::IsAnimationsEnabled() &&
            m_hideIndicatorsTimer &&
            (m_isPointerOverHorizontalScrollController || m_isPointerOverVerticalScrollController))
        {
            ResetHideIndicatorsTimer();
        }
    }
}

void ScrollViewer::OnScrollViewerPointerExited(
    const winrt::IInspectable& sender,
    const winrt::PointerRoutedEventArgs& args)
{
    SCROLLVIEWER_TRACE_VERBOSE(*this, TRACE_MSG_METH_INT_INT, METH_NAME, this, args.Handled(), args.Pointer().PointerDeviceType());

    if (args.Pointer().PointerDeviceType() != winrt::PointerDeviceType::Touch)
    {
        // Mouse/Pen inputs dominate. If touch panning indicators are shown, switch to mouse indicators.
        m_isPointerOverHorizontalScrollController = false;
        m_isPointerOverVerticalScrollController = false;
        m_preferMouseIndicators = true;

        UpdateVisualStates(
            true  /*useTransitions*/,
            true  /*showIndicators*/,
            false /*hideIndicators*/,
            false /*scrollControllersAutoHidingChanged*/,
            true  /*updateScrollControllersAutoHiding*/,
            true  /*onlyForAutoHidingScrollControllers*/);

        if (AreScrollControllersAutoHiding())
        {
            HideIndicatorsAfterDelay();
        }
    }
}

void ScrollViewer::OnScrollViewerPointerPressed(
    const winrt::IInspectable& /*sender*/,
    const winrt::PointerRoutedEventArgs& args)
{
    SCROLLVIEWER_TRACE_INFO(*this, TRACE_MSG_METH_INT_INT, METH_NAME, this, args.Handled(), args.Pointer().PointerDeviceType());

    if (args.Handled())
    {
        return;
    }
    
    if (args.Pointer().PointerDeviceType() == winrt::PointerDeviceType::Mouse)
    {
        const winrt::PointerPoint pointerPoint = args.GetCurrentPoint(nullptr);
        const winrt::PointerPointProperties pointerPointProperties = pointerPoint.Properties();

        m_isLeftMouseButtonPressedForFocus = pointerPointProperties.IsLeftButtonPressed();
    }

    // Show the scroll controller indicators as soon as a pointer is pressed on the ScrollViewer.
    UpdateVisualStates(
        true  /*useTransitions*/,
        true  /*showIndicators*/,
        false /*hideIndicators*/,
        false /*scrollControllersAutoHidingChanged*/,
        true  /*updateScrollControllersAutoHiding*/,
        true  /*onlyForAutoHidingScrollControllers*/);
}

void ScrollViewer::OnScrollViewerPointerReleased(
    const winrt::IInspectable& /*sender*/,
    const winrt::PointerRoutedEventArgs& args)
{
    SCROLLVIEWER_TRACE_INFO(*this, TRACE_MSG_METH_INT_INT, METH_NAME, this, args.Handled(), args.Pointer().PointerDeviceType());

    bool takeFocus = false;

    if (args.Pointer().PointerDeviceType() == winrt::PointerDeviceType::Mouse && m_isLeftMouseButtonPressedForFocus)
    {
        m_isLeftMouseButtonPressedForFocus = false;
        takeFocus = true;
    }

    if (args.Handled())
    {
        return;
    }

    if (takeFocus)
    {
        SCROLLVIEWER_TRACE_INFO(*this, TRACE_MSG_METH_METH, METH_NAME, this, L"Focus");

        bool tookFocus = Focus(winrt::FocusState::Pointer);
        args.Handled(tookFocus);
    }
}

void ScrollViewer::OnScrollViewerPointerCanceled(
    const winrt::IInspectable& /*sender*/,
    const winrt::PointerRoutedEventArgs& args)
{
    SCROLLVIEWER_TRACE_INFO(*this, TRACE_MSG_METH_INT_INT, METH_NAME, this, args.Handled(), args.Pointer().PointerDeviceType());

    if (args.Pointer().PointerDeviceType() == winrt::PointerDeviceType::Mouse)
    {
        m_isLeftMouseButtonPressedForFocus = false;
    }
}

void ScrollViewer::OnHorizontalScrollControllerPointerEntered(
    const winrt::IInspectable& /*sender*/,
    const winrt::PointerRoutedEventArgs& args)
{
    SCROLLVIEWER_TRACE_INFO(*this, TRACE_MSG_METH_INT_INT, METH_NAME, this, args.Handled(), args.Pointer().PointerDeviceType());

    m_isPointerOverHorizontalScrollController = true;
}

void ScrollViewer::OnHorizontalScrollControllerPointerExited(
    const winrt::IInspectable& /*sender*/,
    const winrt::PointerRoutedEventArgs& args)
{
    SCROLLVIEWER_TRACE_INFO(*this, TRACE_MSG_METH_INT_INT, METH_NAME, this, args.Handled(), args.Pointer().PointerDeviceType());

    m_isPointerOverHorizontalScrollController = false;
}

void ScrollViewer::OnVerticalScrollControllerPointerEntered(
    const winrt::IInspectable& /*sender*/,
    const winrt::PointerRoutedEventArgs& args)
{
    SCROLLVIEWER_TRACE_INFO(*this, TRACE_MSG_METH_INT_INT, METH_NAME, this, args.Handled(), args.Pointer().PointerDeviceType());

    m_isPointerOverVerticalScrollController = true;

    UpdateScrollControllersAutoHiding();
    if (AreScrollControllersAutoHiding() && !SharedHelpers::IsAnimationsEnabled())
    {
        HideIndicatorsAfterDelay();
    }
}

void ScrollViewer::OnVerticalScrollControllerPointerExited(
    const winrt::IInspectable& /*sender*/,
    const winrt::PointerRoutedEventArgs& args)
{
    SCROLLVIEWER_TRACE_INFO(*this, TRACE_MSG_METH_INT_INT, METH_NAME, this, args.Handled(), args.Pointer().PointerDeviceType());

    m_isPointerOverVerticalScrollController = false;

    UpdateScrollControllersAutoHiding();
    if (AreScrollControllersAutoHiding())
    {
        HideIndicatorsAfterDelay();
    }
}

// Handler for when the NoIndicator state's storyboard completes animating.
void ScrollViewer::OnNoIndicatorStateStoryboardCompleted(
    const winrt::IInspectable& /*sender*/,
    const winrt::IInspectable& /*args*/)
{
    SCROLLVIEWER_TRACE_INFO(*this, TRACE_MSG_METH, METH_NAME, this);

    MUX_ASSERT(m_hasNoIndicatorStateStoryboardCompletedHandler);

    m_showingMouseIndicators = false;
}

// Handler for when a TouchIndicator or MouseIndicator state's storyboard completes animating.
void ScrollViewer::OnIndicatorStateStoryboardCompleted(
    const winrt::IInspectable& /*sender*/,
    const winrt::IInspectable& /*args*/)
{
    SCROLLVIEWER_TRACE_INFO(*this, TRACE_MSG_METH, METH_NAME, this);

    // If the cursor is currently directly over either scroll controller then do not automatically hide the indicators
    if (AreScrollControllersAutoHiding() &&
        !m_keepIndicatorsShowing &&
        !m_isPointerOverVerticalScrollController &&
        !m_isPointerOverHorizontalScrollController)
    {
        UpdateScrollControllersVisualState(true /*useTransitions*/, false /*showIndicators*/, true /*hideIndicators*/);
    }
}

// Invoked by ScrollViewerTestHooks
void ScrollViewer::ScrollControllersAutoHidingChanged()
{
    if (SharedHelpers::IsRS4OrHigher())
    {
        UpdateScrollControllersAutoHiding(true /*forceUpdate*/);
    }
}

winrt::Scroller ScrollViewer::GetScrollerPart() const
{
    return safe_cast<winrt::Scroller>(m_scroller.get());
}

void ScrollViewer::ValidateAnchorRatio(double value)
{
    Scroller::ValidateAnchorRatio(value);
}

void ScrollViewer::ValidateZoomFactoryBoundary(double value)
{
    Scroller::ValidateZoomFactoryBoundary(value);
}

// Invoked when a dependency property of this ScrollViewer has changed.
void ScrollViewer::OnPropertyChanged(const winrt::DependencyPropertyChangedEventArgs& args)
{
    auto dependencyProperty = args.Property();

#ifdef _DEBUG
    SCROLLVIEWER_TRACE_VERBOSE(nullptr, L"%s(property: %s)\n", METH_NAME, DependencyPropertyToString(dependencyProperty).c_str());
#endif

    bool horizontalChange = dependencyProperty == s_HorizontalScrollBarVisibilityProperty;
    bool verticalChange = dependencyProperty == s_VerticalScrollBarVisibilityProperty;

    if (horizontalChange || verticalChange)
    {
        UpdateScrollControllersVisibility(horizontalChange, verticalChange);
        UpdateVisualStates(
            true  /*useTransitions*/,
            false /*showIndicators*/,
            false /*hideIndicators*/,
            false /*scrollControllersAutoHidingChanged*/,
            true  /*updateScrollControllersAutoHiding*/);
    }
}

void ScrollViewer::OnScrollControllerInteractionInfoChanged(
    const winrt::IScrollController& sender,
    const winrt::IInspectable& /*args*/)
{
    bool isScrollControllerInteracting = sender.IsInteracting();
    bool showIndicators = false;
    bool hideIndicators = false;

    if (m_horizontalScrollController && m_horizontalScrollController == sender)
    {
        UpdateScrollControllersAutoHiding();

        if (m_isHorizontalScrollControllerInteracting != isScrollControllerInteracting)
        {
            SCROLLVIEWER_TRACE_INFO(*this, TRACE_MSG_METH_STR_INT_INT, METH_NAME, this, L"HorizontalScrollController.IsInteracting changed: ", m_isHorizontalScrollControllerInteracting, isScrollControllerInteracting);

            m_isHorizontalScrollControllerInteracting = isScrollControllerInteracting;

            if (isScrollControllerInteracting)
            {
                // Prevent the vertical scroll controller from fading out while the user is interacting with the horizontal one.
                m_keepIndicatorsShowing = true;
                showIndicators = true;
            }
            else
            {
                // Make the scroll controllers fade out, after the normal delay, if they are auto-hiding.
                m_keepIndicatorsShowing = false;
                hideIndicators = AreScrollControllersAutoHiding();
            }
        }

        // IScrollController::AreInteractionsAllowed might have changed and affect the scroll controller's visibility
        // when its visibility mode is Auto.
        UpdateScrollControllersVisibility(true /*horizontalChange*/, false /*verticalChange*/);
        UpdateVisualStates(true /*useTransitions*/, showIndicators, hideIndicators);
    }
    else if (m_verticalScrollController && m_verticalScrollController == sender)
    {
        UpdateScrollControllersAutoHiding();

        if (m_isVerticalScrollControllerInteracting != isScrollControllerInteracting)
        {
            SCROLLVIEWER_TRACE_INFO(*this, TRACE_MSG_METH_STR_INT_INT, METH_NAME, this, L"VerticalScrollController.IsInteracting changed: ", m_isVerticalScrollControllerInteracting, isScrollControllerInteracting);

            m_isVerticalScrollControllerInteracting = isScrollControllerInteracting;

            if (isScrollControllerInteracting)
            {
                // Prevent the horizontal scroll controller from fading out while the user is interacting with the vertical one.
                m_keepIndicatorsShowing = true;
                showIndicators = true;
            }
            else
            {
                // Make the scroll controllers fade out, after the normal delay, if they are auto-hiding.
                m_keepIndicatorsShowing = false;
                hideIndicators = AreScrollControllersAutoHiding();
            }
        }

        // IScrollController::AreInteractionsAllowed might have changed and affect the scroll controller's visibility
        // when its visibility mode is Auto.
        UpdateScrollControllersVisibility(false /*horizontalChange*/, true /*verticalChange*/);
        UpdateVisualStates(true /*useTransitions*/, showIndicators, hideIndicators);
    }
}

void ScrollViewer::OnHideIndicatorsTimerTick(
    const winrt::IInspectable& /*sender*/,
    const winrt::IInspectable& /*args*/)
{
    SCROLLVIEWER_TRACE_VERBOSE(*this, TRACE_MSG_METH, METH_NAME, this);

    ResetHideIndicatorsTimer();

    if (AreScrollControllersAutoHiding())
    {
        HideIndicators();
    }
}

void ScrollViewer::OnAutoHideScrollBarsChanged(
    winrt::UISettings const& uiSettings,
    winrt::UISettingsAutoHideScrollBarsChangedEventArgs const& args)
{
    MUX_ASSERT(SharedHelpers::Is19H1OrHigher());

    // OnAutoHideScrollBarsChanged is called on a non-UI thread, process notification on the UI thread using a dispatcher.
    m_dispatcherHelper.RunAsync([strongThis = get_strong()]()
    {
        strongThis->m_autoHideScrollControllersValid = false;
        strongThis->UpdateVisualStates(
            true  /*useTransitions*/,
            false /*showIndicators*/,
            false /*hideIndicators*/,
            true  /*scrollControllersAutoHidingChanged*/);
    });
}

void ScrollViewer::OnScrollerExtentChanged(
    const winrt::IInspectable& /*sender*/,
    const winrt::IInspectable& args)
{
    if (m_extentChangedEventSource)
    {
        SCROLLVIEWER_TRACE_VERBOSE(*this, TRACE_MSG_METH, METH_NAME, this);

        m_extentChangedEventSource(*this, args);
    }
}

void ScrollViewer::OnScrollerStateChanged(
    const winrt::IInspectable& /*sender*/,
    const winrt::IInspectable& args)
{
    SCROLLVIEWER_TRACE_VERBOSE(*this, TRACE_MSG_METH, METH_NAME, this);

    if (auto scroller = m_scroller.get())
    {
        if (scroller.State() == winrt::InteractionState::Interaction)
        {
            m_preferMouseIndicators = false;
        }
    }

    if (m_stateChangedEventSource)
    {
        m_stateChangedEventSource(*this, args);
    }
}

void ScrollViewer::OnScrollAnimationStarting(
    const winrt::IInspectable& /*sender*/,
    const winrt::ScrollAnimationStartingEventArgs& args)
{
    if (m_scrollAnimationStartingEventSource)
    {
        SCROLLVIEWER_TRACE_VERBOSE(*this, TRACE_MSG_METH, METH_NAME, this);

        m_scrollAnimationStartingEventSource(*this, args);
    }
}

void ScrollViewer::OnZoomAnimationStarting(
    const winrt::IInspectable& /*sender*/,
    const winrt::ZoomAnimationStartingEventArgs& args)
{
    if (m_zoomAnimationStartingEventSource)
    {
        SCROLLVIEWER_TRACE_VERBOSE(*this, TRACE_MSG_METH, METH_NAME, this);

        m_zoomAnimationStartingEventSource(*this, args);
    }
}

void ScrollViewer::OnScrollerViewChanged(
    const winrt::IInspectable& /*sender*/,
    const winrt::IInspectable& args)
{
    // Unless the control is still loading, show the scroll controller indicators when the view changes. For example,
    // when using Ctrl+/- to zoom, mouse-wheel to scroll or zoom, or any other input type. Keep the existing indicator type.
    if (SharedHelpers::IsFrameworkElementLoaded(*this))
    {
        UpdateVisualStates(
            true  /*useTransitions*/,
            true  /*showIndicators*/,
            false /*hideIndicators*/,
            false /*scrollControllersAutoHidingChanged*/,
            false /*updateScrollControllersAutoHiding*/,
            true  /*onlyForAutoHidingScrollControllers*/);
    }

    if (m_viewChangedEventSource)
    {
        SCROLLVIEWER_TRACE_VERBOSE(*this, TRACE_MSG_METH, METH_NAME, this);

        m_viewChangedEventSource(*this, args);
    }
}

void ScrollViewer::OnScrollerScrollCompleted(
    const winrt::IInspectable& /*sender*/,
    const winrt::ScrollCompletedEventArgs& args)
{
    if (args.ScrollInfo().OffsetsChangeId == m_horizontalScrollFromOffsetChangeId)
    {
        m_horizontalScrollFromOffsetChangeId = -1;
    }
    else if (args.ScrollInfo().OffsetsChangeId == m_verticalScrollFromOffsetChangeId)
    {
        m_verticalScrollFromOffsetChangeId = -1;
    }

    if (m_scrollCompletedEventSource)
    {
        SCROLLVIEWER_TRACE_VERBOSE(*this, TRACE_MSG_METH, METH_NAME, this);

        m_scrollCompletedEventSource(*this, args);
    }
}

void ScrollViewer::OnScrollerZoomCompleted(
    const winrt::IInspectable& /*sender*/,
    const winrt::ZoomCompletedEventArgs& args)
{
    if (m_zoomCompletedEventSource)
    {
        SCROLLVIEWER_TRACE_VERBOSE(*this, TRACE_MSG_METH, METH_NAME, this);

        m_zoomCompletedEventSource(*this, args);
    }
}

void ScrollViewer::OnScrollerBringingIntoView(
    const winrt::IInspectable& /*sender*/,
    const winrt::ScrollerBringingIntoViewEventArgs& args)
{
    if (!m_bringIntoViewOperations.empty())
    {
        auto requestEventArgs = args.RequestEventArgs();

        for (auto operationsIter = m_bringIntoViewOperations.begin(); operationsIter != m_bringIntoViewOperations.end(); operationsIter++)
        {
            auto& bringIntoViewOperation = *operationsIter;

            if (requestEventArgs.TargetElement() == bringIntoViewOperation->TargetElement())
            {
                // This Scroller::BringingIntoView notification results from a FocusManager::TryFocusAsync call in ScrollViewer::HandleKeyDownForXYNavigation.
                // Its BringIntoViewRequestedEventArgs::AnimationDesired property is set to True in order to animate to the target element rather than jumping.
                SCROLLVIEWER_TRACE_VERBOSE(*this, TRACE_MSG_METH_PTR_INT, METH_NAME, this, bringIntoViewOperation->TargetElement(), bringIntoViewOperation->TicksCount());

                requestEventArgs.AnimationDesired(true);
                break;
            }
        }
    }

    if (m_bringingIntoViewEventSource)
    {
        SCROLLVIEWER_TRACE_VERBOSE(*this, TRACE_MSG_METH, METH_NAME, this);

        m_bringingIntoViewEventSource(*this, args);
    }
}

void ScrollViewer::OnScrollerAnchorRequested(
    const winrt::IInspectable& /*sender*/,
    const winrt::ScrollerAnchorRequestedEventArgs& args)
{
    if (m_anchorRequestedEventSource)
    {
        SCROLLVIEWER_TRACE_VERBOSE(*this, TRACE_MSG_METH, METH_NAME, this);

        m_anchorRequestedEventSource(*this, args);
    }
}

void ScrollViewer::OnCompositionTargetRendering(
    const winrt::IInspectable& /*sender*/,
    const winrt::IInspectable& /*args*/)
{
    SCROLLVIEWER_TRACE_VERBOSE(*this, TRACE_MSG_METH, METH_NAME, this);

    if (!m_bringIntoViewOperations.empty())
    {
        for (auto operationsIter = m_bringIntoViewOperations.begin(); operationsIter != m_bringIntoViewOperations.end();)
        {
            auto& bringIntoViewOperation = *operationsIter;
            operationsIter++;
            
            SCROLLVIEWER_TRACE_VERBOSE(*this, TRACE_MSG_METH_PTR_INT, METH_NAME, this, bringIntoViewOperation->TargetElement(), bringIntoViewOperation->TicksCount());

            if (bringIntoViewOperation->HasMaxTicksCount())
            {
                // This ScrollViewer is no longer expected to receive BringingIntoView notifications from its Scroller,
                // resulting from a FocusManager::TryFocusAsync call in ScrollViewer::HandleKeyDownForXYNavigation.
                m_bringIntoViewOperations.remove(bringIntoViewOperation);
            }
            else
            {
                // Increment the number of ticks ellapsed since the FocusManager::TryFocusAsync call, and continue to wait for BringingIntoView notifications.
                bringIntoViewOperation->TickOperation();
            }
        }
    }

    if (m_bringIntoViewOperations.empty())
    {
        UnhookCompositionTargetRendering();
    }
}

#ifdef USE_SCROLLMODE_AUTO
void ScrollViewer::OnScrollerPropertyChanged(
    const winrt::DependencyObject& /*sender*/,
    const winrt::DependencyProperty& args)
{
    SCROLLVIEWER_TRACE_VERBOSE(*this, TRACE_MSG_METH, METH_NAME, this);

    if (args == winrt::Scroller::ComputedHorizontalScrollModeProperty())
    {
        SetValue(s_ComputedHorizontalScrollModeProperty, box_value(m_scroller.get().ComputedHorizontalScrollMode()));
    }
    else if (args == winrt::Scroller::ComputedVerticalScrollModeProperty())
    {
        SetValue(s_ComputedVerticalScrollModeProperty, box_value(m_scroller.get().ComputedVerticalScrollMode()));
    }
}
#endif

void ScrollViewer::ResetHideIndicatorsTimer(bool isForDestructor, bool restart)
{
    auto hideIndicatorsTimer = m_hideIndicatorsTimer.safe_get(isForDestructor /*useSafeGet*/);

    if (hideIndicatorsTimer && hideIndicatorsTimer.IsEnabled())
    {
        hideIndicatorsTimer.Stop();
        if (restart)
        {
            hideIndicatorsTimer.Start();
        }
    }
}

void ScrollViewer::HookUISettingsEvent()
{
    // Introduced in 19H1, IUISettings5 exposes the AutoHideScrollBars property and AutoHideScrollBarsChanged event.
    if (!m_uiSettings5)
    {
        winrt::UISettings uiSettings;

        m_uiSettings5 = uiSettings.try_as<winrt::IUISettings5>();
        if (m_uiSettings5)
        {
            m_autoHideScrollBarsChangedRevoker = m_uiSettings5.AutoHideScrollBarsChanged(
                winrt::auto_revoke,
                { this, &ScrollViewer::OnAutoHideScrollBarsChanged });
        }
    }
}

void ScrollViewer::HookCompositionTargetRendering()
{
    if (!m_renderingToken)
    {
        winrt::Windows::UI::Xaml::Media::CompositionTarget compositionTarget{ nullptr };
        m_renderingToken = compositionTarget.Rendering(winrt::auto_revoke, { this, &ScrollViewer::OnCompositionTargetRendering });
    }
}

void ScrollViewer::UnhookCompositionTargetRendering()
{
    m_renderingToken.revoke();
}

void ScrollViewer::HookScrollViewerEvents()
{
    MUX_ASSERT(!m_onPointerEnteredEventHandler);
    MUX_ASSERT(!m_onPointerMovedEventHandler);
    MUX_ASSERT(!m_onPointerExitedEventHandler);
    MUX_ASSERT(!m_onPointerPressedEventHandler);
    MUX_ASSERT(!m_onPointerReleasedEventHandler);
    MUX_ASSERT(!m_onPointerCanceledEventHandler);
    MUX_ASSERT(m_gettingFocusToken.value == 0);
    MUX_ASSERT(m_isEnabledChangedToken.value == 0);
    MUX_ASSERT(m_unloadedToken.value == 0);

    m_gettingFocusToken = GettingFocus({ this, &ScrollViewer::OnScrollViewerGettingFocus });
    m_isEnabledChangedToken = IsEnabledChanged({ this, &ScrollViewer::OnScrollViewerIsEnabledChanged });
    m_unloadedToken = Unloaded({ this, &ScrollViewer::OnScrollViewerUnloaded });

    m_onPointerEnteredEventHandler = winrt::box_value<winrt::PointerEventHandler>({ this, &ScrollViewer::OnScrollViewerPointerEntered });
    AddHandler(winrt::UIElement::PointerEnteredEvent(), m_onPointerEnteredEventHandler, false);

    m_onPointerMovedEventHandler = winrt::box_value<winrt::PointerEventHandler>({ this, &ScrollViewer::OnScrollViewerPointerMoved });
    AddHandler(winrt::UIElement::PointerMovedEvent(), m_onPointerMovedEventHandler, false);

    m_onPointerExitedEventHandler = winrt::box_value<winrt::PointerEventHandler>({ this, &ScrollViewer::OnScrollViewerPointerExited });
    AddHandler(winrt::UIElement::PointerExitedEvent(), m_onPointerExitedEventHandler, false);

    m_onPointerPressedEventHandler = winrt::box_value<winrt::PointerEventHandler>({ this, &ScrollViewer::OnScrollViewerPointerPressed });
    AddHandler(winrt::UIElement::PointerPressedEvent(), m_onPointerPressedEventHandler, false);

    m_onPointerReleasedEventHandler = winrt::box_value<winrt::PointerEventHandler>({ this, &ScrollViewer::OnScrollViewerPointerReleased });
    AddHandler(winrt::UIElement::PointerReleasedEvent(), m_onPointerReleasedEventHandler, true);

    m_onPointerCanceledEventHandler = winrt::box_value<winrt::PointerEventHandler>({ this, &ScrollViewer::OnScrollViewerPointerCanceled });
    AddHandler(winrt::UIElement::PointerCanceledEvent(), m_onPointerCanceledEventHandler, true);
}

void ScrollViewer::UnhookScrollViewerEvents()
{
    if (m_gettingFocusToken.value != 0)
    {
        GettingFocus(m_gettingFocusToken);
        m_gettingFocusToken.value = 0;
    }

    if (m_isEnabledChangedToken.value != 0)
    {
        IsEnabledChanged(m_isEnabledChangedToken);
        m_isEnabledChangedToken.value = 0;
    }

    if (m_unloadedToken.value != 0)
    {
        Unloaded(m_unloadedToken);
        m_unloadedToken.value = 0;
    }

    if (m_onPointerEnteredEventHandler)
    {
        RemoveHandler(winrt::UIElement::PointerEnteredEvent(), m_onPointerEnteredEventHandler);
        m_onPointerEnteredEventHandler = nullptr;
    }

    if (m_onPointerMovedEventHandler)
    {
        RemoveHandler(winrt::UIElement::PointerMovedEvent(), m_onPointerMovedEventHandler);
        m_onPointerMovedEventHandler = nullptr;
    }

    if (m_onPointerExitedEventHandler)
    {
        RemoveHandler(winrt::UIElement::PointerExitedEvent(), m_onPointerExitedEventHandler);
        m_onPointerExitedEventHandler = nullptr;
    }

    if (m_onPointerPressedEventHandler)
    {
        RemoveHandler(winrt::UIElement::PointerPressedEvent(), m_onPointerPressedEventHandler);
        m_onPointerPressedEventHandler = nullptr;
    }

    if (m_onPointerReleasedEventHandler)
    {
        RemoveHandler(winrt::UIElement::PointerReleasedEvent(), m_onPointerReleasedEventHandler);
        m_onPointerReleasedEventHandler = nullptr;
    }

    if (m_onPointerCanceledEventHandler)
    {
        RemoveHandler(winrt::UIElement::PointerCanceledEvent(), m_onPointerCanceledEventHandler);
        m_onPointerCanceledEventHandler = nullptr;
    }
}

void ScrollViewer::HookScrollerEvents()
{
    SCROLLVIEWER_TRACE_VERBOSE(*this, TRACE_MSG_METH, METH_NAME, this);

    MUX_ASSERT(m_scrollerExtentChangedToken.value == 0);
    MUX_ASSERT(m_scrollerStateChangedToken.value == 0);
    MUX_ASSERT(m_scrollerScrollAnimationStartingToken.value == 0);
    MUX_ASSERT(m_scrollerZoomAnimationStartingToken.value == 0);
    MUX_ASSERT(m_scrollerViewChangedToken.value == 0);
    MUX_ASSERT(m_scrollerScrollCompletedToken.value == 0);
    MUX_ASSERT(m_scrollerZoomCompletedToken.value == 0);
    MUX_ASSERT(m_scrollerBringingIntoViewToken.value == 0);
    MUX_ASSERT(m_scrollerAnchorRequestedToken.value == 0);
#ifdef USE_SCROLLMODE_AUTO
    MUX_ASSERT(m_scrollerComputedHorizontalScrollModeChangedToken.value == 0);
    MUX_ASSERT(m_scrollerComputedVerticalScrollModeChangedToken.value == 0);
#endif

    if (auto scroller = m_scroller.get())
    {
        m_scrollerExtentChangedToken = scroller.ExtentChanged({ this, &ScrollViewer::OnScrollerExtentChanged });
        m_scrollerStateChangedToken = scroller.StateChanged({ this, &ScrollViewer::OnScrollerStateChanged });
        m_scrollerScrollAnimationStartingToken = scroller.ScrollAnimationStarting({ this, &ScrollViewer::OnScrollAnimationStarting });
        m_scrollerZoomAnimationStartingToken = scroller.ZoomAnimationStarting({ this, &ScrollViewer::OnZoomAnimationStarting });
        m_scrollerViewChangedToken = scroller.ViewChanged({ this, &ScrollViewer::OnScrollerViewChanged });
        m_scrollerScrollCompletedToken = scroller.ScrollCompleted({ this, &ScrollViewer::OnScrollerScrollCompleted });
        m_scrollerZoomCompletedToken = scroller.ZoomCompleted({ this, &ScrollViewer::OnScrollerZoomCompleted });
        m_scrollerBringingIntoViewToken = scroller.BringingIntoView({ this, &ScrollViewer::OnScrollerBringingIntoView });
        m_scrollerAnchorRequestedToken = scroller.AnchorRequested({ this, &ScrollViewer::OnScrollerAnchorRequested });

#ifdef USE_SCROLLMODE_AUTO
        const winrt::DependencyObject scrollerAsDO = scroller.try_as<winrt::DependencyObject>();

        m_scrollerComputedHorizontalScrollModeChangedToken.value = scrollerAsDO.RegisterPropertyChangedCallback(
            winrt::Scroller::ComputedHorizontalScrollModeProperty(), { this, &ScrollViewer::OnScrollerPropertyChanged });

        m_scrollerComputedVerticalScrollModeChangedToken.value = scrollerAsDO.RegisterPropertyChangedCallback(
            winrt::Scroller::ComputedVerticalScrollModeProperty(), { this, &ScrollViewer::OnScrollerPropertyChanged });
#endif
    }
}

void ScrollViewer::UnhookScrollerEvents(bool isForDestructor)
{
    if (isForDestructor)
    {
        SCROLLVIEWER_TRACE_VERBOSE(nullptr, TRACE_MSG_METH, METH_NAME, this);
    }
    else
    {
        SCROLLVIEWER_TRACE_VERBOSE(*this, TRACE_MSG_METH, METH_NAME, this);
    }

    if (auto scroller = m_scroller.safe_get())
    {
        if (m_scrollerExtentChangedToken.value != 0)
        {
            scroller.ExtentChanged(m_scrollerExtentChangedToken);
            m_scrollerExtentChangedToken.value = 0;
        }

        if (m_scrollerStateChangedToken.value != 0)
        {
            scroller.StateChanged(m_scrollerStateChangedToken);
            m_scrollerStateChangedToken.value = 0;
        }

        if (m_scrollerScrollAnimationStartingToken.value != 0)
        {
            scroller.ScrollAnimationStarting(m_scrollerScrollAnimationStartingToken);
            m_scrollerScrollAnimationStartingToken.value = 0;
        }

        if (m_scrollerZoomAnimationStartingToken.value != 0)
        {
            scroller.ZoomAnimationStarting(m_scrollerZoomAnimationStartingToken);
            m_scrollerZoomAnimationStartingToken.value = 0;
        }

        if (m_scrollerViewChangedToken.value != 0)
        {
            scroller.ViewChanged(m_scrollerViewChangedToken);
            m_scrollerViewChangedToken.value = 0;
        }

        if (m_scrollerScrollCompletedToken.value != 0)
        {
            scroller.ScrollCompleted(m_scrollerScrollCompletedToken);
            m_scrollerScrollCompletedToken.value = 0;
        }

        if (m_scrollerZoomCompletedToken.value != 0)
        {
            scroller.ZoomCompleted(m_scrollerZoomCompletedToken);
            m_scrollerZoomCompletedToken.value = 0;
        }

        if (m_scrollerBringingIntoViewToken.value != 0)
        {
            scroller.BringingIntoView(m_scrollerBringingIntoViewToken);
            m_scrollerBringingIntoViewToken.value = 0;
        }

        if (m_scrollerAnchorRequestedToken.value != 0)
        {
            scroller.AnchorRequested(m_scrollerAnchorRequestedToken);
            m_scrollerAnchorRequestedToken.value = 0;
        }

#ifdef USE_SCROLLMODE_AUTO
        const winrt::DependencyObject scrollerAsDO = scroller.try_as<winrt::DependencyObject>();

        if (m_scrollerComputedHorizontalScrollModeChangedToken.value != 0)
        {
            scrollerAsDO.UnregisterPropertyChangedCallback(winrt::Scroller::ComputedHorizontalScrollModeProperty(), m_scrollerComputedHorizontalScrollModeChangedToken.value);
            m_scrollerComputedHorizontalScrollModeChangedToken.value = 0;
        }

        if (m_scrollerComputedVerticalScrollModeChangedToken.value != 0)
        {
            scrollerAsDO.UnregisterPropertyChangedCallback(winrt::Scroller::ComputedVerticalScrollModeProperty(), m_scrollerComputedVerticalScrollModeChangedToken.value);
            m_scrollerComputedVerticalScrollModeChangedToken.value = 0;
        }
#endif
    }
}

void ScrollViewer::HookHorizontalScrollControllerEvents()
{
    SCROLLVIEWER_TRACE_VERBOSE(*this, TRACE_MSG_METH, METH_NAME, this);

    MUX_ASSERT(m_horizontalScrollControllerInteractionInfoChangedToken.value == 0);
    MUX_ASSERT(!m_onHorizontalScrollControllerPointerEnteredHandler);
    MUX_ASSERT(!m_onHorizontalScrollControllerPointerExitedHandler);

    if (winrt::IScrollController horizontalScrollController = m_horizontalScrollController.get())
    {
        m_horizontalScrollControllerInteractionInfoChangedToken =
            horizontalScrollController.InteractionInfoChanged({ this, &ScrollViewer::OnScrollControllerInteractionInfoChanged });
    }

    if (winrt::IUIElement horizontalScrollControllerElement = m_horizontalScrollControllerElement.get())
    {
        m_onHorizontalScrollControllerPointerEnteredHandler = winrt::box_value<winrt::PointerEventHandler>({ this, &ScrollViewer::OnHorizontalScrollControllerPointerEntered });
        horizontalScrollControllerElement.AddHandler(winrt::UIElement::PointerEnteredEvent(), m_onHorizontalScrollControllerPointerEnteredHandler, true);

        m_onHorizontalScrollControllerPointerExitedHandler = winrt::box_value<winrt::PointerEventHandler>({ this, &ScrollViewer::OnHorizontalScrollControllerPointerExited });
        horizontalScrollControllerElement.AddHandler(winrt::UIElement::PointerExitedEvent(), m_onHorizontalScrollControllerPointerExitedHandler, true);
    }
}

void ScrollViewer::UnhookHorizontalScrollControllerEvents()
{
    SCROLLVIEWER_TRACE_VERBOSE(*this, TRACE_MSG_METH, METH_NAME, this);

    if (winrt::IScrollController horizontalScrollController = m_horizontalScrollController.safe_get())
    {
        if (m_horizontalScrollControllerInteractionInfoChangedToken.value != 0)
        {
            horizontalScrollController.InteractionInfoChanged(m_horizontalScrollControllerInteractionInfoChangedToken);
        }
        m_horizontalScrollControllerInteractionInfoChangedToken.value = 0;
    }

    if (winrt::IUIElement horizontalScrollControllerElement = m_horizontalScrollControllerElement.safe_get())
    {
        if (m_onHorizontalScrollControllerPointerEnteredHandler)
        {
            horizontalScrollControllerElement.RemoveHandler(winrt::UIElement::PointerEnteredEvent(), m_onHorizontalScrollControllerPointerEnteredHandler);
            m_onHorizontalScrollControllerPointerEnteredHandler = nullptr;
        }

        if (m_onHorizontalScrollControllerPointerExitedHandler)
        {
            horizontalScrollControllerElement.RemoveHandler(winrt::UIElement::PointerExitedEvent(), m_onHorizontalScrollControllerPointerExitedHandler);
            m_onHorizontalScrollControllerPointerExitedHandler = nullptr;
        }
    }
}

void ScrollViewer::HookVerticalScrollControllerEvents()
{
    SCROLLVIEWER_TRACE_VERBOSE(*this, TRACE_MSG_METH, METH_NAME, this);

    MUX_ASSERT(m_verticalScrollControllerInteractionInfoChangedToken.value == 0);
    MUX_ASSERT(!m_onVerticalScrollControllerPointerEnteredHandler);
    MUX_ASSERT(!m_onVerticalScrollControllerPointerExitedHandler);

    if (winrt::IScrollController verticalScrollController = m_verticalScrollController.get())
    {
        m_verticalScrollControllerInteractionInfoChangedToken =
            verticalScrollController.InteractionInfoChanged({ this, &ScrollViewer::OnScrollControllerInteractionInfoChanged });
    }

    if (winrt::IUIElement verticalScrollControllerElement = m_verticalScrollControllerElement.get())
    {
        m_onVerticalScrollControllerPointerEnteredHandler = winrt::box_value<winrt::PointerEventHandler>({ this, &ScrollViewer::OnVerticalScrollControllerPointerEntered });
        verticalScrollControllerElement.AddHandler(winrt::UIElement::PointerEnteredEvent(), m_onVerticalScrollControllerPointerEnteredHandler, true);

        m_onVerticalScrollControllerPointerExitedHandler = winrt::box_value<winrt::PointerEventHandler>({ this, &ScrollViewer::OnVerticalScrollControllerPointerExited });
        verticalScrollControllerElement.AddHandler(winrt::UIElement::PointerExitedEvent(), m_onVerticalScrollControllerPointerExitedHandler, true);
    }
}

void ScrollViewer::UnhookVerticalScrollControllerEvents()
{
    SCROLLVIEWER_TRACE_VERBOSE(*this, TRACE_MSG_METH, METH_NAME, this);

    if (winrt::IScrollController verticalScrollController = m_verticalScrollController.safe_get())
    {
        if (m_verticalScrollControllerInteractionInfoChangedToken.value != 0)
        {
            verticalScrollController.InteractionInfoChanged(m_verticalScrollControllerInteractionInfoChangedToken);
        }
        m_verticalScrollControllerInteractionInfoChangedToken.value = 0;
    }

    if (winrt::IUIElement verticalScrollControllerElement = m_verticalScrollControllerElement.safe_get())
    {
        if (m_onVerticalScrollControllerPointerEnteredHandler)
        {
            verticalScrollControllerElement.RemoveHandler(winrt::UIElement::PointerEnteredEvent(), m_onVerticalScrollControllerPointerEnteredHandler);
            m_onVerticalScrollControllerPointerEnteredHandler = nullptr;
        }

        if (m_onVerticalScrollControllerPointerExitedHandler)
        {
            verticalScrollControllerElement.RemoveHandler(winrt::UIElement::PointerExitedEvent(), m_onVerticalScrollControllerPointerExitedHandler);
            m_onVerticalScrollControllerPointerExitedHandler = nullptr;
        }
    }
}

void ScrollViewer::UpdateScroller(const winrt::Scroller& scroller)
{
    SCROLLVIEWER_TRACE_VERBOSE(*this, TRACE_MSG_METH, METH_NAME, this);

    UnhookScrollerEvents(false /*isForDestructor*/);
    m_scroller.set(nullptr);

    SetValue(s_ScrollerProperty, scroller);

    if (scroller)
    {
        m_scroller.set(scroller);
        HookScrollerEvents();
    }
}

void ScrollViewer::UpdateHorizontalScrollController(
    const winrt::IScrollController& horizontalScrollController,
    const winrt::IUIElement& horizontalScrollControllerElement)
{
    SCROLLVIEWER_TRACE_VERBOSE(*this, TRACE_MSG_METH, METH_NAME, this);

    UnhookHorizontalScrollControllerEvents();

    SetValue(s_HorizontalScrollControllerProperty, horizontalScrollController);

    m_horizontalScrollController.set(horizontalScrollController);
    m_horizontalScrollControllerElement.set(horizontalScrollControllerElement);
    HookHorizontalScrollControllerEvents();
    UpdateScrollerHorizontalScrollController(horizontalScrollController);    
}

void ScrollViewer::UpdateScrollerHorizontalScrollController(const winrt::IScrollController& horizontalScrollController)
{
    SCROLLVIEWER_TRACE_VERBOSE(*this, TRACE_MSG_METH, METH_NAME, this);

    if (auto scroller = m_scroller.get())
    {
        scroller.HorizontalScrollController(horizontalScrollController);
    }
}

void ScrollViewer::UpdateVerticalScrollController(
    const winrt::IScrollController& verticalScrollController,
    const winrt::IUIElement& verticalScrollControllerElement)
{
    SCROLLVIEWER_TRACE_VERBOSE(*this, TRACE_MSG_METH, METH_NAME, this);

    UnhookVerticalScrollControllerEvents();

    SetValue(s_VerticalScrollControllerProperty, verticalScrollController);

    m_verticalScrollController.set(verticalScrollController);
    m_verticalScrollControllerElement.set(verticalScrollControllerElement);
    HookVerticalScrollControllerEvents();
    UpdateScrollerVerticalScrollController(verticalScrollController);
}

void ScrollViewer::UpdateScrollerVerticalScrollController(const winrt::IScrollController& verticalScrollController)
{
    SCROLLVIEWER_TRACE_VERBOSE(*this, TRACE_MSG_METH, METH_NAME, this);

    if (auto scroller = m_scroller.get())
    {
        scroller.VerticalScrollController(verticalScrollController);
    }
}

void ScrollViewer::UpdateScrollControllersSeparator(const winrt::IUIElement& scrollControllersSeparator)
{
    SCROLLVIEWER_TRACE_VERBOSE(*this, TRACE_MSG_METH, METH_NAME, this);

    m_scrollControllersSeparatorElement.set(scrollControllersSeparator);
}

void ScrollViewer::UpdateScrollControllersVisibility(
    bool horizontalChange, bool verticalChange)
{
    SCROLLVIEWER_TRACE_VERBOSE(*this, TRACE_MSG_METH, METH_NAME, this);

    MUX_ASSERT(horizontalChange || verticalChange);

    bool isHorizontalScrollControllerVisible = false;

    if (horizontalChange)
    {
        winrt::ScrollBarVisibility scrollBarVisibility = HorizontalScrollBarVisibility();

        if (scrollBarVisibility == winrt::ScrollBarVisibility::Auto &&
            m_horizontalScrollController &&
            m_horizontalScrollController.get().AreInteractionsAllowed())
        {
            isHorizontalScrollControllerVisible = true;
        }
        else
        {
            isHorizontalScrollControllerVisible = (scrollBarVisibility == winrt::ScrollBarVisibility::Visible);
        }

        SetValue(s_ComputedHorizontalScrollBarVisibilityProperty, box_value(isHorizontalScrollControllerVisible ? winrt::Visibility::Visible : winrt::Visibility::Collapsed));
    }
    else
    {
        isHorizontalScrollControllerVisible = ComputedHorizontalScrollBarVisibility() == winrt::Visibility::Visible;
    }

    bool isVerticalScrollControllerVisible = false;

    if (verticalChange)
    {
        winrt::ScrollBarVisibility scrollBarVisibility = VerticalScrollBarVisibility();

        if (scrollBarVisibility == winrt::ScrollBarVisibility::Auto &&
            m_verticalScrollController &&
            m_verticalScrollController.get().AreInteractionsAllowed())
        {
            isVerticalScrollControllerVisible = true;
        }
        else
        {
            isVerticalScrollControllerVisible = (scrollBarVisibility == winrt::ScrollBarVisibility::Visible);
        }

        SetValue(s_ComputedVerticalScrollBarVisibilityProperty, box_value(isVerticalScrollControllerVisible ? winrt::Visibility::Visible : winrt::Visibility::Collapsed));
    }
    else
    {
        isVerticalScrollControllerVisible = ComputedVerticalScrollBarVisibility() == winrt::Visibility::Visible;
    }

    if (m_scrollControllersSeparatorElement)
    {
        m_scrollControllersSeparatorElement.get().Visibility(isHorizontalScrollControllerVisible && isVerticalScrollControllerVisible ?
            winrt::Visibility::Visible : winrt::Visibility::Collapsed);
    }
}

bool ScrollViewer::IsInputKindIgnored(winrt::InputKind const& inputKind)
{
    return (IgnoredInputKind() & inputKind) == inputKind;
}

bool ScrollViewer::AreAllScrollControllersCollapsed() const
{
    return (!m_horizontalScrollControllerElement || m_horizontalScrollControllerElement.get().Visibility() == winrt::Visibility::Collapsed) &&
           (!m_verticalScrollControllerElement || m_verticalScrollControllerElement.get().Visibility() == winrt::Visibility::Collapsed);
}

bool ScrollViewer::AreBothScrollControllersVisible() const
{
    return m_horizontalScrollControllerElement && m_horizontalScrollControllerElement.get().Visibility() == winrt::Visibility::Visible &&
           m_verticalScrollControllerElement && m_verticalScrollControllerElement.get().Visibility() == winrt::Visibility::Visible;
}

bool ScrollViewer::AreScrollControllersAutoHiding()
{
    // Use the cached value unless it was invalidated.
    if (m_autoHideScrollControllersValid)
    {
        return m_autoHideScrollControllers;
    }

    m_autoHideScrollControllersValid = true;

    if (SharedHelpers::IsRS4OrHigher())
    {
        if (auto globalTestHooks = ScrollViewerTestHooks::GetGlobalTestHooks())
        {
            winrt::IReference<bool> autoHideScrollControllers = globalTestHooks->GetAutoHideScrollControllers(*this);

            if (autoHideScrollControllers)
            {
                // Test hook takes precedence over UISettings and registry key settings.
                m_autoHideScrollControllers = autoHideScrollControllers.Value();
                return m_autoHideScrollControllers;
            }
        }
    }

    if (m_uiSettings5)
    {
        // Use the 19H1+ UISettings property.
        m_autoHideScrollControllers = m_uiSettings5.AutoHideScrollBars();
    }
    else if (SharedHelpers::IsRS4OrHigher())
    {
        // Use the RS4+ registry key HKEY_CURRENT_USER\Control Panel\Accessibility\DynamicScrollbars
        m_autoHideScrollControllers = RegUtil::UseDynamicScrollbars();
    }
    else
    {
        // ScrollBars are auto-hiding prior to RS4.
        m_autoHideScrollControllers = true;
    }

    return m_autoHideScrollControllers;
}

bool ScrollViewer::IsScrollControllersSeparatorVisible() const
{
    return m_scrollControllersSeparatorElement && m_scrollControllersSeparatorElement.get().Visibility() == winrt::Visibility::Visible;
}

void ScrollViewer::HideIndicators(
    bool useTransitions)
{
    SCROLLVIEWER_TRACE_VERBOSE(*this, TRACE_MSG_METH_INT_INT, METH_NAME, this, useTransitions, m_keepIndicatorsShowing);

    MUX_ASSERT(AreScrollControllersAutoHiding());

    if (!AreAllScrollControllersCollapsed() && !m_keepIndicatorsShowing)
    {
        GoToState(s_noIndicatorStateName, useTransitions);

        if (!m_hasNoIndicatorStateStoryboardCompletedHandler)
        {
            m_showingMouseIndicators = false;
        }
    }
}

void ScrollViewer::HideIndicatorsAfterDelay()
{
    SCROLLVIEWER_TRACE_VERBOSE(*this, TRACE_MSG_METH_INT, METH_NAME, this, m_keepIndicatorsShowing);

    MUX_ASSERT(AreScrollControllersAutoHiding());

    if (!m_keepIndicatorsShowing)
    {
        winrt::DispatcherTimer hideIndicatorsTimer = nullptr;

        if (m_hideIndicatorsTimer)
        {
            hideIndicatorsTimer = m_hideIndicatorsTimer.get();
            if (hideIndicatorsTimer.IsEnabled())
            {
                hideIndicatorsTimer.Stop();
            }
        }
        else
        {
            hideIndicatorsTimer = winrt::DispatcherTimer();
            hideIndicatorsTimer.Interval(winrt::TimeSpan::duration(s_noIndicatorCountdown));
            hideIndicatorsTimer.Tick({ this, &ScrollViewer::OnHideIndicatorsTimerTick });
            m_hideIndicatorsTimer.set(hideIndicatorsTimer);
        }

        hideIndicatorsTimer.Start();
    }
}

// On RS4 and RS5, update m_autoHideScrollControllers based on the DynamicScrollbars registry key value
// and update the visual states if the value changed.
void ScrollViewer::UpdateScrollControllersAutoHiding(
    bool forceUpdate)
{
    if ((forceUpdate || (!m_uiSettings5 && SharedHelpers::IsRS4OrHigher())) && m_autoHideScrollControllersValid)
    {
        m_autoHideScrollControllersValid = false;

        bool oldAutoHideScrollControllers = m_autoHideScrollControllers;
        bool newAutoHideScrollControllers = AreScrollControllersAutoHiding();

        if (oldAutoHideScrollControllers != newAutoHideScrollControllers)
        {
            UpdateVisualStates(
                true  /*useTransitions*/,
                false /*showIndicators*/,
                false /*hideIndicators*/,
                true  /*scrollControllersAutoHidingChanged*/);
        }
    }
}

void ScrollViewer::UpdateVisualStates(
    bool useTransitions,
    bool showIndicators,
    bool hideIndicators,
    bool scrollControllersAutoHidingChanged,
    bool updateScrollControllersAutoHiding,
    bool onlyForAutoHidingScrollControllers)
{
    if (updateScrollControllersAutoHiding)
    {
        UpdateScrollControllersAutoHiding();
    }

    if (onlyForAutoHidingScrollControllers && !AreScrollControllersAutoHiding())
    {
        return;
    }

    UpdateScrollControllersVisualState(useTransitions, showIndicators, hideIndicators);
    UpdateScrollControllersSeparatorVisualState(useTransitions, scrollControllersAutoHidingChanged);
}

// Updates the state for the ScrollingIndicatorStates state group.
void ScrollViewer::UpdateScrollControllersVisualState(
    bool useTransitions,
    bool showIndicators,
    bool hideIndicators)
{
    SCROLLVIEWER_TRACE_VERBOSE(*this, TRACE_MSG_METH_INT, METH_NAME, this, useTransitions);
    SCROLLVIEWER_TRACE_VERBOSE(*this, TRACE_MSG_METH_INT_INT, METH_NAME, this, showIndicators, hideIndicators);

    MUX_ASSERT(!(showIndicators && hideIndicators));

    bool areScrollControllersAutoHiding = AreScrollControllersAutoHiding();

    MUX_ASSERT(!(!areScrollControllersAutoHiding && hideIndicators));

    if ((!areScrollControllersAutoHiding || showIndicators) && !hideIndicators)
    {
        if (AreAllScrollControllersCollapsed())
        {
            return;
        }

        ResetHideIndicatorsTimer(false /*isForDestructor*/, true /*restart*/);

        // Mouse indicators dominate if they are already showing or if we have set the flag to prefer them.
        if (m_preferMouseIndicators || m_showingMouseIndicators || !areScrollControllersAutoHiding)
        {
            GoToState(s_mouseIndicatorStateName, useTransitions);

            m_showingMouseIndicators = true;
        }
        else
        {
            GoToState(s_touchIndicatorStateName, useTransitions);
        }
    }
    else if (!m_keepIndicatorsShowing)
    {
        if (SharedHelpers::IsAnimationsEnabled())
        {
            // By default there is a delay before the NoIndicator state actually shows.
            HideIndicators();
        }
        else
        {
            // Since OS animations are turned off, use a timer to delay the indicators' hiding.
            HideIndicatorsAfterDelay();
        }
    }
}

// Updates the state for the ScrollBarsSeparatorStates state group.
void ScrollViewer::UpdateScrollControllersSeparatorVisualState(
    bool useTransitions,
    bool scrollControllersAutoHidingChanged)
{
    SCROLLVIEWER_TRACE_VERBOSE(*this, TRACE_MSG_METH_INT_INT, METH_NAME, this, useTransitions, scrollControllersAutoHidingChanged);

    if (!IsScrollControllersSeparatorVisible())
    {
        return;
    }

    bool isEnabled = IsEnabled();
    bool areScrollControllersAutoHiding = AreScrollControllersAutoHiding();
    bool showScrollControllersSeparator = !areScrollControllersAutoHiding;

    if (!showScrollControllersSeparator &&
        AreBothScrollControllersVisible() &&
        (m_preferMouseIndicators || m_showingMouseIndicators) &&
        (m_isPointerOverHorizontalScrollController || m_isPointerOverVerticalScrollController))
    {
        showScrollControllersSeparator = true;
    }

    // Select the proper state for the scroll controllers separator within the ScrollBarsSeparatorStates group:
    if (SharedHelpers::IsAnimationsEnabled())
    {
        // When OS animations are turned on, show the separator when a scroll controller is shown unless the ScrollViewer is disabled, using an animation.
        if (showScrollControllersSeparator && isEnabled)
        {
            GoToState(s_scrollBarsSeparatorExpanded, useTransitions);
        }
        else if (isEnabled)
        {
            GoToState(s_scrollBarsSeparatorCollapsed, useTransitions);
        }
        else
        {
            GoToState(s_scrollBarsSeparatorCollapsedDisabled, useTransitions);
        }
    }
    else
    {
        // OS animations are turned off. Show or hide the separator depending on the presence of scroll controllers, without an animation.
        // When the ScrollViewer is disabled, hide the separator in sync with the ScrollBar(s).
        if (showScrollControllersSeparator)
        {
            if (isEnabled)
            {
                GoToState((areScrollControllersAutoHiding || scrollControllersAutoHidingChanged) ? s_scrollBarsSeparatorExpandedWithoutAnimation : s_scrollBarsSeparatorDisplayedWithoutAnimation, useTransitions);
            }
            else
            {
                GoToState(s_scrollBarsSeparatorCollapsed, useTransitions);
            }
        }
        else
        {
            GoToState(isEnabled ? s_scrollBarsSeparatorCollapsedWithoutAnimation : s_scrollBarsSeparatorCollapsed, useTransitions);
        }
    }
}

void ScrollViewer::GoToState(std::wstring_view const& stateName, bool useTransitions)
{
    SCROLLVIEWER_TRACE_VERBOSE(*this, TRACE_MSG_METH_STR_INT, METH_NAME, this, stateName.data(), useTransitions);

    winrt::VisualStateManager::GoToState(*this, stateName, useTransitions);
}

void ScrollViewer::OnKeyDown(winrt::KeyRoutedEventArgs const& e)
{
    SCROLLVIEWER_TRACE_INFO(*this, TRACE_MSG_METH_STR, METH_NAME, this, TypeLogging::KeyRoutedEventArgsToString(e).c_str());

    __super::OnKeyDown(e);
    
    m_preferMouseIndicators = false;

    if (m_scroller)
    {
        winrt::KeyRoutedEventArgs eventArgs = e.as<winrt::KeyRoutedEventArgs>();
        if (!eventArgs.Handled())
        {
            auto originalKey = eventArgs.OriginalKey();
            bool isGamepadKey = FocusHelper::IsGamepadNavigationDirection(originalKey) || FocusHelper::IsGamepadPageNavigationDirection(originalKey);

            if (isGamepadKey)
            {
                if (IsInputKindIgnored(winrt::InputKind::Gamepad))
                {
                    return;
                }
            }
            else
            {
                if (IsInputKindIgnored(winrt::InputKind::Keyboard))
                {
                    return;
                }
            }

            bool isXYFocusEnabledForKeyboard = XYFocusKeyboardNavigation() == winrt::XYFocusKeyboardNavigationMode::Enabled;
            bool doXYFocusScrolling = isGamepadKey || isXYFocusEnabledForKeyboard;

            if (doXYFocusScrolling)
            {
                HandleKeyDownForXYNavigation(eventArgs);
            }
            else
            {
                HandleKeyDownForStandardScroll(eventArgs);
            }
        }
    }
}

void ScrollViewer::HandleKeyDownForStandardScroll(winrt::KeyRoutedEventArgs args)
{
    SCROLLVIEWER_TRACE_VERBOSE(*this, TRACE_MSG_METH_STR, METH_NAME, this, TypeLogging::KeyRoutedEventArgsToString(args).c_str());

    // Up/Down/Left/Right will scroll by 15% the size of the viewport.
    static const double smallScrollProportion = 0.15;

    MUX_ASSERT(!args.Handled());
    MUX_ASSERT(m_scroller != nullptr);

    bool isHandled = DoScrollForKey(args.Key(), smallScrollProportion);

    args.Handled(isHandled);
}

void ScrollViewer::HandleKeyDownForXYNavigation(winrt::KeyRoutedEventArgs args)
{
    SCROLLVIEWER_TRACE_VERBOSE(*this, TRACE_MSG_METH_STR, METH_NAME, this, TypeLogging::KeyRoutedEventArgsToString(args).c_str());

    MUX_ASSERT(!args.Handled());
    MUX_ASSERT(m_scroller != nullptr);

    bool isHandled = false;
    auto originalKey = args.OriginalKey();
    auto scroller = m_scroller.get().as<winrt::Scroller>();
    bool isPageNavigation = FocusHelper::IsGamepadPageNavigationDirection(originalKey);
    double scrollAmountProportion = isPageNavigation ? 1.0 : 0.5;
    bool shouldProcessKeyEvent = true;
    winrt::FocusNavigationDirection navigationDirection;

    if (isPageNavigation)
    {
        navigationDirection = FocusHelper::GetPageNavigationDirection(originalKey);

        // We should only handle page navigation if we can scroll in that direction.
        // Note: For non-paging navigation, we might want to move focus even if we cannot scroll.
        shouldProcessKeyEvent = CanScrollInDirection(navigationDirection);
    }
    else
    {
        navigationDirection = FocusHelper::GetNavigationDirection(originalKey);
    }

    if (shouldProcessKeyEvent)
    {
        bool shouldScroll = false;
        bool shouldMoveFocus = false;
        winrt::DependencyObject nextElement = nullptr;

        if (navigationDirection != winrt::FocusNavigationDirection::None)
        {
            nextElement = GetNextFocusCandidate(navigationDirection, isPageNavigation);
        }

        if (nextElement && nextElement != winrt::FocusManager::GetFocusedElement())
        {
            winrt::UIElement nextElementAsUIE = FocusHelper::GetUIElementForFocusCandidate(nextElement);
            MUX_ASSERT(nextElementAsUIE != nullptr);

            auto nextElementAsFe = nextElementAsUIE.as<winrt::FrameworkElement>();
            auto rect = winrt::Rect{ 0, 0, static_cast<float>(nextElementAsFe.ActualWidth()), static_cast<float>(nextElementAsFe.ActualHeight()) };
            auto elementBounds = nextElementAsUIE.TransformToVisual(scroller).TransformBounds(rect);
            auto viewport = winrt::Rect{ 0, 0, static_cast<float>(scroller.ActualWidth()), static_cast<float>(scroller.ActualHeight()) };

            // Extend the viewport in the direction we are moving:
            winrt::Rect extendedViewport = viewport;
            switch (navigationDirection)
            {
            case winrt::FocusNavigationDirection::Down:
                extendedViewport.Height += viewport.Height;
                break;
            case winrt::FocusNavigationDirection::Up:
                extendedViewport.Y -= viewport.Height;
                extendedViewport.Height += viewport.Height;
                break;
            case winrt::FocusNavigationDirection::Left:
                extendedViewport.X -= viewport.Width;
                extendedViewport.Width += viewport.Width;
                break;
            case winrt::FocusNavigationDirection::Right:
                extendedViewport.Width += viewport.Width;
                break;
            }

            bool isElementInExtendedViewport = winrt::RectHelper::Intersect(elementBounds, extendedViewport) != winrt::RectHelper::Empty();
            bool isElementFullyInExtendedViewport = winrt::RectHelper::Union(elementBounds, extendedViewport) == extendedViewport;

            if (isElementInExtendedViewport)
            {
                if (isPageNavigation)
                {
                    // Always scroll for page navigation
                    shouldScroll = true;

                    if (isElementFullyInExtendedViewport)
                    {
                        // Move focus:
                        shouldMoveFocus = true;
                    }
                }
                else
                {
                    // Non-paging scroll allows partial candidates
                    shouldMoveFocus = true;
                }
            }
            else
            {
                // Element is outside extended viewport - scroll but don't focus.
                shouldScroll = true;
            }
        }
        else
        {
            // No focus candidate: scroll
            shouldScroll = true;
        }

        if (shouldMoveFocus)
        {
            SCROLLVIEWER_TRACE_VERBOSE(*this, TRACE_MSG_METH_METH_INT, METH_NAME, this, L"FocusManager::TryFocusAsync", SharedHelpers::IsAnimationsEnabled());

            auto focusAsyncOperation = winrt::FocusManager::TryFocusAsync(nextElement, winrt::FocusState::Keyboard);

            if (SharedHelpers::IsAnimationsEnabled()) // When system animations are turned off, the bring-into-view operations are not turned into animations.
            {
                focusAsyncOperation.Completed(winrt::AsyncOperationCompletedHandler<winrt::FocusMovementResult>(
                    [strongThis = get_strong(), targetElement = nextElement.try_as<winrt::UIElement>()](winrt::IAsyncOperation<winrt::FocusMovementResult> asyncOperation, winrt::AsyncStatus asyncStatus)
                    {
                        SCROLLVIEWER_TRACE_VERBOSE(*strongThis, TRACE_MSG_METH_INT, METH_NAME, strongThis, static_cast<int>(asyncStatus));

                        if (asyncStatus == winrt::AsyncStatus::Completed && asyncOperation.GetResults())
                        {
                            // The focus change request was successful. One or a few Scroller::BringingIntoView notifications are likely to be raised in the coming ticks.
                            // For those, the BringIntoViewRequestedEventArgs::AnimationDesired property will be set to True in order to animate to the target element rather than jumping.
                            SCROLLVIEWER_TRACE_VERBOSE(*strongThis, TRACE_MSG_METH_PTR, METH_NAME, strongThis, targetElement);

                            auto bringIntoViewOperation(std::make_shared<ScrollViewerBringIntoViewOperation>(targetElement));

                            strongThis->m_bringIntoViewOperations.push_back(bringIntoViewOperation);
                            strongThis->HookCompositionTargetRendering();
                        }
                    }));
            }

            isHandled = true;
        }

        if (shouldScroll)
        {
            if (navigationDirection == winrt::FocusNavigationDirection::None)
            {
                isHandled = DoScrollForKey(args.Key(), scrollAmountProportion);
            }
            else
            {
                if (navigationDirection == winrt::FocusNavigationDirection::Down && CanScrollDown())
                {
                    isHandled = true;
                    DoScroll(scroller.ActualHeight() * scrollAmountProportion, winrt::Orientation::Vertical);
                }
                else if (navigationDirection == winrt::FocusNavigationDirection::Up && CanScrollUp())
                {
                    isHandled = true;
                    DoScroll(-scroller.ActualHeight() * scrollAmountProportion, winrt::Orientation::Vertical);
                }
                else if (navigationDirection == winrt::FocusNavigationDirection::Right && CanScrollRight())
                {
                    isHandled = true;
                    DoScroll(scroller.ActualWidth() * scrollAmountProportion * (FlowDirection() == winrt::FlowDirection::RightToLeft ? -1 : 1), winrt::Orientation::Horizontal);
                }
                else if (navigationDirection == winrt::FocusNavigationDirection::Left && CanScrollLeft())
                {
                    isHandled = true;
                    DoScroll(-scroller.ActualWidth() * scrollAmountProportion * (FlowDirection() == winrt::FlowDirection::RightToLeft ? -1 : 1), winrt::Orientation::Horizontal);
                }
            }
        }
    }

    args.Handled(isHandled);
}

winrt::DependencyObject ScrollViewer::GetNextFocusCandidate(winrt::FocusNavigationDirection navigationDirection, bool isPageNavigation)
{
    MUX_ASSERT(m_scroller != nullptr);
    MUX_ASSERT(navigationDirection != winrt::FocusNavigationDirection::None);
    auto scroller = m_scroller.get().as<winrt::Scroller>();

    winrt::FocusNavigationDirection focusDirection = navigationDirection;

    winrt::FindNextElementOptions findNextElementOptions;
    findNextElementOptions.SearchRoot(scroller.Content());

    if (isPageNavigation)
    {
        auto localBounds = winrt::Rect{ 0, 0, static_cast<float>(scroller.ActualWidth()), static_cast<float>(scroller.ActualHeight()) };
        auto globalBounds = scroller.TransformToVisual(nullptr).TransformBounds(localBounds);
        const int numPagesLookAhead = 2;

        auto hintRect = globalBounds;
        switch (navigationDirection)
        {
        case winrt::FocusNavigationDirection::Down:
            hintRect.Y += globalBounds.Height * numPagesLookAhead;
            break;
        case winrt::FocusNavigationDirection::Up:
            hintRect.Y -= globalBounds.Height * numPagesLookAhead;
            break;
        case winrt::FocusNavigationDirection::Left:
            hintRect.X -= globalBounds.Width * numPagesLookAhead;
            break;
        case winrt::FocusNavigationDirection::Right:
            hintRect.X += globalBounds.Width * numPagesLookAhead;
            break;
        default:
            MUX_ASSERT(false);
            break;
        }
        
        findNextElementOptions.HintRect(hintRect);
        findNextElementOptions.ExclusionRect(hintRect);
        focusDirection = FocusHelper::GetOppositeDirection(navigationDirection);
    }

    return winrt::FocusManager::FindNextElement(focusDirection, findNextElementOptions);
}

bool ScrollViewer::DoScrollForKey(winrt::VirtualKey key, double scrollProportion)
{
    SCROLLVIEWER_TRACE_VERBOSE(*this, TRACE_MSG_METH_DBL_INT, METH_NAME, this, scrollProportion, static_cast<int>(key));

    MUX_ASSERT(m_scroller != nullptr);

    bool isScrollTriggered = false;
    auto scroller = m_scroller.get().as<winrt::Scroller>();

    if (key == winrt::VirtualKey::Down && CanScrollDown())
    {
        isScrollTriggered = true;
        DoScroll(scroller.ActualHeight() * scrollProportion, winrt::Orientation::Vertical);
    }
    else if (key == winrt::VirtualKey::Up && CanScrollUp())
    {
        isScrollTriggered = true;
        DoScroll(scroller.ActualHeight() * -scrollProportion, winrt::Orientation::Vertical);
    }
    else if (key == winrt::VirtualKey::PageDown && CanScrollDown())
    {
        isScrollTriggered = true;
        DoScroll(scroller.ActualHeight(), winrt::Orientation::Vertical);
    }
    else if (key == winrt::VirtualKey::PageUp && CanScrollUp())
    {
        isScrollTriggered = true;
        DoScroll(-scroller.ActualHeight(), winrt::Orientation::Vertical);
    }
    else if (key == winrt::VirtualKey::Left || key == winrt::VirtualKey::Right)
    {
        double scrollAmount = scroller.ActualWidth() * scrollProportion;
        if (FlowDirection() == winrt::FlowDirection::RightToLeft)
        {
            scrollAmount *= -1;
        }

        if (key == winrt::VirtualKey::Right && CanScrollRight())
        {
            isScrollTriggered = true;
            DoScroll(scrollAmount, winrt::Orientation::Horizontal);
        }
        else if (key == winrt::VirtualKey::Left && CanScrollLeft())
        {
            isScrollTriggered = true;
            DoScroll(-scrollAmount, winrt::Orientation::Horizontal);
        }
    }
    else if (key == winrt::VirtualKey::Home)
    {
        bool canScrollUp = CanScrollUp();
#ifdef USE_SCROLLMODE_AUTO
        winrt::ScrollMode verticalScrollMode = ComputedVerticalScrollMode();
#else
        winrt::ScrollMode verticalScrollMode = VerticalScrollMode();
#endif

        if (canScrollUp || (verticalScrollMode == winrt::ScrollMode::Disabled && CanScrollLeft()))
        {
            isScrollTriggered = true;
            auto horizontalOffset = canScrollUp ? scroller.HorizontalOffset() : 0.0;
            auto verticalOffset = canScrollUp ? 0.0 : scroller.VerticalOffset();

            if (!canScrollUp && FlowDirection() == winrt::FlowDirection::RightToLeft)
            {
                horizontalOffset = scroller.ExtentWidth() * scroller.ZoomFactor() - scroller.ActualWidth();
            }

            scroller.ScrollTo(horizontalOffset, verticalOffset);
        }
    }
    else if (key == winrt::VirtualKey::End)
    {
        bool canScrollDown = CanScrollDown();
#ifdef USE_SCROLLMODE_AUTO
        winrt::ScrollMode verticalScrollMode = ComputedVerticalScrollMode();
#else
        winrt::ScrollMode verticalScrollMode = VerticalScrollMode();
#endif

        if (canScrollDown || (verticalScrollMode == winrt::ScrollMode::Disabled && CanScrollRight()))
        {
            isScrollTriggered = true;
            auto zoomedExtent = (canScrollDown ? scroller.ExtentHeight() : scroller.ExtentWidth()) * scroller.ZoomFactor();
            auto horizontalOffset = canScrollDown ? scroller.HorizontalOffset() : zoomedExtent - scroller.ActualWidth();
            auto verticalOffset = canScrollDown ? zoomedExtent - scroller.ActualHeight() : scroller.VerticalOffset();

            if (!canScrollDown && FlowDirection() == winrt::FlowDirection::RightToLeft)
            {
                horizontalOffset = 0.0;
            }

            scroller.ScrollTo(horizontalOffset, verticalOffset);
        }
    }

    return isScrollTriggered;
}

void ScrollViewer::DoScroll(double offset, winrt::Orientation orientation)
{
<<<<<<< HEAD
=======
    SCROLLVIEWER_TRACE_VERBOSE(*this, TRACE_MSG_METH_DBL_INT, METH_NAME, this, offset, static_cast<int>(orientation));

    static const winrt::float2 inertiaDecayRate(0.9995f, 0.9995f);

    // A velocity less than or equal to this value has no effect.
    static const double minVelocity = 30.0;

    // We need to add this much velocity over minVelocity per pixel we want to move:
    static constexpr double s_velocityNeededPerPixel{ 7.600855902349023 };

>>>>>>> 0eb29e65
    bool isVertical = orientation == winrt::Orientation::Vertical;

    if (auto scroller = m_scroller.get().as<winrt::Scroller>())
    {
        if (SharedHelpers::IsAnimationsEnabled())
        {
            static const winrt::float2 inertiaDecayRate(0.9995f, 0.9995f);

            // A velocity less than or equal to this value has no effect.
            static const double minVelocity = 30.0;

            // We need to add this much velocity over minVelocity per pixel we want to move:
            static constexpr double s_velocityNeededPerPixel{ 7.600855902349023 };

            int scrollDir = offset > 0 ? 1 : -1;

            // The minimum velocity required to move in the given direction.
            double baselineVelocity = minVelocity * scrollDir;

            // If there is already a scroll animation running for a previous key press, we want to take that into account
            // for calculating the baseline velocity. 
            auto previousScrollViewChangeId = isVertical ? m_verticalScrollFromOffsetChangeId : m_horizontalScrollFromOffsetChangeId;
            if (previousScrollViewChangeId != -1)
            {
                auto directionOfPreviousScrollOperation = isVertical ? m_verticalScrollFromDirection : m_horizontalScrollFromDirection;
                if (directionOfPreviousScrollOperation == 1)
                {
                    baselineVelocity -= minVelocity;
                }
                else if (directionOfPreviousScrollOperation == -1)
                {
                    baselineVelocity += minVelocity;
                }
            }

            float velocity = static_cast<float>(baselineVelocity + (offset * s_velocityNeededPerPixel));

            if (isVertical)
            {
                winrt::float2 offsetsVelocity(0.0f, velocity);
                m_verticalScrollFromOffsetChangeId = scroller.ScrollFrom(offsetsVelocity, inertiaDecayRate).OffsetsChangeId;
                m_verticalScrollFromDirection = scrollDir;
            }
            else
            {
                winrt::float2 offsetsVelocity(velocity, 0.0f);
                m_horizontalScrollFromOffsetChangeId = scroller.ScrollFrom(offsetsVelocity, inertiaDecayRate).OffsetsChangeId;
                m_horizontalScrollFromDirection = scrollDir;
            }
        }
        else
        {
            if (isVertical)
            {
                // Any horizontal ScrollFrom animation recently launched should be ignored by a potential subsequent ScrollFrom call.
                m_verticalScrollFromOffsetChangeId = -1;

                scroller.ScrollBy(0.0 /*horizontalOffsetDelta*/, offset /*verticalOffsetDelta*/).OffsetsChangeId;
            }
            else
            {
                // Any vertical ScrollFrom animation recently launched should be ignored by a potential subsequent ScrollFrom call.
                m_horizontalScrollFromOffsetChangeId = -1;

                scroller.ScrollBy(offset /*horizontalOffsetDelta*/, 0.0 /*verticalOffsetDelta*/).OffsetsChangeId;
            }
        }
    }
}

bool ScrollViewer::CanScrollInDirection(winrt::FocusNavigationDirection direction)
{
    bool result = false;
    switch (direction)
    {
    case winrt::FocusNavigationDirection::Down:
        result = CanScrollDown();
        break;
    case winrt::FocusNavigationDirection::Up:
        result = CanScrollUp();
        break;
    case winrt::FocusNavigationDirection::Left:
        result = CanScrollLeft();
        break;
    case winrt::FocusNavigationDirection::Right:
        result = CanScrollRight();
        break;
    }

    return result;
}

bool ScrollViewer::CanScrollDown()
{
    return CanScrollVerticallyInDirection(true /*inPositiveDirection*/);
}

bool ScrollViewer::CanScrollUp()
{
    return CanScrollVerticallyInDirection(false /*inPositiveDirection*/);
}

bool ScrollViewer::CanScrollRight()
{
    return CanScrollHorizontallyInDirection(true /*inPositiveDirection*/);
}

bool ScrollViewer::CanScrollLeft()
{
    return CanScrollHorizontallyInDirection(false /*inPositiveDirection*/);
}

bool ScrollViewer::CanScrollVerticallyInDirection(bool inPositiveDirection)
{
    bool canScrollInDirection = false;
    if (m_scroller)
    {
        auto scroller = m_scroller.get().as<winrt::Scroller>();
#ifdef USE_SCROLLMODE_AUTO
        winrt::ScrollMode verticalScrollMode = ComputedVerticalScrollMode();
#else
        winrt::ScrollMode verticalScrollMode = VerticalScrollMode();
#endif

        if (verticalScrollMode == winrt::ScrollMode::Enabled)
        {
            auto zoomedExtentHeight = scroller.ExtentHeight() * scroller.ZoomFactor();
            auto viewportHeight = scroller.ActualHeight();
            if (zoomedExtentHeight > viewportHeight)
            {
                if (inPositiveDirection)
                {
                    auto maxVerticalOffset = zoomedExtentHeight - viewportHeight;
                    if (scroller.VerticalOffset() < maxVerticalOffset)
                    {
                        canScrollInDirection = true;
                    }
                }
                else
                {
                    if (scroller.VerticalOffset() > 0)
                    {
                        canScrollInDirection = true;
                    }
                }
            }
        }
    }

    SCROLLVIEWER_TRACE_VERBOSE(*this, TRACE_MSG_METH_INT_INT, METH_NAME, this, inPositiveDirection, canScrollInDirection);

    return canScrollInDirection;
}

bool ScrollViewer::CanScrollHorizontallyInDirection(bool inPositiveDirection)
{
    bool canScrollInDirection = false;

    if (FlowDirection() == winrt::FlowDirection::RightToLeft)
    {
        inPositiveDirection = !inPositiveDirection;
    }

    if (m_scroller)
    {
        auto scroller = m_scroller.get().as<winrt::Scroller>();
#ifdef USE_SCROLLMODE_AUTO
        winrt::ScrollMode horizontalScrollMode = ComputedHorizontalScrollMode();
#else
        winrt::ScrollMode horizontalScrollMode = HorizontalScrollMode();
#endif

        if (horizontalScrollMode == winrt::ScrollMode::Enabled)
        {
            auto zoomedExtentWidth = scroller.ExtentWidth() * scroller.ZoomFactor();
            auto viewportWidth = scroller.ActualWidth();
            if (zoomedExtentWidth > viewportWidth)
            {
                if (inPositiveDirection)
                {
                    auto maxHorizontalOffset = zoomedExtentWidth - viewportWidth;
                    if (scroller.HorizontalOffset() < maxHorizontalOffset)
                    {
                        canScrollInDirection = true;
                    }
                }
                else
                {
                    if (scroller.HorizontalOffset() > 0)
                    {
                        canScrollInDirection = true;
                    }
                }
            }
        }
    }

    SCROLLVIEWER_TRACE_VERBOSE(*this, TRACE_MSG_METH_INT_INT, METH_NAME, this, inPositiveDirection, canScrollInDirection);

    return canScrollInDirection;
}

#ifdef _DEBUG

winrt::hstring ScrollViewer::DependencyPropertyToString(const winrt::IDependencyProperty& dependencyProperty)
{
    if (dependencyProperty == s_ContentProperty)
    {
        return L"Content";
    }
    else if (dependencyProperty == s_ScrollerProperty)
    {
        return L"Scroller";
    }
    else if (dependencyProperty == s_HorizontalScrollControllerProperty)
    {
        return L"HorizontalScrollController";
    }
    else if (dependencyProperty == s_VerticalScrollControllerProperty)
    {
        return L"VerticalScrollController";
    }
    else if (dependencyProperty == s_HorizontalScrollBarVisibilityProperty)
    {
        return L"HorizontalScrollBarVisibility";
    }
    else if (dependencyProperty == s_VerticalScrollBarVisibilityProperty)
    {
        return L"VerticalScrollBarVisibility";
    }
    else if (dependencyProperty == s_ContentOrientationProperty)
    {
        return L"ContentOrientation";
    }
    else if (dependencyProperty == s_VerticalScrollChainingModeProperty)
    {
        return L"VerticalScrollChainingMode";
    }
    else if (dependencyProperty == s_ZoomChainingModeProperty)
    {
        return L"ZoomChainingMode";
    }
    else if (dependencyProperty == s_HorizontalScrollRailingModeProperty)
    {
        return L"HorizontalScrollRailingMode";
    }
    else if (dependencyProperty == s_VerticalScrollRailingModeProperty)
    {
        return L"VerticalScrollRailingMode";
    }
    else if (dependencyProperty == s_HorizontalScrollModeProperty)
    {
        return L"HorizontalScrollMode";
    }
    else if (dependencyProperty == s_VerticalScrollModeProperty)
    {
        return L"VerticalScrollMode";
    }    
    else if (dependencyProperty == s_ComputedHorizontalScrollBarVisibilityProperty)
    {
        return L"ComputedHorizontalScrollBarVisibility";
    }
    else if (dependencyProperty == s_ComputedVerticalScrollBarVisibilityProperty)
    {
        return L"ComputedVerticalScrollBarVisibility";
    }
#ifdef USE_SCROLLMODE_AUTO
    else if (dependencyProperty == s_ComputedHorizontalScrollModeProperty)
    {
        return L"ComputedHorizontalScrollMode";
    }
    else if (dependencyProperty == s_ComputedVerticalScrollModeProperty)
    {
        return L"ComputedVerticalScrollMode";
    }
#endif
    else if (dependencyProperty == s_ZoomModeProperty)
    {
        return L"ZoomMode";
    }
    else if (dependencyProperty == s_IgnoredInputKindProperty)
    {
        return L"IgnoredInputKind";
    }
    else if (dependencyProperty == s_MinZoomFactorProperty)
    {
        return L"MinZoomFactor";
    }
    else if (dependencyProperty == s_MaxZoomFactorProperty)
    {
        return L"MaxZoomFactor";
    }
    else if (dependencyProperty == s_HorizontalAnchorRatioProperty)
    {
        return L"HorizontalAnchorRatio";
    }
    else if (dependencyProperty == s_VerticalAnchorRatioProperty)
    {
        return L"VerticalAnchorRatio";
    }
    else
    {
        return L"UNKNOWN";
    }
}

#endif<|MERGE_RESOLUTION|>--- conflicted
+++ resolved
@@ -2286,20 +2286,9 @@
 
 void ScrollViewer::DoScroll(double offset, winrt::Orientation orientation)
 {
-<<<<<<< HEAD
-=======
-    SCROLLVIEWER_TRACE_VERBOSE(*this, TRACE_MSG_METH_DBL_INT, METH_NAME, this, offset, static_cast<int>(orientation));
-
-    static const winrt::float2 inertiaDecayRate(0.9995f, 0.9995f);
-
-    // A velocity less than or equal to this value has no effect.
-    static const double minVelocity = 30.0;
-
-    // We need to add this much velocity over minVelocity per pixel we want to move:
-    static constexpr double s_velocityNeededPerPixel{ 7.600855902349023 };
-
->>>>>>> 0eb29e65
-    bool isVertical = orientation == winrt::Orientation::Vertical;
+	SCROLLVIEWER_TRACE_VERBOSE(*this, TRACE_MSG_METH_DBL_INT, METH_NAME, this, offset, static_cast<int>(orientation));
+	
+	bool isVertical = orientation == winrt::Orientation::Vertical;
 
     if (auto scroller = m_scroller.get().as<winrt::Scroller>())
     {
