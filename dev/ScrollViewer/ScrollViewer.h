﻿// Copyright (c) Microsoft Corporation. All rights reserved.
// Licensed under the MIT License. See LICENSE in the project root for license information.

#pragma once

#include "ScrollBarController.h"
#include "ScrollViewerTrace.h"
#include "ScrollViewer.g.h"
#include "ScrollViewer.properties.h"

class ScrollViewer :
    public ReferenceTracker<ScrollViewer, winrt::implementation::ScrollViewerT>,
    public ScrollViewerProperties
{
public:
    ScrollViewer();
    ~ScrollViewer();

    // Properties' default values.
    static const winrt::Microsoft::UI::Xaml::Controls::ScrollBarVisibility s_defaultHorizontalScrollBarVisibility{ winrt::Microsoft::UI::Xaml::Controls::ScrollBarVisibility::Auto };
    static const winrt::Microsoft::UI::Xaml::Controls::ScrollBarVisibility s_defaultVerticalScrollBarVisibility{ winrt::Microsoft::UI::Xaml::Controls::ScrollBarVisibility::Auto };
    static const winrt::ChainingMode s_defaultHorizontalScrollChainingMode{ winrt::ChainingMode::Auto };
    static const winrt::ChainingMode s_defaultVerticalScrollChainingMode{ winrt::ChainingMode::Auto };
    static const winrt::RailingMode s_defaultHorizontalScrollRailingMode{ winrt::RailingMode::Enabled };
<<<<<<< HEAD
    static const winrt::RailingMode s_defaultVerticalScrollRailingMode{ winrt::RailingMode::Enabled };
#ifdef USE_SCROLLMODE_AUTO
    static const winrt::ScrollMode s_defaultHorizontalScrollMode{ winrt::ScrollMode::Auto };
    static const winrt::ScrollMode s_defaultVerticalScrollMode{ winrt::ScrollMode::Auto };
=======
    static const winrt::RailingMode s_defaultVerticalScrollRailingMode{ winrt::RailingMode::Enabled };    
    static const winrt::Visibility s_defaultComputedHorizontalScrollBarVisibility{ winrt::Visibility::Collapsed };
    static const winrt::Visibility s_defaultComputedVerticalScrollBarVisibility{ winrt::Visibility::Collapsed };
#ifdef USE_SCROLLMODE_AUTO
    static const winrt::ScrollMode s_defaultHorizontalScrollMode{ winrt::ScrollMode::Auto };
    static const winrt::ScrollMode s_defaultVerticalScrollMode{ winrt::ScrollMode::Auto };
    static const winrt::ScrollMode s_defaultComputedHorizontalScrollMode{ winrt::ScrollMode::Disabled };
    static const winrt::ScrollMode s_defaultComputedVerticalScrollMode{ winrt::ScrollMode::Disabled };
>>>>>>> 4a94f1e5
#else
    static const winrt::ScrollMode s_defaultHorizontalScrollMode{ winrt::ScrollMode::Enabled };
    static const winrt::ScrollMode s_defaultVerticalScrollMode{ winrt::ScrollMode::Enabled };
#endif
<<<<<<< HEAD
    static const winrt::ScrollMode s_defaultComputedHorizontalScrollMode{ winrt::ScrollMode::Disabled };
    static const winrt::ScrollMode s_defaultComputedVerticalScrollMode{ winrt::ScrollMode::Disabled };
    static const winrt::ChainingMode s_defaultZoomChainingMode{ winrt::ChainingMode::Auto };
    static const winrt::ZoomMode s_defaultZoomMode{ winrt::ZoomMode::Disabled };
    static const winrt::InputKind s_defaultInputKind{ winrt::InputKind::All };
=======
    static const winrt::ScrollInfo s_noOpScrollInfo;
    static const winrt::ZoomInfo s_noOpZoomInfo;
    static const winrt::ChainingMode s_defaultZoomChainingMode{ winrt::ChainingMode::Auto };
    static const winrt::ZoomMode s_defaultZoomMode{ winrt::ZoomMode::Disabled };
    static const winrt::InputKind s_defaultIgnoredInputKind{ winrt::InputKind::None };
>>>>>>> 4a94f1e5
    static const winrt::ContentOrientation s_defaultContentOrientation{ winrt::ContentOrientation::Vertical };
    static constexpr double s_defaultMinZoomFactor{ 0.1 };
    static constexpr double s_defaultMaxZoomFactor{ 10.0 };
    static constexpr bool s_defaultAnchorAtExtent{ true };
    static constexpr double s_defaultAnchorRatio{ 0.0 };

#pragma region IScrollViewer

    winrt::CompositionPropertySet ExpressionAnimationSources();

    double HorizontalOffset();
    double VerticalOffset();
    float ZoomFactor();
    double ExtentWidth();
    double ExtentHeight();
<<<<<<< HEAD

    winrt::InteractionState State();

    winrt::InputKind InputKind();
    void InputKind(winrt::InputKind const& value);

    int32_t ChangeOffsets(winrt::ScrollerChangeOffsetsOptions const& options);
    int32_t ChangeOffsetsWithAdditionalVelocity(winrt::ScrollerChangeOffsetsWithAdditionalVelocityOptions const& options);
    int32_t ChangeZoomFactor(winrt::ScrollerChangeZoomFactorOptions const& options);
    int32_t ChangeZoomFactorWithAdditionalVelocity(winrt::ScrollerChangeZoomFactorWithAdditionalVelocityOptions const& options);
=======
    double ViewportWidth();
    double ViewportHeight();
    double ScrollableWidth();
    double ScrollableHeight();

    winrt::InteractionState State();

    winrt::InputKind IgnoredInputKind();
    void IgnoredInputKind(winrt::InputKind const& value);

    void RegisterAnchorCandidate(winrt::UIElement const& element);
    void UnregisterAnchorCandidate(winrt::UIElement const& element);

    winrt::ScrollInfo ScrollTo(double horizontalOffset, double verticalOffset);
    winrt::ScrollInfo ScrollTo(double horizontalOffset, double verticalOffset, winrt::ScrollOptions const& options);
    winrt::ScrollInfo ScrollBy(double horizontalOffsetDelta, double verticalOffsetDelta);
    winrt::ScrollInfo ScrollBy(double horizontalOffsetDelta, double verticalOffsetDelta, winrt::ScrollOptions const& options);
    winrt::ScrollInfo ScrollFrom(winrt::float2 offsetsVelocity, winrt::IReference<winrt::float2> inertiaDecayRate);
    winrt::ZoomInfo ZoomTo(float zoomFactor, winrt::IReference<winrt::float2> centerPoint);
    winrt::ZoomInfo ZoomTo(float zoomFactor, winrt::IReference<winrt::float2> centerPoint, winrt::ZoomOptions const& options);
    winrt::ZoomInfo ZoomBy(float zoomFactorDelta, winrt::IReference<winrt::float2> centerPoint);
    winrt::ZoomInfo ZoomBy(float zoomFactorDelta, winrt::IReference<winrt::float2> centerPoint, winrt::ZoomOptions const& options);
    winrt::ZoomInfo ZoomFrom(float zoomFactorVelocity, winrt::IReference<winrt::float2> centerPoint, winrt::IReference<float> inertiaDecayRate);
>>>>>>> 4a94f1e5
#pragma endregion

    // Invoked by ScrollViewerTestHooks
    winrt::Scroller GetScrollerPart();

    static void ValidateAnchorRatio(double value);
    static void ValidateZoomFactoryBoundary(double value);

    void OnPropertyChanged(const winrt::DependencyPropertyChangedEventArgs& args);

#ifdef _DEBUG
    static winrt::hstring DependencyPropertyToString(const winrt::IDependencyProperty& dependencyProperty);
#endif

public:
#pragma region IFrameworkElementOverrides
    // unoverridden methods provided by FrameworkElementOverridesHelper
    void OnApplyTemplate(); // not actually final for 'derived' classes
#pragma endregion

#pragma region IControlOverrides
    void OnGotFocus(winrt::RoutedEventArgs const& args);
    void OnKeyDown(winrt::KeyRoutedEventArgs const& args);
#pragma endregion

private:
    void OnScrollViewerGettingFocus(
        const winrt::IInspectable& /*sender*/,
        const winrt::GettingFocusEventArgs& args);
    void OnScrollViewerIsEnabledChanged(
        const winrt::IInspectable& sender,
        const winrt::DependencyPropertyChangedEventArgs& args);
    void OnScrollViewerUnloaded(
        const winrt::IInspectable& sender,
        const winrt::RoutedEventArgs& args);
    void OnScrollViewerPointerEntered(
        const winrt::IInspectable& sender,
        const winrt::PointerRoutedEventArgs& args);
    void OnScrollViewerPointerMoved(
        const winrt::IInspectable& sender,
        const winrt::PointerRoutedEventArgs& args);
    void OnScrollViewerPointerExited(
        const winrt::IInspectable& sender,
        const winrt::PointerRoutedEventArgs& args);
    void OnScrollViewerPointerPressed(
        const winrt::IInspectable& sender,
        const winrt::PointerRoutedEventArgs& args);
    void OnScrollViewerPointerReleased(
        const winrt::IInspectable& sender,
        const winrt::PointerRoutedEventArgs& args);
    void OnScrollViewerPointerCanceled(
        const winrt::IInspectable& sender,
        const winrt::PointerRoutedEventArgs& args);

    void OnHorizontalScrollControllerPointerEntered(
        const winrt::IInspectable& sender,
        const winrt::PointerRoutedEventArgs& args);
    void OnHorizontalScrollControllerPointerExited(
        const winrt::IInspectable& sender,
        const winrt::PointerRoutedEventArgs& args);
    void OnVerticalScrollControllerPointerEntered(
        const winrt::IInspectable& sender,
        const winrt::PointerRoutedEventArgs& args);
    void OnVerticalScrollControllerPointerExited(
        const winrt::IInspectable& sender,
        const winrt::PointerRoutedEventArgs& args);
    void OnNoIndicatorStateStoryboardCompleted(
        const winrt::IInspectable& sender,
        const winrt::IInspectable& args);
    void OnIndicatorStateStoryboardCompleted(
        const winrt::IInspectable& sender,
        const winrt::IInspectable& args);
    void OnScrollControllerInteractionInfoChanged(
        const winrt::IScrollController& sender,
        const winrt::IInspectable& args);
    void OnHideIndicatorsTimerTick(
        const winrt::IInspectable& sender,
        const winrt::IInspectable& args);

    // Internal event handlers
    void OnScrollerExtentChanged(
        const winrt::IInspectable& sender,
        const winrt::IInspectable& args);
    void OnScrollerStateChanged(
        const winrt::IInspectable& sender,
        const winrt::IInspectable& args);
    void OnScrollAnimationStarting(
        const winrt::IInspectable& sender,
        const winrt::ScrollAnimationStartingEventArgs& args);
    void OnZoomAnimationStarting(
        const winrt::IInspectable& sender,
        const winrt::ZoomAnimationStartingEventArgs& args);
    void OnScrollerViewChanged(
        const winrt::IInspectable& sender,
        const winrt::IInspectable& args);
#ifdef USE_SCROLLMODE_AUTO
    void OnScrollerPropertyChanged(
        const winrt::DependencyObject& sender,
        const winrt::DependencyProperty& args);
#endif
    void OnScrollerScrollCompleted(
        const winrt::IInspectable& sender,
        const winrt::ScrollCompletedEventArgs& args);
    void OnScrollerZoomCompleted(
        const winrt::IInspectable& sender,
        const winrt::ZoomCompletedEventArgs& args);
    void OnScrollerBringingIntoView(
        const winrt::IInspectable& sender,
        const winrt::ScrollerBringingIntoViewEventArgs& args);
    void OnScrollerAnchorRequested(
        const winrt::IInspectable& sender,
        const winrt::ScrollerAnchorRequestedEventArgs& args);

    void StopHideIndicatorsTimer(bool isForDestructor);

    void HookScrollViewerEvents();
    void UnhookScrollViewerEvents();
    void HookScrollerEvents();
    void UnhookScrollerEvents(bool isForDestructor);
    void HookHorizontalScrollControllerEvents();
    void UnhookHorizontalScrollControllerEvents();
    void HookVerticalScrollControllerEvents();
    void UnhookVerticalScrollControllerEvents();

    void UpdateScroller(const winrt::Scroller& scroller);
    void UpdateHorizontalScrollController(
        const winrt::IScrollController& horizontalScrollController,
        const winrt::IUIElement& horizontalScrollControllerElement);
    void UpdateVerticalScrollController(
        const winrt::IScrollController& verticalScrollController,
        const winrt::IUIElement& verticalScrollControllerElement);
    void UpdateScrollControllersSeparator(const winrt::IUIElement& scrollControllersSeparator);
    void UpdateScrollerHorizontalScrollController(const winrt::IScrollController& horizontalScrollController);
    void UpdateScrollerVerticalScrollController(const winrt::IScrollController& verticalScrollController);
    void UpdateScrollControllersVisibility(bool horizontalChange, bool verticalChange);

    bool IsLoaded();
    bool IsInputKindIgnored(winrt::InputKind const& inputKind);

    bool AreAllScrollControllersCollapsed();
    bool AreBothScrollControllersVisible();
    void ShowIndicators();
    void HideIndicators(bool useTransitions);
    void HideIndicatorsAfterDelay();
    
    void HandleKeyDownForStandardScroll(winrt::KeyRoutedEventArgs);
    void HandleKeyDownForXYNavigation(winrt::KeyRoutedEventArgs);

    bool DoScrollForKey(winrt::VirtualKey key, double scrollProportion);
    void DoScroll(double offsetAmount, winrt::Orientation orientation);

    bool CanScrollDown();
    bool CanScrollUp();
    bool CanScrollRight();
    bool CanScrollLeft();
    bool CanScrollVerticallyInDirection(bool inPositiveDirection);
    bool CanScrollHorizontallyInDirection(bool inPositiveDirection);
    bool CanScrollInDirection(winrt::FocusNavigationDirection drection);

    winrt::DependencyObject GetNextFocusCandidate(winrt::FocusNavigationDirection direction, bool isPageNavigation);

    static constexpr std::wstring_view s_rootPartName{ L"PART_Root"sv };
    static constexpr std::wstring_view s_scrollerPartName{ L"PART_Scroller"sv };
    static constexpr std::wstring_view s_horizontalScrollBarPartName{ L"PART_HorizontalScrollBar"sv };
    static constexpr std::wstring_view s_verticalScrollBarPartName{ L"PART_VerticalScrollBar"sv };
    static constexpr std::wstring_view s_scrollBarsSeparatorPartName{ L"PART_ScrollBarsSeparator"sv };
    static constexpr std::wstring_view s_IScrollAnchorProviderNotImpl{ L"Template part named PART_Scroller does not implement IScrollAnchorProvider."sv };
    static constexpr std::wstring_view s_noScrollerPart{ L"No template part named PART_Scroller was loaded."sv };

    winrt::com_ptr<ScrollBarController> m_horizontalScrollBarController{ nullptr };
    winrt::com_ptr<ScrollBarController> m_verticalScrollBarController{ nullptr };

    tracker_ref<winrt::IScrollController> m_horizontalScrollController{ this };
    tracker_ref<winrt::IScrollController> m_verticalScrollController{ this };
    tracker_ref<winrt::IUIElement> m_horizontalScrollControllerElement{ this };
    tracker_ref<winrt::IUIElement> m_verticalScrollControllerElement{ this };
    tracker_ref<winrt::IUIElement> m_scrollControllersSeparatorElement{ this };
    tracker_ref<winrt::IScroller>  m_scroller{ this };
    tracker_ref<winrt::DispatcherTimer> m_hideIndicatorsTimer{ this };

    // Event Tokens
    winrt::event_token m_gettingFocusToken{};
    winrt::event_token m_isEnabledChangedToken{};
    winrt::event_token m_unloadedToken{};

    winrt::event_token m_scrollerExtentChangedToken{};
    winrt::event_token m_scrollerStateChangedToken{};
    winrt::event_token m_scrollerScrollAnimationStartingToken{};
    winrt::event_token m_scrollerZoomAnimationStartingToken{};
    winrt::event_token m_scrollerViewChangedToken{};
    winrt::event_token m_scrollerScrollCompletedToken{};
    winrt::event_token m_scrollerZoomCompletedToken{};
    winrt::event_token m_scrollerBringingIntoViewToken{};
    winrt::event_token m_scrollerAnchorRequestedToken{};
#ifdef USE_SCROLLMODE_AUTO
    winrt::event_token m_scrollerComputedHorizontalScrollModeChangedToken{};
    winrt::event_token m_scrollerComputedVerticalScrollModeChangedToken{};
#endif

    winrt::event_token m_horizontalScrollControllerInteractionInfoChangedToken{};
    winrt::event_token m_verticalScrollControllerInteractionInfoChangedToken{};

    winrt::IInspectable m_onPointerEnteredEventHandler{ nullptr };
    winrt::IInspectable m_onPointerMovedEventHandler{ nullptr };
    winrt::IInspectable m_onPointerExitedEventHandler{ nullptr };
    winrt::IInspectable m_onPointerPressedEventHandler{ nullptr };
    winrt::IInspectable m_onPointerReleasedEventHandler{ nullptr };
    winrt::IInspectable m_onPointerCanceledEventHandler{ nullptr };
    
    winrt::IInspectable m_onHorizontalScrollControllerPointerEnteredHandler{ nullptr };
    winrt::IInspectable m_onHorizontalScrollControllerPointerExitedHandler{ nullptr };
    winrt::IInspectable m_onVerticalScrollControllerPointerEnteredHandler{ nullptr };
    winrt::IInspectable m_onVerticalScrollControllerPointerExitedHandler{ nullptr };

    winrt::FocusInputDeviceKind m_focusInputDeviceKind{ winrt::FocusInputDeviceKind::None };
    
    bool m_isLeftMouseButtonPressedForFocus{ false };
    
    // Set to True when the mouse scrolling indicators are currently showing.
    bool m_showingMouseIndicators{ false };

    // Set to True to prevent the normal fade-out of the scrolling indicators.
    bool m_keepIndicatorsShowing{ false };

    // Set to True to favor mouse indicators over panning indicators for the scroll controllers.
    bool m_preferMouseIndicators{ false };

    // Set to the values of IScrollController::IsInteracting.
    bool m_isHorizontalScrollControllerInteracting{ false };
    bool m_isVerticalScrollControllerInteracting{ false };

    // Set to True when the pointer is over the optional scroll controllers.
    bool m_isPointerOverHorizontalScrollController{ false };
    bool m_isPointerOverVerticalScrollController{ false };

    // Private constants    
    // 2 seconds delay used to hide the indicators for example when OS animations are turned off.
    static constexpr int64_t s_noIndicatorCountdown = 2000 * 10000; 

    static constexpr std::wstring_view s_noIndicatorStateName{ L"NoIndicator"sv };
    static constexpr std::wstring_view s_touchIndicatorStateName{ L"TouchIndicator"sv };
    static constexpr std::wstring_view s_mouseIndicatorStateName{ L"MouseIndicator"sv };
    static constexpr std::wstring_view s_mouseIndicatorFullStateName{ L"MouseIndicatorFull"sv };

    int m_verticalScrollWithKeyboardDirection = 0;
    int m_verticalScrollWithKeyboardOffsetChangeId = -1;

    int m_horizontalScrollWithKeyboardDirection = 0;
    int m_horizontalScrollWithKeyboardOffsetChangeId = -1;
};<|MERGE_RESOLUTION|>--- conflicted
+++ resolved
@@ -22,12 +22,6 @@
     static const winrt::ChainingMode s_defaultHorizontalScrollChainingMode{ winrt::ChainingMode::Auto };
     static const winrt::ChainingMode s_defaultVerticalScrollChainingMode{ winrt::ChainingMode::Auto };
     static const winrt::RailingMode s_defaultHorizontalScrollRailingMode{ winrt::RailingMode::Enabled };
-<<<<<<< HEAD
-    static const winrt::RailingMode s_defaultVerticalScrollRailingMode{ winrt::RailingMode::Enabled };
-#ifdef USE_SCROLLMODE_AUTO
-    static const winrt::ScrollMode s_defaultHorizontalScrollMode{ winrt::ScrollMode::Auto };
-    static const winrt::ScrollMode s_defaultVerticalScrollMode{ winrt::ScrollMode::Auto };
-=======
     static const winrt::RailingMode s_defaultVerticalScrollRailingMode{ winrt::RailingMode::Enabled };    
     static const winrt::Visibility s_defaultComputedHorizontalScrollBarVisibility{ winrt::Visibility::Collapsed };
     static const winrt::Visibility s_defaultComputedVerticalScrollBarVisibility{ winrt::Visibility::Collapsed };
@@ -36,24 +30,15 @@
     static const winrt::ScrollMode s_defaultVerticalScrollMode{ winrt::ScrollMode::Auto };
     static const winrt::ScrollMode s_defaultComputedHorizontalScrollMode{ winrt::ScrollMode::Disabled };
     static const winrt::ScrollMode s_defaultComputedVerticalScrollMode{ winrt::ScrollMode::Disabled };
->>>>>>> 4a94f1e5
 #else
     static const winrt::ScrollMode s_defaultHorizontalScrollMode{ winrt::ScrollMode::Enabled };
     static const winrt::ScrollMode s_defaultVerticalScrollMode{ winrt::ScrollMode::Enabled };
 #endif
-<<<<<<< HEAD
-    static const winrt::ScrollMode s_defaultComputedHorizontalScrollMode{ winrt::ScrollMode::Disabled };
-    static const winrt::ScrollMode s_defaultComputedVerticalScrollMode{ winrt::ScrollMode::Disabled };
-    static const winrt::ChainingMode s_defaultZoomChainingMode{ winrt::ChainingMode::Auto };
-    static const winrt::ZoomMode s_defaultZoomMode{ winrt::ZoomMode::Disabled };
-    static const winrt::InputKind s_defaultInputKind{ winrt::InputKind::All };
-=======
     static const winrt::ScrollInfo s_noOpScrollInfo;
     static const winrt::ZoomInfo s_noOpZoomInfo;
     static const winrt::ChainingMode s_defaultZoomChainingMode{ winrt::ChainingMode::Auto };
     static const winrt::ZoomMode s_defaultZoomMode{ winrt::ZoomMode::Disabled };
     static const winrt::InputKind s_defaultIgnoredInputKind{ winrt::InputKind::None };
->>>>>>> 4a94f1e5
     static const winrt::ContentOrientation s_defaultContentOrientation{ winrt::ContentOrientation::Vertical };
     static constexpr double s_defaultMinZoomFactor{ 0.1 };
     static constexpr double s_defaultMaxZoomFactor{ 10.0 };
@@ -69,18 +54,6 @@
     float ZoomFactor();
     double ExtentWidth();
     double ExtentHeight();
-<<<<<<< HEAD
-
-    winrt::InteractionState State();
-
-    winrt::InputKind InputKind();
-    void InputKind(winrt::InputKind const& value);
-
-    int32_t ChangeOffsets(winrt::ScrollerChangeOffsetsOptions const& options);
-    int32_t ChangeOffsetsWithAdditionalVelocity(winrt::ScrollerChangeOffsetsWithAdditionalVelocityOptions const& options);
-    int32_t ChangeZoomFactor(winrt::ScrollerChangeZoomFactorOptions const& options);
-    int32_t ChangeZoomFactorWithAdditionalVelocity(winrt::ScrollerChangeZoomFactorWithAdditionalVelocityOptions const& options);
-=======
     double ViewportWidth();
     double ViewportHeight();
     double ScrollableWidth();
@@ -104,7 +77,6 @@
     winrt::ZoomInfo ZoomBy(float zoomFactorDelta, winrt::IReference<winrt::float2> centerPoint);
     winrt::ZoomInfo ZoomBy(float zoomFactorDelta, winrt::IReference<winrt::float2> centerPoint, winrt::ZoomOptions const& options);
     winrt::ZoomInfo ZoomFrom(float zoomFactorVelocity, winrt::IReference<winrt::float2> centerPoint, winrt::IReference<float> inertiaDecayRate);
->>>>>>> 4a94f1e5
 #pragma endregion
 
     // Invoked by ScrollViewerTestHooks
