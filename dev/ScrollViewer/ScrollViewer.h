﻿// Copyright (c) Microsoft Corporation. All rights reserved.
// Licensed under the MIT License. See LICENSE in the project root for license information.

#pragma once

#include "ScrollBarController.h"
#include "ScrollViewerTrace.h"
#include "ScrollViewer.g.h"
#include "ScrollViewer.properties.h"
#include "ScrollViewerBringIntoViewOperation.h"

class ScrollViewer :
    public ReferenceTracker<ScrollViewer, winrt::implementation::ScrollViewerT>,
    public ScrollViewerProperties
{
public:
    ScrollViewer();
    ~ScrollViewer();

    // Properties' default values.
    static const winrt::Microsoft::UI::Xaml::Controls::ScrollBarVisibility s_defaultHorizontalScrollBarVisibility{ winrt::Microsoft::UI::Xaml::Controls::ScrollBarVisibility::Auto };
    static const winrt::Microsoft::UI::Xaml::Controls::ScrollBarVisibility s_defaultVerticalScrollBarVisibility{ winrt::Microsoft::UI::Xaml::Controls::ScrollBarVisibility::Auto };
    static const winrt::ChainingMode s_defaultHorizontalScrollChainingMode{ winrt::ChainingMode::Auto };
    static const winrt::ChainingMode s_defaultVerticalScrollChainingMode{ winrt::ChainingMode::Auto };
    static const winrt::RailingMode s_defaultHorizontalScrollRailingMode{ winrt::RailingMode::Enabled };
    static const winrt::RailingMode s_defaultVerticalScrollRailingMode{ winrt::RailingMode::Enabled };    
    static const winrt::Visibility s_defaultComputedHorizontalScrollBarVisibility{ winrt::Visibility::Collapsed };
    static const winrt::Visibility s_defaultComputedVerticalScrollBarVisibility{ winrt::Visibility::Collapsed };
#ifdef USE_SCROLLMODE_AUTO
    static const winrt::ScrollMode s_defaultHorizontalScrollMode{ winrt::ScrollMode::Auto };
    static const winrt::ScrollMode s_defaultVerticalScrollMode{ winrt::ScrollMode::Auto };
    static const winrt::ScrollMode s_defaultComputedHorizontalScrollMode{ winrt::ScrollMode::Disabled };
    static const winrt::ScrollMode s_defaultComputedVerticalScrollMode{ winrt::ScrollMode::Disabled };
#else
    static const winrt::ScrollMode s_defaultHorizontalScrollMode{ winrt::ScrollMode::Enabled };
    static const winrt::ScrollMode s_defaultVerticalScrollMode{ winrt::ScrollMode::Enabled };
#endif
    static const winrt::ScrollInfo s_noOpScrollInfo;
    static const winrt::ZoomInfo s_noOpZoomInfo;
    static const winrt::ChainingMode s_defaultZoomChainingMode{ winrt::ChainingMode::Auto };
    static const winrt::ZoomMode s_defaultZoomMode{ winrt::ZoomMode::Disabled };
    static const winrt::InputKind s_defaultIgnoredInputKind{ winrt::InputKind::None };
    static const winrt::ContentOrientation s_defaultContentOrientation{ winrt::ContentOrientation::Vertical };
    static constexpr double s_defaultMinZoomFactor{ 0.1 };
    static constexpr double s_defaultMaxZoomFactor{ 10.0 };
    static constexpr bool s_defaultAnchorAtExtent{ true };
    static constexpr double s_defaultAnchorRatio{ 0.0 };

#pragma region IScrollViewer

    winrt::CompositionPropertySet ExpressionAnimationSources();

    double HorizontalOffset();
    double VerticalOffset();
    float ZoomFactor();
    double ExtentWidth();
    double ExtentHeight();
    double ViewportWidth();
    double ViewportHeight();
    double ScrollableWidth();
    double ScrollableHeight();

    winrt::InteractionState State();

    winrt::InputKind IgnoredInputKind();
    void IgnoredInputKind(winrt::InputKind const& value);

    void RegisterAnchorCandidate(winrt::UIElement const& element);
    void UnregisterAnchorCandidate(winrt::UIElement const& element);

    winrt::ScrollInfo ScrollTo(double horizontalOffset, double verticalOffset);
    winrt::ScrollInfo ScrollTo(double horizontalOffset, double verticalOffset, winrt::ScrollOptions const& options);
    winrt::ScrollInfo ScrollBy(double horizontalOffsetDelta, double verticalOffsetDelta);
    winrt::ScrollInfo ScrollBy(double horizontalOffsetDelta, double verticalOffsetDelta, winrt::ScrollOptions const& options);
    winrt::ScrollInfo ScrollFrom(winrt::float2 offsetsVelocity, winrt::IReference<winrt::float2> inertiaDecayRate);
    winrt::ZoomInfo ZoomTo(float zoomFactor, winrt::IReference<winrt::float2> centerPoint);
    winrt::ZoomInfo ZoomTo(float zoomFactor, winrt::IReference<winrt::float2> centerPoint, winrt::ZoomOptions const& options);
    winrt::ZoomInfo ZoomBy(float zoomFactorDelta, winrt::IReference<winrt::float2> centerPoint);
    winrt::ZoomInfo ZoomBy(float zoomFactorDelta, winrt::IReference<winrt::float2> centerPoint, winrt::ZoomOptions const& options);
    winrt::ZoomInfo ZoomFrom(float zoomFactorVelocity, winrt::IReference<winrt::float2> centerPoint, winrt::IReference<float> inertiaDecayRate);
#pragma endregion

    // Invoked by ScrollViewerTestHooks
    void ScrollControllersAutoHidingChanged();
    winrt::Scroller GetScrollerPart() const;

    static void ValidateAnchorRatio(double value);
    static void ValidateZoomFactoryBoundary(double value);

    void OnPropertyChanged(const winrt::DependencyPropertyChangedEventArgs& args);

#ifdef _DEBUG
    static winrt::hstring DependencyPropertyToString(const winrt::IDependencyProperty& dependencyProperty);
#endif

public:
#pragma region IFrameworkElementOverrides
    // unoverridden methods provided by FrameworkElementOverridesHelper
    void OnApplyTemplate(); // not actually final for 'derived' classes
#pragma endregion

#pragma region IControlOverrides
    void OnGotFocus(winrt::RoutedEventArgs const& args);
    void OnKeyDown(winrt::KeyRoutedEventArgs const& args);
#pragma endregion

private:
    void OnScrollViewerGettingFocus(
        const winrt::IInspectable& sender,
        const winrt::GettingFocusEventArgs& args);
    void OnScrollViewerIsEnabledChanged(
        const winrt::IInspectable& sender,
        const winrt::DependencyPropertyChangedEventArgs& args);
    void OnScrollViewerUnloaded(
        const winrt::IInspectable& sender,
        const winrt::RoutedEventArgs& args);
    void OnScrollViewerPointerEntered(
        const winrt::IInspectable& sender,
        const winrt::PointerRoutedEventArgs& args);
    void OnScrollViewerPointerMoved(
        const winrt::IInspectable& sender,
        const winrt::PointerRoutedEventArgs& args);
    void OnScrollViewerPointerExited(
        const winrt::IInspectable& sender,
        const winrt::PointerRoutedEventArgs& args);
    void OnScrollViewerPointerPressed(
        const winrt::IInspectable& sender,
        const winrt::PointerRoutedEventArgs& args);
    void OnScrollViewerPointerReleased(
        const winrt::IInspectable& sender,
        const winrt::PointerRoutedEventArgs& args);
    void OnScrollViewerPointerCanceled(
        const winrt::IInspectable& sender,
        const winrt::PointerRoutedEventArgs& args);

    void OnHorizontalScrollControllerPointerEntered(
        const winrt::IInspectable& sender,
        const winrt::PointerRoutedEventArgs& args);
    void OnHorizontalScrollControllerPointerExited(
        const winrt::IInspectable& sender,
        const winrt::PointerRoutedEventArgs& args);
    void OnVerticalScrollControllerPointerEntered(
        const winrt::IInspectable& sender,
        const winrt::PointerRoutedEventArgs& args);
    void OnVerticalScrollControllerPointerExited(
        const winrt::IInspectable& sender,
        const winrt::PointerRoutedEventArgs& args);
    void OnNoIndicatorStateStoryboardCompleted(
        const winrt::IInspectable& sender,
        const winrt::IInspectable& args);
    void OnIndicatorStateStoryboardCompleted(
        const winrt::IInspectable& sender,
        const winrt::IInspectable& args);
    void OnScrollControllerInteractionInfoChanged(
        const winrt::IScrollController& sender,
        const winrt::IInspectable& args);
    void OnHideIndicatorsTimerTick(
        const winrt::IInspectable& sender,
        const winrt::IInspectable& args);
    void OnAutoHideScrollBarsChanged(
        winrt::UISettings const& uiSettings,
        winrt::UISettingsAutoHideScrollBarsChangedEventArgs const& args);

    // Internal event handlers
    void OnScrollerExtentChanged(
        const winrt::IInspectable& sender,
        const winrt::IInspectable& args);
    void OnScrollerStateChanged(
        const winrt::IInspectable& sender,
        const winrt::IInspectable& args);
    void OnScrollAnimationStarting(
        const winrt::IInspectable& sender,
        const winrt::ScrollAnimationStartingEventArgs& args);
    void OnZoomAnimationStarting(
        const winrt::IInspectable& sender,
        const winrt::ZoomAnimationStartingEventArgs& args);
    void OnScrollerViewChanged(
        const winrt::IInspectable& sender,
        const winrt::IInspectable& args);
#ifdef USE_SCROLLMODE_AUTO
    void OnScrollerPropertyChanged(
        const winrt::DependencyObject& sender,
        const winrt::DependencyProperty& args);
#endif
    void OnScrollerScrollCompleted(
        const winrt::IInspectable& sender,
        const winrt::ScrollCompletedEventArgs& args);
    void OnScrollerZoomCompleted(
        const winrt::IInspectable& sender,
        const winrt::ZoomCompletedEventArgs& args);
    void OnScrollerBringingIntoView(
        const winrt::IInspectable& sender,
        const winrt::ScrollerBringingIntoViewEventArgs& args);
    void OnScrollerAnchorRequested(
        const winrt::IInspectable& sender,
        const winrt::ScrollerAnchorRequestedEventArgs& args);
    void OnCompositionTargetRendering(
        const winrt::IInspectable& sender,
        const winrt::IInspectable& args);

    void ResetHideIndicatorsTimer(bool isForDestructor = false, bool restart = false);

	void HookUISettingsEvent();
	void HookCompositionTargetRendering();
    void UnhookCompositionTargetRendering();
    void HookScrollViewerEvents();
    void UnhookScrollViewerEvents();
    void HookScrollerEvents();
    void UnhookScrollerEvents(bool isForDestructor);
    void HookHorizontalScrollControllerEvents();
    void UnhookHorizontalScrollControllerEvents();
    void HookVerticalScrollControllerEvents();
    void UnhookVerticalScrollControllerEvents();

    void UpdateScroller(const winrt::Scroller& scroller);
    void UpdateHorizontalScrollController(
        const winrt::IScrollController& horizontalScrollController,
        const winrt::IUIElement& horizontalScrollControllerElement);
    void UpdateVerticalScrollController(
        const winrt::IScrollController& verticalScrollController,
        const winrt::IUIElement& verticalScrollControllerElement);
    void UpdateScrollControllersSeparator(const winrt::IUIElement& scrollControllersSeparator);
    void UpdateScrollerHorizontalScrollController(const winrt::IScrollController& horizontalScrollController);
    void UpdateScrollerVerticalScrollController(const winrt::IScrollController& verticalScrollController);
    void UpdateScrollControllersVisibility(bool horizontalChange, bool verticalChange);

    bool IsInputKindIgnored(winrt::InputKind const& inputKind);

    bool AreAllScrollControllersCollapsed() const;
    bool AreBothScrollControllersVisible() const;
    bool AreScrollControllersAutoHiding();
    bool IsScrollControllersSeparatorVisible() const;
    void HideIndicators(bool useTransitions = true);
    void HideIndicatorsAfterDelay();
    void UpdateScrollControllersAutoHiding(bool forceUpdate = false);
    void UpdateVisualStates(
        bool useTransitions = true,
        bool showIndicators = false,
        bool hideIndicators = false,
        bool scrollControllersAutoHidingChanged = false,
        bool updateScrollControllersAutoHiding = false,
        bool onlyForAutoHidingScrollControllers = false);
    void UpdateScrollControllersVisualState(bool useTransitions = true, bool showIndicators = false, bool hideIndicators = false);
    void UpdateScrollControllersSeparatorVisualState(bool useTransitions = true, bool scrollControllersAutoHidingChanged = false);
    void GoToState(std::wstring_view const& stateName, bool useTransitions = true);

    void HandleKeyDownForStandardScroll(winrt::KeyRoutedEventArgs);
    void HandleKeyDownForXYNavigation(winrt::KeyRoutedEventArgs);

    bool DoScrollForKey(winrt::VirtualKey key, double scrollProportion);
    void DoScroll(double offsetAmount, winrt::Orientation orientation);

    bool CanScrollDown();
    bool CanScrollUp();
    bool CanScrollRight();
    bool CanScrollLeft();
    bool CanScrollVerticallyInDirection(bool inPositiveDirection);
    bool CanScrollHorizontallyInDirection(bool inPositiveDirection);
    bool CanScrollInDirection(winrt::FocusNavigationDirection drection);

    winrt::DependencyObject GetNextFocusCandidate(winrt::FocusNavigationDirection direction, bool isPageNavigation);

    static constexpr std::wstring_view s_rootPartName{ L"PART_Root"sv };
    static constexpr std::wstring_view s_scrollerPartName{ L"PART_Scroller"sv };
    static constexpr std::wstring_view s_horizontalScrollBarPartName{ L"PART_HorizontalScrollBar"sv };
    static constexpr std::wstring_view s_verticalScrollBarPartName{ L"PART_VerticalScrollBar"sv };
    static constexpr std::wstring_view s_scrollBarsSeparatorPartName{ L"PART_ScrollBarsSeparator"sv };
    static constexpr std::wstring_view s_IScrollAnchorProviderNotImpl{ L"Template part named PART_Scroller does not implement IScrollAnchorProvider."sv };
    static constexpr std::wstring_view s_noScrollerPart{ L"No template part named PART_Scroller was loaded."sv };

    winrt::com_ptr<ScrollBarController> m_horizontalScrollBarController{ nullptr };
    winrt::com_ptr<ScrollBarController> m_verticalScrollBarController{ nullptr };

    tracker_ref<winrt::IScrollController> m_horizontalScrollController{ this };
    tracker_ref<winrt::IScrollController> m_verticalScrollController{ this };
    tracker_ref<winrt::IUIElement> m_horizontalScrollControllerElement{ this };
    tracker_ref<winrt::IUIElement> m_verticalScrollControllerElement{ this };
    tracker_ref<winrt::IUIElement> m_scrollControllersSeparatorElement{ this };
    tracker_ref<winrt::IScroller>  m_scroller{ this };
    tracker_ref<winrt::DispatcherTimer> m_hideIndicatorsTimer{ this };

    // Event Tokens
    winrt::event_token m_gettingFocusToken{};
    winrt::event_token m_isEnabledChangedToken{};
    winrt::event_token m_unloadedToken{};

    winrt::event_token m_scrollerExtentChangedToken{};
    winrt::event_token m_scrollerStateChangedToken{};
    winrt::event_token m_scrollerScrollAnimationStartingToken{};
    winrt::event_token m_scrollerZoomAnimationStartingToken{};
    winrt::event_token m_scrollerViewChangedToken{};
    winrt::event_token m_scrollerScrollCompletedToken{};
    winrt::event_token m_scrollerZoomCompletedToken{};
    winrt::event_token m_scrollerBringingIntoViewToken{};
    winrt::event_token m_scrollerAnchorRequestedToken{};
#ifdef USE_SCROLLMODE_AUTO
    winrt::event_token m_scrollerComputedHorizontalScrollModeChangedToken{};
    winrt::event_token m_scrollerComputedVerticalScrollModeChangedToken{};
#endif

    winrt::event_token m_horizontalScrollControllerInteractionInfoChangedToken{};
    winrt::event_token m_verticalScrollControllerInteractionInfoChangedToken{};

    winrt::Windows::UI::Xaml::Media::CompositionTarget::Rendering_revoker m_renderingToken{};

    winrt::IInspectable m_onPointerEnteredEventHandler{ nullptr };
    winrt::IInspectable m_onPointerMovedEventHandler{ nullptr };
    winrt::IInspectable m_onPointerExitedEventHandler{ nullptr };
    winrt::IInspectable m_onPointerPressedEventHandler{ nullptr };
    winrt::IInspectable m_onPointerReleasedEventHandler{ nullptr };
    winrt::IInspectable m_onPointerCanceledEventHandler{ nullptr };
    
    winrt::IInspectable m_onHorizontalScrollControllerPointerEnteredHandler{ nullptr };
    winrt::IInspectable m_onHorizontalScrollControllerPointerExitedHandler{ nullptr };
    winrt::IInspectable m_onVerticalScrollControllerPointerEnteredHandler{ nullptr };
    winrt::IInspectable m_onVerticalScrollControllerPointerExitedHandler{ nullptr };

    winrt::FocusInputDeviceKind m_focusInputDeviceKind{ winrt::FocusInputDeviceKind::None };

    // Used to detect changes for UISettings.AutoHiScrollBars.
    winrt::IUISettings5 m_uiSettings5{ nullptr };
    winrt::IUISettings5::AutoHideScrollBarsChanged_revoker m_autoHideScrollBarsChangedRevoker{};

    bool m_autoHideScrollControllersValid{ false };
    bool m_autoHideScrollControllers{ false };

    bool m_isLeftMouseButtonPressedForFocus{ false };
    
    // Set to True when the mouse scrolling indicators are currently showing.
    bool m_showingMouseIndicators{ false };

    // Set to True to prevent the normal fade-out of the scrolling indicators.
    bool m_keepIndicatorsShowing{ false };

    // Set to True to favor mouse indicators over panning indicators for the scroll controllers.
    bool m_preferMouseIndicators{ false };

    // Indicates whether the NoIndicator visual state has a Storyboard for which a completion event was hooked up.
    bool m_hasNoIndicatorStateStoryboardCompletedHandler{ false };

    // Set to the values of IScrollController::IsInteracting.
    bool m_isHorizontalScrollControllerInteracting{ false };
    bool m_isVerticalScrollControllerInteracting{ false };

    // Set to True when the pointer is over the optional scroll controllers.
    bool m_isPointerOverHorizontalScrollController{ false };
    bool m_isPointerOverVerticalScrollController{ false };

    int m_verticalScrollWithKeyboardDirection{ 0 };
    int m_verticalScrollWithKeyboardOffsetChangeId{ -1 };

    int m_horizontalScrollWithKeyboardDirection{ 0 };
    int m_horizontalScrollWithKeyboardOffsetChangeId{ -1 };

    // List of temporary ScrollViewerBringIntoViewOperation instances used to track expected
    // Scroller::BringingIntoView occurrences due to navigation.
    std::list<std::shared_ptr<ScrollViewerBringIntoViewOperation>> m_bringIntoViewOperations;

    // Private constants    
    // 2 seconds delay used to hide the indicators for example when OS animations are turned off.
    static constexpr int64_t s_noIndicatorCountdown = 2000 * 10000; 

    static constexpr std::wstring_view s_noIndicatorStateName{ L"NoIndicator"sv };
    static constexpr std::wstring_view s_touchIndicatorStateName{ L"TouchIndicator"sv };
    static constexpr std::wstring_view s_mouseIndicatorStateName{ L"MouseIndicator"sv };
<<<<<<< HEAD
    static constexpr std::wstring_view s_mouseIndicatorFullStateName{ L"MouseIndicatorFull"sv };

    int m_verticalScrollFromDirection = 0;
    int m_verticalScrollFromOffsetChangeId = -1;

    int m_horizontalScrollFromDirection = 0;
    int m_horizontalScrollFromOffsetChangeId = -1;
=======

    static constexpr std::wstring_view s_scrollBarsSeparatorExpanded{ L"ScrollBarsSeparatorExpanded"sv };
    static constexpr std::wstring_view s_scrollBarsSeparatorCollapsed{ L"ScrollBarsSeparatorCollapsed"sv };
    static constexpr std::wstring_view s_scrollBarsSeparatorCollapsedDisabled{ L"ScrollBarsSeparatorCollapsedDisabled"sv };
    static constexpr std::wstring_view s_scrollBarsSeparatorCollapsedWithoutAnimation{ L"ScrollBarsSeparatorCollapsedWithoutAnimation"sv };
    static constexpr std::wstring_view s_scrollBarsSeparatorDisplayedWithoutAnimation{ L"ScrollBarsSeparatorDisplayedWithoutAnimation"sv };
    static constexpr std::wstring_view s_scrollBarsSeparatorExpandedWithoutAnimation{ L"ScrollBarsSeparatorExpandedWithoutAnimation"sv };
>>>>>>> 0eb29e65
};<|MERGE_RESOLUTION|>--- conflicted
+++ resolved
@@ -346,11 +346,11 @@
     bool m_isPointerOverHorizontalScrollController{ false };
     bool m_isPointerOverVerticalScrollController{ false };
 
-    int m_verticalScrollWithKeyboardDirection{ 0 };
-    int m_verticalScrollWithKeyboardOffsetChangeId{ -1 };
-
-    int m_horizontalScrollWithKeyboardDirection{ 0 };
-    int m_horizontalScrollWithKeyboardOffsetChangeId{ -1 };
+    int m_verticalScrollFromDirection{ 0 };
+    int m_verticalScrollFromOffsetChangeId{ -1 };
+
+    int m_horizontalScrollFromDirection{ 0 };
+    int m_horizontalScrollFromOffsetChangeId{ -1 };
 
     // List of temporary ScrollViewerBringIntoViewOperation instances used to track expected
     // Scroller::BringingIntoView occurrences due to navigation.
@@ -363,15 +363,6 @@
     static constexpr std::wstring_view s_noIndicatorStateName{ L"NoIndicator"sv };
     static constexpr std::wstring_view s_touchIndicatorStateName{ L"TouchIndicator"sv };
     static constexpr std::wstring_view s_mouseIndicatorStateName{ L"MouseIndicator"sv };
-<<<<<<< HEAD
-    static constexpr std::wstring_view s_mouseIndicatorFullStateName{ L"MouseIndicatorFull"sv };
-
-    int m_verticalScrollFromDirection = 0;
-    int m_verticalScrollFromOffsetChangeId = -1;
-
-    int m_horizontalScrollFromDirection = 0;
-    int m_horizontalScrollFromOffsetChangeId = -1;
-=======
 
     static constexpr std::wstring_view s_scrollBarsSeparatorExpanded{ L"ScrollBarsSeparatorExpanded"sv };
     static constexpr std::wstring_view s_scrollBarsSeparatorCollapsed{ L"ScrollBarsSeparatorCollapsed"sv };
@@ -379,5 +370,4 @@
     static constexpr std::wstring_view s_scrollBarsSeparatorCollapsedWithoutAnimation{ L"ScrollBarsSeparatorCollapsedWithoutAnimation"sv };
     static constexpr std::wstring_view s_scrollBarsSeparatorDisplayedWithoutAnimation{ L"ScrollBarsSeparatorDisplayedWithoutAnimation"sv };
     static constexpr std::wstring_view s_scrollBarsSeparatorExpandedWithoutAnimation{ L"ScrollBarsSeparatorExpandedWithoutAnimation"sv };
->>>>>>> 0eb29e65
 };