﻿// Copyright (c) Microsoft Corporation. All rights reserved.
// Licensed under the MIT License. See LICENSE in the project root for license information.

#pragma once

#include "FloatUtil.h"
#include "InteractionTrackerAsyncOperation.h"
#include "ScrollAnimationStartingEventArgs.h"
#include "ZoomAnimationStartingEventArgs.h"
#include "ScrollCompletedEventArgs.h"
#include "ZoomCompletedEventArgs.h"
#include "ScrollerBringingIntoViewEventArgs.h"
#include "ScrollerAnchorRequestedEventArgs.h"
#include "SnapPointWrapper.h"
#include "ScrollerTrace.h"
#include "ViewChange.h"
#include "OffsetsChange.h"
#include "OffsetsChangeWithAdditionalVelocity.h"
#include "ZoomFactorChange.h"
#include "ZoomFactorChangeWithAdditionalVelocity.h"

#include "Scroller.g.h"
#include "Scroller.properties.h"

class Scroller :
    public ReferenceTracker<Scroller, DeriveFromPanelHelper_base, winrt::Scroller, winrt::Controls::IScrollAnchorProvider, winrt::IRepeaterScrollingSurface>,
    public ScrollerProperties
{
public:
    Scroller();
    ~Scroller();

    // Background property is ambiguous with Panel, lift up ScrollerProperties::Background to disambiguate.
    using ScrollerProperties::Background;

    // Properties of the ExpressionAnimationSources CompositionPropertySet
    static constexpr std::wstring_view s_extentSourcePropertyName{ L"Extent"sv };
    static constexpr std::wstring_view s_viewportSourcePropertyName{ L"Viewport"sv };
    static constexpr std::wstring_view s_offsetSourcePropertyName{ L"Offset"sv };
    static constexpr std::wstring_view s_positionSourcePropertyName{ L"Position"sv };
    static constexpr std::wstring_view s_minPositionSourcePropertyName{ L"MinPosition"sv };
    static constexpr std::wstring_view s_maxPositionSourcePropertyName{ L"MaxPosition"sv };
    static constexpr std::wstring_view s_zoomFactorSourcePropertyName{ L"ZoomFactor"sv };

    // Properties' default values.
    static constexpr winrt::ChainingMode s_defaultHorizontalScrollChainingMode{ winrt::ChainingMode::Auto };
    static constexpr winrt::ChainingMode s_defaultVerticalScrollChainingMode{ winrt::ChainingMode::Auto };
    static constexpr winrt::RailingMode s_defaultHorizontalScrollRailingMode{ winrt::RailingMode::Enabled };
    static constexpr winrt::RailingMode s_defaultVerticalScrollRailingMode{ winrt::RailingMode::Enabled };
#ifdef USE_SCROLLMODE_AUTO
    static constexpr winrt::ScrollMode s_defaultHorizontalScrollMode{ winrt::ScrollMode::Auto };
    static constexpr winrt::ScrollMode s_defaultVerticalScrollMode{ winrt::ScrollMode::Auto };
<<<<<<< HEAD
=======
    static constexpr winrt::ScrollMode s_defaultComputedHorizontalScrollMode{ winrt::ScrollMode::Disabled };
    static constexpr winrt::ScrollMode s_defaultComputedVerticalScrollMode{ winrt::ScrollMode::Disabled };
>>>>>>> 4a94f1e5
#else
    static constexpr winrt::ScrollMode s_defaultHorizontalScrollMode{ winrt::ScrollMode::Enabled };
    static constexpr winrt::ScrollMode s_defaultVerticalScrollMode{ winrt::ScrollMode::Enabled };
#endif
<<<<<<< HEAD
    static constexpr winrt::ScrollMode s_defaultComputedHorizontalScrollMode{ winrt::ScrollMode::Disabled };
    static constexpr winrt::ScrollMode s_defaultComputedVerticalScrollMode{ winrt::ScrollMode::Disabled };
    static constexpr winrt::ChainingMode s_defaultZoomChainingMode{ winrt::ChainingMode::Auto };
    static constexpr winrt::ZoomMode s_defaultZoomMode{ winrt::ZoomMode::Disabled };
    static constexpr winrt::InputKind s_defaultInputKind{ winrt::InputKind::All };
=======
    static constexpr winrt::ChainingMode s_defaultZoomChainingMode{ winrt::ChainingMode::Auto };
    static constexpr winrt::ZoomMode s_defaultZoomMode{ winrt::ZoomMode::Disabled };
    static constexpr winrt::InputKind s_defaultIgnoredInputKind{ winrt::InputKind::None };
>>>>>>> 4a94f1e5
    static constexpr winrt::ContentOrientation s_defaultContentOrientation{ winrt::ContentOrientation::None };
    static constexpr bool s_defaultAnchorAtExtent{ true };
    static constexpr double s_defaultMinZoomFactor{ 0.1 };
    static constexpr double s_defaultMaxZoomFactor{ 10.0 };
    static constexpr double s_defaultAnchorRatio{ 0.0 };

    // ChangeOffsets scrolling constants
    static constexpr int s_offsetsChangeMsPerUnit{ 5 };
    static constexpr int s_offsetsChangeMinMs{ 50 };
    static constexpr int s_offsetsChangeMaxMs{ 1000 };

    // ChangeZoomFactor zooming constants
    static constexpr int s_zoomFactorChangeMsPerUnit{ 250 };
    static constexpr int s_zoomFactorChangeMinMs{ 50 };
    static constexpr int s_zoomFactorChangeMaxMs{ 1000 };

    // Mouse-wheel-triggered scrolling/zooming constants
    // Mouse wheel delta amount required per initial velocity unit
    // 120 matches the built-in InteractionTracker scrolling/zooming behavior introduced in RS5.
    static constexpr int32_t s_mouseWheelDeltaForVelocityUnit = 120;
    // Inertia decay rate to achieve the c_zoomFactorChangePerVelocityUnit=0.1f zoom factor change per velocity unit
    static constexpr float s_mouseWheelInertiaDecayRateRS1 = 0.997361f;
    // 0.999972 closely matches the built-in InteractionTracker scrolling/zooming behavior introduced in RS5.
    static constexpr float s_mouseWheelInertiaDecayRate = 0.999972f;

    static const winrt::ScrollInfo s_noOpScrollInfo;
    static const winrt::ZoomInfo s_noOpZoomInfo;

#pragma region IScrollAnchorProvider
    void RegisterAnchorCandidate(winrt::UIElement const& element);
    void UnregisterAnchorCandidate(winrt::UIElement const& element);
    winrt::UIElement CurrentAnchor();

    // To be removed
    winrt::Controls::IScrollAnchorProvider Parent() { return nullptr; }
    void Parent(winrt::Controls::IScrollAnchorProvider const& value) {}
#pragma endregion

#pragma region IRepeaterScrollingSurface
    bool IsHorizontallyScrollable();

    bool IsVerticallyScrollable();

    winrt::UIElement AnchorElement();

    winrt::event_token ViewportChanged(winrt::ViewportChangedEventHandler const& value);

    void ViewportChanged(winrt::event_token const& token);

    winrt::event_token PostArrange(winrt::PostArrangeEventHandler const& value);

    void PostArrange(winrt::event_token const& token);

    winrt::event_token ConfigurationChanged(winrt::ConfigurationChangedEventHandler const& value);

    void ConfigurationChanged(winrt::event_token const& token);

    winrt::Rect GetRelativeViewport(
        winrt::UIElement const& content);
#pragma endregion

#pragma region IFrameworkElementOverridesHelper
    // IFrameworkElementOverrides (unoverridden methods provided by FrameworkElementOverridesHelper)
    winrt::Size MeasureOverride(winrt::Size const& availableSize); // not actually final for 'derived' classes
    winrt::Size ArrangeOverride(winrt::Size const& finalSize); // not actually final for 'derived' classes
#pragma endregion

#pragma region InteractionTrackerOwner callbacks
    void ValuesChanged(const winrt::InteractionTrackerValuesChangedArgs& args);
    void RequestIgnored(const winrt::InteractionTrackerRequestIgnoredArgs& args);
    void InteractingStateEntered(const winrt::InteractionTrackerInteractingStateEnteredArgs& args);
    void InertiaStateEntered(const winrt::InteractionTrackerInertiaStateEnteredArgs& args);
    void IdleStateEntered(const winrt::InteractionTrackerIdleStateEnteredArgs& args);
    void CustomAnimationStateEntered(const winrt::InteractionTrackerCustomAnimationStateEnteredArgs& args);
#pragma endregion

#pragma region IScroller
    winrt::CompositionPropertySet ExpressionAnimationSources();

    double HorizontalOffset();
    double VerticalOffset();
    float ZoomFactor();
    double ExtentWidth();
    double ExtentHeight();
    double ViewportWidth();
    double ViewportHeight();
    double ScrollableWidth();
    double ScrollableHeight();

    winrt::IScrollController HorizontalScrollController();
    void HorizontalScrollController(winrt::IScrollController const& value);

    winrt::IScrollController VerticalScrollController();
    void VerticalScrollController(winrt::IScrollController const& value);

<<<<<<< HEAD
    winrt::InputKind InputKind();
    void InputKind(winrt::InputKind const& value);
=======
    winrt::InputKind IgnoredInputKind();
    void IgnoredInputKind(winrt::InputKind const& value);
>>>>>>> 4a94f1e5

    winrt::InteractionState State();

    winrt::IVector<winrt::ScrollSnapPointBase> HorizontalSnapPoints();

    winrt::IVector<winrt::ScrollSnapPointBase> VerticalSnapPoints();

    winrt::IVector<winrt::ZoomSnapPointBase> ZoomSnapPoints();

    winrt::ScrollInfo ScrollTo(double horizontalOffset, double verticalOffset);
    winrt::ScrollInfo ScrollTo(double horizontalOffset, double verticalOffset, winrt::ScrollOptions const& options);
    winrt::ScrollInfo ScrollBy(double horizontalOffsetDelta, double verticalOffsetDelta);
    winrt::ScrollInfo ScrollBy(double horizontalOffsetDelta, double verticalOffsetDelta, winrt::ScrollOptions const& options);
    winrt::ScrollInfo ScrollFrom(winrt::float2 offsetsVelocity, winrt::IReference<winrt::float2> inertiaDecayRate);
    winrt::ZoomInfo ZoomTo(float zoomFactor, winrt::IReference<winrt::float2> centerPoint);
    winrt::ZoomInfo ZoomTo(float zoomFactor, winrt::IReference<winrt::float2> centerPoint, winrt::ZoomOptions const& options);
    winrt::ZoomInfo ZoomBy(float zoomFactorDelta, winrt::IReference<winrt::float2> centerPoint);
    winrt::ZoomInfo ZoomBy(float zoomFactorDelta, winrt::IReference<winrt::float2> centerPoint, winrt::ZoomOptions const& options);
    winrt::ZoomInfo ZoomFrom(float zoomFactorVelocity, winrt::IReference<winrt::float2> centerPoint, winrt::IReference<float> inertiaDecayRate);

#pragma endregion

    enum class ScrollerDimension
    {
        HorizontalScroll,
        VerticalScroll,
        HorizontalZoomFactor,
        VerticalZoomFactor,
        Scroll,
        ZoomFactor
    };

    // Invoked by both Scroller and ScrollViewer controls
    static bool IsZoomFactorBoundaryValid(double value);
    static void ValidateZoomFactoryBoundary(double value);

    // Invoked by both Scroller and ScrollViewer controls
    static bool IsAnchorRatioValid(double value);
    static void ValidateAnchorRatio(double value);

    bool IsElementValidAnchor(
        const winrt::UIElement& element);

    // Invoked by ScrollerTestHooks
<<<<<<< HEAD
    float GetContentLayoutOffsetX()
=======
    float GetContentLayoutOffsetX() const
>>>>>>> 4a94f1e5
    {
        return m_contentLayoutOffsetX;
    }

<<<<<<< HEAD
    float GetContentLayoutOffsetY()
=======
    float GetContentLayoutOffsetY() const
>>>>>>> 4a94f1e5
    {
        return m_contentLayoutOffsetY;
    }

    void SetContentLayoutOffsetX(float contentLayoutOffsetX);
    void SetContentLayoutOffsetY(float contentLayoutOffsetY);

    winrt::IVector<winrt::ScrollSnapPointBase> GetConsolidatedHorizontalScrollSnapPoints()
    {
        return GetConsolidatedScrollSnapPoints(ScrollerDimension::HorizontalScroll);
    }

    winrt::IVector<winrt::ScrollSnapPointBase> GetConsolidatedVerticalScrollSnapPoints()
    {
        return GetConsolidatedScrollSnapPoints(ScrollerDimension::VerticalScroll);
    }

    winrt::IVector<winrt::ScrollSnapPointBase> GetConsolidatedScrollSnapPoints(ScrollerDimension dimension);
    winrt::IVector<winrt::ZoomSnapPointBase> GetConsolidatedZoomSnapPoints();

    SnapPointWrapper<winrt::ScrollSnapPointBase>* GetHorizontalSnapPointWrapper(winrt::ScrollSnapPointBase const& scrollSnapPoint)
    {
        return GetScrollSnapPointWrapper(ScrollerDimension::HorizontalScroll, scrollSnapPoint);
    }

    SnapPointWrapper<winrt::ScrollSnapPointBase>* GetVerticalSnapPointWrapper(winrt::ScrollSnapPointBase const& scrollSnapPoint)
    {
        return GetScrollSnapPointWrapper(ScrollerDimension::VerticalScroll, scrollSnapPoint);
    }

    SnapPointWrapper<winrt::ScrollSnapPointBase>* GetScrollSnapPointWrapper(ScrollerDimension dimension, winrt::ScrollSnapPointBase const& scrollSnapPoint);
    SnapPointWrapper<winrt::ZoomSnapPointBase>* GetZoomSnapPointWrapper(winrt::ZoomSnapPointBase const& zoomSnapPoint);

    // Invoked when a dependency property of this Scroller has changed.
    void OnPropertyChanged(
        const winrt::DependencyPropertyChangedEventArgs& args);

    void OnContentPropertyChanged(
        const winrt::DependencyObject& sender,
        const winrt::DependencyProperty& args);

#pragma region Automation Peer Helpers
    // Public methods accessed by the CScrollerAutomationPeer class
    double GetZoomedExtentWidth() const;
    double GetZoomedExtentHeight() const;

    void PageLeft();
    void PageRight();
    void PageUp();
    void PageDown();
    void LineLeft();
    void LineRight();
    void LineUp();
    void LineDown();
    void ScrollToHorizontalOffset(double offset);
    void ScrollToVerticalOffset(double offset);
    void ScrollToOffsets(double horizontalOffset, double verticalOffset);
#pragma endregion

    // IUIElementOverridesHelper
    winrt::AutomationPeer OnCreateAutomationPeer();

private:
#ifdef _DEBUG
    static winrt::hstring DependencyPropertyToString(const winrt::IDependencyProperty& dependencyProperty);
#endif

<<<<<<< HEAD
    enum class ScrollerDimension
    {
        HorizontalScroll,
        VerticalScroll,
        HorizontalZoomFactor,
        VerticalZoomFactor,
        Scroll,
        ZoomFactor
    };

=======
>>>>>>> 4a94f1e5
    float ComputeContentLayoutOffsetDelta(ScrollerDimension dimension, float unzoomedDelta) const;
    float ComputeEndOfInertiaZoomFactor() const;
    winrt::float2 ComputeEndOfInertiaPosition();
    void ComputeMinMaxPositions(float zoomFactor, _Out_opt_ winrt::float2* minPosition, _Out_opt_ winrt::float2* maxPosition);
    winrt::float2 ComputePositionFromOffsets(double zoomedHorizontalOffset, double zoomedVerticalOffset);
<<<<<<< HEAD
    double ComputeValueAfterSnapPoints(double value, const std::set<winrt::ScrollerSnapPointBase, winrtProjectionComparator>& snapPoints);
    winrt::float2 ComputeCenterPointerForMouseWheelZooming(const winrt::UIElement& content, const winrt::Point& pointerPosition) const;
    void ComputeBringIntoViewTargetOffsets(
        const winrt::UIElement& content,
=======
    template <typename T> double ComputeValueAfterSnapPoints(double value, std::set<std::shared_ptr<SnapPointWrapper<T>>, SnapPointWrapperComparator<T>> const& snapPointsSet);
    winrt::float2 ComputeCenterPointerForMouseWheelZooming(const winrt::UIElement& content, const winrt::Point& pointerPosition) const;
    void ComputeBringIntoViewTargetOffsets(
        const winrt::UIElement& content,
        const winrt::SnapPointsMode& snapPointsMode,
>>>>>>> 4a94f1e5
        const winrt::BringIntoViewRequestedEventArgs& requestEventArgs,
        _Out_ double* targetZoomedHorizontalOffset,
        _Out_ double* targetZoomedVerticalOffset,
        _Out_ double* appliedOffsetX,
        _Out_ double* appliedOffsetY,
        _Out_ winrt::Rect* targetRect);

    void EnsureExpressionAnimationSources();
    void EnsureInteractionTracker();
    void EnsureScrollerVisualInteractionSource();
    void EnsureScrollControllerVisualInteractionSource(
        const winrt::Visual& interactionVisual,
        ScrollerDimension dimension);
    void EnsureScrollControllerExpressionAnimationSources(
        ScrollerDimension dimension);
    void EnsurePositionBoundariesExpressionAnimations();
    void EnsureTransformExpressionAnimations();
    template <typename T> void SetupSnapPoints(
        std::set<std::shared_ptr<SnapPointWrapper<T>>, SnapPointWrapperComparator<T>>* snapPointsSet,
        ScrollerDimension dimension);
    template <typename T> void FixSnapPointRanges(
        std::set<std::shared_ptr<SnapPointWrapper<T>>, SnapPointWrapperComparator<T>>* snapPointsSet);
    void SetupInteractionTrackerBoundaries();
    void SetupInteractionTrackerZoomFactorBoundaries(
        double minZoomFactor, double maxZoomFactor);
    void SetupScrollerVisualInteractionSource();
    void SetupScrollControllerVisualInterationSource(
        ScrollerDimension dimension);
    void SetupScrollControllerVisualInterationSourcePositionModifiers(
        ScrollerDimension dimension,
        const winrt::Orientation& orientation);
    void SetupVisualInteractionSourceRailingMode(
        const winrt::VisualInteractionSource& visualInteractionSource,
        ScrollerDimension dimension,
        const winrt::RailingMode& railingMode);
    void SetupVisualInteractionSourceChainingMode(
        const winrt::VisualInteractionSource& visualInteractionSource,
        ScrollerDimension dimension,
        const winrt::ChainingMode& chainingMode);
    void SetupVisualInteractionSourceMode(
        const winrt::VisualInteractionSource& visualInteractionSource,
        ScrollerDimension dimension,
        const winrt::ScrollMode& scrollMode);
    void SetupVisualInteractionSourceMode(
        const winrt::VisualInteractionSource& visualInteractionSource,
        const winrt::ZoomMode& zoomMode);
#ifdef IsMouseWheelScrollDisabled
    void SetupVisualInteractionSourcePointerWheelConfig(
        const winrt::VisualInteractionSource& visualInteractionSource,
        ScrollerDimension dimension,
        const winrt::ScrollMode& scrollMode);
#endif
#ifdef IsMouseWheelZoomDisabled
    void SetupVisualInteractionSourcePointerWheelConfig(
        const winrt::VisualInteractionSource& visualInteractionSource,
        const winrt::ZoomMode& zoomMode);
#endif
    void SetupVisualInteractionSourceRedirectionMode(
        const winrt::VisualInteractionSource& visualInteractionSource,
<<<<<<< HEAD
        const winrt::InputKind& inputKind);
=======
        const winrt::InputKind& ignoredinputKind);
>>>>>>> 4a94f1e5
    void SetupVisualInteractionSourceCenterPointModifier(
        const winrt::VisualInteractionSource& visualInteractionSource,
        ScrollerDimension dimension);
    void SetupPositionBoundariesExpressionAnimations(
        const winrt::UIElement& content);
    void SetupTransformExpressionAnimations(
        const winrt::UIElement& content);
    void StartTransformExpressionAnimations(
        const winrt::UIElement& content);
    void StopTransformExpressionAnimations(
        const winrt::UIElement& content);
    void StartExpressionAnimationSourcesAnimations();
    void StopExpressionAnimationSourcesAnimations();
    void StartScrollControllerExpressionAnimationSourcesAnimations(
        ScrollerDimension dimension);
    void StopScrollControllerExpressionAnimationSourcesAnimations(
        ScrollerDimension dimension);
    void UpdateContent(
        const winrt::UIElement& oldContent,
        const winrt::UIElement& newContent);
    void UpdatePositionBoundaries(
        const winrt::UIElement& content);
    void UpdateTransformSource(
        const winrt::UIElement& oldContent,
        const winrt::UIElement& newContent);
    void UpdateState(
        const winrt::InteractionState& state);
    void UpdateExpressionAnimationSources();
    void UpdateUnzoomedExtentAndViewport(
        double unzoomedExtentWidth, double unzoomedExtentHeight,
        double viewportWidth, double viewportHeight);
    void UpdateScrollAutomationPatternProperties();
    void UpdateOffset(ScrollerDimension dimension, double zoomedOffset);
    void UpdateScrollControllerInteractionsAllowed(ScrollerDimension dimension);
    void UpdateScrollControllerValues(ScrollerDimension dimension);
    void UpdateVisualInteractionSourceMode(ScrollerDimension dimension);
    void UpdateManipulationRedirectionMode();
<<<<<<< HEAD
    void UpdateKeyEvents();
=======
    void UpdateDisplayInformation(winrt::DisplayInformation const& displayInformation);
>>>>>>> 4a94f1e5
    void OnContentSizeChanged(
        const winrt::UIElement& content);
    void OnViewChanged(bool horizontalOffsetChanged, bool verticalOffsetChanged);
    void OnContentLayoutOffsetChanged(ScrollerDimension dimension);

    void ChangeOffsetsPrivate(
        double zoomedHorizontalOffset,
        double zoomedVerticalOffset,
        ScrollerViewKind offsetsKind,
        winrt::ScrollOptions const& options,
        InteractionTrackerAsyncOperationTrigger operationTrigger,
        int32_t existingViewChangeId,
        _Out_opt_ int32_t* viewChangeId);
    void ChangeOffsetsWithAdditionalVelocityPrivate(
        winrt::float2 offsetsVelocity,
        winrt::float2 anticipatedOffsetsChange,
        winrt::IReference<winrt::float2> inertiaDecayRate,
        InteractionTrackerAsyncOperationTrigger operationTrigger,
        _Out_opt_ int32_t* viewChangeId);

    void ChangeZoomFactorPrivate(
        float zoomFactor,
        winrt::IReference<winrt::float2> centerPoint,
        ScrollerViewKind zoomFactorKind,
        winrt::ZoomOptions const& options,
        _Out_opt_ int32_t* viewChangeId);
    void ChangeZoomFactorWithAdditionalVelocityPrivate(
        float zoomFactorVelocity,
        float anticipatedZoomFactorChange,
        winrt::IReference<winrt::float2> centerPoint,
        winrt::IReference<float> inertiaDecayRate,
        InteractionTrackerAsyncOperationTrigger operationTrigger,
        _Out_opt_ int32_t* viewChangeId);

    void ProcessPointerWheelScroll(
        bool isHorizontalMouseWheel,
        int32_t mouseWheelDelta,
        float anticipatedEndOfInertiaPosition,
        float minPosition,
        float maxPosition);
    void ProcessPointerWheelZoom(
        winrt::PointerPoint const& pointerPoint,
        int32_t mouseWheelDelta,
        float anticipatedEndOfInertiaZoomFactor,
        float minZoomFactor,
        float maxZoomFactor);
    void ProcessDequeuedViewChange(
        std::shared_ptr<InteractionTrackerAsyncOperation> interactionTrackerAsyncOperation);
    void ProcessOffsetsChange(
        InteractionTrackerAsyncOperationTrigger operationTrigger,
        std::shared_ptr<OffsetsChange> offsetsChange,
        int32_t offsetsChangeId,
        bool isForAsyncOperation);
    void ProcessOffsetsChange(
        InteractionTrackerAsyncOperationTrigger operationTrigger,
        std::shared_ptr<OffsetsChangeWithAdditionalVelocity> offsetsChangeWithAdditionalVelocity);
    void PostProcessOffsetsChange(
        std::shared_ptr<InteractionTrackerAsyncOperation> interactionTrackerAsyncOperation);
    void ProcessZoomFactorChange(
        std::shared_ptr<ZoomFactorChange> zoomFactorChange,
        int32_t zoomFactorChangeId);
    void ProcessZoomFactorChange(
        InteractionTrackerAsyncOperationTrigger operationTrigger,
        std::shared_ptr<ZoomFactorChangeWithAdditionalVelocity> zoomFactorChangeWithAdditionalVelocity);
    void PostProcessZoomFactorChange(
        std::shared_ptr<InteractionTrackerAsyncOperation> interactionTrackerAsyncOperation);
    bool InterruptViewChangeWithAnimation(InteractionTrackerAsyncOperationType interactionTrackerAsyncOperationType);
    void CompleteViewChange(
        std::shared_ptr<InteractionTrackerAsyncOperation> interactionTrackerAsyncOperation,
        ScrollerViewChangeResult result);
    void CompleteInteractionTrackerOperations(
        int requestId,
        ScrollerViewChangeResult operationResult,
        ScrollerViewChangeResult priorNonAnimatedOperationsResult,
        ScrollerViewChangeResult priorAnimatedOperationsResult,
        bool completeOperation,
        bool completePriorNonAnimatedOperations,
        bool completePriorAnimatedOperations);
    void CompleteDelayedOperations();
    winrt::float2 GetMouseWheelAnticipatedOffsetsChange() const;
    float GetMouseWheelAnticipatedZoomFactorChange() const;
    int GetInteractionTrackerOperationsTicksCountdownForTrigger(
        InteractionTrackerAsyncOperationTrigger operationTrigger) const;
    int GetInteractionTrackerOperationsCount(
        bool includeAnimatedOperations,
        bool includeNonAnimatedOperations) const;
    std::shared_ptr<InteractionTrackerAsyncOperation> GetInteractionTrackerOperationFromRequestId(
        int requestId) const;
    std::shared_ptr<InteractionTrackerAsyncOperation> GetInteractionTrackerOperationFromKinds(
        bool isOperationTypeForOffsetsChange,
        InteractionTrackerAsyncOperationTrigger operationTrigger,
        ScrollerViewKind const& viewKind,
        winrt::ScrollOptions const& options) const;
    std::shared_ptr<InteractionTrackerAsyncOperation> GetInteractionTrackerOperationWithAdditionalVelocity(
        bool isOperationTypeForOffsetsChange,
        InteractionTrackerAsyncOperationTrigger operationTrigger) const;
<<<<<<< HEAD

    winrt::ScrollMode GetComputedScrollMode(ScrollerDimension dimension, bool ignoreZoomMode = false);
=======
    template <typename T> winrt::InteractionTrackerInertiaRestingValue GetInertiaRestingValue(
        std::shared_ptr<SnapPointWrapper<T>> snapPointWrapper,
        winrt::Compositor const& compositor,
        winrt::hstring const& target,
        winrt::hstring const& scale) const;

#ifdef USE_SCROLLMODE_AUTO
    winrt::ScrollMode GetComputedScrollMode(ScrollerDimension dimension, bool ignoreZoomMode = false);
#endif
>>>>>>> 4a94f1e5
#ifdef IsMouseWheelScrollDisabled
    winrt::ScrollMode GetComputedMouseWheelScrollMode(ScrollerDimension dimension);
#endif
#ifdef IsMouseWheelZoomDisabled
    winrt::ZoomMode GetMouseWheelZoomMode();
#endif

    double GetComputedMaxWidth(
        double defaultMaxWidth,
        const winrt::FrameworkElement& content) const;
    double GetComputedMaxHeight(
        double defaultMaxHeight,
        const winrt::FrameworkElement& content) const;
    winrt::float2 GetArrangeRenderSizesDelta(
        const winrt::UIElement& content) const;
    winrt::hstring GetMinPositionExpression(
        const winrt::UIElement& content) const;
    winrt::hstring GetMinPositionXExpression(
        const winrt::UIElement& content) const;
    winrt::hstring GetMinPositionYExpression(
        const winrt::UIElement& content) const;
    winrt::hstring GetMaxPositionExpression(
        const winrt::UIElement& content) const;
    winrt::hstring GetMaxPositionXExpression(
        const winrt::UIElement& content) const;
    winrt::hstring GetMaxPositionYExpression(
        const winrt::UIElement& content) const;

    winrt::CompositionAnimation GetPositionAnimation(
        double zoomedHorizontalOffset,
        double zoomedVerticalOffset,
        InteractionTrackerAsyncOperationTrigger operationTrigger,
        int32_t offsetsChangeId);
    winrt::CompositionAnimation GetZoomFactorAnimation(
        float zoomFactor,
        const winrt::float2& centerPoint,
        int32_t zoomFactorChangeId);
    int GetNextViewChangeId();

    bool IsLoaded();
    bool IsLoadedAndSetUp();
    bool IsInputKindIgnored(winrt::InputKind const& inputKind);
    bool HasBringingIntoViewListener() const
    {
        return !!m_bringingIntoViewEventSource;
    }

    void HookCompositionTargetRendering();
    void HookDpiChangedEvent();
    void HookScrollerEvents();
    void HookContentPropertyChanged(
        const winrt::UIElement& content);
    void HookHorizontalScrollControllerEvents(
        const winrt::IScrollController& horizontalScrollController,
        bool hasInteractionVisual);
    void HookVerticalScrollControllerEvents(
        const winrt::IScrollController& verticalScrollController,
        bool hasInteractionVisual);
    void UnhookCompositionTargetRendering();
    void UnhookContentPropertyChanged(
        const winrt::UIElement& content);
    void UnhookScrollerEvents();
    void UnhookHorizontalScrollControllerEvents(
        const winrt::IScrollController& horizontalScrollController);
    void UnhookVerticalScrollControllerEvents(
        const winrt::IScrollController& verticalScrollController);

    void RaiseInteractionSourcesChanged();
    void RaiseExtentChanged();
    void RaiseStateChanged();
    void RaiseViewChanged();
    winrt::CompositionAnimation RaiseScrollAnimationStarting(
        const winrt::Vector3KeyFrameAnimation& positionAnimation,
        const winrt::float2& currentPosition,
        const winrt::float2& endPosition,
        int32_t offsetsChangeId);
    winrt::CompositionAnimation RaiseZoomAnimationStarting(
        const winrt::ScalarKeyFrameAnimation& zoomFactorAnimation,
        const float endZoomFactor,
        const winrt::float2& centerPoint,
        int32_t zoomFactorChangeId);
    void RaiseViewChangeCompleted(
        bool isForScroll,
        ScrollerViewChangeResult result,
        int32_t viewChangeId);
    bool RaiseBringingIntoView(
        double targetZoomedHorizontalOffset,
        double targetZoomedVerticalOffset,
        const winrt::BringIntoViewRequestedEventArgs& requestEventArgs,
        int32_t offsetsChangeId,
        _Inout_ winrt::SnapPointsMode* snapPointsMode);

    // Event handlers
    void OnDpiChanged(
        const winrt::IInspectable& sender,
        const winrt::IInspectable& args);
    void OnCompositionTargetRendering(
        const winrt::IInspectable& sender,
        const winrt::IInspectable& args);
    void OnLoaded(
        const winrt::IInspectable& sender,
        const winrt::RoutedEventArgs& args);
    void OnUnloaded(
        const winrt::IInspectable &sender,
        const winrt::RoutedEventArgs &args);
    void OnBringIntoViewRequestedHandler(
        const winrt::IInspectable& sender,
        const winrt::BringIntoViewRequestedEventArgs& args);
    void OnPointerWheelChangedHandler(
        const winrt::IInspectable& sender,
        const winrt::PointerRoutedEventArgs& args);
    void OnPointerPressed(
        const winrt::IInspectable& sender,
        const winrt::PointerRoutedEventArgs& args);

    // Used on platforms where we have XamlRoot.
    void OnXamlRootKeyDownOrUp(
        const winrt::IInspectable& sender,
        const winrt::KeyRoutedEventArgs& args);

    // Used on platforms where we don't have XamlRoot.
    void OnCoreWindowKeyDownOrUp(
        const winrt::CoreWindow& sender,
        const winrt::KeyEventArgs& args);

    void OnScrollControllerInteractionRequested(
        const winrt::IScrollController& sender,
        const winrt::ScrollControllerInteractionRequestedEventArgs& args);
    void OnScrollControllerInteractionInfoChanged(
        const winrt::IScrollController& sender,
        const winrt::IInspectable& args);
    void OnScrollControllerScrollToRequested(
        const winrt::IScrollController& sender,
        const winrt::ScrollControllerScrollToRequestedEventArgs& args);
    void OnScrollControllerScrollByRequested(
        const winrt::IScrollController& sender,
        const winrt::ScrollControllerScrollByRequestedEventArgs& args);
    void OnScrollControllerScrollFromRequested(
        const winrt::IScrollController& sender,
        const winrt::ScrollControllerScrollFromRequestedEventArgs& args);

    void OnHorizontalSnapPointsVectorChanged(
        const winrt::IObservableVector<winrt::ScrollSnapPointBase>& sender,
        const winrt::IVectorChangedEventArgs event);
    void OnVerticalSnapPointsVectorChanged(
        const winrt::IObservableVector<winrt::ScrollSnapPointBase>& sender,
        const winrt::IVectorChangedEventArgs event);
    void OnZoomSnapPointsVectorChanged(
        const winrt::IObservableVector<winrt::ZoomSnapPointBase>& sender,
        const winrt::IVectorChangedEventArgs event);

    template <typename T> bool SnapPointsViewportChangedHelper(
        winrt::IObservableVector<T> const& snapPoints,
        double viewport);
    template <typename T> void SnapPointsVectorChangedHelper(
        winrt::IObservableVector<T> const& scrollSnapPoints,
        winrt::IVectorChangedEventArgs const& args,
        std::set<std::shared_ptr<SnapPointWrapper<T>>, SnapPointWrapperComparator<T>>* snapPointsSet,
        ScrollerDimension dimension);
    template <typename T> void SnapPointsVectorItemInsertedHelper(
        std::shared_ptr<SnapPointWrapper<T>> insertedItem,
        std::set<std::shared_ptr<SnapPointWrapper<T>>, SnapPointWrapperComparator<T>>* snapPointsSet);
    template <typename T> void RegenerateSnapPointsSet(
        winrt::IObservableVector<T> const& userVector,
        std::set<std::shared_ptr<SnapPointWrapper<T>>, SnapPointWrapperComparator<T>>* internalSet);

#pragma region IRepeaterScrollingSurface Helpers
    void RaiseConfigurationChanged();
    void RaisePostArrange();
    void RaiseViewportChanged(const bool isFinal);
    void RaiseAnchorRequested();

    void IsAnchoring(
        _Out_ bool* isAnchoringElementHorizontally,
        _Out_ bool* isAnchoringElementVertically,
        _Out_opt_ bool* isAnchoringFarEdgeHorizontally = nullptr,
        _Out_opt_ bool* isAnchoringFarEdgeVertically = nullptr);
    void ComputeViewportAnchorPoint(
        double viewportWidth,
        double viewportHeight,
        _Out_ double* viewportAnchorPointHorizontalOffset,
        _Out_ double* viewportAnchorPointVerticalOffset);
    void ComputeElementAnchorPoint(
        bool isForPreArrange,
        _Out_ double* elementAnchorPointHorizontalOffset,
        _Out_ double* elementAnchorPointVerticalOffset);
    void ComputeAnchorPoint(
        const winrt::Rect& anchorBounds,
        _Out_ double* anchorPointX,
        _Out_ double* anchorPointY);
    winrt::Size ComputeViewportToElementAnchorPointsDistance(
        double viewportWidth,
        double viewportHeight,
        bool isForPreArrange);
    void ClearAnchorCandidates();
    void ResetAnchorElement();
    void EnsureAnchorElementSelection();

    void ProcessAnchorCandidate(
        const winrt::UIElement& anchorCandidate,
        const winrt::UIElement& content,
        const winrt::Rect& viewportAnchorBounds,
        double viewportAnchorPointHorizontalOffset,
        double viewportAnchorPointVerticalOffset,
        _Inout_ double* bestAnchorCandidateDistance,
        _Inout_ winrt::UIElement* bestAnchorCandidate,
        _Inout_ winrt::Rect* bestAnchorCandidateBounds) const;

    static winrt::Rect GetDescendantBounds(
        const winrt::UIElement& content,
        const winrt::UIElement& descendant);

    static bool IsElementValidAnchor(
        const winrt::UIElement& element,
        const winrt::UIElement& content);
#pragma endregion

    static winrt::InteractionChainingMode InteractionChainingModeFromChainingMode(
        const winrt::ChainingMode& chainingMode);
#ifdef IsMouseWheelScrollDisabled
    static winrt::InteractionSourceRedirectionMode InteractionSourceRedirectionModeFromScrollMode(
        const winrt::ScrollMode& scrollMode);
#endif
#ifdef IsMouseWheelZoomDisabled
    static winrt::InteractionSourceRedirectionMode InteractionSourceRedirectionModeFromZoomMode(
        const winrt::ZoomMode& zoomMode);
#endif
    static winrt::InteractionSourceMode InteractionSourceModeFromScrollMode(
        const winrt::ScrollMode& scrollMode);
    static winrt::InteractionSourceMode InteractionSourceModeFromZoomMode(
        const winrt::ZoomMode& zoomMode);

    static double ComputeZoomedOffsetWithMinimalChange(
        double viewportStart,
        double viewportEnd,
        double childStart,
        double childEnd);

    static winrt::Rect GetDescendantBounds(
        const winrt::UIElement& content,
        const winrt::UIElement& descendant,
        const winrt::Rect& descendantRect);

    static bool IsInteractionTrackerPointerWheelRedirectionEnabled();
    static bool IsVisualTranslationPropertyAvailable();
    static wstring_view GetVisualTargetedPropertyName(ScrollerDimension dimension);

#ifdef _DEBUG
    void DumpMinMaxPositions();
#endif // _DEBUG

private:
    int m_latestViewChangeId{ 0 };
    int m_latestInteractionTrackerRequest{ 0 };
    InteractionTrackerAsyncOperationType m_lastInteractionTrackerAsyncOperationType{ InteractionTrackerAsyncOperationType::None };
    winrt::float2 m_endOfInertiaPosition{ 0.0f, 0.0f };
    float m_endOfInertiaZoomFactor{ 1.0f };
    float m_zoomFactor{ 1.0f };
    float m_contentLayoutOffsetX{ 0.0f };
    float m_contentLayoutOffsetY{ 0.0f };
    double m_zoomedHorizontalOffset{ 0.0 };
    double m_zoomedVerticalOffset{ 0.0 };
    double m_unzoomedExtentWidth{ 0.0 };
    double m_unzoomedExtentHeight{ 0.0 };
    double m_viewportWidth{ 0.0 };
    double m_viewportHeight{ 0.0 };
    bool m_horizontalSnapPointsNeedViewportUpdates{ false }; // True when at least one horizontal snap point is not near aligned.
    bool m_verticalSnapPointsNeedViewportUpdates{ false }; // True when at least one vertical snap point is not near aligned.
    bool m_isAnchorElementDirty{ true }; // False when m_anchorElement is up-to-date, True otherwise.

<<<<<<< HEAD
=======
    // Display information used for mouse-wheel scrolling on pre-RS5 Windows versions.
    double m_rawPixelsPerViewPixel{};
    uint32_t m_screenWidthInRawPixels{};
    uint32_t m_screenHeightInRawPixels{};

>>>>>>> 4a94f1e5
    // For perf reasons, the value of ContentOrientation is cached.
    winrt::ContentOrientation m_contentOrientation{ s_defaultContentOrientation };
    winrt::Size m_availableSize{};

    tracker_ref<winrt::IScrollController> m_horizontalScrollController{ this };
    tracker_ref<winrt::IScrollController> m_verticalScrollController{ this };
    tracker_ref<winrt::UIElement> m_anchorElement{ this };
    tracker_ref<winrt::ScrollerAnchorRequestedEventArgs> m_anchorRequestedEventArgs{ this };
    std::vector<tracker_ref<winrt::UIElement>> m_anchorCandidates;
    std::list<std::shared_ptr<InteractionTrackerAsyncOperation>> m_interactionTrackerAsyncOperations;
    winrt::Rect m_anchorElementBounds{};
    winrt::InteractionState m_state{ winrt::InteractionState::Idle };
    winrt::IInspectable m_pointerPressedEventHandler{ nullptr };
    winrt::CompositionPropertySet m_expressionAnimationSources{ nullptr };
    winrt::CompositionPropertySet m_horizontalScrollControllerExpressionAnimationSources{ nullptr };
    winrt::CompositionPropertySet m_verticalScrollControllerExpressionAnimationSources{ nullptr };
    winrt::VisualInteractionSource m_scrollerVisualInteractionSource{ nullptr };
    winrt::VisualInteractionSource m_horizontalScrollControllerVisualInteractionSource{ nullptr };
    winrt::VisualInteractionSource m_verticalScrollControllerVisualInteractionSource{ nullptr };
    winrt::InteractionTracker m_interactionTracker{ nullptr };
    winrt::IInteractionTrackerOwner m_interactionTrackerOwner{ nullptr };
    winrt::ExpressionAnimation m_minPositionExpressionAnimation{ nullptr };
    winrt::ExpressionAnimation m_maxPositionExpressionAnimation{ nullptr };
    winrt::ExpressionAnimation m_translationExpressionAnimation{ nullptr };
    winrt::ExpressionAnimation m_transformMatrixTranslateXExpressionAnimation{ nullptr };
    winrt::ExpressionAnimation m_transformMatrixTranslateYExpressionAnimation{ nullptr };
    winrt::ExpressionAnimation m_zoomFactorExpressionAnimation{ nullptr };
    winrt::ExpressionAnimation m_transformMatrixZoomFactorExpressionAnimation{ nullptr };

    winrt::ExpressionAnimation m_positionSourceExpressionAnimation{ nullptr };
    winrt::ExpressionAnimation m_minPositionSourceExpressionAnimation{ nullptr };
    winrt::ExpressionAnimation m_maxPositionSourceExpressionAnimation{ nullptr };
    winrt::ExpressionAnimation m_zoomFactorSourceExpressionAnimation{ nullptr };

    winrt::ExpressionAnimation m_horizontalScrollControllerOffsetExpressionAnimation{ nullptr };
    winrt::ExpressionAnimation m_horizontalScrollControllerMaxOffsetExpressionAnimation{ nullptr };
    winrt::ExpressionAnimation m_verticalScrollControllerOffsetExpressionAnimation{ nullptr };
    winrt::ExpressionAnimation m_verticalScrollControllerMaxOffsetExpressionAnimation{ nullptr };

    // Event Sources
    event_source<winrt::ViewportChangedEventHandler> m_viewportChanged{ this };
    event_source<winrt::PostArrangeEventHandler> m_postArrange{ this };
    event_source<winrt::ConfigurationChangedEventHandler> m_configurationChanged{ this };

    // Event Tokens
<<<<<<< HEAD
    winrt::event_token m_renderingToken{};
    winrt::event_token m_loadedToken{};
    winrt::event_token m_unloadedToken{};
    winrt::event_token m_bringIntoViewRequested{};
    winrt::event_token m_pointerWheelChangedToken{};
    winrt::event_token m_contentHorizontalAlignmentChangedToken{};
    winrt::event_token m_contentVerticalAlignmentChangedToken{};

    winrt::event_token m_horizontalScrollControllerOffsetChangeRequestedToken{};
    winrt::event_token m_horizontalScrollControllerOffsetChangeWithAdditionalVelocityRequestedToken{};
    winrt::event_token m_horizontalScrollControllerInteractionRequestedToken{};
    winrt::event_token m_horizontalScrollControllerInteractionInfoChangedToken{};

    winrt::event_token m_verticalScrollControllerOffsetChangeRequestedToken{};
    winrt::event_token m_verticalScrollControllerOffsetChangeWithAdditionalVelocityRequestedToken{};
    winrt::event_token m_verticalScrollControllerInteractionRequestedToken{};
    winrt::event_token m_verticalScrollControllerInteractionInfoChangedToken{};
=======
    winrt::Windows::UI::Xaml::Media::CompositionTarget::Rendering_revoker m_renderingToken{};
    winrt::FrameworkElement::Loaded_revoker m_loadedToken{};
    winrt::FrameworkElement::Unloaded_revoker m_unloadedToken{};
    winrt::UIElement::BringIntoViewRequested_revoker m_bringIntoViewRequested{};
    winrt::UIElement::PointerWheelChanged_revoker m_pointerWheelChangedToken{};
    PropertyChanged_revoker m_contentHorizontalAlignmentChangedToken{};
    PropertyChanged_revoker m_contentVerticalAlignmentChangedToken{};

    winrt::IScrollController::ScrollToRequested_revoker m_horizontalScrollControllerScrollToRequestedToken{};
    winrt::IScrollController::ScrollByRequested_revoker m_horizontalScrollControllerScrollByRequestedToken{};
    winrt::IScrollController::ScrollFromRequested_revoker m_horizontalScrollControllerScrollFromRequestedToken{};
    winrt::IScrollController::InteractionRequested_revoker m_horizontalScrollControllerInteractionRequestedToken{};
    winrt::IScrollController::InteractionInfoChanged_revoker m_horizontalScrollControllerInteractionInfoChangedToken{};

    winrt::IScrollController::ScrollToRequested_revoker m_verticalScrollControllerScrollToRequestedToken{};
    winrt::IScrollController::ScrollByRequested_revoker m_verticalScrollControllerScrollByRequestedToken{};
    winrt::IScrollController::ScrollFromRequested_revoker m_verticalScrollControllerScrollFromRequestedToken{};
    winrt::IScrollController::InteractionRequested_revoker m_verticalScrollControllerInteractionRequestedToken{};
    winrt::IScrollController::InteractionInfoChanged_revoker m_verticalScrollControllerInteractionInfoChangedToken{};
>>>>>>> 4a94f1e5

    // Used on platforms where we have XamlRoot.
    tracker_ref<winrt::IInspectable> m_onXamlRootKeyDownEventHandler{ this };
    tracker_ref<winrt::IInspectable> m_onXamlRootKeyUpEventHandler{ this };

    // Used for mouse-wheel scrolling on pre-RS5 Windows versions.
    winrt::DisplayInformation::DpiChanged_revoker m_dpiChangedRevoker{};

    // Used on platforms where we don't have XamlRoot.
    winrt::ICoreWindow::KeyDown_revoker m_coreWindowKeyDownRevoker{};
    winrt::ICoreWindow::KeyUp_revoker m_coreWindowKeyUpRevoker{};

<<<<<<< HEAD
    //Bug 16792535: VectorChanged_revoker does not currently work.
    //winrt::IObservableVector<winrt::ScrollerSnapPoint>::VectorChanged_revoker m_horizontalSnapPointsVectorChangedRevoker{};
    //winrt::IObservableVector<winrt::ScrollerSnapPoint>::VectorChanged_revoker m_verticalSnapPointsVectorChangedRevoker{};
    //winrt::IObservableVector<winrt::ScrollerSnapPoint>::VectorChanged_revoker m_zoomSnapPointsVectorChangedRevoker{};
    winrt::event_token m_horizontalSnapPointsVectorChangedToken{};
    winrt::event_token m_verticalSnapPointsVectorChangedToken{};
    winrt::event_token m_zoomSnapPointsVectorChangedToken{};
    winrt::IVector<winrt::ScrollerSnapPointBase> m_horizontalSnapPoints{};
    winrt::IVector<winrt::ScrollerSnapPointBase> m_verticalSnapPoints{};
    winrt::IVector<winrt::ScrollerSnapPointBase> m_zoomSnapPoints{};
    std::set<winrt::ScrollerSnapPointBase, winrtProjectionComparator> m_sortedConsolidatedHorizontalSnapPoints{};
    std::set<winrt::ScrollerSnapPointBase, winrtProjectionComparator> m_sortedConsolidatedVerticalSnapPoints{};
    std::set<winrt::ScrollerSnapPointBase, winrtProjectionComparator> m_sortedConsolidatedZoomSnapPoints{};
=======
    winrt::IObservableVector<winrt::ScrollSnapPointBase>::VectorChanged_revoker m_horizontalSnapPointsVectorChangedRevoker{};
    winrt::IObservableVector<winrt::ScrollSnapPointBase>::VectorChanged_revoker m_verticalSnapPointsVectorChangedRevoker{};
    winrt::IObservableVector<winrt::ZoomSnapPointBase>::VectorChanged_revoker m_zoomSnapPointsVectorChangedRevoker{};

    winrt::IVector<winrt::ScrollSnapPointBase> m_horizontalSnapPoints{};
    winrt::IVector<winrt::ScrollSnapPointBase> m_verticalSnapPoints{};
    winrt::IVector<winrt::ZoomSnapPointBase> m_zoomSnapPoints{};
    std::set<std::shared_ptr<SnapPointWrapper<winrt::ScrollSnapPointBase>>, SnapPointWrapperComparator<winrt::ScrollSnapPointBase>> m_sortedConsolidatedHorizontalSnapPoints{};
    std::set<std::shared_ptr<SnapPointWrapper<winrt::ScrollSnapPointBase>>, SnapPointWrapperComparator<winrt::ScrollSnapPointBase>> m_sortedConsolidatedVerticalSnapPoints{};
    std::set<std::shared_ptr<SnapPointWrapper<winrt::ZoomSnapPointBase>>, SnapPointWrapperComparator<winrt::ZoomSnapPointBase>> m_sortedConsolidatedZoomSnapPoints{};

    // Maximum difference for offsets to be considered equal. Used for pointer wheel scrolling.
    static constexpr float s_offsetEqualityEpsilon{ 0.00001f };
    // Maximum difference for zoom factors to be considered equal. Used for pointer wheel zooming.
    static constexpr float s_zoomFactorEqualityEpsilon{ 0.00001f };
>>>>>>> 4a94f1e5

    // Property names being targeted for the Scroller.Content's Visual.
    // RedStone v1 case:
    static constexpr std::wstring_view s_transformMatrixTranslateXPropertyName{ L"TransformMatrix._41"sv };
    static constexpr std::wstring_view s_transformMatrixTranslateYPropertyName{ L"TransformMatrix._42"sv };
    static constexpr std::wstring_view s_transformMatrixScaleXPropertyName{ L"TransformMatrix._11"sv };
    static constexpr std::wstring_view s_transformMatrixScaleYPropertyName{ L"TransformMatrix._22"sv };
    // RedStone v2 and higher case:
    static constexpr std::wstring_view s_translationPropertyName{ L"Translation"sv };
    static constexpr std::wstring_view s_scalePropertyName{ L"Scale"sv };

    // Properties of the IScrollController's ExpressionAnimationSources CompositionPropertySet
    static constexpr wstring_view s_minOffsetPropertyName{ L"MinOffset"sv };
    static constexpr wstring_view s_maxOffsetPropertyName{ L"MaxOffset"sv };
    static constexpr wstring_view s_offsetPropertyName{ L"Offset"sv };
    static constexpr wstring_view s_multiplierPropertyName{ L"Multiplier"sv };
};<|MERGE_RESOLUTION|>--- conflicted
+++ resolved
@@ -50,26 +50,15 @@
 #ifdef USE_SCROLLMODE_AUTO
     static constexpr winrt::ScrollMode s_defaultHorizontalScrollMode{ winrt::ScrollMode::Auto };
     static constexpr winrt::ScrollMode s_defaultVerticalScrollMode{ winrt::ScrollMode::Auto };
-<<<<<<< HEAD
-=======
     static constexpr winrt::ScrollMode s_defaultComputedHorizontalScrollMode{ winrt::ScrollMode::Disabled };
     static constexpr winrt::ScrollMode s_defaultComputedVerticalScrollMode{ winrt::ScrollMode::Disabled };
->>>>>>> 4a94f1e5
 #else
     static constexpr winrt::ScrollMode s_defaultHorizontalScrollMode{ winrt::ScrollMode::Enabled };
     static constexpr winrt::ScrollMode s_defaultVerticalScrollMode{ winrt::ScrollMode::Enabled };
 #endif
-<<<<<<< HEAD
-    static constexpr winrt::ScrollMode s_defaultComputedHorizontalScrollMode{ winrt::ScrollMode::Disabled };
-    static constexpr winrt::ScrollMode s_defaultComputedVerticalScrollMode{ winrt::ScrollMode::Disabled };
-    static constexpr winrt::ChainingMode s_defaultZoomChainingMode{ winrt::ChainingMode::Auto };
-    static constexpr winrt::ZoomMode s_defaultZoomMode{ winrt::ZoomMode::Disabled };
-    static constexpr winrt::InputKind s_defaultInputKind{ winrt::InputKind::All };
-=======
     static constexpr winrt::ChainingMode s_defaultZoomChainingMode{ winrt::ChainingMode::Auto };
     static constexpr winrt::ZoomMode s_defaultZoomMode{ winrt::ZoomMode::Disabled };
     static constexpr winrt::InputKind s_defaultIgnoredInputKind{ winrt::InputKind::None };
->>>>>>> 4a94f1e5
     static constexpr winrt::ContentOrientation s_defaultContentOrientation{ winrt::ContentOrientation::None };
     static constexpr bool s_defaultAnchorAtExtent{ true };
     static constexpr double s_defaultMinZoomFactor{ 0.1 };
@@ -165,13 +154,8 @@
     winrt::IScrollController VerticalScrollController();
     void VerticalScrollController(winrt::IScrollController const& value);
 
-<<<<<<< HEAD
-    winrt::InputKind InputKind();
-    void InputKind(winrt::InputKind const& value);
-=======
     winrt::InputKind IgnoredInputKind();
     void IgnoredInputKind(winrt::InputKind const& value);
->>>>>>> 4a94f1e5
 
     winrt::InteractionState State();
 
@@ -216,20 +200,12 @@
         const winrt::UIElement& element);
 
     // Invoked by ScrollerTestHooks
-<<<<<<< HEAD
-    float GetContentLayoutOffsetX()
-=======
     float GetContentLayoutOffsetX() const
->>>>>>> 4a94f1e5
     {
         return m_contentLayoutOffsetX;
     }
 
-<<<<<<< HEAD
-    float GetContentLayoutOffsetY()
-=======
     float GetContentLayoutOffsetY() const
->>>>>>> 4a94f1e5
     {
         return m_contentLayoutOffsetY;
     }
@@ -297,36 +273,16 @@
     static winrt::hstring DependencyPropertyToString(const winrt::IDependencyProperty& dependencyProperty);
 #endif
 
-<<<<<<< HEAD
-    enum class ScrollerDimension
-    {
-        HorizontalScroll,
-        VerticalScroll,
-        HorizontalZoomFactor,
-        VerticalZoomFactor,
-        Scroll,
-        ZoomFactor
-    };
-
-=======
->>>>>>> 4a94f1e5
     float ComputeContentLayoutOffsetDelta(ScrollerDimension dimension, float unzoomedDelta) const;
     float ComputeEndOfInertiaZoomFactor() const;
     winrt::float2 ComputeEndOfInertiaPosition();
     void ComputeMinMaxPositions(float zoomFactor, _Out_opt_ winrt::float2* minPosition, _Out_opt_ winrt::float2* maxPosition);
     winrt::float2 ComputePositionFromOffsets(double zoomedHorizontalOffset, double zoomedVerticalOffset);
-<<<<<<< HEAD
-    double ComputeValueAfterSnapPoints(double value, const std::set<winrt::ScrollerSnapPointBase, winrtProjectionComparator>& snapPoints);
-    winrt::float2 ComputeCenterPointerForMouseWheelZooming(const winrt::UIElement& content, const winrt::Point& pointerPosition) const;
-    void ComputeBringIntoViewTargetOffsets(
-        const winrt::UIElement& content,
-=======
     template <typename T> double ComputeValueAfterSnapPoints(double value, std::set<std::shared_ptr<SnapPointWrapper<T>>, SnapPointWrapperComparator<T>> const& snapPointsSet);
     winrt::float2 ComputeCenterPointerForMouseWheelZooming(const winrt::UIElement& content, const winrt::Point& pointerPosition) const;
     void ComputeBringIntoViewTargetOffsets(
         const winrt::UIElement& content,
         const winrt::SnapPointsMode& snapPointsMode,
->>>>>>> 4a94f1e5
         const winrt::BringIntoViewRequestedEventArgs& requestEventArgs,
         _Out_ double* targetZoomedHorizontalOffset,
         _Out_ double* targetZoomedVerticalOffset,
@@ -386,11 +342,7 @@
 #endif
     void SetupVisualInteractionSourceRedirectionMode(
         const winrt::VisualInteractionSource& visualInteractionSource,
-<<<<<<< HEAD
-        const winrt::InputKind& inputKind);
-=======
         const winrt::InputKind& ignoredinputKind);
->>>>>>> 4a94f1e5
     void SetupVisualInteractionSourceCenterPointModifier(
         const winrt::VisualInteractionSource& visualInteractionSource,
         ScrollerDimension dimension);
@@ -428,11 +380,7 @@
     void UpdateScrollControllerValues(ScrollerDimension dimension);
     void UpdateVisualInteractionSourceMode(ScrollerDimension dimension);
     void UpdateManipulationRedirectionMode();
-<<<<<<< HEAD
-    void UpdateKeyEvents();
-=======
     void UpdateDisplayInformation(winrt::DisplayInformation const& displayInformation);
->>>>>>> 4a94f1e5
     void OnContentSizeChanged(
         const winrt::UIElement& content);
     void OnViewChanged(bool horizontalOffsetChanged, bool verticalOffsetChanged);
@@ -529,10 +477,6 @@
     std::shared_ptr<InteractionTrackerAsyncOperation> GetInteractionTrackerOperationWithAdditionalVelocity(
         bool isOperationTypeForOffsetsChange,
         InteractionTrackerAsyncOperationTrigger operationTrigger) const;
-<<<<<<< HEAD
-
-    winrt::ScrollMode GetComputedScrollMode(ScrollerDimension dimension, bool ignoreZoomMode = false);
-=======
     template <typename T> winrt::InteractionTrackerInertiaRestingValue GetInertiaRestingValue(
         std::shared_ptr<SnapPointWrapper<T>> snapPointWrapper,
         winrt::Compositor const& compositor,
@@ -542,7 +486,6 @@
 #ifdef USE_SCROLLMODE_AUTO
     winrt::ScrollMode GetComputedScrollMode(ScrollerDimension dimension, bool ignoreZoomMode = false);
 #endif
->>>>>>> 4a94f1e5
 #ifdef IsMouseWheelScrollDisabled
     winrt::ScrollMode GetComputedMouseWheelScrollMode(ScrollerDimension dimension);
 #endif
@@ -813,14 +756,11 @@
     bool m_verticalSnapPointsNeedViewportUpdates{ false }; // True when at least one vertical snap point is not near aligned.
     bool m_isAnchorElementDirty{ true }; // False when m_anchorElement is up-to-date, True otherwise.
 
-<<<<<<< HEAD
-=======
     // Display information used for mouse-wheel scrolling on pre-RS5 Windows versions.
     double m_rawPixelsPerViewPixel{};
     uint32_t m_screenWidthInRawPixels{};
     uint32_t m_screenHeightInRawPixels{};
 
->>>>>>> 4a94f1e5
     // For perf reasons, the value of ContentOrientation is cached.
     winrt::ContentOrientation m_contentOrientation{ s_defaultContentOrientation };
     winrt::Size m_availableSize{};
@@ -866,25 +806,6 @@
     event_source<winrt::ConfigurationChangedEventHandler> m_configurationChanged{ this };
 
     // Event Tokens
-<<<<<<< HEAD
-    winrt::event_token m_renderingToken{};
-    winrt::event_token m_loadedToken{};
-    winrt::event_token m_unloadedToken{};
-    winrt::event_token m_bringIntoViewRequested{};
-    winrt::event_token m_pointerWheelChangedToken{};
-    winrt::event_token m_contentHorizontalAlignmentChangedToken{};
-    winrt::event_token m_contentVerticalAlignmentChangedToken{};
-
-    winrt::event_token m_horizontalScrollControllerOffsetChangeRequestedToken{};
-    winrt::event_token m_horizontalScrollControllerOffsetChangeWithAdditionalVelocityRequestedToken{};
-    winrt::event_token m_horizontalScrollControllerInteractionRequestedToken{};
-    winrt::event_token m_horizontalScrollControllerInteractionInfoChangedToken{};
-
-    winrt::event_token m_verticalScrollControllerOffsetChangeRequestedToken{};
-    winrt::event_token m_verticalScrollControllerOffsetChangeWithAdditionalVelocityRequestedToken{};
-    winrt::event_token m_verticalScrollControllerInteractionRequestedToken{};
-    winrt::event_token m_verticalScrollControllerInteractionInfoChangedToken{};
-=======
     winrt::Windows::UI::Xaml::Media::CompositionTarget::Rendering_revoker m_renderingToken{};
     winrt::FrameworkElement::Loaded_revoker m_loadedToken{};
     winrt::FrameworkElement::Unloaded_revoker m_unloadedToken{};
@@ -904,7 +825,6 @@
     winrt::IScrollController::ScrollFromRequested_revoker m_verticalScrollControllerScrollFromRequestedToken{};
     winrt::IScrollController::InteractionRequested_revoker m_verticalScrollControllerInteractionRequestedToken{};
     winrt::IScrollController::InteractionInfoChanged_revoker m_verticalScrollControllerInteractionInfoChangedToken{};
->>>>>>> 4a94f1e5
 
     // Used on platforms where we have XamlRoot.
     tracker_ref<winrt::IInspectable> m_onXamlRootKeyDownEventHandler{ this };
@@ -917,21 +837,6 @@
     winrt::ICoreWindow::KeyDown_revoker m_coreWindowKeyDownRevoker{};
     winrt::ICoreWindow::KeyUp_revoker m_coreWindowKeyUpRevoker{};
 
-<<<<<<< HEAD
-    //Bug 16792535: VectorChanged_revoker does not currently work.
-    //winrt::IObservableVector<winrt::ScrollerSnapPoint>::VectorChanged_revoker m_horizontalSnapPointsVectorChangedRevoker{};
-    //winrt::IObservableVector<winrt::ScrollerSnapPoint>::VectorChanged_revoker m_verticalSnapPointsVectorChangedRevoker{};
-    //winrt::IObservableVector<winrt::ScrollerSnapPoint>::VectorChanged_revoker m_zoomSnapPointsVectorChangedRevoker{};
-    winrt::event_token m_horizontalSnapPointsVectorChangedToken{};
-    winrt::event_token m_verticalSnapPointsVectorChangedToken{};
-    winrt::event_token m_zoomSnapPointsVectorChangedToken{};
-    winrt::IVector<winrt::ScrollerSnapPointBase> m_horizontalSnapPoints{};
-    winrt::IVector<winrt::ScrollerSnapPointBase> m_verticalSnapPoints{};
-    winrt::IVector<winrt::ScrollerSnapPointBase> m_zoomSnapPoints{};
-    std::set<winrt::ScrollerSnapPointBase, winrtProjectionComparator> m_sortedConsolidatedHorizontalSnapPoints{};
-    std::set<winrt::ScrollerSnapPointBase, winrtProjectionComparator> m_sortedConsolidatedVerticalSnapPoints{};
-    std::set<winrt::ScrollerSnapPointBase, winrtProjectionComparator> m_sortedConsolidatedZoomSnapPoints{};
-=======
     winrt::IObservableVector<winrt::ScrollSnapPointBase>::VectorChanged_revoker m_horizontalSnapPointsVectorChangedRevoker{};
     winrt::IObservableVector<winrt::ScrollSnapPointBase>::VectorChanged_revoker m_verticalSnapPointsVectorChangedRevoker{};
     winrt::IObservableVector<winrt::ZoomSnapPointBase>::VectorChanged_revoker m_zoomSnapPointsVectorChangedRevoker{};
@@ -947,7 +852,6 @@
     static constexpr float s_offsetEqualityEpsilon{ 0.00001f };
     // Maximum difference for zoom factors to be considered equal. Used for pointer wheel zooming.
     static constexpr float s_zoomFactorEqualityEpsilon{ 0.00001f };
->>>>>>> 4a94f1e5
 
     // Property names being targeted for the Scroller.Content's Visual.
     // RedStone v1 case:
