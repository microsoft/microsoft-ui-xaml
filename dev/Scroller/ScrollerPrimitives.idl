--- conflicted
+++ resolved
@@ -182,14 +182,8 @@
     event Windows.Foundation.TypedEventHandler<Scroller, MU_XC_NAMESPACE.ScrollerAnchorRequestedEventArgs> AnchorRequested;
 
     static Windows.UI.Xaml.DependencyProperty BackgroundProperty { get; };
-<<<<<<< HEAD
-    static Windows.UI.Xaml.DependencyProperty ChildProperty { get; };
+    static Windows.UI.Xaml.DependencyProperty ContentProperty { get; };
     static Windows.UI.Xaml.DependencyProperty ContentOrientationProperty { get; };
-=======
-    static Windows.UI.Xaml.DependencyProperty ContentProperty { get; };
-    static Windows.UI.Xaml.DependencyProperty IsChildAvailableWidthConstrainedProperty { get; };
-    static Windows.UI.Xaml.DependencyProperty IsChildAvailableHeightConstrainedProperty { get; };
->>>>>>> 45c7b677
     static Windows.UI.Xaml.DependencyProperty HorizontalScrollChainingModeProperty { get; };
     static Windows.UI.Xaml.DependencyProperty VerticalScrollChainingModeProperty { get; };
     static Windows.UI.Xaml.DependencyProperty HorizontalScrollRailingModeProperty { get; };
