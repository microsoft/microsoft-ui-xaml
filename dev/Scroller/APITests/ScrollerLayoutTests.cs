﻿// Copyright (c) Microsoft Corporation. All rights reserved.
// Licensed under the MIT License. See LICENSE in the project root for license information.

using Common;
using MUXControlsTestApp.Utilities;
using System;
using System.Threading;
using Windows.UI.Xaml;
using Windows.UI.Xaml.Controls;
using Windows.UI.Xaml.Controls.Primitives;
using Windows.UI.Xaml.Media.Imaging;
using Windows.UI.Xaml.Shapes;
using Windows.UI.Composition;

#if USING_TAEF
using WEX.TestExecution;
using WEX.TestExecution.Markup;
using WEX.Logging.Interop;
#else
using Microsoft.VisualStudio.TestTools.UnitTesting;
using Microsoft.VisualStudio.TestTools.UnitTesting.Logging;
#endif

#if !BUILD_WINDOWS
using ContentOrientation = Microsoft.UI.Xaml.Controls.ContentOrientation;
using ScrollerViewKind = Microsoft.UI.Xaml.Controls.ScrollerViewKind;
using ScrollerViewChangeKind = Microsoft.UI.Xaml.Controls.ScrollerViewChangeKind;
using ScrollerViewChangeSnapPointRespect = Microsoft.UI.Xaml.Controls.ScrollerViewChangeSnapPointRespect;
using Scroller = Microsoft.UI.Xaml.Controls.Primitives.Scroller;
#endif

namespace Windows.UI.Xaml.Tests.MUXControls.ApiTests
{
    partial class ScrollerTests
    {
        private enum BiDirectionalAlignment
        {
            Near,
            Center,
            Stretch,
            Far
        }

        [TestMethod]
        [TestProperty("Description", "Sets Scroller.Content.Margin and verifies InteractionTracker.MaxPosition.")]
        public void BasicMargin()
        {
            if (!PlatformConfiguration.IsOsVersionGreaterThanOrEqual(OSVersion.Redstone2))
            {
                Log.Comment("Skipping test on RS1.");
                return;
            }

            const double c_Margin = 50.0;
            Scroller scroller = null;
            Rectangle rectangleScrollerContent = null;
            AutoResetEvent scrollerLoadedEvent = new AutoResetEvent(false);

            RunOnUIThread.Execute(() =>
            {
                rectangleScrollerContent = new Rectangle();
                scroller = new Scroller();

                SetupDefaultUI(scroller, rectangleScrollerContent, scrollerLoadedEvent);
            });

            WaitForEvent("Waiting for Loaded event", scrollerLoadedEvent);

            RunOnUIThread.Execute(() =>
            {
                Log.Comment("Adding positive Margin to Scroller.Content");
                rectangleScrollerContent.Margin = new Thickness(c_Margin);
            });

            // Try to jump beyond maximum offsets
            ChangeOffsets(
                scroller,
                c_defaultUIScrollerContentWidth + 2 * c_Margin - c_defaultUIScrollerWidth + 10.0,
                c_defaultUIScrollerContentHeight + 2 * c_Margin - c_defaultUIScrollerHeight + 10.0,
                ScrollerViewKind.Absolute,
                ScrollerViewChangeKind.DisableAnimation,
                ScrollerViewChangeSnapPointRespect.IgnoreSnapPoints,
                true /*hookViewChanged*/,
                c_defaultUIScrollerContentWidth + 2 * c_Margin - c_defaultUIScrollerWidth,
                c_defaultUIScrollerContentHeight + 2 * c_Margin - c_defaultUIScrollerHeight);

            IdleSynchronizer.Wait();

            RunOnUIThread.Execute(() =>
            {
                Log.Comment("Adding negative Margin to Scroller.Content");
                rectangleScrollerContent.Margin = new Thickness(-c_Margin);
            });

            // Try to jump beyond maximum offsets
            ChangeOffsets(
                scroller,
                c_defaultUIScrollerContentWidth - 2 * c_Margin - c_defaultUIScrollerWidth + 10.0,
                c_defaultUIScrollerContentHeight - 2 * c_Margin - c_defaultUIScrollerHeight + 10.0,
                ScrollerViewKind.Absolute,
                ScrollerViewChangeKind.DisableAnimation,
                ScrollerViewChangeSnapPointRespect.IgnoreSnapPoints,
                false /*hookViewChanged*/,
                c_defaultUIScrollerContentWidth - 2 * c_Margin - c_defaultUIScrollerWidth,
                c_defaultUIScrollerContentHeight - 2 * c_Margin - c_defaultUIScrollerHeight);
        }

        [TestMethod]
        [TestProperty("Description", "Sets Scroller.Content.Padding and verifies InteractionTracker.MaxPosition.")]
        public void BasicPadding()
        {
            if (!PlatformConfiguration.IsOsVersionGreaterThanOrEqual(OSVersion.Redstone2))
            {
                Log.Comment("Skipping test on RS1 because test sometimes hangs indefinitely."); // Bug 12286203
                return;
            }

            const double c_Padding = 50.0;
            Scroller scroller = null;
            Border borderScrollerContent = null;
            Rectangle rectangle = null;
            AutoResetEvent scrollerLoadedEvent = new AutoResetEvent(false);

            RunOnUIThread.Execute(() =>
            {
                borderScrollerContent = new Border();
                rectangle = new Rectangle();
                scroller = new Scroller();

                borderScrollerContent.Width = c_defaultUIScrollerContentWidth;
                borderScrollerContent.Height = c_defaultUIScrollerContentHeight;
                borderScrollerContent.Child = rectangle;
                scroller.Content = borderScrollerContent;

                SetupDefaultUI(scroller, null /*rectangleScrollerContent*/, scrollerLoadedEvent);
            });

            WaitForEvent("Waiting for Loaded event", scrollerLoadedEvent);

            RunOnUIThread.Execute(() =>
            {
                Log.Comment("Adding Padding to Scroller.Content");
                borderScrollerContent.Padding = new Thickness(c_Padding);
            });

            // Try to jump beyond maximum offsets
            ChangeOffsets(
                scroller,
                c_defaultUIScrollerContentWidth - c_defaultUIScrollerWidth + 10.0,
                c_defaultUIScrollerContentHeight - c_defaultUIScrollerHeight + 10.0,
                ScrollerViewKind.Absolute,
                ScrollerViewChangeKind.DisableAnimation,
                ScrollerViewChangeSnapPointRespect.IgnoreSnapPoints,
                true /*hookViewChanged*/,
                c_defaultUIScrollerContentWidth - c_defaultUIScrollerWidth,
                c_defaultUIScrollerContentHeight - c_defaultUIScrollerHeight);
        }

        [TestMethod]
        [TestProperty("Description", "Sets Scroller.Content.HorizontalAlignment/VerticalAlignment and verifies content positioning.")]
        public void BasicAlignment()
        {
            if (PlatformConfiguration.IsOsVersionGreaterThan(OSVersion.Redstone4))
            {
                //BUGBUG Bug 19277312: MUX Scroller tests fail on RS5_Release
                return;
            }

            if (!PlatformConfiguration.IsOsVersionGreaterThanOrEqual(OSVersion.Redstone2))
            {
                // Skipping this test on pre-RS2 since it uses Visual's Translation property.
                return;
            }

            const float c_smallZoomFactor = 0.15f;
            Scroller scroller = null;
            Rectangle rectangleScrollerContent = null;
            AutoResetEvent scrollerLoadedEvent = new AutoResetEvent(false);
            float horizontalOffset = 0.0f;
            float verticalOffset = 0.0f;
            float zoomFactor = 1.0f;
            Compositor compositor = null;

            RunOnUIThread.Execute(() =>
            {
                rectangleScrollerContent = new Rectangle();
                scroller = new Scroller();

                SetupDefaultUI(scroller, rectangleScrollerContent, scrollerLoadedEvent);
                compositor = Window.Current.Compositor;
            });

            WaitForEvent("Waiting for Loaded event", scrollerLoadedEvent);

            // Jump to absolute small zoomFactor to make the content smaller than the viewport.
            ChangeZoomFactor(scroller, c_smallZoomFactor, 0.0f, 0.0f, ScrollerViewKind.Absolute, ScrollerViewChangeKind.DisableAnimation);

            RunOnUIThread.Execute(() =>
            {
                Log.Comment("Covering Stretch/Strech alignments");
                Verify.AreEqual(rectangleScrollerContent.HorizontalAlignment, HorizontalAlignment.Stretch);
                Verify.AreEqual(rectangleScrollerContent.VerticalAlignment, VerticalAlignment.Stretch);
            });

            SpyTranslationAndScale(scroller, compositor, out horizontalOffset, out verticalOffset, out zoomFactor);

            Verify.IsTrue(Math.Abs(horizontalOffset - (float)(c_defaultUIScrollerWidth - c_defaultUIScrollerContentWidth * c_smallZoomFactor) / 2.0f) < c_defaultOffsetResultTolerance);
            Verify.IsTrue(Math.Abs(verticalOffset - (float)(c_defaultUIScrollerHeight - c_defaultUIScrollerContentHeight * c_smallZoomFactor) / 2.0f) < c_defaultOffsetResultTolerance);
            Verify.AreEqual(zoomFactor, c_smallZoomFactor);

            RunOnUIThread.Execute(() =>
            {
                Log.Comment("Covering Left/Top alignments");
                rectangleScrollerContent.HorizontalAlignment = HorizontalAlignment.Left;
                rectangleScrollerContent.VerticalAlignment = VerticalAlignment.Top;
            });

            SpyTranslationAndScale(scroller, compositor, out horizontalOffset, out verticalOffset, out zoomFactor);

            Verify.AreEqual(horizontalOffset, 0.0f);
            Verify.AreEqual(verticalOffset, 0.0f);
            Verify.AreEqual(zoomFactor, c_smallZoomFactor);

            RunOnUIThread.Execute(() =>
            {
                Log.Comment("Covering Right/Bottom alignments");
                rectangleScrollerContent.HorizontalAlignment = HorizontalAlignment.Right;
                rectangleScrollerContent.VerticalAlignment = VerticalAlignment.Bottom;
            });

            SpyTranslationAndScale(scroller, compositor, out horizontalOffset, out verticalOffset, out zoomFactor);

            Verify.IsTrue(Math.Abs(horizontalOffset - (float)(c_defaultUIScrollerWidth - c_defaultUIScrollerContentWidth * c_smallZoomFactor)) < c_defaultOffsetResultTolerance);
            Verify.IsTrue(Math.Abs(verticalOffset - (float)(c_defaultUIScrollerHeight - c_defaultUIScrollerContentHeight * c_smallZoomFactor)) < c_defaultOffsetResultTolerance);
            Verify.AreEqual(zoomFactor, c_smallZoomFactor);

            RunOnUIThread.Execute(() =>
            {
                Log.Comment("Covering Center/Center alignments");
                rectangleScrollerContent.HorizontalAlignment = HorizontalAlignment.Center;
                rectangleScrollerContent.VerticalAlignment = VerticalAlignment.Center;
            });

            SpyTranslationAndScale(scroller, compositor, out horizontalOffset, out verticalOffset, out zoomFactor);

            Verify.IsTrue(Math.Abs(horizontalOffset - (float)(c_defaultUIScrollerWidth - c_defaultUIScrollerContentWidth * c_smallZoomFactor) / 2.0f) < c_defaultOffsetResultTolerance);
            Verify.IsTrue(Math.Abs(verticalOffset - (float)(c_defaultUIScrollerHeight - c_defaultUIScrollerContentHeight * c_smallZoomFactor) / 2.0f) < c_defaultOffsetResultTolerance);
            Verify.AreEqual(zoomFactor, c_smallZoomFactor);
        }

        [TestMethod]
        [TestProperty("Description", "Uses a StackPanel with Stretch alignment as Scroller.Content to verify it stretched to the size of the Scroller.")]
        public void StretchAlignment()
        {
            Scroller scroller = null;
            StackPanel stackPanel = null;
            Rectangle rectangle = null;
            AutoResetEvent scrollerLoadedEvent = new AutoResetEvent(false);

            RunOnUIThread.Execute(() =>
            {
                rectangle = new Rectangle();
                rectangle.Height = c_defaultUIScrollerContentHeight;
                stackPanel = new StackPanel();
                stackPanel.Children.Add(rectangle);
                scroller = new Scroller();
                scroller.Width = c_defaultUIScrollerWidth;
                scroller.Height = c_defaultUIScrollerHeight;
                scroller.Content = stackPanel;

                scroller.Loaded += (object sender, RoutedEventArgs e) =>
                {
                    Log.Comment("Scroller.Loaded event handler");
                    scrollerLoadedEvent.Set();
                };

                Log.Comment("Setting window content");
                MUXControlsTestApp.App.TestContentRoot = scroller;
            });

            WaitForEvent("Waiting for Loaded event", scrollerLoadedEvent);

            RunOnUIThread.Execute(() =>
            {
                Log.Comment("Checking Stretch/Strech alignments");
                Verify.AreEqual(stackPanel.HorizontalAlignment, HorizontalAlignment.Stretch);
                Verify.AreEqual(stackPanel.VerticalAlignment, VerticalAlignment.Stretch);

                Log.Comment("Checking StackPanel size");
                Verify.AreEqual(stackPanel.ActualWidth, c_defaultUIScrollerWidth);
                Verify.AreEqual(stackPanel.ActualHeight, c_defaultUIScrollerContentHeight);
            });
        }

        [TestMethod]
        [TestProperty("Description", "Sets Scroller.Content.HorizontalAlignment/VerticalAlignment and Scroller.Content.Margin and verifies content positioning.")]
        public void BasicMarginAndAlignment()
        {
            if (PlatformConfiguration.IsOsVersionGreaterThan(OSVersion.Redstone4))
            {
                //BUGBUG Bug 19277312: MUX Scroller tests fail on RS5_Release
                return;
            }

            if (!PlatformConfiguration.IsOsVersionGreaterThanOrEqual(OSVersion.Redstone2))
            {
                // Skipping this test on pre-RS2 since it uses Visual's Translation property.
                return;
            }

            const float c_smallZoomFactor = 0.15f;
            const double c_Margin = 40.0;
            Scroller scroller = null;
            Rectangle rectangleScrollerContent = null;
            AutoResetEvent scrollerLoadedEvent = new AutoResetEvent(false);
            float horizontalOffset = 0.0f;
            float verticalOffset = 0.0f;
            float zoomFactor = 1.0f;
            Compositor compositor = null;

            RunOnUIThread.Execute(() =>
            {
                rectangleScrollerContent = new Rectangle();
                scroller = new Scroller();

                SetupDefaultUI(scroller, rectangleScrollerContent, scrollerLoadedEvent);

                Log.Comment("Adding positive Margin to Scroller.Content");
                rectangleScrollerContent.Margin = new Thickness(c_Margin);
                compositor = Window.Current.Compositor;
            });

            WaitForEvent("Waiting for Loaded event", scrollerLoadedEvent);

            // Jump to absolute small zoomFactor to make the content smaller than the viewport.
            ChangeZoomFactor(scroller, c_smallZoomFactor, 0.0f, 0.0f, ScrollerViewKind.Absolute, ScrollerViewChangeKind.DisableAnimation);

            RunOnUIThread.Execute(() =>
            {
                Log.Comment("Covering Stretch/Strech alignments");
                Verify.AreEqual(rectangleScrollerContent.HorizontalAlignment, HorizontalAlignment.Stretch);
                Verify.AreEqual(rectangleScrollerContent.VerticalAlignment, VerticalAlignment.Stretch);

            });

            SpyTranslationAndScale(scroller, compositor, out horizontalOffset, out verticalOffset, out zoomFactor);

            Verify.IsTrue(Math.Abs(horizontalOffset - 20.0f) < c_defaultOffsetResultTolerance);
            Verify.IsTrue(Math.Abs(verticalOffset - 15.0f) < c_defaultOffsetResultTolerance);
            Verify.AreEqual(zoomFactor, c_smallZoomFactor);

            RunOnUIThread.Execute(() =>
            {
                Log.Comment("Covering Left/Top alignments");
                rectangleScrollerContent.HorizontalAlignment = HorizontalAlignment.Left;
                rectangleScrollerContent.VerticalAlignment = VerticalAlignment.Top;
            });

            SpyTranslationAndScale(scroller, compositor, out horizontalOffset, out verticalOffset, out zoomFactor);

            Verify.IsTrue(Math.Abs(horizontalOffset + 34.0f) < c_defaultOffsetResultTolerance);
            Verify.IsTrue(Math.Abs(verticalOffset + 34.0f) < c_defaultOffsetResultTolerance);
            Verify.AreEqual(zoomFactor, c_smallZoomFactor);

            RunOnUIThread.Execute(() =>
            {
                Log.Comment("Covering Right/Bottom alignments");
                rectangleScrollerContent.HorizontalAlignment = HorizontalAlignment.Right;
                rectangleScrollerContent.VerticalAlignment = VerticalAlignment.Bottom;
            });

            SpyTranslationAndScale(scroller, compositor, out horizontalOffset, out verticalOffset, out zoomFactor);

            Verify.IsTrue(Math.Abs(horizontalOffset - 74.0f) < c_defaultOffsetResultTolerance);
            Verify.IsTrue(Math.Abs(verticalOffset - 64.0f) < c_defaultOffsetResultTolerance);
            Verify.AreEqual(zoomFactor, c_smallZoomFactor);

            RunOnUIThread.Execute(() =>
            {
                Log.Comment("Covering Center/Center alignments");
                rectangleScrollerContent.HorizontalAlignment = HorizontalAlignment.Center;
                rectangleScrollerContent.VerticalAlignment = VerticalAlignment.Center;
            });

            SpyTranslationAndScale(scroller, compositor, out horizontalOffset, out verticalOffset, out zoomFactor);

            Verify.IsTrue(Math.Abs(horizontalOffset - 20.0f) < c_defaultOffsetResultTolerance);
            Verify.IsTrue(Math.Abs(verticalOffset - 15.0f) < c_defaultOffsetResultTolerance);
            Verify.AreEqual(zoomFactor, c_smallZoomFactor);
        }

        [TestMethod]
        [TestProperty("Description", "Sets Scroller.Content to Image with unnatural size and verifies InteractionTracker.MaxPosition.")]
        public void ImageWithUnnaturalSize()
        {
            if (!PlatformConfiguration.IsOsVersionGreaterThanOrEqual(OSVersion.Redstone2))
            {
                Log.Comment("Skipping test on RS1.");
                return;
            }

            const double c_UnnaturalImageWidth = 1200.0;
            const double c_UnnaturalImageHeight = 1000.0;
            Scroller scroller = null;
            Image imageScrollerContent = null;
            AutoResetEvent scrollerLoadedEvent = new AutoResetEvent(false);

            RunOnUIThread.Execute(() =>
            {
                imageScrollerContent = new Image();
                scroller = new Scroller();

                Uri uri = new Uri("ms-appx:/Assets/ingredient3.png");
                Verify.IsNotNull(uri);
                imageScrollerContent.Source = new BitmapImage(uri);
                imageScrollerContent.Width = c_UnnaturalImageWidth;
                imageScrollerContent.Height = c_UnnaturalImageHeight;
                scroller.Content = imageScrollerContent;

                SetupDefaultUI(scroller, null /*rectangleScrollerContent*/, scrollerLoadedEvent);
            });

            WaitForEvent("Waiting for Loaded event", scrollerLoadedEvent);

            // Try to jump beyond maximum offsets
            ChangeOffsets(
                scroller,
                c_UnnaturalImageWidth - c_defaultUIScrollerWidth + 10.0,
                c_UnnaturalImageHeight - c_defaultUIScrollerHeight + 10.0,
                ScrollerViewKind.Absolute,
                ScrollerViewChangeKind.DisableAnimation,
                ScrollerViewChangeSnapPointRespect.IgnoreSnapPoints,
                true /*hookViewChanged*/,
                c_UnnaturalImageWidth - c_defaultUIScrollerWidth,
                c_UnnaturalImageHeight - c_defaultUIScrollerHeight);
        }

        [TestMethod]
        [TestProperty("Description",
            "Sets Scroller.ContentOrientation to Vertical and verifies Image positioning for various alignments and zoom factors.")]
        public void ImageWithConstrainedWidth()
        {
            if (PlatformConfiguration.IsOsVersionGreaterThan(OSVersion.Redstone4))
            {
                //BUGBUG Bug 19277312: MUX Scroller tests fail on RS5_Release
                return;
            }

            if (!PlatformConfiguration.IsOsVersionGreaterThanOrEqual(OSVersion.Redstone2))
            {
                // Skipping this test on pre-RS2 since it uses Visual's Translation property.
                return;
            }

            const float c_smallZoomFactor = 0.5f;
            const float c_largeZoomFactor = 2.0f;
            const double c_imageHeight = 300.0;
            const double c_scrollerWidth = 200.0;
            const double c_leftMargin = 20.0;
            const double c_rightMargin = 30.0;
            Scroller scroller = null;
            Image imageScrollerContent = null;
            AutoResetEvent scrollerLoadedEvent = new AutoResetEvent(false);
            Compositor compositor = null;

            RunOnUIThread.Execute(() =>
            {
                imageScrollerContent = new Image();
                scroller = new Scroller();

                Uri uri = new Uri("ms-appx:/Assets/ingredient3.png");
                Verify.IsNotNull(uri);
                imageScrollerContent.Source = new BitmapImage(uri);
                imageScrollerContent.Margin = new Thickness(c_leftMargin, 0, c_rightMargin, 0);
                scroller.Content = imageScrollerContent;
                scroller.Background = new Media.SolidColorBrush(Colors.Chartreuse);

                SetupDefaultUI(scroller, null /*rectangleScrollerContent*/, scrollerLoadedEvent);

                // Constraining the Image width and making the Scroller smaller than the Image
<<<<<<< HEAD
                imageScrollerChild.Height = c_imageHeight;
                scroller.ContentOrientation = ContentOrientation.Vertical;
=======
                imageScrollerContent.Height = c_imageHeight;
                scroller.IsChildAvailableWidthConstrained = true;
>>>>>>> 45c7b677
                scroller.Width = c_scrollerWidth;
                compositor = Window.Current.Compositor;
            });

            WaitForEvent("Waiting for Loaded event", scrollerLoadedEvent);

            // Jump to absolute small zoomFactor to make the content smaller than the viewport.
            ChangeZoomFactor(scroller, c_smallZoomFactor, 0.0f, 0.0f, ScrollerViewKind.Absolute, ScrollerViewChangeKind.DisableAnimation);

            ValidateContentWithConstrainedWidth(
                compositor,
                scroller,
                content: imageScrollerContent,
                horizontalAlignment: HorizontalAlignment.Stretch,
                expectedVerticalOffset: (float)(c_defaultUIScrollerHeight - c_imageHeight * c_smallZoomFactor) / 2.0f, // (200 - 300 * 0.5) / 2 = 25
                expectedMinPosition: (float)(-c_scrollerWidth * c_smallZoomFactor / 2.0), // -50
                expectedZoomFactor: c_smallZoomFactor);

            ValidateContentWithConstrainedWidth(
                compositor,
                scroller,
                content: imageScrollerContent,
                horizontalAlignment: HorizontalAlignment.Left,
                expectedVerticalOffset: (float)(c_defaultUIScrollerHeight - c_imageHeight * c_smallZoomFactor) / 2.0f, // (200 - 300 * 0.5) / 2 = 25
                expectedMinPosition: 0.0f,
                expectedZoomFactor: c_smallZoomFactor);

            ValidateContentWithConstrainedWidth(
                compositor,
                scroller,
                content: imageScrollerContent,
                horizontalAlignment: HorizontalAlignment.Right,
                expectedVerticalOffset: (float)(c_defaultUIScrollerHeight - c_imageHeight * c_smallZoomFactor) / 2.0f, // (200 - 300 * 0.5) / 2 = 25
                expectedMinPosition: (float)(-c_scrollerWidth * c_smallZoomFactor), // -100
                expectedZoomFactor: c_smallZoomFactor);

            ValidateContentWithConstrainedWidth(
                compositor,
                scroller,
                content: imageScrollerContent,
                horizontalAlignment: HorizontalAlignment.Center,
                expectedVerticalOffset: (float)(c_defaultUIScrollerHeight - c_imageHeight * c_smallZoomFactor) / 2.0f, // (200 - 300 * 0.5) / 2 = 25
                expectedMinPosition: (float)(-c_scrollerWidth * c_smallZoomFactor / 2.0), // -50
                expectedZoomFactor: c_smallZoomFactor);

            // Jump to absolute large zoomFactor to make the content larger than the viewport.
            ChangeZoomFactor(scroller, c_largeZoomFactor, 0.0f, 0.0f, ScrollerViewKind.Absolute, ScrollerViewChangeKind.DisableAnimation);

            ValidateContentWithConstrainedWidth(
                compositor,
                scroller,
                content: imageScrollerContent,
                horizontalAlignment: HorizontalAlignment.Stretch,
                expectedVerticalOffset: 0.0f,
                expectedMinPosition: 0.0f,
                expectedZoomFactor: c_largeZoomFactor);

            ValidateContentWithConstrainedWidth(
                compositor,
                scroller,
                content: imageScrollerContent,
                horizontalAlignment: HorizontalAlignment.Left,
                expectedVerticalOffset: 0.0f,
                expectedMinPosition: 0.0f,
                expectedZoomFactor: c_largeZoomFactor);

            ValidateContentWithConstrainedWidth(
                compositor,
                scroller,
                content: imageScrollerContent,
                horizontalAlignment: HorizontalAlignment.Right,
                expectedVerticalOffset: 0.0f,
                expectedMinPosition: 0.0f,
                expectedZoomFactor: c_largeZoomFactor);

            ValidateContentWithConstrainedWidth(
                compositor,
                scroller,
                content: imageScrollerContent,
                horizontalAlignment: HorizontalAlignment.Center,
                expectedVerticalOffset: 0.0f,
                expectedMinPosition: 0.0f,
                expectedZoomFactor: c_largeZoomFactor);
        }

        [TestMethod]
        [TestProperty("Description",
            "Sets Scroller.IsChildAvailableHeightConstrained to True and verifies Image positioning for various alignments and zoom factors.")]
        public void ImageWithConstrainedHeight()
        {
            if (PlatformConfiguration.IsOsVersionGreaterThan(OSVersion.Redstone4))
            {
                //BUGBUG Bug 19277312: MUX Scroller tests fail on RS5_Release
                return;
            }

            if (!PlatformConfiguration.IsOsVersionGreaterThanOrEqual(OSVersion.Redstone2))
            {
                // Skipping this test on pre-RS2 since it uses Visual's Translation property.
                return;
            }

            const float c_smallZoomFactor = 0.5f;
            const float c_largeZoomFactor = 2.0f;
            const double c_imageWidth = 250.0;
            const double c_topMargin = 40.0;
            const double c_bottomMargin = 10.0;
            Scroller scroller = null;
            Image imageScrollerContent = null;
            AutoResetEvent scrollerLoadedEvent = new AutoResetEvent(false);
            Compositor compositor = null;

            RunOnUIThread.Execute(() =>
            {
                imageScrollerContent = new Image();
                scroller = new Scroller();

                Uri uri = new Uri("ms-appx:/Assets/ingredient3.png");
                Verify.IsNotNull(uri);
                imageScrollerContent.Source = new BitmapImage(uri);
                imageScrollerContent.Margin = new Thickness(0, c_topMargin, 0, c_bottomMargin);
                scroller.Content = imageScrollerContent;
                scroller.Background = new Media.SolidColorBrush(Colors.Chartreuse);

                SetupDefaultUI(scroller, rectangleScrollerContent: null, scrollerLoadedEvent: scrollerLoadedEvent);

                // Constraining the Image height and making the Scroller smaller than the Image
<<<<<<< HEAD
                imageScrollerChild.Width = c_imageWidth;
                scroller.ContentOrientation = ContentOrientation.Horizontal;
=======
                imageScrollerContent.Width = c_imageWidth;
                scroller.IsChildAvailableHeightConstrained = true;
>>>>>>> 45c7b677
                compositor = Window.Current.Compositor;
            });

            WaitForEvent("Waiting for Loaded event", scrollerLoadedEvent);

            // Jump to absolute small zoomFactor to make the content smaller than the viewport.
            ChangeZoomFactor(scroller, c_smallZoomFactor, 0.0f, 0.0f, ScrollerViewKind.Absolute, ScrollerViewChangeKind.DisableAnimation);

            ValidateContentWithConstrainedHeight(
                compositor,
                scroller,
                content: imageScrollerContent,
                verticalAlignment: VerticalAlignment.Stretch,
                expectedHorizontalOffset: (float)(c_defaultUIScrollerWidth - c_imageWidth * c_smallZoomFactor) / 2.0f, // 87.5
                expectedMinPosition: (float)(-c_defaultUIScrollerHeight * c_smallZoomFactor / 2.0), // -50
                expectedZoomFactor: c_smallZoomFactor);

            ValidateContentWithConstrainedHeight(
                compositor,
                scroller,
                content: imageScrollerContent,
                verticalAlignment: VerticalAlignment.Top,
                expectedHorizontalOffset: (float)(c_defaultUIScrollerWidth - c_imageWidth * c_smallZoomFactor) / 2.0f, // 87.5
                expectedMinPosition: 0.0f,
                expectedZoomFactor: c_smallZoomFactor);

            ValidateContentWithConstrainedHeight(
                compositor,
                scroller,
                content: imageScrollerContent,
                verticalAlignment: VerticalAlignment.Bottom,
                expectedHorizontalOffset: (float)(c_defaultUIScrollerWidth - c_imageWidth * c_smallZoomFactor) / 2.0f, // 87.5
                expectedMinPosition: (float)(-c_defaultUIScrollerHeight * c_smallZoomFactor), // -100
                expectedZoomFactor: c_smallZoomFactor);

            ValidateContentWithConstrainedHeight(
                compositor,
                scroller,
                content: imageScrollerContent,
                verticalAlignment: VerticalAlignment.Center,
                expectedHorizontalOffset: (float)(c_defaultUIScrollerWidth - c_imageWidth * c_smallZoomFactor) / 2.0f, // 87.5
                expectedMinPosition: (float)(-c_defaultUIScrollerHeight * c_smallZoomFactor / 2.0), // -50
                expectedZoomFactor: c_smallZoomFactor);

            // Jump to absolute large zoomFactor to make the content larger than the viewport.
            ChangeZoomFactor(scroller, c_largeZoomFactor, 0.0f, 0.0f, ScrollerViewKind.Absolute, ScrollerViewChangeKind.DisableAnimation);

            ValidateContentWithConstrainedHeight(
                compositor,
                scroller,
                content: imageScrollerContent,
                verticalAlignment: VerticalAlignment.Stretch,
                expectedHorizontalOffset: 0.0f,
                expectedMinPosition: 0.0f,
                expectedZoomFactor: c_largeZoomFactor);

            ValidateContentWithConstrainedHeight(
                compositor,
                scroller,
                content: imageScrollerContent,
                verticalAlignment: VerticalAlignment.Top,
                expectedHorizontalOffset: 0.0f,
                expectedMinPosition: 0.0f,
                expectedZoomFactor: c_largeZoomFactor);

            ValidateContentWithConstrainedHeight(
                compositor,
                scroller,
                content: imageScrollerContent,
                verticalAlignment: VerticalAlignment.Bottom,
                expectedHorizontalOffset: 0.0f,
                expectedMinPosition: 0.0f,
                expectedZoomFactor: c_largeZoomFactor);

            ValidateContentWithConstrainedHeight(
                compositor,
                scroller,
                content: imageScrollerContent,
                verticalAlignment: VerticalAlignment.Center,
                expectedHorizontalOffset: 0.0f,
                expectedMinPosition: 0.0f,
                expectedZoomFactor: c_largeZoomFactor);
        }

        private void ValidateContentWithConstrainedWidth(
            Compositor compositor,
            Scroller scroller,
            FrameworkElement content,
            HorizontalAlignment horizontalAlignment,
            float expectedVerticalOffset,
            float expectedMinPosition,
            float expectedZoomFactor)
        {
            const double c_leftMargin = 20.0;
            const double c_rightMargin = 30.0;
            const double c_scrollerWidth = 200.0;

            float horizontalOffset = 0.0f;
            float verticalOffset = 0.0f;
            float zoomFactor = 1.0f;
            double arrangeRenderSizesDelta = 0.0;
            double expectedHorizontalOffset = 0.0;

            RunOnUIThread.Execute(() =>
            {
                Log.Comment("Covering alignment " + horizontalAlignment.ToString());
                content.HorizontalAlignment = horizontalAlignment;
            });

            IdleSynchronizer.Wait();

            RunOnUIThread.Execute(() =>
            {
                Verify.AreEqual(content.HorizontalAlignment, horizontalAlignment);
                Verify.AreEqual(content.DesiredSize.Width, c_scrollerWidth); // 200
                Verify.AreEqual(content.RenderSize.Width, c_scrollerWidth - c_leftMargin - c_rightMargin); // 200 - 20 - 30 = 150
                arrangeRenderSizesDelta = GetArrangeRenderSizesDelta(
                    BiDirectionalAlignmentFromHorizontalAlignment(horizontalAlignment),
                    extentSize: c_scrollerWidth,
                    renderSize: c_scrollerWidth - c_leftMargin - c_rightMargin,
                    nearMargin: c_leftMargin,
                    farMargin: c_rightMargin);
                Verify.AreEqual(arrangeRenderSizesDelta, 20.0);
                expectedHorizontalOffset = -expectedMinPosition + (expectedZoomFactor - 1.0f) * arrangeRenderSizesDelta;
            });

            SpyTranslationAndScale(scroller, compositor, out horizontalOffset, out verticalOffset, out zoomFactor);

            Log.Comment("horizontalOffset={0}, verticalOffset={1}, zoomFactor={2}",
                horizontalOffset, verticalOffset, zoomFactor);
            Log.Comment("expectedHorizontalOffset={0}, expectedVerticalOffset={1}, expectedZoomFactor={2}",
                expectedHorizontalOffset, expectedVerticalOffset, expectedZoomFactor);
            Verify.AreEqual(horizontalOffset, expectedHorizontalOffset);
            Verify.AreEqual(verticalOffset, expectedVerticalOffset);
            Verify.AreEqual(zoomFactor, expectedZoomFactor);
        }

        private void ValidateContentWithConstrainedHeight(
            Compositor compositor,
            Scroller scroller,
            FrameworkElement content,
            VerticalAlignment verticalAlignment,
            float expectedHorizontalOffset,
            float expectedMinPosition,
            float expectedZoomFactor)
        {
            const double c_topMargin = 40.0;
            const double c_bottomMargin = 10.0;

            float horizontalOffset = 0.0f;
            float verticalOffset = 0.0f;
            float zoomFactor = 1.0f;
            double arrangeRenderSizesDelta = 0.0;
            double expectedVerticalOffset = 0.0;

            RunOnUIThread.Execute(() =>
            {
                Log.Comment("Covering alignment " + verticalAlignment.ToString());
                content.VerticalAlignment = verticalAlignment;
            });

            IdleSynchronizer.Wait();

            RunOnUIThread.Execute(() =>
            {
                Verify.AreEqual(content.VerticalAlignment, verticalAlignment);
                Verify.AreEqual(content.DesiredSize.Height, c_defaultUIScrollerHeight); // 200
                Verify.AreEqual(content.RenderSize.Height, c_defaultUIScrollerHeight - c_topMargin - c_bottomMargin); // 200 - 40 - 10 = 150
                arrangeRenderSizesDelta = GetArrangeRenderSizesDelta(
                    BiDirectionalAlignmentFromVerticalAlignment(verticalAlignment),
                    extentSize: c_defaultUIScrollerHeight,
                    renderSize: c_defaultUIScrollerHeight - c_topMargin - c_bottomMargin,
                    nearMargin: c_topMargin,
                    farMargin: c_bottomMargin);
                Verify.AreEqual(arrangeRenderSizesDelta, 40.0);
                expectedVerticalOffset = -expectedMinPosition + (expectedZoomFactor - 1.0f) * arrangeRenderSizesDelta;
            });

            SpyTranslationAndScale(scroller, compositor, out horizontalOffset, out verticalOffset, out zoomFactor);

            Log.Comment("horizontalOffset={0}, verticalOffset={1}, zoomFactor={2}",
                horizontalOffset, verticalOffset, zoomFactor);
            Log.Comment("expectedHorizontalOffset={0}, expectedVerticalOffset={1}, expectedZoomFactor={2}",
                expectedHorizontalOffset, expectedVerticalOffset, expectedZoomFactor);
            Verify.AreEqual(horizontalOffset, expectedHorizontalOffset);
            Verify.AreEqual(verticalOffset, expectedVerticalOffset);
            Verify.AreEqual(zoomFactor, expectedZoomFactor);
        }

        private double GetArrangeRenderSizesDelta(
            BiDirectionalAlignment alignment,
            double extentSize,
            double renderSize,
            double nearMargin,
            double farMargin)
        {
            double delta = (alignment == BiDirectionalAlignment.Stretch) ? 0.0 : extentSize - renderSize;

            if (alignment == BiDirectionalAlignment.Center ||
                alignment == BiDirectionalAlignment.Far)
            {
                delta -= nearMargin + farMargin;
            }

            if (alignment == BiDirectionalAlignment.Center ||
                alignment == BiDirectionalAlignment.Stretch)
            {
                delta /= 2.0f;
            }
            else if (alignment == BiDirectionalAlignment.Near)
            {
                delta = 0.0f;
            }

            delta += nearMargin;

            Log.Comment("GetArrangeRenderSizesDelta returns {0}.", delta);
            return delta;
        }

        private BiDirectionalAlignment BiDirectionalAlignmentFromHorizontalAlignment(HorizontalAlignment horizontalAlignment)
        {
            switch (horizontalAlignment)
            {
                case HorizontalAlignment.Stretch:
                    return BiDirectionalAlignment.Stretch;
                case HorizontalAlignment.Left:
                    return BiDirectionalAlignment.Near;
                case HorizontalAlignment.Right:
                    return BiDirectionalAlignment.Far;
                default:
                    return BiDirectionalAlignment.Center;
            }
        }

        private BiDirectionalAlignment BiDirectionalAlignmentFromVerticalAlignment(VerticalAlignment verticalAlignment)
        {
            switch (verticalAlignment)
            {
                case VerticalAlignment.Stretch:
                    return BiDirectionalAlignment.Stretch;
                case VerticalAlignment.Top:
                    return BiDirectionalAlignment.Near;
                case VerticalAlignment.Bottom:
                    return BiDirectionalAlignment.Far;
                default:
                    return BiDirectionalAlignment.Center;
            }
        }
    }
}<|MERGE_RESOLUTION|>--- conflicted
+++ resolved
@@ -478,13 +478,8 @@
                 SetupDefaultUI(scroller, null /*rectangleScrollerContent*/, scrollerLoadedEvent);
 
                 // Constraining the Image width and making the Scroller smaller than the Image
-<<<<<<< HEAD
-                imageScrollerChild.Height = c_imageHeight;
+                imageScrollerContent.Height = c_imageHeight;
                 scroller.ContentOrientation = ContentOrientation.Vertical;
-=======
-                imageScrollerContent.Height = c_imageHeight;
-                scroller.IsChildAvailableWidthConstrained = true;
->>>>>>> 45c7b677
                 scroller.Width = c_scrollerWidth;
                 compositor = Window.Current.Compositor;
             });
@@ -612,13 +607,8 @@
                 SetupDefaultUI(scroller, rectangleScrollerContent: null, scrollerLoadedEvent: scrollerLoadedEvent);
 
                 // Constraining the Image height and making the Scroller smaller than the Image
-<<<<<<< HEAD
-                imageScrollerChild.Width = c_imageWidth;
+                imageScrollerContent.Width = c_imageWidth;
                 scroller.ContentOrientation = ContentOrientation.Horizontal;
-=======
-                imageScrollerContent.Width = c_imageWidth;
-                scroller.IsChildAvailableHeightConstrained = true;
->>>>>>> 45c7b677
                 compositor = Window.Current.Compositor;
             });
 
