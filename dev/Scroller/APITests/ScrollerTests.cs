--- conflicted
+++ resolved
@@ -29,22 +29,12 @@
 using Microsoft.VisualStudio.TestTools.UnitTesting.Logging;
 #endif
 
-<<<<<<< HEAD
-#if !BUILD_WINDOWS
-=======
->>>>>>> 71afcf2f
 using ContentOrientation = Microsoft.UI.Xaml.Controls.ContentOrientation;
 using InteractionState = Microsoft.UI.Xaml.Controls.InteractionState;
 using ScrollMode = Microsoft.UI.Xaml.Controls.ScrollMode;
 using ZoomMode = Microsoft.UI.Xaml.Controls.ZoomMode;
 using ChainingMode = Microsoft.UI.Xaml.Controls.ChainingMode;
 using RailingMode = Microsoft.UI.Xaml.Controls.RailingMode;
-<<<<<<< HEAD
-using ScrollerViewKind = Microsoft.UI.Xaml.Controls.ScrollerViewKind;
-using ScrollerViewChangeKind = Microsoft.UI.Xaml.Controls.ScrollerViewChangeKind;
-using ScrollerViewChangeSnapPointRespect = Microsoft.UI.Xaml.Controls.ScrollerViewChangeSnapPointRespect;
-=======
->>>>>>> 71afcf2f
 using InputKind = Microsoft.UI.Xaml.Controls.InputKind;
 using Scroller = Microsoft.UI.Xaml.Controls.Primitives.Scroller;
 using AnimationMode = Microsoft.UI.Xaml.Controls.AnimationMode;
@@ -69,14 +59,8 @@
 #endif
         private const ChainingMode c_defaultZoomChainingMode = ChainingMode.Auto;
         private const ZoomMode c_defaultZoomMode = ZoomMode.Disabled;
-<<<<<<< HEAD
-        private const InputKind c_defaultInputKind = InputKind.All;
-        private const ContentOrientation c_defaultContentOrientation = ContentOrientation.None;
-        private const bool c_defaultIsAnchoredAtExtent = true;
-=======
         private const InputKind c_defaultIgnoredInputKind = InputKind.None;
         private const ContentOrientation c_defaultContentOrientation = ContentOrientation.None;
->>>>>>> 71afcf2f
         private const double c_defaultMinZoomFactor = 0.1;
         private const double c_defaultZoomFactor = 1.0;
         private const double c_defaultMaxZoomFactor = 10.0;
@@ -118,28 +102,6 @@
                 Verify.IsNull(scroller.VerticalScrollController);
                 Verify.IsNull(scroller.Content);
                 Verify.IsNotNull(scroller.ExpressionAnimationSources);
-<<<<<<< HEAD
-                Verify.AreEqual(scroller.State, c_defaultState);
-                Verify.AreEqual(scroller.HorizontalScrollChainingMode, c_defaultHorizontalScrollChainingMode);
-                Verify.AreEqual(scroller.VerticalScrollChainingMode, c_defaultVerticalScrollChainingMode);
-                Verify.AreEqual(scroller.HorizontalScrollRailingMode, c_defaultHorizontalScrollRailingMode);
-                Verify.AreEqual(scroller.VerticalScrollRailingMode, c_defaultVerticalScrollRailingMode);
-                Verify.AreEqual(scroller.HorizontalScrollMode, c_defaultHorizontalScrollMode);
-                Verify.AreEqual(scroller.VerticalScrollMode, c_defaultVerticalScrollMode);
-                Verify.AreEqual(scroller.ZoomChainingMode, c_defaultZoomChainingMode);
-                Verify.AreEqual(scroller.ContentOrientation, c_defaultContentOrientation);
-                Verify.AreEqual(scroller.ZoomMode, c_defaultZoomMode);
-                Verify.AreEqual(scroller.InputKind, c_defaultInputKind);
-                Verify.AreEqual(scroller.MinZoomFactor, c_defaultMinZoomFactor);
-                Verify.AreEqual(scroller.MaxZoomFactor, c_defaultMaxZoomFactor);
-                Verify.AreEqual(scroller.ZoomFactor, c_defaultZoomFactor);
-                Verify.AreEqual(scroller.HorizontalOffset, c_defaultHorizontalOffset);
-                Verify.AreEqual(scroller.VerticalOffset, c_defaultVerticalOffset);
-                Verify.AreEqual(scroller.HorizontalAnchorRatio, c_defaultAnchorRatio);
-                Verify.AreEqual(scroller.VerticalAnchorRatio, c_defaultAnchorRatio);
-                Verify.AreEqual(scroller.IsAnchoredAtHorizontalExtent, c_defaultIsAnchoredAtExtent);
-                Verify.AreEqual(scroller.IsAnchoredAtVerticalExtent, c_defaultIsAnchoredAtExtent);
-=======
                 Verify.AreEqual(c_defaultState, scroller.State);
                 Verify.AreEqual(c_defaultHorizontalScrollChainingMode, scroller.HorizontalScrollChainingMode);
                 Verify.AreEqual(c_defaultVerticalScrollChainingMode, scroller.VerticalScrollChainingMode);
@@ -164,7 +126,6 @@
                 Verify.AreEqual(0.0, scroller.ViewportHeight);
                 Verify.AreEqual(0.0, scroller.ScrollableWidth);
                 Verify.AreEqual(0.0, scroller.ScrollableHeight);
->>>>>>> 71afcf2f
             });
         }
 
@@ -193,11 +154,7 @@
                 scroller.VerticalScrollMode = ScrollMode.Disabled;
                 scroller.ZoomChainingMode = ChainingMode.Never;
                 scroller.ZoomMode = ZoomMode.Enabled;
-<<<<<<< HEAD
-                scroller.InputKind = InputKind.MouseWheel;
-=======
                 scroller.IgnoredInputKind = InputKind.MouseWheel;
->>>>>>> 71afcf2f
                 scroller.ContentOrientation = ContentOrientation.Horizontal;
                 scroller.MinZoomFactor = 0.5f;
                 scroller.MaxZoomFactor = 2.0f;
@@ -210,26 +167,6 @@
             RunOnUIThread.Execute(() =>
             {
                 Log.Comment("Verifying Scroller non-default property values");
-<<<<<<< HEAD
-                Verify.AreEqual(scroller.Content, rectangle);
-                Verify.AreEqual(scroller.State, c_defaultState);
-                Verify.AreEqual(scroller.HorizontalScrollChainingMode, ChainingMode.Always);
-                Verify.AreEqual(scroller.VerticalScrollChainingMode, ChainingMode.Never);
-                Verify.AreEqual(scroller.HorizontalScrollRailingMode, RailingMode.Disabled);
-                Verify.AreEqual(scroller.VerticalScrollRailingMode, RailingMode.Disabled);
-                Verify.AreEqual(scroller.HorizontalScrollMode, ScrollMode.Disabled);
-                Verify.AreEqual(scroller.VerticalScrollMode, ScrollMode.Disabled);
-                Verify.AreEqual(scroller.ZoomChainingMode, ChainingMode.Never);
-                Verify.AreEqual(scroller.ZoomMode, ZoomMode.Enabled);
-                Verify.AreEqual(scroller.InputKind, InputKind.MouseWheel);
-                Verify.AreEqual(scroller.ContentOrientation, ContentOrientation.Horizontal);
-                Verify.AreEqual(scroller.MinZoomFactor, 0.5f);
-                Verify.AreEqual(scroller.MaxZoomFactor, 2.0f);
-                Verify.AreEqual(scroller.HorizontalAnchorRatio, 0.25f);
-                Verify.AreEqual(scroller.VerticalAnchorRatio, 0.75f);
-                Verify.AreEqual(scroller.IsAnchoredAtHorizontalExtent, !c_defaultIsAnchoredAtExtent);
-                Verify.AreEqual(scroller.IsAnchoredAtVerticalExtent, !c_defaultIsAnchoredAtExtent);
-=======
                 Verify.AreEqual(rectangle, scroller.Content);
                 Verify.AreEqual(c_defaultState, scroller.State);
                 Verify.AreEqual(ChainingMode.Always, scroller.HorizontalScrollChainingMode);
@@ -275,7 +212,6 @@
                 Verify.AreEqual(c_defaultUIScrollerHeight, scroller.ViewportHeight);
                 Verify.AreEqual(c_defaultUIScrollerContentWidth - c_defaultUIScrollerWidth, scroller.ScrollableWidth);
                 Verify.AreEqual(c_defaultUIScrollerContentHeight - c_defaultUIScrollerHeight, scroller.ScrollableHeight);
->>>>>>> 71afcf2f
             });
         }
 
@@ -425,11 +361,7 @@
                     scroller.VerticalScrollMode = ScrollMode.Disabled;
                     scroller.ZoomChainingMode = ChainingMode.Never;
                     scroller.ZoomMode = ZoomMode.Enabled;
-<<<<<<< HEAD
-                    scroller.InputKind = InputKind.Touch;
-=======
                     scroller.IgnoredInputKind = InputKind.All & ~InputKind.Touch;
->>>>>>> 71afcf2f
                 });
 
                 IdleSynchronizer.Wait();
@@ -839,13 +771,8 @@
                 Log.Comment("Validating final extent");
                 status = scroller.ExpressionAnimationSources.TryGetVector2(c_expressionAnimationSourcesExtentPropertyName, out extent);
                 Log.Comment("status={0}, extent={1}", status, extent);
-<<<<<<< HEAD
-                Verify.AreEqual(extent.X, c_defaultUIScrollerContentWidth);
-                Verify.AreEqual(extent.Y, c_defaultUIScrollerContentHeight);
-=======
                 Verify.AreEqual(c_defaultUIScrollerContentWidth, extent.X);
                 Verify.AreEqual(c_defaultUIScrollerContentHeight, extent.Y);
->>>>>>> 71afcf2f
 
                 Log.Comment("Validating final viewport");
                 status = scroller.ExpressionAnimationSources.TryGetVector2(c_expressionAnimationSourcesViewportPropertyName, out viewport);
@@ -1071,10 +998,6 @@
             Log.Comment("Waiting for captured properties to be updated");
             CompositionPropertySpy.SynchronouslyTickUIThread(10);
 
-<<<<<<< HEAD
-
-=======
->>>>>>> 71afcf2f
             Log.Comment("Reading Scroller.Content's Visual Transform");
             CompositionGetValueStatus status;
 
