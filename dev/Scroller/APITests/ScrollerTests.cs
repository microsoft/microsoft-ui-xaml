﻿// Copyright (c) Microsoft Corporation. All rights reserved.
// Licensed under the MIT License. See LICENSE in the project root for license information.

using Common;
using MUXControlsTestApp.Utilities;
using System;
using System.Collections.Generic;
using System.Numerics;
using System.Threading;
using Windows.Foundation;
using Windows.UI;
using Windows.UI.Composition;
using Windows.UI.Composition.Interactions;
using Windows.UI.Xaml;
using Windows.UI.Xaml.Controls;
using Windows.UI.Xaml.Controls.Primitives;
using Windows.UI.Xaml.Hosting;
using Windows.UI.Xaml.Media;
using Windows.UI.Xaml.Shapes;
using Windows.UI.Xaml.Markup;
using Windows.UI.Xaml.Input;

#if USING_TAEF
using WEX.TestExecution;
using WEX.TestExecution.Markup;
using WEX.Logging.Interop;
#else
using Microsoft.VisualStudio.TestTools.UnitTesting;
using Microsoft.VisualStudio.TestTools.UnitTesting.Logging;
#endif

#if !BUILD_WINDOWS
using ContentOrientation = Microsoft.UI.Xaml.Controls.ContentOrientation;
using InteractionState = Microsoft.UI.Xaml.Controls.InteractionState;
using ScrollMode = Microsoft.UI.Xaml.Controls.ScrollMode;
using ZoomMode = Microsoft.UI.Xaml.Controls.ZoomMode;
using ChainingMode = Microsoft.UI.Xaml.Controls.ChainingMode;
using RailingMode = Microsoft.UI.Xaml.Controls.RailingMode;
<<<<<<< HEAD
using ScrollerViewKind = Microsoft.UI.Xaml.Controls.ScrollerViewKind;
using ScrollerViewChangeKind = Microsoft.UI.Xaml.Controls.ScrollerViewChangeKind;
using ScrollerViewChangeSnapPointRespect = Microsoft.UI.Xaml.Controls.ScrollerViewChangeSnapPointRespect;
=======
>>>>>>> 4a94f1e5
using InputKind = Microsoft.UI.Xaml.Controls.InputKind;
using Scroller = Microsoft.UI.Xaml.Controls.Primitives.Scroller;
using AnimationMode = Microsoft.UI.Xaml.Controls.AnimationMode;
using SnapPointsMode = Microsoft.UI.Xaml.Controls.SnapPointsMode;
#endif

namespace Windows.UI.Xaml.Tests.MUXControls.ApiTests
{
    [TestClass]
    public partial class ScrollerTests
    {
        private const InteractionState c_defaultState = InteractionState.Idle;
        private const ChainingMode c_defaultHorizontalScrollChainingMode = ChainingMode.Auto;
        private const ChainingMode c_defaultVerticalScrollChainingMode = ChainingMode.Auto;
        private const RailingMode c_defaultHorizontalScrollRailingMode = RailingMode.Enabled;
        private const RailingMode c_defaultVerticalScrollRailingMode = RailingMode.Enabled;
#if USE_SCROLLMODE_AUTO
        private const ScrollMode c_defaultHorizontalScrollMode = ScrollMode.Auto;
        private const ScrollMode c_defaultVerticalScrollMode = ScrollMode.Auto;
#else
        private const ScrollMode c_defaultHorizontalScrollMode = ScrollMode.Enabled;
        private const ScrollMode c_defaultVerticalScrollMode = ScrollMode.Enabled;
#endif
        private const ChainingMode c_defaultZoomChainingMode = ChainingMode.Auto;
        private const ZoomMode c_defaultZoomMode = ZoomMode.Disabled;
<<<<<<< HEAD
        private const InputKind c_defaultInputKind = InputKind.All;
        private const ContentOrientation c_defaultContentOrientation = ContentOrientation.None;
        private const bool c_defaultIsAnchoredAtExtent = true;
=======
        private const InputKind c_defaultIgnoredInputKind = InputKind.None;
        private const ContentOrientation c_defaultContentOrientation = ContentOrientation.None;
>>>>>>> 4a94f1e5
        private const double c_defaultMinZoomFactor = 0.1;
        private const double c_defaultZoomFactor = 1.0;
        private const double c_defaultMaxZoomFactor = 10.0;
        private const double c_defaultHorizontalOffset = 0.0;
        private const double c_defaultVerticalOffset = 0.0;
        private const double c_defaultAnchorRatio = 0.0;

        private const double c_defaultUIScrollerContentWidth = 1200.0;
        private const double c_defaultUIScrollerContentHeight = 600.0;
        private const double c_defaultUIScrollerWidth = 300.0;
        private const double c_defaultUIScrollerHeight = 200.0;
        private const double c_defaultUIScrollControllerThickness = 44.0;

        private const float c_defaultOffsetResultTolerance = 0.0001f;

        private const string c_visualHorizontalOffsetTargetedPropertyName = "Translation.X";
        private const string c_visualVerticalOffsetTargetedPropertyName = "Translation.Y";
        private const string c_visualScaleTargetedPropertyName = "Scale.X";

        private const string c_expressionAnimationSourcesExtentPropertyName = "Extent";
        private const string c_expressionAnimationSourcesViewportPropertyName = "Viewport";
        private const string c_expressionAnimationSourcesOffsetPropertyName = "Offset";
        private const string c_expressionAnimationSourcesPositionPropertyName = "Position";
        private const string c_expressionAnimationSourcesMinPositionPropertyName = "MinPosition";
        private const string c_expressionAnimationSourcesMaxPositionPropertyName = "MaxPosition";
        private const string c_expressionAnimationSourcesZoomFactorPropertyName = "ZoomFactor";

        [TestMethod]
        [TestProperty("Description", "Verifies the Scroller default properties.")]
        public void VerifyDefaultPropertyValues()
        {
            RunOnUIThread.Execute(() =>
            {
                Scroller scroller = new Scroller();
                Verify.IsNotNull(scroller);

                Log.Comment("Verifying Scroller default property values");
                Verify.IsNull(scroller.HorizontalScrollController);
                Verify.IsNull(scroller.VerticalScrollController);
                Verify.IsNull(scroller.Content);
                Verify.IsNotNull(scroller.ExpressionAnimationSources);
                Verify.AreEqual(scroller.State, c_defaultState);
                Verify.AreEqual(scroller.HorizontalScrollChainingMode, c_defaultHorizontalScrollChainingMode);
                Verify.AreEqual(scroller.VerticalScrollChainingMode, c_defaultVerticalScrollChainingMode);
                Verify.AreEqual(scroller.HorizontalScrollRailingMode, c_defaultHorizontalScrollRailingMode);
                Verify.AreEqual(scroller.VerticalScrollRailingMode, c_defaultVerticalScrollRailingMode);
                Verify.AreEqual(scroller.HorizontalScrollMode, c_defaultHorizontalScrollMode);
                Verify.AreEqual(scroller.VerticalScrollMode, c_defaultVerticalScrollMode);
                Verify.AreEqual(scroller.ZoomChainingMode, c_defaultZoomChainingMode);
                Verify.AreEqual(scroller.ContentOrientation, c_defaultContentOrientation);
                Verify.AreEqual(scroller.ZoomMode, c_defaultZoomMode);
                Verify.AreEqual(scroller.IgnoredInputKind, c_defaultIgnoredInputKind);
                Verify.AreEqual(scroller.MinZoomFactor, c_defaultMinZoomFactor);
                Verify.AreEqual(scroller.MaxZoomFactor, c_defaultMaxZoomFactor);
                Verify.AreEqual(scroller.ZoomFactor, c_defaultZoomFactor);
                Verify.AreEqual(scroller.HorizontalOffset, c_defaultHorizontalOffset);
                Verify.AreEqual(scroller.VerticalOffset, c_defaultVerticalOffset);
                Verify.AreEqual(scroller.HorizontalAnchorRatio, c_defaultAnchorRatio);
                Verify.AreEqual(scroller.VerticalAnchorRatio, c_defaultAnchorRatio);
                Verify.AreEqual(scroller.ExtentWidth, 0.0);
                Verify.AreEqual(scroller.ExtentHeight, 0.0);
                Verify.AreEqual(scroller.ViewportWidth, 0.0);
                Verify.AreEqual(scroller.ViewportHeight, 0.0);
                Verify.AreEqual(scroller.ScrollableWidth, 0.0);
                Verify.AreEqual(scroller.ScrollableHeight, 0.0);
            });
        }

        [TestMethod]
        [TestProperty("Description", "Exercises the Scroller property setters and getters for non-default values.")]
        public void VerifyPropertyGettersAndSetters()
        {
            Scroller scroller = null;
            Rectangle rectangle = null;

            RunOnUIThread.Execute(() =>
            {
                scroller = new Scroller();
                Verify.IsNotNull(scroller);

                rectangle = new Rectangle();
                Verify.IsNotNull(rectangle);

                Log.Comment("Setting Scroller properties to non-default values");
                scroller.Content = rectangle;
                scroller.HorizontalScrollChainingMode = ChainingMode.Always;
                scroller.VerticalScrollChainingMode = ChainingMode.Never;
                scroller.HorizontalScrollRailingMode = RailingMode.Disabled;
                scroller.VerticalScrollRailingMode = RailingMode.Disabled;
                scroller.HorizontalScrollMode = ScrollMode.Disabled;
                scroller.VerticalScrollMode = ScrollMode.Disabled;
                scroller.ZoomChainingMode = ChainingMode.Never;
                scroller.ZoomMode = ZoomMode.Enabled;
<<<<<<< HEAD
                scroller.InputKind = InputKind.MouseWheel;
=======
                scroller.IgnoredInputKind = InputKind.MouseWheel;
>>>>>>> 4a94f1e5
                scroller.ContentOrientation = ContentOrientation.Horizontal;
                scroller.MinZoomFactor = 0.5f;
                scroller.MaxZoomFactor = 2.0f;
                scroller.HorizontalAnchorRatio = 0.25f;
                scroller.VerticalAnchorRatio = 0.75f;
            });

            IdleSynchronizer.Wait();

            RunOnUIThread.Execute(() =>
            {
                Log.Comment("Verifying Scroller non-default property values");
                Verify.AreEqual(scroller.Content, rectangle);
                Verify.AreEqual(scroller.State, c_defaultState);
                Verify.AreEqual(scroller.HorizontalScrollChainingMode, ChainingMode.Always);
                Verify.AreEqual(scroller.VerticalScrollChainingMode, ChainingMode.Never);
                Verify.AreEqual(scroller.HorizontalScrollRailingMode, RailingMode.Disabled);
                Verify.AreEqual(scroller.VerticalScrollRailingMode, RailingMode.Disabled);
                Verify.AreEqual(scroller.HorizontalScrollMode, ScrollMode.Disabled);
                Verify.AreEqual(scroller.VerticalScrollMode, ScrollMode.Disabled);
                Verify.AreEqual(scroller.ZoomChainingMode, ChainingMode.Never);
                Verify.AreEqual(scroller.ZoomMode, ZoomMode.Enabled);
<<<<<<< HEAD
                Verify.AreEqual(scroller.InputKind, InputKind.MouseWheel);
=======
                Verify.AreEqual(scroller.IgnoredInputKind, InputKind.MouseWheel);
>>>>>>> 4a94f1e5
                Verify.AreEqual(scroller.ContentOrientation, ContentOrientation.Horizontal);
                Verify.AreEqual(scroller.MinZoomFactor, 0.5f);
                Verify.AreEqual(scroller.MaxZoomFactor, 2.0f);
                Verify.AreEqual(scroller.HorizontalAnchorRatio, 0.25f);
                Verify.AreEqual(scroller.VerticalAnchorRatio, 0.75f);
            });
        }

        [TestMethod]
        [TestProperty("Description", "Verifies the Scroller ExtentWidth/Height, ViewportWidth/Height and ScrollableWidth/Height properties.")]
        public void VerifyExtentAndViewportProperties()
        {
            Scroller scroller = null;
            Rectangle rectangleScrollerContent = null;
            AutoResetEvent scrollerLoadedEvent = new AutoResetEvent(false);

            RunOnUIThread.Execute(() =>
            {
                rectangleScrollerContent = new Rectangle();
                scroller = new Scroller();

                SetupDefaultUI(scroller, rectangleScrollerContent, scrollerLoadedEvent, setAsContentRoot: true);
            });

            WaitForEvent("Waiting for Loaded event", scrollerLoadedEvent);

            RunOnUIThread.Execute(() =>
            {
                Verify.AreEqual(scroller.ExtentWidth, c_defaultUIScrollerContentWidth);
                Verify.AreEqual(scroller.ExtentHeight, c_defaultUIScrollerContentHeight);
                Verify.AreEqual(scroller.ViewportWidth, c_defaultUIScrollerWidth);
                Verify.AreEqual(scroller.ViewportHeight, c_defaultUIScrollerHeight);
                Verify.AreEqual(scroller.ScrollableWidth, c_defaultUIScrollerContentWidth - c_defaultUIScrollerWidth);
                Verify.AreEqual(scroller.ScrollableHeight, c_defaultUIScrollerContentHeight - c_defaultUIScrollerHeight);
            });
        }

        [TestMethod]
        [TestProperty("Description", "Attempts to set invalid Scroller.MinZoomFactor values.")]
        public void SetInvalidMinZoomFactorValues()
        {
            RunOnUIThread.Execute(() =>
            {
                Scroller scroller = new Scroller();

                Log.Comment("Attempting to set Scroller.MinZoomFactor to double.NaN");
                try
                {
                    scroller.MinZoomFactor = double.NaN;
                }
                catch (Exception e)
                {
                    Log.Comment("Exception thrown: {0}", e.ToString());
                }
                Verify.AreEqual(scroller.MinZoomFactor, c_defaultMinZoomFactor);

                Log.Comment("Attempting to set Scroller.MinZoomFactor to double.NegativeInfinity");
                try
                {
                    scroller.MinZoomFactor = double.NegativeInfinity;
                }
                catch (Exception e)
                {
                    Log.Comment("Exception thrown: {0}", e.ToString());
                }
                Verify.AreEqual(scroller.MinZoomFactor, c_defaultMinZoomFactor);

                Log.Comment("Attempting to set Scroller.MinZoomFactor to double.PositiveInfinity");
                try
                {
                    scroller.MinZoomFactor = double.PositiveInfinity;
                }
                catch (Exception e)
                {
                    Log.Comment("Exception thrown: {0}", e.ToString());
                }
                Verify.AreEqual(scroller.MinZoomFactor, c_defaultMinZoomFactor);
            });
        }

        [TestMethod]
        [TestProperty("Description", "Attempts to set invalid Scroller.MaxZoomFactor values.")]
        public void SetInvalidMaxZoomFactorValues()
        {
            RunOnUIThread.Execute(() =>
            {
                Scroller scroller = new Scroller();

                Log.Comment("Attempting to set Scroller.MaxZoomFactor to double.NaN");
                try
                {
                    scroller.MaxZoomFactor = double.NaN;
                }
                catch (Exception e)
                {
                    Log.Comment("Exception thrown: {0}", e.ToString());
                }
                Verify.AreEqual(scroller.MaxZoomFactor, c_defaultMaxZoomFactor);

                Log.Comment("Attempting to set Scroller.MaxZoomFactor to double.NegativeInfinity");
                try
                {
                    scroller.MaxZoomFactor = double.NegativeInfinity;
                }
                catch (Exception e)
                {
                    Log.Comment("Exception thrown: {0}", e.ToString());
                }
                Verify.AreEqual(scroller.MaxZoomFactor, c_defaultMaxZoomFactor);

                Log.Comment("Attempting to set Scroller.MaxZoomFactor to double.PositiveInfinity");
                try
                {
                    scroller.MaxZoomFactor = double.PositiveInfinity;
                }
                catch (Exception e)
                {
                    Log.Comment("Exception thrown: {0}", e.ToString());
                }
                Verify.AreEqual(scroller.MaxZoomFactor, c_defaultMaxZoomFactor);
            });
        }

        [TestMethod]
        [TestProperty("Description", "Verifies the InteractionTracker's VisualInteractionSource properties get set according to Scroller properties.")]
        public void VerifyInteractionSourceSettings()
        {
            using (ScrollerTestHooksHelper scrollerTestHooksHelper = new ScrollerTestHooksHelper(enableAnchorNotifications: false, enableInteractionSourcesNotifications: true))
            {
                Scroller scroller = null;
                Rectangle rectangleScrollerContent = null;
                AutoResetEvent scrollerLoadedEvent = new AutoResetEvent(false);

                RunOnUIThread.Execute(() =>
                {
                    rectangleScrollerContent = new Rectangle();
                    scroller = new Scroller();

                    SetupDefaultUI(scroller, rectangleScrollerContent, scrollerLoadedEvent);
                });

                WaitForEvent("Waiting for Loaded event", scrollerLoadedEvent);

                RunOnUIThread.Execute(() =>
                {
                    CompositionInteractionSourceCollection interactionSources = scrollerTestHooksHelper.GetInteractionSources(scroller);
                    Verify.IsNotNull(interactionSources);
                    ScrollerTestHooksHelper.LogInteractionSources(interactionSources);
                    Verify.AreEqual(interactionSources.Count, 1);
                    IEnumerator<ICompositionInteractionSource> sourcesEnumerator = (interactionSources as IEnumerable<ICompositionInteractionSource>).GetEnumerator();
                    sourcesEnumerator.MoveNext();
                    VisualInteractionSource visualInteractionSource = sourcesEnumerator.Current as VisualInteractionSource;
                    Verify.IsNotNull(visualInteractionSource);

                    Verify.AreEqual(visualInteractionSource.ManipulationRedirectionMode,
                        PlatformConfiguration.IsOsVersionGreaterThanOrEqual(OSVersion.Redstone5) ? VisualInteractionSourceRedirectionMode.CapableTouchpadAndPointerWheel : VisualInteractionSourceRedirectionMode.CapableTouchpadOnly);
                    Verify.IsTrue(visualInteractionSource.IsPositionXRailsEnabled);
                    Verify.IsTrue(visualInteractionSource.IsPositionYRailsEnabled);
                    Verify.AreEqual(visualInteractionSource.PositionXChainingMode, InteractionChainingMode.Auto);
                    Verify.AreEqual(visualInteractionSource.PositionYChainingMode, InteractionChainingMode.Auto);
                    Verify.AreEqual(visualInteractionSource.ScaleChainingMode, InteractionChainingMode.Auto);
                    Verify.AreEqual(visualInteractionSource.PositionXSourceMode, InteractionSourceMode.EnabledWithInertia);
                    Verify.AreEqual(visualInteractionSource.PositionYSourceMode, InteractionSourceMode.EnabledWithInertia);
                    Verify.AreEqual(visualInteractionSource.ScaleSourceMode, InteractionSourceMode.Disabled);
                    if (PlatformConfiguration.IsOsVersionGreaterThanOrEqual(OSVersion.Redstone5))
                    {
                        Verify.AreEqual(visualInteractionSource.PointerWheelConfig.PositionXSourceMode, InteractionSourceRedirectionMode.Enabled);
                        Verify.AreEqual(visualInteractionSource.PointerWheelConfig.PositionYSourceMode, InteractionSourceRedirectionMode.Enabled);
                        Verify.AreEqual(visualInteractionSource.PointerWheelConfig.ScaleSourceMode, InteractionSourceRedirectionMode.Enabled);
                    }

                    Log.Comment("Changing Scroller properties that affect the primary VisualInteractionSource");
                    scroller.HorizontalScrollChainingMode = ChainingMode.Always;
                    scroller.VerticalScrollChainingMode = ChainingMode.Never;
                    scroller.HorizontalScrollRailingMode = RailingMode.Disabled;
                    scroller.VerticalScrollRailingMode = RailingMode.Disabled;
                    scroller.HorizontalScrollMode = ScrollMode.Enabled;
                    scroller.VerticalScrollMode = ScrollMode.Disabled;
                    scroller.ZoomChainingMode = ChainingMode.Never;
                    scroller.ZoomMode = ZoomMode.Enabled;
<<<<<<< HEAD
                    scroller.InputKind = InputKind.Touch;
=======
                    scroller.IgnoredInputKind = InputKind.All & ~InputKind.Touch;
>>>>>>> 4a94f1e5
                });

                IdleSynchronizer.Wait();

                RunOnUIThread.Execute(() =>
                {
                    CompositionInteractionSourceCollection interactionSources = scrollerTestHooksHelper.GetInteractionSources(scroller);
                    Verify.IsNotNull(interactionSources);
                    ScrollerTestHooksHelper.LogInteractionSources(interactionSources);
                    Verify.AreEqual(interactionSources.Count, 1);
                    IEnumerator<ICompositionInteractionSource> sourcesEnumerator = (interactionSources as IEnumerable<ICompositionInteractionSource>).GetEnumerator();
                    sourcesEnumerator.MoveNext();
                    VisualInteractionSource visualInteractionSource = sourcesEnumerator.Current as VisualInteractionSource;
                    Verify.IsNotNull(visualInteractionSource);

                    Verify.AreEqual(visualInteractionSource.ManipulationRedirectionMode, VisualInteractionSourceRedirectionMode.CapableTouchpadOnly);
                    Verify.IsFalse(visualInteractionSource.IsPositionXRailsEnabled);
                    Verify.IsFalse(visualInteractionSource.IsPositionYRailsEnabled);
                    Verify.AreEqual(visualInteractionSource.PositionXChainingMode, InteractionChainingMode.Always);
                    Verify.AreEqual(visualInteractionSource.PositionYChainingMode, InteractionChainingMode.Never);
                    Verify.AreEqual(visualInteractionSource.ScaleChainingMode, InteractionChainingMode.Never);
                    Verify.AreEqual(visualInteractionSource.PositionXSourceMode, InteractionSourceMode.EnabledWithInertia);
                    Verify.AreEqual(visualInteractionSource.PositionYSourceMode, InteractionSourceMode.Disabled);
                    Verify.AreEqual(visualInteractionSource.ScaleSourceMode, InteractionSourceMode.EnabledWithInertia);
                    if (PlatformConfiguration.IsOsVersionGreaterThanOrEqual(OSVersion.Redstone5))
                    {
                        Verify.AreEqual(visualInteractionSource.PointerWheelConfig.PositionXSourceMode, InteractionSourceRedirectionMode.Enabled);
                        Verify.AreEqual(visualInteractionSource.PointerWheelConfig.PositionYSourceMode, InteractionSourceRedirectionMode.Enabled);
                        Verify.AreEqual(visualInteractionSource.PointerWheelConfig.ScaleSourceMode, InteractionSourceRedirectionMode.Enabled);
                    }
                });
            }
        }

        [TestMethod]
        [TestProperty("Description", "Decreases the Scroller.MaxZoomFactor property and verifies the Scroller.ZoomFactor value decreases accordingly. Verifies the impact on the Scroller.Content Visual.")]
        public void PinchContentThroughMaxZoomFactor()
        {
            if (PlatformConfiguration.IsOsVersionGreaterThan(OSVersion.Redstone4))
            {
                //BUGBUG Bug 19277312: MUX Scroller tests fail on RS5_Release
                return;
            }

            if (!PlatformConfiguration.IsOsVersionGreaterThanOrEqual(OSVersion.Redstone2))
            {
                // Skipping this test on pre-RS2 since it uses Visual's Translation property.
                return;
            }

            const double newMaxZoomFactor = 0.5;
            Scroller scroller = null;
            Rectangle rectangleScrollerContent = null;
            Visual visualScrollerContent = null;
            AutoResetEvent scrollerLoadedEvent = new AutoResetEvent(false);
            Compositor compositor = null;

            RunOnUIThread.Execute(() =>
            {
                rectangleScrollerContent = new Rectangle();
                scroller = new Scroller();

                SetupDefaultUI(
                    scroller, rectangleScrollerContent, scrollerLoadedEvent);
                compositor = Window.Current.Compositor;
            });

            WaitForEvent("Waiting for Loaded event", scrollerLoadedEvent);

            RunOnUIThread.Execute(() =>
            {
                Verify.IsTrue(newMaxZoomFactor < c_defaultZoomFactor);
                Verify.IsTrue(newMaxZoomFactor < c_defaultMaxZoomFactor);
                Verify.IsTrue(newMaxZoomFactor > c_defaultMinZoomFactor);
                scroller.MaxZoomFactor = newMaxZoomFactor;
            });

            IdleSynchronizer.Wait();

            if (PlatformConfiguration.IsOsVersionGreaterThan(OSVersion.Redstone4))
            {
                RunOnUIThread.Execute(() =>
                {
                    Log.Comment("Setting up spy on translation and scale facades");

                    CompositionPropertySpy.StartSpyingTranslationFacade(rectangleScrollerContent, compositor, Vector3.Zero);
                    CompositionPropertySpy.StartSpyingScaleFacade(rectangleScrollerContent, compositor, Vector3.One);
                });
            }
            else
            {
                RunOnUIThread.Execute(() =>
                {
                    Log.Comment("Setting up spy property set");
                    visualScrollerContent = ElementCompositionPreview.GetElementVisual(rectangleScrollerContent);

                    CompositionPropertySpy.StartSpyingScalarProperty(visualScrollerContent, c_visualHorizontalOffsetTargetedPropertyName);
                    CompositionPropertySpy.StartSpyingScalarProperty(visualScrollerContent, c_visualVerticalOffsetTargetedPropertyName);
                    CompositionPropertySpy.StartSpyingScalarProperty(visualScrollerContent, c_visualScaleTargetedPropertyName);
                });
            }

            Log.Comment("Waiting for spied properties to be captured");
            CompositionPropertySpy.SynchronouslyTickUIThread(10);


            if (PlatformConfiguration.IsOsVersionGreaterThan(OSVersion.Redstone4))
            {
                RunOnUIThread.Execute(() =>
                {
                    CompositionPropertySpy.StopSpyingTranslationFacade(rectangleScrollerContent);
                    CompositionPropertySpy.StopSpyingScaleFacade(rectangleScrollerContent);
                });
            }
            else
            {
                RunOnUIThread.Execute(() =>
                {
                    Log.Comment("Cancelling spying");
                    CompositionPropertySpy.StopSpyingProperty(visualScrollerContent, c_visualHorizontalOffsetTargetedPropertyName);
                    CompositionPropertySpy.StopSpyingProperty(visualScrollerContent, c_visualVerticalOffsetTargetedPropertyName);
                    CompositionPropertySpy.StopSpyingProperty(visualScrollerContent, c_visualScaleTargetedPropertyName);
                });
            }

            Log.Comment("Waiting for captured properties to be updated");
            CompositionPropertySpy.SynchronouslyTickUIThread(10);

            RunOnUIThread.Execute(() =>
            {
                Verify.AreEqual(scroller.MinZoomFactor, c_defaultMinZoomFactor);
                Verify.AreEqual(scroller.ZoomFactor, newMaxZoomFactor);
                Verify.AreEqual(scroller.MaxZoomFactor, newMaxZoomFactor);
            });

            Log.Comment("Validating final transform of Scroller.Content's Visual after MaxZoomFactor change");
            CompositionGetValueStatus status;
            float offset;
            float zoomFactor;
            
            if (PlatformConfiguration.IsOsVersionGreaterThan(OSVersion.Redstone4))
            {
                RunOnUIThread.Execute(() =>
                {
                    Vector3 translation;
                    status = CompositionPropertySpy.TryGetTranslationFacade(rectangleScrollerContent, out translation);
                    Log.Comment("status={0}, horizontal offset={1}", status, translation.X);
                    Log.Comment("status={0}, vertical offset={1}", status, translation.Y);
                    Verify.AreEqual(translation.X, c_defaultHorizontalOffset);
                    Verify.AreEqual(translation.Y, c_defaultVerticalOffset);

                    Vector3 scale;
                    status = CompositionPropertySpy.TryGetScaleFacade(rectangleScrollerContent, out scale);
                    Log.Comment("status={0}, vertical offset={1}", status, scale.X);
                    Verify.AreEqual(scale.X, newMaxZoomFactor);
                });
            }
            else
            {
                RunOnUIThread.Execute(() =>
                {
                    status = CompositionPropertySpy.TryGetScalar(visualScrollerContent, c_visualHorizontalOffsetTargetedPropertyName, out offset);
                    Log.Comment("status={0}, horizontal offset={1}", status, offset);
                    Verify.AreEqual(offset, c_defaultHorizontalOffset);

                    status = CompositionPropertySpy.TryGetScalar(visualScrollerContent, c_visualVerticalOffsetTargetedPropertyName, out offset);
                    Log.Comment("status={0}, vertical offset={1}", status, offset);
                    Verify.AreEqual(offset, c_defaultVerticalOffset);

                    status = CompositionPropertySpy.TryGetScalar(visualScrollerContent, c_visualScaleTargetedPropertyName, out zoomFactor);
                    Log.Comment("status={0}, zoomFactor={1}", status, zoomFactor);
                    Verify.AreEqual(zoomFactor, newMaxZoomFactor);
                });
            }
        }

        [TestMethod]
        [TestProperty("Description", "Increases the Scroller.MinZoomFactor property and verifies the Scroller.ZoomFactor value increases accordingly. Verifies the impact on the Scroller.Content Visual.")]
        public void StretchContentThroughMinZoomFactor()
        {
            if (PlatformConfiguration.IsOsVersionGreaterThan(OSVersion.Redstone4))
            {
                //BUGBUG Bug 19277312: MUX Scroller tests fail on RS5_Release
                return;
            }

            if (!PlatformConfiguration.IsOsVersionGreaterThanOrEqual(OSVersion.Redstone2))
            {
                // Skipping this test on pre-RS2 since it uses Visual's Translation property.
                return;
            }

            const double newMinZoomFactor = 2.0;
            Scroller scroller = null;
            Rectangle rectangleScrollerContent = null;
            Visual visualScrollerContent = null;
            AutoResetEvent scrollerLoadedEvent = new AutoResetEvent(false);
            Compositor compositor = null;

            RunOnUIThread.Execute(() =>
            {
                rectangleScrollerContent = new Rectangle();
                scroller = new Scroller();

                SetupDefaultUI(
                    scroller, rectangleScrollerContent, scrollerLoadedEvent);
                compositor = Window.Current.Compositor;
            });

            WaitForEvent("Waiting for Loaded event", scrollerLoadedEvent);

            RunOnUIThread.Execute(() =>
            {
                Verify.IsTrue(newMinZoomFactor > c_defaultZoomFactor);
                Verify.IsTrue(newMinZoomFactor > c_defaultMinZoomFactor);
                Verify.IsTrue(newMinZoomFactor < c_defaultMaxZoomFactor);
                scroller.MinZoomFactor = newMinZoomFactor;
            });

            IdleSynchronizer.Wait();

            if (PlatformConfiguration.IsOsVersionGreaterThan(OSVersion.Redstone4))
            {
                RunOnUIThread.Execute(() =>
                {
                    Log.Comment("Setting up spy on translation and scale facades");

                    CompositionPropertySpy.StartSpyingTranslationFacade(rectangleScrollerContent, compositor, Vector3.Zero);
                    CompositionPropertySpy.StartSpyingScaleFacade(rectangleScrollerContent, compositor, Vector3.One);
                });
            }
            else
            {
                RunOnUIThread.Execute(() =>
                {
                    Log.Comment("Setting up spy property set");
                    visualScrollerContent = ElementCompositionPreview.GetElementVisual(rectangleScrollerContent);

                    CompositionPropertySpy.StartSpyingScalarProperty(visualScrollerContent, c_visualHorizontalOffsetTargetedPropertyName);
                    CompositionPropertySpy.StartSpyingScalarProperty(visualScrollerContent, c_visualVerticalOffsetTargetedPropertyName);
                    CompositionPropertySpy.StartSpyingScalarProperty(visualScrollerContent, c_visualScaleTargetedPropertyName);
                });
            }

            Log.Comment("Waiting for spied properties to be captured");
            CompositionPropertySpy.SynchronouslyTickUIThread(10);
            Log.Comment("Cancelling spying");

            if (PlatformConfiguration.IsOsVersionGreaterThan(OSVersion.Redstone4))
            {
                RunOnUIThread.Execute(() =>
                {
                    CompositionPropertySpy.StopSpyingTranslationFacade(rectangleScrollerContent);
                    CompositionPropertySpy.StopSpyingScaleFacade(rectangleScrollerContent);
                });
            }
            else
            {
                RunOnUIThread.Execute(() =>
                {
                    CompositionPropertySpy.StopSpyingProperty(visualScrollerContent, c_visualHorizontalOffsetTargetedPropertyName);
                    CompositionPropertySpy.StopSpyingProperty(visualScrollerContent, c_visualVerticalOffsetTargetedPropertyName);
                    CompositionPropertySpy.StopSpyingProperty(visualScrollerContent, c_visualScaleTargetedPropertyName);
                });
            }

            Log.Comment("Waiting for captured properties to be updated");
            CompositionPropertySpy.SynchronouslyTickUIThread(10);

            RunOnUIThread.Execute(() =>
            {
                Verify.AreEqual(scroller.MinZoomFactor, newMinZoomFactor);
                Verify.AreEqual(scroller.ZoomFactor, newMinZoomFactor);
                Verify.AreEqual(scroller.MaxZoomFactor, c_defaultMaxZoomFactor);
            });
            
            Log.Comment("Validating final transform of Scroller.Content's Visual after MinZoomFactor change");
            CompositionGetValueStatus status;
            float offset;
            float zoomFactor;

            if (PlatformConfiguration.IsOsVersionGreaterThan(OSVersion.Redstone4))
            {
                RunOnUIThread.Execute(() =>
                {
                    Vector3 translation;
                    status = CompositionPropertySpy.TryGetTranslationFacade(rectangleScrollerContent, out translation);
                    Log.Comment("status={0}, horizontal offset={1}", status, translation.X);
                    Log.Comment("status={0}, vertical offset={1}", status, translation.Y);
                    Verify.AreEqual(translation.X, c_defaultHorizontalOffset);
                    Verify.AreEqual(translation.Y, c_defaultVerticalOffset);

                    Vector3 scale;
                    status = CompositionPropertySpy.TryGetScaleFacade(rectangleScrollerContent, out scale);
                    Log.Comment("status={0}, vertical offset={1}", status, scale.X);
                    Verify.AreEqual(scale.X, newMinZoomFactor);
                });
            }
            else
            {
                RunOnUIThread.Execute(() =>
                {
                    status = CompositionPropertySpy.TryGetScalar(visualScrollerContent, c_visualHorizontalOffsetTargetedPropertyName, out offset);
                    Log.Comment("status={0}, horizontal offset={1}", status, offset);
                    Verify.AreEqual(offset, c_defaultHorizontalOffset);

                    status = CompositionPropertySpy.TryGetScalar(visualScrollerContent, c_visualVerticalOffsetTargetedPropertyName, out offset);
                    Log.Comment("status={0}, vertical offset={1}", status, offset);
                    Verify.AreEqual(offset, c_defaultVerticalOffset);

                    status = CompositionPropertySpy.TryGetScalar(visualScrollerContent, c_visualScaleTargetedPropertyName, out zoomFactor);
                    Log.Comment("status={0}, zoomFactor={1}", status, zoomFactor);
                    Verify.AreEqual(zoomFactor, newMinZoomFactor);
                });
            }
        }

        [TestMethod]
        [TestProperty("Description", "Reads the properties exposed by the Scroller.ExpressionAnimationSources CompositionPropertySet.")]
        public void ReadExpressionAnimationSources()
        {
            Scroller scroller = null;
            Rectangle rectangleScrollerContent = null;
            AutoResetEvent scrollerLoadedEvent = new AutoResetEvent(false);

            RunOnUIThread.Execute(() =>
            {
                rectangleScrollerContent = new Rectangle();
                scroller = new Scroller();

                SetupDefaultUI(
                    scroller, rectangleScrollerContent, scrollerLoadedEvent);
            });

            WaitForEvent("Waiting for Loaded event", scrollerLoadedEvent);

            RunOnUIThread.Execute(() =>
            {
                Log.Comment("Setting up spy property set");
                CompositionPropertySpy.StartSpyingVector2Property(scroller.ExpressionAnimationSources, c_expressionAnimationSourcesOffsetPropertyName, Vector2.Zero);
                CompositionPropertySpy.StartSpyingVector2Property(scroller.ExpressionAnimationSources, c_expressionAnimationSourcesPositionPropertyName, Vector2.Zero);
                CompositionPropertySpy.StartSpyingVector2Property(scroller.ExpressionAnimationSources, c_expressionAnimationSourcesMinPositionPropertyName, Vector2.Zero);
                CompositionPropertySpy.StartSpyingVector2Property(scroller.ExpressionAnimationSources, c_expressionAnimationSourcesMaxPositionPropertyName, Vector2.Zero);
                CompositionPropertySpy.StartSpyingScalarProperty(scroller.ExpressionAnimationSources, c_expressionAnimationSourcesZoomFactorPropertyName, 1.0f);
            });

            Log.Comment("Jumping to absolute zoomFactor");
            ZoomTo(scroller, 2.0f, 100.0f, 200.0f, AnimationMode.Disabled, SnapPointsMode.Ignore);            

            Log.Comment("Waiting for spied properties to be captured");
            CompositionPropertySpy.SynchronouslyTickUIThread(10);

            RunOnUIThread.Execute(() =>
            {
                Log.Comment("Cancelling spying");
                CompositionPropertySpy.StopSpyingProperty(scroller.ExpressionAnimationSources, c_expressionAnimationSourcesOffsetPropertyName);
                CompositionPropertySpy.StopSpyingProperty(scroller.ExpressionAnimationSources, c_expressionAnimationSourcesPositionPropertyName);
                CompositionPropertySpy.StopSpyingProperty(scroller.ExpressionAnimationSources, c_expressionAnimationSourcesMinPositionPropertyName);
                CompositionPropertySpy.StopSpyingProperty(scroller.ExpressionAnimationSources, c_expressionAnimationSourcesMaxPositionPropertyName);
                CompositionPropertySpy.StopSpyingProperty(scroller.ExpressionAnimationSources, c_expressionAnimationSourcesZoomFactorPropertyName);
            });

            Log.Comment("Waiting for captured properties to be updated");
            CompositionPropertySpy.SynchronouslyTickUIThread(10);

            RunOnUIThread.Execute(() =>
            {
                Log.Comment("Validating final property values of Scroller.ExpressionAnimationSources");
                CompositionGetValueStatus status;
                float zoomFactor;
                Vector2 offset;
                Vector2 position;
                Vector2 minPosition;
                Vector2 maxPosition;
                Vector2 extent;
                Vector2 viewport;

                Log.Comment("Validating final zoomFactor");
                status = CompositionPropertySpy.TryGetScalar(scroller.ExpressionAnimationSources, c_expressionAnimationSourcesZoomFactorPropertyName, out zoomFactor);
                Log.Comment("status={0}, zoomFactor={1}", status, zoomFactor);
                Verify.AreEqual(zoomFactor, 2.0f);

                Log.Comment("Validating final offset");
                status = CompositionPropertySpy.TryGetVector2(scroller.ExpressionAnimationSources, c_expressionAnimationSourcesOffsetPropertyName, out offset);
                Log.Comment("status={0}, offset={1}", status, offset);
                Verify.AreEqual(offset.X, 0.0f);
                Verify.AreEqual(offset.Y, 0.0f);

                Log.Comment("Validating final position");
                status = CompositionPropertySpy.TryGetVector2(scroller.ExpressionAnimationSources, c_expressionAnimationSourcesPositionPropertyName, out position);
                Log.Comment("status={0}, position={1}", status, position);
                Verify.AreEqual(position.X, 100.0f);
                Verify.AreEqual(position.Y, 200.0f);

                Log.Comment("Validating final minPosition");
                status = CompositionPropertySpy.TryGetVector2(scroller.ExpressionAnimationSources, c_expressionAnimationSourcesMinPositionPropertyName, out minPosition);
                Log.Comment("status={0}, minPosition={1}", status, minPosition);
                Verify.AreEqual(minPosition.X, 0.0f);
                Verify.AreEqual(minPosition.Y, 0.0f);

                Log.Comment("Validating final maxPosition");
                status = CompositionPropertySpy.TryGetVector2(scroller.ExpressionAnimationSources, c_expressionAnimationSourcesMaxPositionPropertyName, out maxPosition);
                Log.Comment("status={0}, maxPosition={1}", status, maxPosition);
                Verify.AreEqual(maxPosition.X, 2100.0f);
                Verify.AreEqual(maxPosition.Y, 1000.0f);

                Log.Comment("Validating final extent");
                status = scroller.ExpressionAnimationSources.TryGetVector2(c_expressionAnimationSourcesExtentPropertyName, out extent);
                Log.Comment("status={0}, extent={1}", status, extent);
                Verify.AreEqual(extent.X, c_defaultUIScrollerContentWidth);
                Verify.AreEqual(extent.Y, c_defaultUIScrollerContentHeight);

                Log.Comment("Validating final viewport");
                status = scroller.ExpressionAnimationSources.TryGetVector2(c_expressionAnimationSourcesViewportPropertyName, out viewport);
                Log.Comment("status={0}, viewport={1}", status, viewport);
                Verify.AreEqual(viewport.X, c_defaultUIScrollerWidth);
                Verify.AreEqual(viewport.Y, c_defaultUIScrollerHeight);
            });
        }

        [TestMethod]
        public void ValidateXYFocusNavigation()
        {
            if (PlatformConfiguration.IsOSVersionLessThan(OSVersion.Redstone4))
            {
                Log.Warning("Skipped ValidateXYFocusNavigation because XYFocus support for third party scrollers is only available in RS4+.");
                return;
            }

            Button innerCenterButton = null;

            RunOnUIThread.Execute(() =>
            {
                var rootPanel = (Grid)XamlReader.Load(TestUtilities.ProcessTestXamlForRepo(
                    @"<Grid Width='600' Height='600' 
                        xmlns='http://schemas.microsoft.com/winfx/2006/xaml/presentation'
                        xmlns:x='http://schemas.microsoft.com/winfx/2006/xaml'
                        xmlns:controlsPrimitives='using:Microsoft.UI.Xaml.Controls.Primitives'>
                        <Button Content='Outer Left Button' HorizontalAlignment='Left' VerticalAlignment='Center' />
                        <Button Content='Outer Top Button' HorizontalAlignment='Center' VerticalAlignment='Top' />
                        <Button Content='Outer Right Button' HorizontalAlignment='Right' VerticalAlignment='Center' />
                        <Button Content='Outer Bottom Button' HorizontalAlignment='Center' VerticalAlignment='Bottom' />

                        <controlsPrimitives:Scroller x:Name='scroller' Width='200' Height='200' HorizontalAlignment='Center' VerticalAlignment='Center'>
                            <Grid Width='600' Height='600' Background='Gray'>
                                
                                <!-- Inner buttons are larger than the outer so that they get ranked better by the XY focus algorithm. -->
                                <Button Content='Inner Left Button' HorizontalAlignment='Left' VerticalAlignment='Center'  Width='180' Height='180' />
                                <Button Content='Inner Top Button' HorizontalAlignment='Center' VerticalAlignment='Top' Width='180' Height='180' />
                                <Button Content='Inner Right Button' HorizontalAlignment='Right' VerticalAlignment='Center' Width='180' Height='180' />
                                <Button Content='Inner Bottom Button' HorizontalAlignment='Center' VerticalAlignment='Bottom' Width='180' Height='180' />

                                <Button x:Name='innerCenterButton' Content='Inner Center Button' HorizontalAlignment='Center' VerticalAlignment='Center' />
                            </Grid>
                        </controlsPrimitives:Scroller>
                    </Grid>"));

                innerCenterButton = (Button)rootPanel.FindName("innerCenterButton");
                MUXControlsTestApp.App.TestContentRoot = rootPanel;
            });
            IdleSynchronizer.Wait();

            RunOnUIThread.Execute(() =>
            {
                Log.Comment("Ensure inner center button has keyboard focus.");
                innerCenterButton.Focus(FocusState.Keyboard);
                Verify.AreEqual(innerCenterButton, FocusManager.GetFocusedElement());

                Verify.AreEqual("Inner Right Button", ((Button)FocusManager.FindNextFocusableElement(FocusNavigationDirection.Right)).Content);
                Verify.AreEqual("Inner Left Button", ((Button)FocusManager.FindNextFocusableElement(FocusNavigationDirection.Left)).Content);
                Verify.AreEqual("Inner Top Button", ((Button)FocusManager.FindNextFocusableElement(FocusNavigationDirection.Up)).Content);
                Verify.AreEqual("Inner Bottom Button", ((Button)FocusManager.FindNextFocusableElement(FocusNavigationDirection.Down)).Content);
            });
        }

        [TestMethod]
        [TestProperty("Description", "Listens to the Scroller.Content.EffectiveViewportChanged event and expects it to be raised while changing offsets.")]
        public void ListenToContentEffectiveViewportChanged()
        {
            if (!PlatformConfiguration.IsOsVersionGreaterThanOrEqual(OSVersion.Redstone5))
            {
                // Skipping this test on pre-RS5 since it uses RS5's FrameworkElement.EffectiveViewportChanged event.
                return;
            }

            Scroller scroller = null;
            Rectangle rectangleScrollerContent = null;
            AutoResetEvent scrollerLoadedEvent = new AutoResetEvent(false);
            int effectiveViewportChangedCount = 0;

            RunOnUIThread.Execute(() =>
            {
                rectangleScrollerContent = new Rectangle();
                scroller = new Scroller();

                SetupDefaultUI(scroller, rectangleScrollerContent, scrollerLoadedEvent);

                rectangleScrollerContent.EffectiveViewportChanged += (FrameworkElement sender, EffectiveViewportChangedEventArgs args) =>
                {
                    Log.Comment("Scroller.Content.EffectiveViewportChanged: BringIntoViewDistance=" +
                        args.BringIntoViewDistanceX + "," + args.BringIntoViewDistanceY + ", EffectiveViewport=" +
                        args.EffectiveViewport.ToString() + ", MaxViewport=" + args.MaxViewport.ToString());
                    effectiveViewportChangedCount++;
                };
            });

            WaitForEvent("Waiting for Loaded event", scrollerLoadedEvent);

            ScrollTo(
                scroller,
                horizontalOffset: 250,
                verticalOffset: 150,
                animationMode: AnimationMode.Enabled,
                snapPointsMode: SnapPointsMode.Ignore,
                hookViewChanged: false);

            RunOnUIThread.Execute(() =>
            {
                Log.Comment("Expect multiple EffectiveViewportChanged occurrences during the animated offsets change.");
                Verify.IsGreaterThanOrEqual(effectiveViewportChangedCount, 1);
            });
        }

        private void SetupDefaultUI(
            Scroller scroller,
            Rectangle rectangleScrollerContent,
            AutoResetEvent scrollerLoadedEvent,
            bool setAsContentRoot = true)
        {
            Log.Comment("Setting up default UI with Scroller" + (rectangleScrollerContent == null ? "" : " and Rectangle"));

            if (rectangleScrollerContent != null)
            {
                LinearGradientBrush twoColorLGB = new LinearGradientBrush() { StartPoint = new Point(0, 0), EndPoint = new Point(1, 1) };

                GradientStop brownGS = new GradientStop() { Color = Colors.Brown, Offset = 0.0 };
                twoColorLGB.GradientStops.Add(brownGS);

                GradientStop orangeGS = new GradientStop() { Color = Colors.Orange, Offset = 1.0 };
                twoColorLGB.GradientStops.Add(orangeGS);

                rectangleScrollerContent.Width = c_defaultUIScrollerContentWidth;
                rectangleScrollerContent.Height = c_defaultUIScrollerContentHeight;
                rectangleScrollerContent.Fill = twoColorLGB;
            }

            Verify.IsNotNull(scroller);
            scroller.Width = c_defaultUIScrollerWidth;
            scroller.Height = c_defaultUIScrollerHeight;
            if (rectangleScrollerContent != null)
            {
                scroller.Content = rectangleScrollerContent;
            }

            if (scrollerLoadedEvent != null)
            {
                scroller.Loaded += (object sender, RoutedEventArgs e) =>
                {
                    Log.Comment("Scroller.Loaded event handler");
                    scrollerLoadedEvent.Set();
                };
            }

            if (setAsContentRoot)
            {
                Log.Comment("Setting window content");
                MUXControlsTestApp.App.TestContentRoot = scroller;
            }
        }

        private void SpyTranslationAndScale(Scroller scroller, Compositor compositor, out float horizontalOffset, out float verticalOffset, out float zoomFactor)
        {
            Verify.IsTrue(PlatformConfiguration.IsOsVersionGreaterThanOrEqual(OSVersion.Redstone2));

            float horizontalOffsetTmp = 0.0f;
            float verticalOffsetTmp = 0.0f;
            float zoomFactorTmp = 1.0f;

            horizontalOffset = verticalOffset = 0.0f;
            zoomFactor = 0.0f;
            
            Visual visualScrollerContent = null;

            if (PlatformConfiguration.IsOsVersionGreaterThan(OSVersion.Redstone4))
            {
                RunOnUIThread.Execute(() =>
                {
                    Verify.IsNotNull(scroller);
                    Verify.IsNotNull(scroller.Content);

                    Log.Comment("Setting up spying on facades");

                    CompositionPropertySpy.StartSpyingTranslationFacade(scroller.Content, compositor, Vector3.Zero);
                    CompositionPropertySpy.StartSpyingScaleFacade(scroller.Content, compositor, Vector3.One);
                });
            }
            else
            {
                RunOnUIThread.Execute(() =>
                {
                    Verify.IsNotNull(scroller);
                    Verify.IsNotNull(scroller.Content);

                    Log.Comment("Setting up spy property set");
                    visualScrollerContent = ElementCompositionPreview.GetElementVisual(scroller.Content);
                    CompositionPropertySpy.StartSpyingScalarProperty(visualScrollerContent, c_visualHorizontalOffsetTargetedPropertyName);
                    CompositionPropertySpy.StartSpyingScalarProperty(visualScrollerContent, c_visualVerticalOffsetTargetedPropertyName);
                    CompositionPropertySpy.StartSpyingScalarProperty(visualScrollerContent, c_visualScaleTargetedPropertyName);
                });
            }

            Log.Comment("Waiting for spied properties to be captured");
            CompositionPropertySpy.SynchronouslyTickUIThread(10);

            Log.Comment("Cancelling spying");
            if (PlatformConfiguration.IsOsVersionGreaterThan(OSVersion.Redstone4))
            {
                RunOnUIThread.Execute(() =>
                {
                    CompositionPropertySpy.StopSpyingTranslationFacade(scroller.Content);
                    CompositionPropertySpy.StopSpyingScaleFacade(scroller.Content);
                });
            }
            else
            {
                RunOnUIThread.Execute(() =>
                {
                    CompositionPropertySpy.StopSpyingProperty(visualScrollerContent, c_visualHorizontalOffsetTargetedPropertyName);
                    CompositionPropertySpy.StopSpyingProperty(visualScrollerContent, c_visualVerticalOffsetTargetedPropertyName);
                    CompositionPropertySpy.StopSpyingProperty(visualScrollerContent, c_visualScaleTargetedPropertyName);
                });
            }

            Log.Comment("Waiting for captured properties to be updated");
            CompositionPropertySpy.SynchronouslyTickUIThread(10);

<<<<<<< HEAD

=======
>>>>>>> 4a94f1e5
            Log.Comment("Reading Scroller.Content's Visual Transform");
            CompositionGetValueStatus status;

            if (PlatformConfiguration.IsOsVersionGreaterThan(OSVersion.Redstone4))
            {
                RunOnUIThread.Execute(() =>
                {
                    Vector3 translation = Vector3.Zero;
                    status = CompositionPropertySpy.TryGetTranslationFacade(scroller.Content, out translation);
                    Log.Comment("status={0}, horizontal offset={1}", status, translation.X);
                    Log.Comment("status={0}, vertical offset={1}", status, translation.Y);
                    horizontalOffsetTmp = translation.X;
                    verticalOffsetTmp = translation.Y;

                    Vector3 scale = Vector3.One;
                    status = CompositionPropertySpy.TryGetScaleFacade(scroller.Content, out scale);
                    Log.Comment("status={0}, zoomFactor={1}", status, zoomFactorTmp);
                    zoomFactorTmp = scale.X;
                });
            }
            else
            {
                RunOnUIThread.Execute(() =>
                {
                    status = CompositionPropertySpy.TryGetScalar(visualScrollerContent, c_visualHorizontalOffsetTargetedPropertyName, out horizontalOffsetTmp);
                    Log.Comment("status={0}, horizontal offset={1}", status, horizontalOffsetTmp);

                    status = CompositionPropertySpy.TryGetScalar(visualScrollerContent, c_visualVerticalOffsetTargetedPropertyName, out verticalOffsetTmp);
                    Log.Comment("status={0}, vertical offset={1}", status, verticalOffsetTmp);

                    status = CompositionPropertySpy.TryGetScalar(visualScrollerContent, c_visualScaleTargetedPropertyName, out zoomFactorTmp);
                    Log.Comment("status={0}, zoomFactor={1}", status, zoomFactorTmp);
                });
            }

            horizontalOffset = horizontalOffsetTmp;
            verticalOffset = verticalOffsetTmp;
            zoomFactor = zoomFactorTmp;
        }
    }
}<|MERGE_RESOLUTION|>--- conflicted
+++ resolved
@@ -36,12 +36,6 @@
 using ZoomMode = Microsoft.UI.Xaml.Controls.ZoomMode;
 using ChainingMode = Microsoft.UI.Xaml.Controls.ChainingMode;
 using RailingMode = Microsoft.UI.Xaml.Controls.RailingMode;
-<<<<<<< HEAD
-using ScrollerViewKind = Microsoft.UI.Xaml.Controls.ScrollerViewKind;
-using ScrollerViewChangeKind = Microsoft.UI.Xaml.Controls.ScrollerViewChangeKind;
-using ScrollerViewChangeSnapPointRespect = Microsoft.UI.Xaml.Controls.ScrollerViewChangeSnapPointRespect;
-=======
->>>>>>> 4a94f1e5
 using InputKind = Microsoft.UI.Xaml.Controls.InputKind;
 using Scroller = Microsoft.UI.Xaml.Controls.Primitives.Scroller;
 using AnimationMode = Microsoft.UI.Xaml.Controls.AnimationMode;
@@ -67,14 +61,8 @@
 #endif
         private const ChainingMode c_defaultZoomChainingMode = ChainingMode.Auto;
         private const ZoomMode c_defaultZoomMode = ZoomMode.Disabled;
-<<<<<<< HEAD
-        private const InputKind c_defaultInputKind = InputKind.All;
-        private const ContentOrientation c_defaultContentOrientation = ContentOrientation.None;
-        private const bool c_defaultIsAnchoredAtExtent = true;
-=======
         private const InputKind c_defaultIgnoredInputKind = InputKind.None;
         private const ContentOrientation c_defaultContentOrientation = ContentOrientation.None;
->>>>>>> 4a94f1e5
         private const double c_defaultMinZoomFactor = 0.1;
         private const double c_defaultZoomFactor = 1.0;
         private const double c_defaultMaxZoomFactor = 10.0;
@@ -168,11 +156,7 @@
                 scroller.VerticalScrollMode = ScrollMode.Disabled;
                 scroller.ZoomChainingMode = ChainingMode.Never;
                 scroller.ZoomMode = ZoomMode.Enabled;
-<<<<<<< HEAD
-                scroller.InputKind = InputKind.MouseWheel;
-=======
                 scroller.IgnoredInputKind = InputKind.MouseWheel;
->>>>>>> 4a94f1e5
                 scroller.ContentOrientation = ContentOrientation.Horizontal;
                 scroller.MinZoomFactor = 0.5f;
                 scroller.MaxZoomFactor = 2.0f;
@@ -195,11 +179,7 @@
                 Verify.AreEqual(scroller.VerticalScrollMode, ScrollMode.Disabled);
                 Verify.AreEqual(scroller.ZoomChainingMode, ChainingMode.Never);
                 Verify.AreEqual(scroller.ZoomMode, ZoomMode.Enabled);
-<<<<<<< HEAD
-                Verify.AreEqual(scroller.InputKind, InputKind.MouseWheel);
-=======
                 Verify.AreEqual(scroller.IgnoredInputKind, InputKind.MouseWheel);
->>>>>>> 4a94f1e5
                 Verify.AreEqual(scroller.ContentOrientation, ContentOrientation.Horizontal);
                 Verify.AreEqual(scroller.MinZoomFactor, 0.5f);
                 Verify.AreEqual(scroller.MaxZoomFactor, 2.0f);
@@ -380,11 +360,7 @@
                     scroller.VerticalScrollMode = ScrollMode.Disabled;
                     scroller.ZoomChainingMode = ChainingMode.Never;
                     scroller.ZoomMode = ZoomMode.Enabled;
-<<<<<<< HEAD
-                    scroller.InputKind = InputKind.Touch;
-=======
                     scroller.IgnoredInputKind = InputKind.All & ~InputKind.Touch;
->>>>>>> 4a94f1e5
                 });
 
                 IdleSynchronizer.Wait();
@@ -1021,10 +997,6 @@
             Log.Comment("Waiting for captured properties to be updated");
             CompositionPropertySpy.SynchronouslyTickUIThread(10);
 
-<<<<<<< HEAD
-
-=======
->>>>>>> 4a94f1e5
             Log.Comment("Reading Scroller.Content's Visual Transform");
             CompositionGetValueStatus status;
 
