--- conflicted
+++ resolved
@@ -146,19 +146,7 @@
                 Verify.IsNotNull(rectangle);
 
                 Log.Comment("Setting Scroller properties to non-default values");
-<<<<<<< HEAD
                 scroller.Content = rectangle;
-                scroller.HorizontalScrollChainingMode = ScrollerChainingMode.Always;
-                scroller.VerticalScrollChainingMode = ScrollerChainingMode.Never;
-                scroller.HorizontalScrollRailingMode = ScrollerRailingMode.Disabled;
-                scroller.VerticalScrollRailingMode = ScrollerRailingMode.Disabled;
-                scroller.HorizontalScrollMode = ScrollerScrollMode.Enabled;
-                scroller.VerticalScrollMode = ScrollerScrollMode.Disabled;
-                scroller.ZoomChainingMode = ScrollerChainingMode.Never;
-                scroller.ZoomMode = ScrollerZoomMode.Enabled;
-                scroller.InputKind = ScrollerInputKind.MouseWheel;
-=======
-                scroller.Child = rectangle;
                 scroller.HorizontalScrollChainingMode = ChainingMode.Always;
                 scroller.VerticalScrollChainingMode = ChainingMode.Never;
                 scroller.HorizontalScrollRailingMode = RailingMode.Disabled;
@@ -168,7 +156,6 @@
                 scroller.ZoomChainingMode = ChainingMode.Never;
                 scroller.ZoomMode = ZoomMode.Enabled;
                 scroller.InputKind = InputKind.MouseWheel;
->>>>>>> 5060a298
                 scroller.IsChildAvailableWidthConstrained = !c_defaultIsChildAvailableWidthConstrained;
                 scroller.IsChildAvailableHeightConstrained = !c_defaultIsChildAvailableHeightConstrained;
                 scroller.MinZoomFactor = 0.5f;
