--- conflicted
+++ resolved
@@ -134,42 +134,24 @@
                 scroller,
                 (c_defaultUIScrollerContentWidth - c_defaultUIScrollerWidth) / 2.0,
                 (c_defaultUIScrollerContentHeight - c_defaultUIScrollerHeight) / 2.0,
-<<<<<<< HEAD
-                ScrollerViewKind.Absolute,
-                ScrollerViewChangeKind.DisableAnimation,
-                ScrollerViewChangeSnapPointRespect.IgnoreSnapPoints,
-                true /*hookViewChanged*/,
-                (c_defaultUIScrollerContentWidth - c_defaultUIScrollerWidth) / 2.0,
-                (c_defaultUIScrollerContentHeight - c_defaultUIScrollerHeight) / 2.0);
-=======
                 AnimationMode.Disabled,
                 SnapPointsMode.Ignore,
                 hookViewChanged: true,
                 isAnimationsEnabledOverride: null, 
                 expectedFinalHorizontalOffset: (c_defaultUIScrollerContentWidth - c_defaultUIScrollerWidth) / 2.0, 
                 expectedFinalVerticalOffset: (c_defaultUIScrollerContentHeight - c_defaultUIScrollerHeight) / 2.0);
->>>>>>> 71afcf2f
 
             Log.Comment("Animate to offsets");
             ScrollTo(
                 scroller,
                 (c_defaultUIScrollerContentWidth - c_defaultUIScrollerWidth) / 4.0,
                 (c_defaultUIScrollerContentHeight - c_defaultUIScrollerHeight) / 4.0,
-<<<<<<< HEAD
-                ScrollerViewKind.Absolute,
-                ScrollerViewChangeKind.AllowAnimation,
-                ScrollerViewChangeSnapPointRespect.IgnoreSnapPoints,
-                false /*hookViewChanged*/,
-                (c_defaultUIScrollerContentWidth - c_defaultUIScrollerWidth) / 4.0,
-                (c_defaultUIScrollerContentHeight - c_defaultUIScrollerHeight) / 4.0);
-=======
                 AnimationMode.Enabled,
                 SnapPointsMode.Ignore,
                 hookViewChanged: false,
                 isAnimationsEnabledOverride: null,
                 expectedFinalHorizontalOffset: (c_defaultUIScrollerContentWidth - c_defaultUIScrollerWidth) / 4.0,
                 expectedFinalVerticalOffset: (c_defaultUIScrollerContentHeight - c_defaultUIScrollerHeight) / 4.0);
->>>>>>> 71afcf2f
 
             Log.Comment("Jump to zoomFactor 2.0");
             ZoomTo(
@@ -274,18 +256,6 @@
             RunOnUIThread.Execute(() =>
             {
                 Log.Comment("Jumping to horizontal offset");
-<<<<<<< HEAD
-                hOffsetChangeId = horizontalScrollController.ChangeOffset(
-                    (c_defaultUIScrollerContentWidth * 0.75 - c_defaultUIScrollerWidth) / 4.0,
-                    ScrollerViewKind.Absolute,
-                    ScrollerViewChangeKind.DisableAnimation);
-
-                Log.Comment("Jumping to vertical offset");
-                vOffsetChangeId = verticalScrollController.ChangeOffset(
-                    (c_defaultUIScrollerContentHeight * 0.75 - c_defaultUIScrollerHeight) / 4.0,
-                    ScrollerViewKind.Absolute,
-                    ScrollerViewChangeKind.DisableAnimation);
-=======
                 hOffsetChangeId = horizontalScrollController.ScrollTo(
                     (c_defaultUIScrollerContentWidth * 0.75 - c_defaultUIScrollerWidth) / 4.0,
                     AnimationMode.Disabled);
@@ -294,7 +264,6 @@
                 vOffsetChangeId = verticalScrollController.ScrollTo(
                     (c_defaultUIScrollerContentHeight * 0.75 - c_defaultUIScrollerHeight) / 4.0,
                     AnimationMode.Disabled);
->>>>>>> 71afcf2f
 
                 Verify.AreEqual(hOffsetChangeId, vOffsetChangeId);
             });
@@ -303,22 +272,6 @@
 
             RunOnUIThread.Execute(() =>
             {
-<<<<<<< HEAD
-                Verify.AreEqual(scroller.HorizontalOffset, (c_defaultUIScrollerContentWidth * 0.75 - c_defaultUIScrollerWidth) / 4.0);
-                Verify.AreEqual(scroller.VerticalOffset, (c_defaultUIScrollerContentHeight * 0.75 - c_defaultUIScrollerHeight) / 4.0);
-
-                Log.Comment("Animating to horizontal offset");
-                hOffsetChangeId = horizontalScrollController.ChangeOffset(
-                    (c_defaultUIScrollerContentWidth * 0.75 - c_defaultUIScrollerWidth) / 2.0,
-                    ScrollerViewKind.Absolute,
-                    ScrollerViewChangeKind.AllowAnimation);
-
-                Log.Comment("Animating to vertical offset");
-                vOffsetChangeId = verticalScrollController.ChangeOffset(
-                    (c_defaultUIScrollerContentHeight * 0.75 - c_defaultUIScrollerHeight) / 2.0,
-                    ScrollerViewKind.Absolute,
-                    ScrollerViewChangeKind.AllowAnimation);
-=======
                 Verify.AreEqual((c_defaultUIScrollerContentWidth * 0.75 - c_defaultUIScrollerWidth) / 4.0, scroller.HorizontalOffset);
                 Verify.AreEqual((c_defaultUIScrollerContentHeight * 0.75 - c_defaultUIScrollerHeight) / 4.0, scroller.VerticalOffset);
 
@@ -331,7 +284,6 @@
                 vOffsetChangeId = verticalScrollController.ScrollTo(
                     (c_defaultUIScrollerContentHeight * 0.75 - c_defaultUIScrollerHeight) / 2.0,
                     AnimationMode.Enabled);
->>>>>>> 71afcf2f
 
                 Verify.AreEqual(hOffsetChangeId, vOffsetChangeId);
 
@@ -342,13 +294,8 @@
 
             RunOnUIThread.Execute(() =>
             {
-<<<<<<< HEAD
-                Verify.AreEqual(scroller.HorizontalOffset, (c_defaultUIScrollerContentWidth * 0.75 - c_defaultUIScrollerWidth) / 2.0);
-                Verify.AreEqual(scroller.VerticalOffset, (c_defaultUIScrollerContentHeight * 0.75 - c_defaultUIScrollerHeight) / 2.0);
-=======
                 Verify.AreEqual((c_defaultUIScrollerContentWidth * 0.75 - c_defaultUIScrollerWidth) / 2.0, scroller.HorizontalOffset);
                 Verify.AreEqual((c_defaultUIScrollerContentHeight * 0.75 - c_defaultUIScrollerHeight) / 2.0, scroller.VerticalOffset);
->>>>>>> 71afcf2f
             });
         }
 
@@ -547,42 +494,24 @@
                 scroller,
                 (c_defaultUIScrollerContentWidth - c_defaultUIScrollerWidth) / 2.0,
                 (c_defaultUIScrollerContentHeight - c_defaultUIScrollerHeight) / 2.0,
-<<<<<<< HEAD
-                ScrollerViewKind.Absolute,
-                ScrollerViewChangeKind.DisableAnimation,
-                ScrollerViewChangeSnapPointRespect.IgnoreSnapPoints,
-                true /*hookViewChanged*/,
-                (c_defaultUIScrollerContentWidth - c_defaultUIScrollerWidth) / 2.0,
-                (c_defaultUIScrollerContentHeight - c_defaultUIScrollerHeight) / 2.0);
-=======
                 AnimationMode.Disabled,
                 SnapPointsMode.Ignore,
                 hookViewChanged: true,
                 isAnimationsEnabledOverride: null,
                 expectedFinalHorizontalOffset: (c_defaultUIScrollerContentWidth - c_defaultUIScrollerWidth) / 2.0,
                 expectedFinalVerticalOffset: (c_defaultUIScrollerContentHeight - c_defaultUIScrollerHeight) / 2.0);
->>>>>>> 71afcf2f
 
             Log.Comment("Animate to offsets");
             ScrollTo(
                 scroller,
                 (c_defaultUIScrollerContentWidth - c_defaultUIScrollerWidth) / 4.0,
                 (c_defaultUIScrollerContentHeight - c_defaultUIScrollerHeight) / 4.0,
-<<<<<<< HEAD
-                ScrollerViewKind.Absolute,
-                ScrollerViewChangeKind.AllowAnimation,
-                ScrollerViewChangeSnapPointRespect.IgnoreSnapPoints,
-                false /*hookViewChanged*/,
-                (c_defaultUIScrollerContentWidth - c_defaultUIScrollerWidth) / 4.0,
-                (c_defaultUIScrollerContentHeight - c_defaultUIScrollerHeight) / 4.0);
-=======
                 AnimationMode.Enabled,
                 SnapPointsMode.Ignore,
                 hookViewChanged: false,
                 isAnimationsEnabledOverride: null,
                 expectedFinalHorizontalOffset: (c_defaultUIScrollerContentWidth - c_defaultUIScrollerWidth) / 4.0,
                 expectedFinalVerticalOffset: (c_defaultUIScrollerContentHeight - c_defaultUIScrollerHeight) / 4.0);
->>>>>>> 71afcf2f
 
             Log.Comment("Jump to zoomFactor 2.0");
             ZoomTo(
@@ -669,41 +598,16 @@
             RunOnUIThread.Execute(() =>
             {
                 Log.Comment("Jumping to offsets");
-<<<<<<< HEAD
-                biDirectionalScrollController.ChangeOffsets(
-                    new ScrollerChangeOffsetsOptions(
-                    (c_defaultUIScrollerContentWidth * 0.75 - c_defaultUIScrollerWidth) / 4.0,
-                    (c_defaultUIScrollerContentHeight * 0.75 - c_defaultUIScrollerHeight) / 4.0,
-                    ScrollerViewKind.Absolute,
-                    ScrollerViewChangeKind.DisableAnimation,
-                    ScrollerViewChangeSnapPointRespect.IgnoreSnapPoints));
-=======
                 biDirectionalScrollController.ScrollTo(
                     (c_defaultUIScrollerContentWidth * 0.75 - c_defaultUIScrollerWidth) / 4.0,
                     (c_defaultUIScrollerContentHeight * 0.75 - c_defaultUIScrollerHeight) / 4.0,
                     AnimationMode.Disabled);
->>>>>>> 71afcf2f
-            });
-
-            WaitForEvent("Waiting for operation completion", scrollCompletedEvent);
-
-            RunOnUIThread.Execute(() =>
-            {
-<<<<<<< HEAD
-                Verify.AreEqual(scroller.HorizontalOffset, (c_defaultUIScrollerContentWidth * 0.75 - c_defaultUIScrollerWidth) / 4.0);
-                Verify.AreEqual(scroller.VerticalOffset, (c_defaultUIScrollerContentHeight * 0.75 - c_defaultUIScrollerHeight) / 4.0);
-
-                Log.Comment("Animating to offsets");
-                biDirectionalScrollController.ChangeOffsets(
-                    new ScrollerChangeOffsetsOptions(
-                    (c_defaultUIScrollerContentWidth * 0.75 - c_defaultUIScrollerWidth) / 2.0,
-                    (c_defaultUIScrollerContentHeight * 0.75 - c_defaultUIScrollerHeight) / 2.0,
-                    ScrollerViewKind.Absolute,
-                    ScrollerViewChangeKind.AllowAnimation, 
-                    ScrollerViewChangeSnapPointRespect.IgnoreSnapPoints));
-
-                viewChangeCompletedEvent.Reset();
-=======
+            });
+
+            WaitForEvent("Waiting for operation completion", scrollCompletedEvent);
+
+            RunOnUIThread.Execute(() =>
+            {
                 Verify.AreEqual((c_defaultUIScrollerContentWidth * 0.75 - c_defaultUIScrollerWidth) / 4.0, scroller.HorizontalOffset);
                 Verify.AreEqual((c_defaultUIScrollerContentHeight * 0.75 - c_defaultUIScrollerHeight) / 4.0, scroller.VerticalOffset);
 
@@ -714,20 +618,14 @@
                     AnimationMode.Enabled);
 
                 scrollCompletedEvent.Reset();
->>>>>>> 71afcf2f
-            });
-
-            WaitForEvent("Waiting for operation completion", scrollCompletedEvent);
-
-            RunOnUIThread.Execute(() =>
-            {
-<<<<<<< HEAD
-                Verify.AreEqual(scroller.HorizontalOffset, (c_defaultUIScrollerContentWidth * 0.75 - c_defaultUIScrollerWidth) / 2.0);
-                Verify.AreEqual(scroller.VerticalOffset, (c_defaultUIScrollerContentHeight * 0.75 - c_defaultUIScrollerHeight) / 2.0);
-=======
+            });
+
+            WaitForEvent("Waiting for operation completion", scrollCompletedEvent);
+
+            RunOnUIThread.Execute(() =>
+            {
                 Verify.AreEqual((c_defaultUIScrollerContentWidth * 0.75 - c_defaultUIScrollerWidth) / 2.0, scroller.HorizontalOffset);
                 Verify.AreEqual((c_defaultUIScrollerContentHeight * 0.75 - c_defaultUIScrollerHeight) / 2.0, scroller.VerticalOffset);
->>>>>>> 71afcf2f
             });
         }
 
