--- conflicted
+++ resolved
@@ -9,11 +9,7 @@
 #include "DoubleUtil.h"
 #include "ScrollerTestHooks.h"
 
-<<<<<<< HEAD
-// Used when Scroller.IsAnchoredAtHorizontalExtent or Scroller.IsAnchoredAtVerticalExtent is True to determine whether the Content is scrolled to an edge.
-=======
 // Used when Scroller.HorizontalAnchorRatio or Scroller.VerticalAnchorRatio is 0.0 or 1.0 to determine whether the Content is scrolled to an edge.
->>>>>>> 71afcf2f
 // It is declared at an edge if it's within 1/10th of a pixel.
 const double c_edgeDetectionTolerance = 0.1;
 
@@ -67,11 +63,7 @@
 }
 
 // Computes the type of anchoring to perform, if any, based on Scroller.HorizontalAnchorRatio, Scroller.VerticalAnchorRatio, 
-<<<<<<< HEAD
-// Scroller.IsAnchoredAtHorizontalExtent, Scroller.IsAnchoredAtVerticalExtent, the current offsets, zoomFactor, viewport size, content size and state.
-=======
 // the current offsets, zoomFactor, viewport size, content size and state.
->>>>>>> 71afcf2f
 // When all 4 returned booleans are False, no element anchoring is performed, no far edge anchoring is performed. There may still be anchoring at near edges.
 void Scroller::IsAnchoring(
     _Out_ bool* isAnchoringElementHorizontally,
