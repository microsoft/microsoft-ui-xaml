﻿// Copyright (c) Microsoft Corporation. All rights reserved.
// Licensed under the MIT License. See LICENSE in the project root for license information.

#include "pch.h"
#include "common.h"
#include "TypeLogging.h"
#include "Scroller.h"
#include "DoubleUtil.h"
#include "ScrollerTestHooks.h"

// Used when Scroller.IsAnchoredAtHorizontalExtent or Scroller.IsAnchoredAtVerticalExtent is True to determine whether the Child is scrolled to an edge.
// It is declared at an edge if it's within 1/10th of a pixel.
const double c_edgeDetectionTolerance = 0.1;

<<<<<<< HEAD
=======
#ifndef USE_EFFECTIVE_VIEWPORT_AND_ANCHORING_FROM_PLATFORM

void Scroller::ClearAnchorCandidates()
{
    SCROLLER_TRACE_VERBOSE(*this, TRACE_MSG_METH, METH_NAME, this);

    m_anchorCandidates.clear();
    m_isAnchorElementDirty = true;
}

>>>>>>> a34553e6
void Scroller::RaiseConfigurationChanged()
{
    if (m_configurationChanged)
    {
        SCROLLER_TRACE_INFO(*this, TRACE_MSG_METH, METH_NAME, this);

        m_configurationChanged(*this);
    }
}

void Scroller::RaisePostArrange()
{
    if (m_postArrange)
    {
        SCROLLER_TRACE_VERBOSE(*this, TRACE_MSG_METH, METH_NAME, this);

        m_postArrange(*this);
    }
}

void Scroller::RaiseViewportChanged(const bool isFinal)
{
    if (m_viewportChanged)
    {
        SCROLLER_TRACE_VERBOSE(*this, TRACE_MSG_METH, METH_NAME, this);

        m_viewportChanged(*this, isFinal);
    }
}

void Scroller::RaiseAnchorRequested()
{
    if (m_anchorRequestedEventSource)
    {
        SCROLLER_TRACE_INFO(*this, TRACE_MSG_METH, METH_NAME, this);

        if (!m_anchorRequestedEventArgs)
        {
            m_anchorRequestedEventArgs = tracker_ref<winrt::ScrollerAnchorRequestedEventArgs>(this, winrt::make<ScrollerAnchorRequestedEventArgs>(*this));
        }

        com_ptr<ScrollerAnchorRequestedEventArgs> anchorRequestedEventArgs = winrt::get_self<ScrollerAnchorRequestedEventArgs>(m_anchorRequestedEventArgs.get())->get_strong();

        anchorRequestedEventArgs->SetAnchorElement(nullptr);
        anchorRequestedEventArgs->SetAnchorCandidates(m_anchorCandidates);
        m_anchorRequestedEventSource(*this, *anchorRequestedEventArgs);
    }
}

// Computes the type of anchoring to perform, if any, based on Scroller.HorizontalAnchorRatio, Scroller.VerticalAnchorRatio, 
// Scroller.IsAnchoredAtHorizontalExtent, Scroller.IsAnchoredAtVerticalExtent, the current offsets, zoomFactor, viewport size, child size and state.
// When all 4 returned booleans are False, no element anchoring is performed, no far edge anchoring is performed. There may still be anchoring at near edges.
void Scroller::IsAnchoring(
    _Out_ bool* isAnchoringElementHorizontally,
    _Out_ bool* isAnchoringElementVertically,
    _Out_opt_ bool* isAnchoringFarEdgeHorizontally,
    _Out_opt_ bool* isAnchoringFarEdgeVertically)

{
    *isAnchoringElementHorizontally = false;
    *isAnchoringElementVertically = false;
    if (isAnchoringFarEdgeHorizontally)
    {
        *isAnchoringFarEdgeHorizontally = false;
    }
    if (isAnchoringFarEdgeVertically)
    {
        *isAnchoringFarEdgeVertically = false;
    }

    // Mouse wheel comes in as a custom animation, and we are currently not 
    // anchoring because of the check below. Unfortunately, I cannot validate that
    // removing the check is the correct fix due to dcomp bug 17523225. I filed a 
    // tracking bug to follow up once the dcomp bug is fixed.
    // Bug 17523266: Scroller is not anchoring during mouse wheel
    if (!m_interactionTracker || m_state == winrt::ScrollerState::CustomAnimation)
    {
        // Skip calls to SetChildLayoutOffsetX / SetChildLayoutOffsetY when the InteractionTracker has not been set up yet,
        // or when it is performing a custom animation because if would result in a visual flicker.
        return;
    }

    const double horizontalAnchorRatio = HorizontalAnchorRatio();
    const double verticalAnchorRatio = VerticalAnchorRatio();

    // For edge anchoring, the near edge is considered when HorizontalAnchorRatio or VerticalAnchorRatio is less than 0.5. 
    // When the property is greater than or equal to 0.5, the far edge is considered.
    if (!isnan(horizontalAnchorRatio))
    {
        MUX_ASSERT(horizontalAnchorRatio >= 0.0);
        MUX_ASSERT(horizontalAnchorRatio <= 1.0);

        if (IsAnchoredAtHorizontalExtent())
        {
            if (horizontalAnchorRatio >= 0.5 && m_zoomedHorizontalOffset + m_viewportWidth - m_unzoomedExtentWidth * m_zoomFactor > -c_edgeDetectionTolerance)
            {
                if (isAnchoringFarEdgeHorizontally)
                {
                    *isAnchoringFarEdgeHorizontally = true;
                }
            }
            else if (!(horizontalAnchorRatio < 0.5 && m_zoomedHorizontalOffset < c_edgeDetectionTolerance))
            {
                *isAnchoringElementHorizontally = true;
            }
        }
        else
        {
            *isAnchoringElementHorizontally = true;
        }
    }

    if (!isnan(verticalAnchorRatio))
    {
        MUX_ASSERT(verticalAnchorRatio >= 0.0);
        MUX_ASSERT(verticalAnchorRatio <= 1.0);

        if (IsAnchoredAtVerticalExtent())
        {
            if (verticalAnchorRatio >= 0.5 && m_zoomedVerticalOffset + m_viewportHeight - m_unzoomedExtentHeight * m_zoomFactor > -c_edgeDetectionTolerance)
            {
                if (isAnchoringFarEdgeVertically)
                {
                    *isAnchoringFarEdgeVertically = true;
                }
            }
            else if (!(verticalAnchorRatio < 0.5 && m_zoomedVerticalOffset < c_edgeDetectionTolerance))
            {
                *isAnchoringElementVertically = true;
            }
        }
        else
        {
            *isAnchoringElementVertically = true;
        }
    }
}

// Returns:
// - viewportAnchorPointHorizontalOffset: unzoomed horizontal offset of the anchor point within the Scroller.Child. NaN if there is no horizontal anchoring.
// - viewportAnchorPointVerticalOffset: unzoomed vertical offset of the anchor point within the Scroller.Child. NaN if there is no vertical anchoring.
void Scroller::ComputeViewportAnchorPoint(
    double viewportWidth,
    double viewportHeight,
    _Out_ double* viewportAnchorPointHorizontalOffset,
    _Out_ double* viewportAnchorPointVerticalOffset)
{
    *viewportAnchorPointHorizontalOffset = DoubleUtil::NaN;
    *viewportAnchorPointVerticalOffset = DoubleUtil::NaN;

    winrt::Rect viewportAnchorBounds{
        static_cast<float>(m_zoomedHorizontalOffset / m_zoomFactor),
        static_cast<float>(m_zoomedVerticalOffset / m_zoomFactor),
        static_cast<float>(viewportWidth / m_zoomFactor),
        static_cast<float>(viewportHeight / m_zoomFactor)
    };

    ComputeAnchorPoint(viewportAnchorBounds, viewportAnchorPointHorizontalOffset, viewportAnchorPointVerticalOffset);

    SCROLLER_TRACE_VERBOSE(*this, TRACE_MSG_METH_DBL_DBL, METH_NAME, this, *viewportAnchorPointHorizontalOffset, *viewportAnchorPointVerticalOffset);
}

// Returns:
// - elementAnchorPointHorizontalOffset: unzoomed horizontal offset of the anchor element's anchor point within the Scroller.Child. NaN if there is no horizontal anchoring.
// - elementAnchorPointVerticalOffset: unzoomed vertical offset of the anchor element's point within the Scroller.Child. NaN if there is no vertical anchoring.
void Scroller::ComputeElementAnchorPoint(
    bool isForPreArrange,
    _Out_ double* elementAnchorPointHorizontalOffset,
    _Out_ double* elementAnchorPointVerticalOffset)
{
    *elementAnchorPointHorizontalOffset = DoubleUtil::NaN;
    *elementAnchorPointVerticalOffset = DoubleUtil::NaN;

    MUX_ASSERT(!m_isAnchorElementDirty);

    if (m_anchorElement.get())
    {
        winrt::Rect anchorElementBounds = isForPreArrange ? m_anchorElementBounds : GetDescendantBounds(Child(), m_anchorElement.get());

        ComputeAnchorPoint(anchorElementBounds, elementAnchorPointHorizontalOffset, elementAnchorPointVerticalOffset);

        SCROLLER_TRACE_VERBOSE(*this, TRACE_MSG_METH_DBL_DBL, METH_NAME, this, *elementAnchorPointHorizontalOffset, *elementAnchorPointVerticalOffset);
    }
}

void Scroller::ComputeAnchorPoint(
    const winrt::Rect& anchorBounds,
    _Out_ double* anchorPointX,
    _Out_ double* anchorPointY)
{
    if (isnan(HorizontalAnchorRatio()))
    {
        *anchorPointX = DoubleUtil::NaN;
    }
    else
    {
        MUX_ASSERT(HorizontalAnchorRatio() >= 0.0);
        MUX_ASSERT(HorizontalAnchorRatio() <= 1.0);

        *anchorPointX = anchorBounds.X + HorizontalAnchorRatio() * anchorBounds.Width;
    }

    if (isnan(VerticalAnchorRatio()))
    {
        *anchorPointY = DoubleUtil::NaN;
    }
    else
    {
        MUX_ASSERT(VerticalAnchorRatio() >= 0.0);
        MUX_ASSERT(VerticalAnchorRatio() <= 1.0);

        *anchorPointY = anchorBounds.Y + VerticalAnchorRatio() * anchorBounds.Height;
    }
}

// Computes the distance between the viewport's anchor point and the anchor element's anchor point.
winrt::Size Scroller::ComputeViewportToElementAnchorPointsDistance(
    double viewportWidth,
    double viewportHeight,
    bool isForPreArrange)
{
    if (m_anchorElement.get())
    {
        MUX_ASSERT(!isForPreArrange || IsElementValidAnchor(m_anchorElement.get()));

        if (!isForPreArrange && !IsElementValidAnchor(m_anchorElement.get()))
        {
            return winrt::Size{ FloatUtil::NaN, FloatUtil::NaN };
        }

        double elementAnchorPointHorizontalOffset{ 0.0 };
        double elementAnchorPointVerticalOffset{ 0.0 };
        double viewportAnchorPointHorizontalOffset{ 0.0 };
        double viewportAnchorPointVerticalOffset{ 0.0 };

        ComputeElementAnchorPoint(
            isForPreArrange, 
            &elementAnchorPointHorizontalOffset, 
            &elementAnchorPointVerticalOffset);
        ComputeViewportAnchorPoint(
            viewportWidth,
            viewportHeight,
            &viewportAnchorPointHorizontalOffset,
            &viewportAnchorPointVerticalOffset);

        MUX_ASSERT(!isnan(viewportAnchorPointHorizontalOffset) || !isnan(viewportAnchorPointVerticalOffset));
        MUX_ASSERT(isnan(viewportAnchorPointHorizontalOffset) == isnan(elementAnchorPointHorizontalOffset));
        MUX_ASSERT(isnan(viewportAnchorPointVerticalOffset) == isnan(elementAnchorPointVerticalOffset));

        // Rounding the distance to 6 precision digits to avoid layout cycles due to float/double conversions.
        winrt::Size viewportToElementAnchorPointsDistance = winrt::Size{
            isnan(viewportAnchorPointHorizontalOffset) ? 
                FloatUtil::NaN : static_cast<float>(round((elementAnchorPointHorizontalOffset - viewportAnchorPointHorizontalOffset) * 1000000) / 1000000),
            isnan(viewportAnchorPointVerticalOffset) ? 
                FloatUtil::NaN : static_cast<float>(round((elementAnchorPointVerticalOffset - viewportAnchorPointVerticalOffset) * 1000000) / 1000000)
        };

        SCROLLER_TRACE_VERBOSE(*this, TRACE_MSG_METH_FLT_FLT, METH_NAME, this, viewportToElementAnchorPointsDistance.Width, viewportToElementAnchorPointsDistance.Height);

        return viewportToElementAnchorPointsDistance;
    }
    else
    {
        return winrt::Size{ FloatUtil::NaN, FloatUtil::NaN };
    }
}

void Scroller::ResetAnchorElement()
{
    if (m_anchorElement.get())
    {
        SCROLLER_TRACE_VERBOSE(*this, TRACE_MSG_METH, METH_NAME, this);

        m_anchorElement.set(nullptr);
        m_anchorElementBounds = winrt::Rect{};
        m_isAnchorElementDirty = false;

        com_ptr<ScrollerTestHooks> globalTestHooks = ScrollerTestHooks::GetGlobalTestHooks();

        if (globalTestHooks && globalTestHooks->AreAnchorNotificationsRaised())
        {
            globalTestHooks->NotifyAnchorEvaluated(*this, nullptr /*anchorElement*/, DoubleUtil::NaN /*viewportAnchorPointHorizontalOffset*/, DoubleUtil::NaN /*viewportAnchorPointVerticalOffset*/);
        }
    }
}

// Raises the Scroller.AnchorRequested event. If no anchor element was specified, selects an anchor among the candidates vector that may have been altered 
// in the AnchorRequested event handler.
void Scroller::EnsureAnchorElementSelection()
{
    if (!m_isAnchorElementDirty)
    {
        return;
    }

    m_anchorElement.set(nullptr);
    m_anchorElementBounds = winrt::Rect{};
    m_isAnchorElementDirty = false;

    com_ptr<ScrollerTestHooks> globalTestHooks = ScrollerTestHooks::GetGlobalTestHooks();
    double viewportAnchorPointHorizontalOffset{ 0.0 };
    double viewportAnchorPointVerticalOffset{ 0.0 };

    ComputeViewportAnchorPoint(
        m_viewportWidth,
        m_viewportHeight,
        &viewportAnchorPointHorizontalOffset,
        &viewportAnchorPointVerticalOffset);

    MUX_ASSERT(!isnan(viewportAnchorPointHorizontalOffset) || !isnan(viewportAnchorPointVerticalOffset));

    RaiseAnchorRequested();

    auto anchorRequestedEventArgs = winrt::get_self<ScrollerAnchorRequestedEventArgs>(m_anchorRequestedEventArgs.get());
    winrt::UIElement requestedAnchorElement{ nullptr };
    winrt::IVector<winrt::UIElement> anchorCandidates{ nullptr };
    const winrt::UIElement child = Child();

    if (anchorRequestedEventArgs)
    {
        requestedAnchorElement = anchorRequestedEventArgs->GetAnchorElement();
        anchorCandidates = anchorRequestedEventArgs->GetAnchorCandidates();
    }

    if (requestedAnchorElement)
    {
        m_anchorElement.set(requestedAnchorElement);
        m_anchorElementBounds = GetDescendantBounds(child, requestedAnchorElement);

        if (globalTestHooks && globalTestHooks->AreAnchorNotificationsRaised())
        {
            globalTestHooks->NotifyAnchorEvaluated(*this, requestedAnchorElement, viewportAnchorPointHorizontalOffset, viewportAnchorPointVerticalOffset);
        }

        SCROLLER_TRACE_VERBOSE(*this, TRACE_MSG_METH_STR, METH_NAME, this, TypeLogging::RectToString(m_anchorElementBounds).c_str());

        return;
    }

    winrt::Rect bestAnchorCandidateBounds{};
    winrt::UIElement bestAnchorCandidate{ nullptr };
    double bestAnchorCandidateDistance = std::numeric_limits<float>::max();
    const winrt::Rect viewportAnchorBounds{
        static_cast<float>(m_zoomedHorizontalOffset / m_zoomFactor),
        static_cast<float>(m_zoomedVerticalOffset / m_zoomFactor),
        static_cast<float>(m_viewportWidth / m_zoomFactor),
        static_cast<float>(m_viewportHeight / m_zoomFactor)
    };

    MUX_ASSERT(child);

    if (anchorCandidates)
    {
        for (winrt::UIElement anchorCandidate : anchorCandidates)
        {
            ProcessAnchorCandidate(
                anchorCandidate,
                child,
                viewportAnchorBounds,
                viewportAnchorPointHorizontalOffset,
                viewportAnchorPointVerticalOffset,
                &bestAnchorCandidateDistance,
                &bestAnchorCandidate,
                &bestAnchorCandidateBounds);
        }
    }
    else
    {
        for (tracker_ref<winrt::UIElement> anchorCandidateTracker : m_anchorCandidates)
        {
            const winrt::UIElement anchorCandidate = anchorCandidateTracker.get();

            ProcessAnchorCandidate(
                anchorCandidate,
                child,
                viewportAnchorBounds,
                viewportAnchorPointHorizontalOffset,
                viewportAnchorPointVerticalOffset,
                &bestAnchorCandidateDistance,
                &bestAnchorCandidate,
                &bestAnchorCandidateBounds);
        }
    }

    if (bestAnchorCandidate)
    {
        m_anchorElement.set(bestAnchorCandidate);
        m_anchorElementBounds = bestAnchorCandidateBounds;

        SCROLLER_TRACE_VERBOSE(*this, TRACE_MSG_METH_STR, METH_NAME, this, TypeLogging::RectToString(m_anchorElementBounds).c_str());
    }

    if (globalTestHooks && globalTestHooks->AreAnchorNotificationsRaised())
    {
        globalTestHooks->NotifyAnchorEvaluated(*this, m_anchorElement.get(), viewportAnchorPointHorizontalOffset, viewportAnchorPointVerticalOffset);
    }
}

// Checks if the provided anchor candidate is better than the current best, based on its distance to the viewport anchor point,
// and potentially updates the best candidate and its bounds.
void Scroller::ProcessAnchorCandidate(
    const winrt::UIElement& anchorCandidate,
    const winrt::UIElement& child,
    const winrt::Rect& viewportAnchorBounds,
    double viewportAnchorPointHorizontalOffset,
    double viewportAnchorPointVerticalOffset,
    _Inout_ double* bestAnchorCandidateDistance,
    _Inout_ winrt::UIElement* bestAnchorCandidate,
    _Inout_ winrt::Rect* bestAnchorCandidateBounds) const
{
    MUX_ASSERT(anchorCandidate);
    MUX_ASSERT(child);

    if (!IsElementValidAnchor(anchorCandidate, child))
    {
        // Ignore candidates that are collapsed or do not belong to the Child element and are not the Child itself. 
        return;
    }

    winrt::Rect anchorCandidateBounds = GetDescendantBounds(child, anchorCandidate);

    if (!SharedHelpers::DoRectsIntersect(viewportAnchorBounds, anchorCandidateBounds))
    {
        // Ignore candidates that do not intersect with the viewport in order to favor those that do.
        return;
    }

    // Using the distances from the viewport anchor point to the four corners of the anchor candidate.
    double anchorCandidateDistance{ 0.0 };

    if (!isnan(viewportAnchorPointHorizontalOffset))
    {
        anchorCandidateDistance += std::pow(viewportAnchorPointHorizontalOffset - anchorCandidateBounds.X, 2);
        anchorCandidateDistance += std::pow(viewportAnchorPointHorizontalOffset - (anchorCandidateBounds.X + anchorCandidateBounds.Width), 2);
    }

    if (!isnan(viewportAnchorPointVerticalOffset))
    {
        anchorCandidateDistance += std::pow(viewportAnchorPointVerticalOffset - anchorCandidateBounds.Y, 2);
        anchorCandidateDistance += std::pow(viewportAnchorPointVerticalOffset - (anchorCandidateBounds.Y + anchorCandidateBounds.Height), 2);
    }

    if (anchorCandidateDistance <= *bestAnchorCandidateDistance)
    {
        *bestAnchorCandidate = anchorCandidate;
        *bestAnchorCandidateBounds = anchorCandidateBounds;
        *bestAnchorCandidateDistance = anchorCandidateDistance;
    }
}

// Returns the bounds of a Scroller.Child descendant in respect to that child.
winrt::Rect Scroller::GetDescendantBounds(
    const winrt::UIElement& child,
    const winrt::UIElement& descendant)
{
    MUX_ASSERT(child);
    MUX_ASSERT(IsElementValidAnchor(descendant, child));

    const winrt::FrameworkElement descendantAsFE = descendant.as<winrt::FrameworkElement>();
    const winrt::Rect descendantRect{
        0.0f,
        0.0f,
        descendantAsFE ? static_cast<float>(descendantAsFE.ActualWidth()) : 0.0f,
        descendantAsFE ? static_cast<float>(descendantAsFE.ActualHeight()) : 0.0f
    };

    return GetDescendantBounds(child, descendant, descendantRect);
}

bool Scroller::IsElementValidAnchor(const winrt::UIElement& element, const winrt::UIElement& child)
{
    MUX_ASSERT(element);
    MUX_ASSERT(child);

    return element.Visibility() == winrt::Visibility::Visible && (element == child || SharedHelpers::IsAncestor(element, child));
}<|MERGE_RESOLUTION|>--- conflicted
+++ resolved
@@ -12,19 +12,6 @@
 // It is declared at an edge if it's within 1/10th of a pixel.
 const double c_edgeDetectionTolerance = 0.1;
 
-<<<<<<< HEAD
-=======
-#ifndef USE_EFFECTIVE_VIEWPORT_AND_ANCHORING_FROM_PLATFORM
-
-void Scroller::ClearAnchorCandidates()
-{
-    SCROLLER_TRACE_VERBOSE(*this, TRACE_MSG_METH, METH_NAME, this);
-
-    m_anchorCandidates.clear();
-    m_isAnchorElementDirty = true;
-}
-
->>>>>>> a34553e6
 void Scroller::RaiseConfigurationChanged()
 {
     if (m_configurationChanged)
@@ -292,6 +279,14 @@
     }
 }
 
+void Scroller::ClearAnchorCandidates()
+{
+    SCROLLER_TRACE_VERBOSE(*this, TRACE_MSG_METH, METH_NAME, this);
+
+    m_anchorCandidates.clear();
+    m_isAnchorElementDirty = true;
+}
+
 void Scroller::ResetAnchorElement()
 {
     if (m_anchorElement.get())
