﻿// Copyright (c) Microsoft Corporation. All rights reserved.
// Licensed under the MIT License. See LICENSE in the project root for license information.

#include "pch.h"
#include "common.h"
#include "TypeLogging.h"
#include "ResourceAccessor.h"
#include "RuntimeProfiler.h"
#include "InteractionTrackerOwner.h"
#include "Scroller.h"
#include "ScrollOptions.h"
#include "ZoomOptions.h"
#include "ScrollerAutomationPeer.h"
#include "ScrollerTestHooks.h"
#include "ScrollerSnapPoint.h"
#include "Vector.h"

// Change to 'true' to turn on debugging outputs in Output window
bool ScrollerTrace::s_IsDebugOutputEnabled{ false };
bool ScrollerTrace::s_IsVerboseDebugOutputEnabled{ false };

// Number of pixels scrolled when the automation peer requests a line-type change.
const double c_scrollerLineDelta = 16.0;

// Default inertia decay rate used when a IScrollController makes a request for
// an offset change with additional velocity.
const float c_scrollerDefaultInertiaDecayRate = 0.95f;

const winrt::ScrollInfo Scroller::s_noOpScrollInfo{ -1 };
const winrt::ZoomInfo Scroller::s_noOpZoomInfo{ -1 };

Scroller::~Scroller()
{
    SCROLLER_TRACE_INFO(nullptr, TRACE_MSG_METH, METH_NAME, this);

    UnhookCompositionTargetRendering();
    UnhookScrollerEvents();
    UnhookSnapPointsVectorChangedEvents();
}

Scroller::Scroller()
{
    EnsureProperties();

    SCROLLER_TRACE_INFO(nullptr, TRACE_MSG_METH, METH_NAME, this);

    if (auto uielementStatics8 = winrt::get_activation_factory<winrt::UIElement, winrt::IUIElementStatics>().try_as<winrt::IUIElementStatics8>())
    {
        uielementStatics8.RegisterAsScrollPort(*this);
    }

    if (!SharedHelpers::IsTH2OrLower())
    {
        HookScrollerEvents();
    }

    // Set the default Transparent background so that hit-testing allows to start a touch manipulation
    // outside the boundaries of the Content, when it's smaller than the Scroller.
    Background(winrt::SolidColorBrush(winrt::Colors::Transparent()));
}

#pragma region Automation Peer Helpers

// Public methods accessed by the ScrollerAutomationPeer class

double Scroller::GetZoomedExtentWidth() const
{
    return m_unzoomedExtentWidth * m_zoomFactor;
}

double Scroller::GetZoomedExtentHeight() const
{
    return m_unzoomedExtentHeight * m_zoomFactor;
}

void Scroller::PageLeft()
{
    SCROLLER_TRACE_INFO(*this, TRACE_MSG_METH, METH_NAME, this);

    ScrollToHorizontalOffset(m_zoomedHorizontalOffset - ViewportWidth());
}

void Scroller::PageRight()
{
    SCROLLER_TRACE_INFO(*this, TRACE_MSG_METH, METH_NAME, this);

    ScrollToHorizontalOffset(m_zoomedHorizontalOffset + ViewportWidth());
}

void Scroller::PageUp()
{
    SCROLLER_TRACE_INFO(*this, TRACE_MSG_METH, METH_NAME, this);

    ScrollToVerticalOffset(m_zoomedVerticalOffset - ViewportHeight());
}

void Scroller::PageDown()
{
    SCROLLER_TRACE_INFO(*this, TRACE_MSG_METH, METH_NAME, this);

    ScrollToVerticalOffset(m_zoomedVerticalOffset + ViewportHeight());
}

void Scroller::LineLeft()
{
    SCROLLER_TRACE_INFO(*this, TRACE_MSG_METH, METH_NAME, this);

    ScrollToHorizontalOffset(m_zoomedHorizontalOffset - c_scrollerLineDelta);
}

void Scroller::LineRight()
{
    SCROLLER_TRACE_INFO(*this, TRACE_MSG_METH, METH_NAME, this);

    ScrollToHorizontalOffset(m_zoomedHorizontalOffset + c_scrollerLineDelta);
}

void Scroller::LineUp()
{
    SCROLLER_TRACE_INFO(*this, TRACE_MSG_METH, METH_NAME, this);

    ScrollToVerticalOffset(m_zoomedVerticalOffset - c_scrollerLineDelta);
}

void Scroller::LineDown()
{
    SCROLLER_TRACE_INFO(*this, TRACE_MSG_METH, METH_NAME, this);

    ScrollToVerticalOffset(m_zoomedVerticalOffset + c_scrollerLineDelta);
}

void Scroller::ScrollToHorizontalOffset(double offset)
{
    SCROLLER_TRACE_INFO(*this, TRACE_MSG_METH_DBL, METH_NAME, this, offset);

    ScrollToOffsets(offset /*zoomedHorizontalOffset*/, m_zoomedVerticalOffset /*zoomedVerticalOffset*/);
}

void Scroller::ScrollToVerticalOffset(double offset)
{
    SCROLLER_TRACE_INFO(*this, TRACE_MSG_METH_DBL, METH_NAME, this, offset);

    ScrollToOffsets(m_zoomedHorizontalOffset /*zoomedHorizontalOffset*/, offset /*zoomedVerticalOffset*/);
}

void Scroller::ScrollToOffsets(
    double horizontalOffset, double verticalOffset)
{
    SCROLLER_TRACE_INFO(*this, TRACE_MSG_METH_DBL_DBL, METH_NAME, this, horizontalOffset, verticalOffset);

    if (m_interactionTracker)
    {
        com_ptr<ScrollOptions> options =
            winrt::make_self<ScrollOptions>(
                winrt::AnimationMode::Disabled,
                winrt::SnapPointsMode::Ignore);

        std::shared_ptr<OffsetsChange> offsetsChange =
            std::make_shared<OffsetsChange>(
                horizontalOffset,
                verticalOffset,
                ScrollerViewKind::Absolute,                
                winrt::IInspectable{ *options }); // NOTE: Using explicit cast to winrt::IInspectable to work around 17532876

        ProcessOffsetsChange(
            InteractionTrackerAsyncOperationTrigger::DirectViewChange,
            offsetsChange,
            -1 /*offsetsChangeId*/,
            false /*isForAsyncOperation*/);
    }
}

#pragma endregion

#pragma region IUIElementOverridesHelper

winrt::AutomationPeer Scroller::OnCreateAutomationPeer()
{
    SCROLLER_TRACE_INFO(*this, TRACE_MSG_METH, METH_NAME, this);

    return winrt::make<ScrollerAutomationPeer>(*this);
}

#pragma endregion

#pragma region IScroller

winrt::CompositionPropertySet Scroller::ExpressionAnimationSources()
{
    SetupInteractionTrackerBoundaries();
    EnsureExpressionAnimationSources();

    return m_expressionAnimationSources;
}

double Scroller::HorizontalOffset()
{
    return m_zoomedHorizontalOffset;
}

double Scroller::VerticalOffset()
{
    return m_zoomedVerticalOffset;
}

float Scroller::ZoomFactor()
{
    return m_zoomFactor;
}

double Scroller::ExtentWidth()
{
    return m_unzoomedExtentWidth;
}

double Scroller::ExtentHeight()
{
    return m_unzoomedExtentHeight;
}

double Scroller::ViewportWidth()
{
    return m_viewportWidth;
}

double Scroller::ViewportHeight()
{
    return m_viewportHeight;
}

double Scroller::ScrollableWidth()
{
    return std::max(0.0, GetZoomedExtentWidth() - ViewportWidth());
}

double Scroller::ScrollableHeight()
{
    return std::max(0.0, GetZoomedExtentHeight() - ViewportHeight());
}

winrt::IScrollController Scroller::HorizontalScrollController()
{
    if (m_horizontalScrollController)
    {
        return m_horizontalScrollController.get();
    }

    return nullptr;
}

void Scroller::HorizontalScrollController(winrt::IScrollController const& value)
{
    SCROLLER_TRACE_INFO(*this, TRACE_MSG_METH_PTR, METH_NAME, this, value);

    if (m_horizontalScrollController)
    {
        UnhookHorizontalScrollControllerEvents(m_horizontalScrollController.get());

        if (m_horizontalScrollControllerExpressionAnimationSources)
        {
            MUX_ASSERT(SharedHelpers::IsRS2OrHigher());
            m_horizontalScrollController.get().SetExpressionAnimationSources(
                nullptr /*scrollControllerExpressionAnimationSources*/,
                s_minOffsetPropertyName,
                s_maxOffsetPropertyName,
                s_offsetPropertyName,
                s_multiplierPropertyName);
        }
    }

    m_horizontalScrollController.set(value);

    if (SharedHelpers::IsRS2OrHigher() && m_interactionTracker)
    {
        SetupScrollControllerVisualInterationSource(ScrollerDimension::HorizontalScroll);
    }

    if (m_horizontalScrollController)
    {
        HookHorizontalScrollControllerEvents(
            m_horizontalScrollController.get(),
            m_horizontalScrollControllerVisualInteractionSource != nullptr /*hasInteractionVisual*/);

        UpdateScrollControllerValues(ScrollerDimension::HorizontalScroll);
        UpdateScrollControllerInteractionsAllowed(ScrollerDimension::HorizontalScroll);

        if (m_horizontalScrollControllerExpressionAnimationSources)
        {
            MUX_ASSERT(SharedHelpers::IsRS2OrHigher());
            m_horizontalScrollController.get().SetExpressionAnimationSources(
                m_horizontalScrollControllerExpressionAnimationSources,
                s_minOffsetPropertyName,
                s_maxOffsetPropertyName,
                s_offsetPropertyName,
                s_multiplierPropertyName);
        }
    }
}

winrt::IScrollController Scroller::VerticalScrollController()
{
    if (m_verticalScrollController)
    {
        return m_verticalScrollController.get();
    }

    return nullptr;
}

void Scroller::VerticalScrollController(winrt::IScrollController const& value)
{
    SCROLLER_TRACE_INFO(*this, TRACE_MSG_METH_PTR, METH_NAME, this, value);

    if (m_verticalScrollController)
    {
        UnhookVerticalScrollControllerEvents(m_verticalScrollController.get());

        if (m_verticalScrollControllerExpressionAnimationSources)
        {
            MUX_ASSERT(SharedHelpers::IsRS2OrHigher());
            m_verticalScrollController.get().SetExpressionAnimationSources(
                nullptr /*scrollControllerExpressionAnimationSources*/,
                s_minOffsetPropertyName,
                s_maxOffsetPropertyName,
                s_offsetPropertyName,
                s_multiplierPropertyName);
        }
    }

    m_verticalScrollController.set(value);

    if (SharedHelpers::IsRS2OrHigher() && m_interactionTracker)
    {
        SetupScrollControllerVisualInterationSource(ScrollerDimension::VerticalScroll);
    }

    if (m_verticalScrollController)
    {
        HookVerticalScrollControllerEvents(
            m_verticalScrollController.get(),
            m_verticalScrollControllerVisualInteractionSource != nullptr /*hasInteractionVisual*/);

        UpdateScrollControllerValues(ScrollerDimension::VerticalScroll);
        UpdateScrollControllerInteractionsAllowed(ScrollerDimension::VerticalScroll);

        if (m_verticalScrollControllerExpressionAnimationSources)
        {
            MUX_ASSERT(SharedHelpers::IsRS2OrHigher());
            m_verticalScrollController.get().SetExpressionAnimationSources(
                m_verticalScrollControllerExpressionAnimationSources,
                s_minOffsetPropertyName,
                s_maxOffsetPropertyName,
                s_offsetPropertyName,
                s_multiplierPropertyName);
        }
    }
}

winrt::InputKind Scroller::IgnoredInputKind()
{
    // Workaround for Bug 17377013: XamlCompiler codegen for Enum CreateFromString always returns boxed int which is wrong for [flags] enums (should be uint)
    // Check if the boxed IgnoredInputKind is an IReference<int> first in which case we unbox as int.
    auto boxedKind = GetValue(s_IgnoredInputKindProperty);
    if (auto boxedInt = boxedKind.try_as<winrt::IReference<int32_t>>())
    {
        return winrt::InputKind{ static_cast<uint32_t>(unbox_value<int32_t>(boxedInt)) };
    }

    return auto_unbox(boxedKind);
}

void Scroller::IgnoredInputKind(winrt::InputKind const& value)
{
    SetValue(s_IgnoredInputKindProperty, box_value(value));
}

winrt::InteractionState Scroller::State()
{
    return m_state;
}

winrt::IVector<winrt::ScrollerSnapPointBase> Scroller::HorizontalSnapPoints()
{
    if (!m_horizontalSnapPoints)
    {
        m_horizontalSnapPoints = winrt::make<Vector<winrt::ScrollerSnapPointBase>>();

        if (!SharedHelpers::IsTH2OrLower())
        {
            auto horizontalSnapPointsObservableVector = m_horizontalSnapPoints.try_as<winrt::IObservableVector<winrt::ScrollerSnapPointBase>>();
            m_horizontalSnapPointsVectorChangedToken = horizontalSnapPointsObservableVector.VectorChanged({ this, &Scroller::OnHorizontalSnapPointsVectorChanged });
        }
    }
    return m_horizontalSnapPoints;
}

winrt::IVector<winrt::ScrollerSnapPointBase> Scroller::VerticalSnapPoints()
{
    if (!m_verticalSnapPoints)
    {
        m_verticalSnapPoints = winrt::make<Vector<winrt::ScrollerSnapPointBase>>();

        if (!SharedHelpers::IsTH2OrLower())
        {
            auto verticalSnapPointsObservableVector = m_verticalSnapPoints.try_as<winrt::IObservableVector<winrt::ScrollerSnapPointBase>>();
            m_verticalSnapPointsVectorChangedToken = verticalSnapPointsObservableVector.VectorChanged({ this, &Scroller::OnVerticalSnapPointsVectorChanged });
        }
    }
    return m_verticalSnapPoints;
}

winrt::IVector<winrt::ScrollerSnapPointBase> Scroller::ZoomSnapPoints()
{
    if (!m_zoomSnapPoints)
    {
        m_zoomSnapPoints = winrt::make<Vector<winrt::ScrollerSnapPointBase>>();

        if (!SharedHelpers::IsTH2OrLower())
        {
            auto zoomSnapPointsObservableVector = m_zoomSnapPoints.try_as<winrt::IObservableVector<winrt::ScrollerSnapPointBase>>();
            m_zoomSnapPointsVectorChangedToken = zoomSnapPointsObservableVector.VectorChanged({ this, &Scroller::OnZoomSnapPointsVectorChanged });
        }
    }
    return m_zoomSnapPoints;
}

winrt::ScrollInfo Scroller::ScrollTo(double horizontalOffset, double verticalOffset)
{
    SCROLLER_TRACE_INFO(*this, TRACE_MSG_METH_DBL_DBL, METH_NAME, this, horizontalOffset, verticalOffset);

    return ScrollTo(horizontalOffset, verticalOffset, nullptr /*options*/);
}

winrt::ScrollInfo Scroller::ScrollTo(double horizontalOffset, double verticalOffset, winrt::ScrollOptions const& options)
{
    SCROLLER_TRACE_INFO(*this, TRACE_MSG_METH_DBL_DBL_STR, METH_NAME, this,
        horizontalOffset, verticalOffset, TypeLogging::ScrollOptionsToString(options).c_str());

    if (SharedHelpers::IsTH2OrLower())
    {
        throw winrt::hresult_error(E_NOTIMPL);
    }

    int32_t viewChangeId;
    ChangeOffsetsPrivate(
        horizontalOffset /*zoomedHorizontalOffset*/,
        verticalOffset /*zoomedVerticalOffset*/,
        ScrollerViewKind::Absolute,
        options,
        InteractionTrackerAsyncOperationTrigger::DirectViewChange,
        -1 /*existingViewChangeId*/,
        &viewChangeId);

    return winrt::ScrollInfo{ viewChangeId };
}

winrt::ScrollInfo Scroller::ScrollBy(double horizontalOffsetDelta, double verticalOffsetDelta)
{
    SCROLLER_TRACE_INFO(*this, TRACE_MSG_METH_DBL_DBL, METH_NAME, this, horizontalOffsetDelta, verticalOffsetDelta);

    return ScrollBy(horizontalOffsetDelta, verticalOffsetDelta, nullptr /*options*/);
}

winrt::ScrollInfo Scroller::ScrollBy(double horizontalOffsetDelta, double verticalOffsetDelta, winrt::ScrollOptions const& options)
{
    SCROLLER_TRACE_INFO(*this, TRACE_MSG_METH_DBL_DBL_STR, METH_NAME, this,
        horizontalOffsetDelta, verticalOffsetDelta, TypeLogging::ScrollOptionsToString(options).c_str());

    if (SharedHelpers::IsTH2OrLower())
    {
        throw winrt::hresult_error(E_NOTIMPL);
    }

    int32_t viewChangeId;
    ChangeOffsetsPrivate(
        horizontalOffsetDelta /*zoomedHorizontalOffset*/,
        verticalOffsetDelta /*zoomedVerticalOffset*/,
        ScrollerViewKind::RelativeToCurrentView,
        options,
        InteractionTrackerAsyncOperationTrigger::DirectViewChange,
        -1 /*existingViewChangeId*/,
        &viewChangeId);

    return winrt::ScrollInfo{ viewChangeId };
}

winrt::ScrollInfo Scroller::ScrollFrom(winrt::float2 offsetsVelocity, winrt::IReference<winrt::float2> inertiaDecayRate)
{
    SCROLLER_TRACE_INFO(*this, TRACE_MSG_METH_STR_STR, METH_NAME, this,
        TypeLogging::Float2ToString(offsetsVelocity).c_str(), TypeLogging::NullableFloat2ToString(inertiaDecayRate).c_str());

    if (SharedHelpers::IsTH2OrLower())
    {
        throw winrt::hresult_error(E_NOTIMPL);
    }

    int32_t viewChangeId;
    ChangeOffsetsWithAdditionalVelocityPrivate(
        offsetsVelocity,
        inertiaDecayRate,
        InteractionTrackerAsyncOperationTrigger::DirectViewChange,
        &viewChangeId);

    return winrt::ScrollInfo{ viewChangeId };
}

winrt::ZoomInfo Scroller::ZoomTo(float zoomFactor, winrt::IReference<winrt::float2> centerPoint)
{
    SCROLLER_TRACE_INFO(*this, TRACE_MSG_METH_STR_FLT, METH_NAME, this,
        TypeLogging::NullableFloat2ToString(centerPoint).c_str(), zoomFactor);

    return ZoomTo(zoomFactor, centerPoint, nullptr /*options*/);
}

winrt::ZoomInfo Scroller::ZoomTo(float zoomFactor, winrt::IReference<winrt::float2> centerPoint, winrt::ZoomOptions const& options)
{
    SCROLLER_TRACE_INFO(*this, TRACE_MSG_METH_STR_STR_FLT, METH_NAME, this,
        TypeLogging::NullableFloat2ToString(centerPoint).c_str(),
        TypeLogging::ZoomOptionsToString(options).c_str(),
        zoomFactor);

    if (SharedHelpers::IsTH2OrLower())
    {
        throw winrt::hresult_error(E_NOTIMPL);
    }

    int32_t viewChangeId;
    ChangeZoomFactorPrivate(
        zoomFactor,
        centerPoint,
        ScrollerViewKind::Absolute,
        options,
        &viewChangeId);

    return winrt::ZoomInfo{ viewChangeId };
}

winrt::ZoomInfo Scroller::ZoomBy(float zoomFactorDelta, winrt::IReference<winrt::float2> centerPoint)
{
    SCROLLER_TRACE_INFO(*this, TRACE_MSG_METH_STR_FLT, METH_NAME, this,
        TypeLogging::NullableFloat2ToString(centerPoint).c_str(),
        zoomFactorDelta);

    return ZoomBy(zoomFactorDelta, centerPoint, nullptr /*options*/);
}

winrt::ZoomInfo Scroller::ZoomBy(float zoomFactorDelta, winrt::IReference<winrt::float2> centerPoint, winrt::ZoomOptions const& options)
{
    SCROLLER_TRACE_INFO(*this, TRACE_MSG_METH_STR_STR_FLT, METH_NAME, this,
        TypeLogging::NullableFloat2ToString(centerPoint).c_str(),
        TypeLogging::ZoomOptionsToString(options).c_str(),
        zoomFactorDelta);

    if (SharedHelpers::IsTH2OrLower())
    {
        throw winrt::hresult_error(E_NOTIMPL);
    }

    int32_t viewChangeId;
    ChangeZoomFactorPrivate(
        zoomFactorDelta,
        centerPoint,
        ScrollerViewKind::RelativeToCurrentView,
        options,
        &viewChangeId);

    return winrt::ZoomInfo{ viewChangeId };
}

winrt::ZoomInfo Scroller::ZoomFrom(float zoomFactorVelocity, winrt::IReference<winrt::float2> centerPoint, winrt::IReference<float> inertiaDecayRate)
{
    SCROLLER_TRACE_INFO(*this, TRACE_MSG_METH_STR_STR_FLT, METH_NAME, this,
        TypeLogging::NullableFloat2ToString(centerPoint).c_str(),
        TypeLogging::NullableFloatToString(inertiaDecayRate).c_str(),
        zoomFactorVelocity);

    if (SharedHelpers::IsTH2OrLower())
    {
        throw winrt::hresult_error(E_NOTIMPL);
    }

    int32_t viewChangeId;
    ChangeZoomFactorWithAdditionalVelocityPrivate(
        zoomFactorVelocity,
        centerPoint,
        inertiaDecayRate,
        InteractionTrackerAsyncOperationTrigger::DirectViewChange,
        &viewChangeId);

    return winrt::ZoomInfo{ viewChangeId };
}

#pragma endregion

#pragma region IFrameworkElementOverridesHelper

winrt::Size Scroller::MeasureOverride(winrt::Size const& availableSize)
{
    SCROLLER_TRACE_INFO(*this, TRACE_MSG_METH_STR_FLT_FLT, METH_NAME, this, L"availableSize:", availableSize.Width, availableSize.Height);

    m_availableSize = availableSize;

    winrt::Size contentDesiredSize{ 0.0f, 0.0f };
    const winrt::UIElement content = Content();

    if (content)
    {
        // The content is measured with infinity in the directions in which it is not constrained, enabling this Scroller
        // to be scrollable in those directions.
        winrt::Size contentAvailableSize
        {
            m_contentOrientation == winrt::ContentOrientation::Vertical ? availableSize.Width : std::numeric_limits<float>::infinity(),
            m_contentOrientation == winrt::ContentOrientation::Horizontal ? availableSize.Height : std::numeric_limits<float>::infinity()
        };

        if (m_contentOrientation != winrt::ContentOrientation::None)
        {
            const winrt::FrameworkElement contentAsFE = content.try_as<winrt::FrameworkElement>();

            if (contentAsFE)
            {
                winrt::Thickness contentMargin = contentAsFE.Margin();

                if (m_contentOrientation == winrt::ContentOrientation::Vertical)
                {
                    // Even though the content's Width is constrained, take into account the MinWidth, Width and MaxWidth values
                    // potentially set on the content so it is allowed to grow accordingly.
                    contentAvailableSize.Width = static_cast<float>(GetComputedMaxWidth(availableSize.Width, contentAsFE));
                }
                else if (m_contentOrientation == winrt::ContentOrientation::Horizontal)
                {
                    // Even though the content's Height is constrained, take into account the MinHeight, Height and MaxHeight values
                    // potentially set on the content so it is allowed to grow accordingly.
                    contentAvailableSize.Height = static_cast<float>(GetComputedMaxHeight(availableSize.Height, contentAsFE));
                }
            }
        }

        content.Measure(contentAvailableSize);
        contentDesiredSize = content.DesiredSize();
    }

    // The framework determines that this Scroller is scrollable when unclippedDesiredSize.Width/Height > desiredSize.Width/Height
    SCROLLER_TRACE_INFO(*this, TRACE_MSG_METH_STR_FLT_FLT, METH_NAME, this, L"contentDesiredSize:", contentDesiredSize.Width, contentDesiredSize.Height);

    return contentDesiredSize;
}

winrt::Size Scroller::ArrangeOverride(winrt::Size const& finalSize)
{
    SCROLLER_TRACE_INFO(*this, TRACE_MSG_METH_STR_FLT_FLT, METH_NAME, this, L"finalSize", finalSize.Width, finalSize.Height);

    const winrt::UIElement content = Content();
    winrt::Rect finalContentRect{};
    winrt::Size viewport =
    {
        isinf(m_availableSize.Width) ? finalSize.Width : m_availableSize.Width,
        isinf(m_availableSize.Height) ? finalSize.Height : m_availableSize.Height,
    };
    double newUnzoomedExtentWidth = 0.0;
    double newUnzoomedExtentHeight = 0.0;

    if (content)
    {
        float contentLayoutOffsetXDelta = 0.0f;
        float contentLayoutOffsetYDelta = 0.0f;
        bool isAnchoringElementHorizontally = false;
        bool isAnchoringElementVertically = false;
        bool isAnchoringFarEdgeHorizontally = false;
        bool isAnchoringFarEdgeVertically = false;
        winrt::Size contentArrangeSize =
        {
            content.DesiredSize().Width,
            content.DesiredSize().Height
        };

        const winrt::FrameworkElement contentAsFE = content.try_as<winrt::FrameworkElement>();

        if (contentAsFE)
        {
            if (contentAsFE.HorizontalAlignment() == winrt::HorizontalAlignment::Stretch &&
                isnan(contentAsFE.Width()) &&
                contentArrangeSize.Width < viewport.Width)
            {
                contentArrangeSize.Width = viewport.Width;
            }

            if (contentAsFE.VerticalAlignment() == winrt::VerticalAlignment::Stretch &&
                isnan(contentAsFE.Height()) &&
                contentArrangeSize.Height < viewport.Height)
            {
                contentArrangeSize.Height = viewport.Height;
            }
        }

        finalContentRect =
        {
            m_contentLayoutOffsetX,
            m_contentLayoutOffsetY,
            contentArrangeSize.Width,
            contentArrangeSize.Height
        };

        newUnzoomedExtentWidth = contentArrangeSize.Width;
        newUnzoomedExtentHeight = contentArrangeSize.Height;

        IsAnchoring(&isAnchoringElementHorizontally, &isAnchoringElementVertically, &isAnchoringFarEdgeHorizontally, &isAnchoringFarEdgeVertically);

        MUX_ASSERT(!(isAnchoringElementHorizontally && isAnchoringFarEdgeHorizontally));
        MUX_ASSERT(!(isAnchoringElementVertically && isAnchoringFarEdgeVertically));

        if (isAnchoringElementHorizontally || isAnchoringElementVertically || isAnchoringFarEdgeHorizontally || isAnchoringFarEdgeVertically)
        {
            MUX_ASSERT(m_interactionTracker);

            winrt::Size preArrangeViewportToElementAnchorPointsDistance{ FloatUtil::NaN, FloatUtil::NaN };

            if (isAnchoringElementHorizontally || isAnchoringElementVertically)
            {
                EnsureAnchorElementSelection();
                preArrangeViewportToElementAnchorPointsDistance = ComputeViewportToElementAnchorPointsDistance(
                    m_viewportWidth,
                    m_viewportHeight,
                    true /*isForPreArrange*/);
            }
            else
            {
                ResetAnchorElement();
            }

            SCROLLER_TRACE_INFO(*this, TRACE_MSG_METH_STR_STR, METH_NAME, this, L"content Arrange", TypeLogging::RectToString(finalContentRect).c_str());
            content.Arrange(finalContentRect);

            if (!isnan(preArrangeViewportToElementAnchorPointsDistance.Width) || !isnan(preArrangeViewportToElementAnchorPointsDistance.Height))
            {
                // Using the new viewport sizes to handle the cases where an adjustment needs to be performed because of a Scroller size change.
                winrt::Size postArrangeViewportToElementAnchorPointsDistance = ComputeViewportToElementAnchorPointsDistance(
                    viewport.Width /*viewportWidth*/,
                    viewport.Height /*viewportHeight*/,
                    false /*isForPreArrange*/);

                if (isAnchoringElementHorizontally &&
                    !isnan(preArrangeViewportToElementAnchorPointsDistance.Width) &&
                    !isnan(postArrangeViewportToElementAnchorPointsDistance.Width) &&
                    preArrangeViewportToElementAnchorPointsDistance.Width != postArrangeViewportToElementAnchorPointsDistance.Width)
                {
                    // Perform horizontal offset adjustment due to element anchoring
                    contentLayoutOffsetXDelta = ComputeContentLayoutOffsetDelta(
                        ScrollerDimension::HorizontalScroll,
                        postArrangeViewportToElementAnchorPointsDistance.Width - preArrangeViewportToElementAnchorPointsDistance.Width /*unzoomedDelta*/);
                }

                if (isAnchoringElementVertically &&
                    !isnan(preArrangeViewportToElementAnchorPointsDistance.Height) &&
                    !isnan(postArrangeViewportToElementAnchorPointsDistance.Height) &&
                    preArrangeViewportToElementAnchorPointsDistance.Height != postArrangeViewportToElementAnchorPointsDistance.Height)
                {
                    // Perform vertical offset adjustment due to element anchoring
                    contentLayoutOffsetYDelta = ComputeContentLayoutOffsetDelta(
                        ScrollerDimension::VerticalScroll,
                        postArrangeViewportToElementAnchorPointsDistance.Height - preArrangeViewportToElementAnchorPointsDistance.Height /*unzoomedDelta*/);
                }
            }
        }
        else
        {
            ResetAnchorElement();

            SCROLLER_TRACE_INFO(*this, TRACE_MSG_METH_STR_STR, METH_NAME, this, L"content Arrange", TypeLogging::RectToString(finalContentRect).c_str());
            content.Arrange(finalContentRect);
        }

        SCROLLER_TRACE_INFO(*this, TRACE_MSG_METH_STR_FLT_FLT, METH_NAME, this, L"content RenderSize", content.RenderSize().Width, content.RenderSize().Height);

        winrt::Thickness contentMargin{};
        double maxUnzoomedExtentWidth = std::numeric_limits<double>::infinity();
        double maxUnzoomedExtentHeight = std::numeric_limits<double>::infinity();

        if (contentAsFE)
        {
            contentMargin = contentAsFE.Margin();

            // Determine the maximum size directly set on the content, if any.
            maxUnzoomedExtentWidth = GetComputedMaxWidth(maxUnzoomedExtentWidth, contentAsFE);
            maxUnzoomedExtentHeight = GetComputedMaxHeight(maxUnzoomedExtentHeight, contentAsFE);
        }

        // Take into account the actual resulting rendering size, in case it's larger than the desired size.
        // But the extent must not exceed the size explicitly set on the content, if any.
        newUnzoomedExtentWidth = std::max(
            newUnzoomedExtentWidth,
            std::max(0.0, content.RenderSize().Width + contentMargin.Left + contentMargin.Right));
        newUnzoomedExtentWidth = std::min(
            newUnzoomedExtentWidth,
            maxUnzoomedExtentWidth);

        newUnzoomedExtentHeight = std::max(
            newUnzoomedExtentHeight,
            std::max(0.0, content.RenderSize().Height + contentMargin.Top + contentMargin.Bottom));
        newUnzoomedExtentHeight = std::min(
            newUnzoomedExtentHeight,
            maxUnzoomedExtentHeight);

        if (isAnchoringFarEdgeHorizontally)
        {
            float unzoomedDelta = 0.0f;

            if (newUnzoomedExtentWidth > m_unzoomedExtentWidth)
            {
                // ExtentWidth grew: Perform horizontal offset adjustment due to edge anchoring
                unzoomedDelta = static_cast<float>(newUnzoomedExtentWidth - m_unzoomedExtentWidth);
            }

            if (static_cast<float>(m_viewportWidth) > viewport.Width)
            {
                // Viewport width shrank: Perform horizontal offset adjustment due to edge anchoring
                unzoomedDelta += (static_cast<float>(m_viewportWidth) - viewport.Width) / m_zoomFactor;
            }

            if (unzoomedDelta != 0.0f)
            {
                MUX_ASSERT(contentLayoutOffsetXDelta == 0.0f);
                contentLayoutOffsetXDelta = ComputeContentLayoutOffsetDelta(ScrollerDimension::HorizontalScroll, unzoomedDelta);
            }
        }

        if (isAnchoringFarEdgeVertically)
        {
            float unzoomedDelta = 0.0f;

            if (newUnzoomedExtentHeight > m_unzoomedExtentHeight)
            {
                // ExtentHeight grew: Perform vertical offset adjustment due to edge anchoring
                unzoomedDelta = static_cast<float>(newUnzoomedExtentHeight - m_unzoomedExtentHeight);
            }

            if (static_cast<float>(m_viewportHeight) > viewport.Height)
            {
                // Viewport height shrank: Perform vertical offset adjustment due to edge anchoring
                unzoomedDelta += (static_cast<float>(m_viewportHeight) - viewport.Height) / m_zoomFactor;
            }

            if (unzoomedDelta != 0.0f)
            {
                MUX_ASSERT(contentLayoutOffsetYDelta == 0.0f);
                contentLayoutOffsetYDelta = ComputeContentLayoutOffsetDelta(ScrollerDimension::VerticalScroll, unzoomedDelta);
            }
        }

        if (contentLayoutOffsetXDelta != 0.0f || contentLayoutOffsetYDelta != 0.0f)
        {
            winrt::Rect contentRectWithDelta =
            {
                m_contentLayoutOffsetX + contentLayoutOffsetXDelta,
                m_contentLayoutOffsetY + contentLayoutOffsetYDelta,
                contentArrangeSize.Width,
                contentArrangeSize.Height
            };

            SCROLLER_TRACE_INFO(*this, TRACE_MSG_METH_STR_STR, METH_NAME, this, L"content Arrange", TypeLogging::RectToString(contentRectWithDelta).c_str());
            content.Arrange(contentRectWithDelta);

            if (contentLayoutOffsetXDelta != 0.0f)
            {
                m_contentLayoutOffsetX += contentLayoutOffsetXDelta;
                UpdateOffset(ScrollerDimension::HorizontalScroll, m_zoomedHorizontalOffset - contentLayoutOffsetXDelta);
                OnContentLayoutOffsetChanged(ScrollerDimension::HorizontalScroll);
            }

            if (contentLayoutOffsetYDelta != 0.0f)
            {
                m_contentLayoutOffsetY += contentLayoutOffsetYDelta;
                UpdateOffset(ScrollerDimension::VerticalScroll, m_zoomedVerticalOffset - contentLayoutOffsetYDelta);
                OnContentLayoutOffsetChanged(ScrollerDimension::VerticalScroll);
            }

            OnViewChanged(contentLayoutOffsetXDelta != 0.0f /*horizontalOffsetChanged*/, contentLayoutOffsetYDelta != 0.0f /*verticalOffsetChanged*/);
        }
    }

    // Set a rectangular clip on this Scroller the same size as the arrange
    // rectangle so the content does not render beyond it.
    winrt::RectangleGeometry rectangleGeometry = safe_cast<winrt::RectangleGeometry>(Clip());

    if (!rectangleGeometry)
    {
        // Ensure that this Scroller has a rectangular clip.
        winrt::RectangleGeometry newRectangleGeometry;
        newRectangleGeometry.Rect();
        Clip(newRectangleGeometry);

        rectangleGeometry = newRectangleGeometry;
    }

    winrt::Rect newClipRect{ 0.0f, 0.0f, viewport.Width, viewport.Height };
    rectangleGeometry.Rect(newClipRect);

    UpdateUnzoomedExtentAndViewport(
        newUnzoomedExtentWidth  /*unzoomedExtentWidth*/,
        newUnzoomedExtentHeight /*unzoomedExtentHeight*/,
        viewport.Width          /*viewportWidth*/,
        viewport.Height         /*viewportHeight*/);

    // We do the following only when effective viewport
    // support is not available. This is to provide downlevel support.
    if (SharedHelpers::IsRS5OrHigher())
    {
        m_isAnchorElementDirty = true;
    }
    else
    {
        ClearAnchorCandidates();
        RaisePostArrange();
    }

    return viewport;
}

#pragma endregion

#pragma region IInteractionTrackerOwner

void Scroller::CustomAnimationStateEntered(
    const winrt::InteractionTrackerCustomAnimationStateEnteredArgs& args)
{
    SCROLLER_TRACE_INFO(*this, TRACE_MSG_METH_INT, METH_NAME, this, args.RequestId());

    UpdateState(winrt::InteractionState::Animation);
}

void Scroller::IdleStateEntered(
    const winrt::InteractionTrackerIdleStateEnteredArgs& args)
{
    SCROLLER_TRACE_INFO(*this, TRACE_MSG_METH_INT, METH_NAME, this, args.RequestId());

    UpdateState(winrt::InteractionState::Idle);

    if (!m_interactionTrackerAsyncOperations.empty())
    {
        int32_t requestId = args.RequestId();

        // Complete all operations recorded through ChangeOffsets and ChangeZoomFactor calls.
        if (requestId != 0)
        {
            CompleteInteractionTrackerOperations(
                requestId,
                ScrollerViewChangeResult::Completed   /*operationResult*/,
                ScrollerViewChangeResult::Completed   /*priorNonAnimatedOperationsResult*/,
                ScrollerViewChangeResult::Interrupted /*priorAnimatedOperationsResult*/,
                true  /*completeOperation*/,
                true  /*completePriorNonAnimatedOperations*/,
                true  /*completePriorAnimatedOperations*/);
        }
    }
}

void Scroller::InertiaStateEntered(
    const winrt::InteractionTrackerInertiaStateEnteredArgs& args)
{
    winrt::IReference<winrt::float3> modifiedRestingPosition = args.ModifiedRestingPosition();
    winrt::float3 naturalRestingPosition = args.NaturalRestingPosition();
    winrt::IReference<float> modifiedRestingScale = args.NaturalRestingScale();
    float naturalRestingScale = args.NaturalRestingScale();

    if (IsScrollerTracingEnabled() || ScrollerTrace::s_IsDebugOutputEnabled || ScrollerTrace::s_IsVerboseDebugOutputEnabled)
    {
        SCROLLER_TRACE_INFO(*this, TRACE_MSG_METH_INT, METH_NAME, this, args.RequestId());

        winrt::float3 positionVelocity = args.PositionVelocityInPixelsPerSecond();
        float scaleVelocity = args.ScaleVelocityInPercentPerSecond();

        SCROLLER_TRACE_INFO(*this, TRACE_MSG_METH_STR_FLT, METH_NAME, this,
            TypeLogging::Float2ToString(winrt::float2{ positionVelocity.x, positionVelocity.y }).c_str(),
            scaleVelocity);

        SCROLLER_TRACE_INFO(*this, TRACE_MSG_METH_STR_FLT, METH_NAME, this,
            TypeLogging::Float2ToString(winrt::float2{ naturalRestingPosition.x, naturalRestingPosition.y }).c_str(),
            naturalRestingScale);

        if (modifiedRestingPosition)
        {
            winrt::float3 endOfInertiaPosition = modifiedRestingPosition.Value();
            SCROLLER_TRACE_INFO(*this, TRACE_MSG_METH_STR, METH_NAME, this,
                TypeLogging::Float2ToString(winrt::float2{ endOfInertiaPosition.x, endOfInertiaPosition.y }).c_str());
        }

        if (modifiedRestingScale)
        {
            SCROLLER_TRACE_INFO(*this, TRACE_MSG_METH_FLT, METH_NAME, this, modifiedRestingScale.Value());
        }

        if (SharedHelpers::IsRS5OrHigher())
        {
            SCROLLER_TRACE_INFO(*this, TRACE_MSG_METH_INT, METH_NAME, this, args.IsInertiaFromImpulse());
        }

        if (SharedHelpers::Is19H1OrHigher())
        {
            SCROLLER_TRACE_INFO(*this, TRACE_MSG_METH_INT, METH_NAME, this, args.IsFromBinding());
        }
    }

    // Record the end-of-inertia view for this inertial phase. It may be needed for
    // custom pointer wheel processing.

    if (modifiedRestingPosition)
    {
        winrt::float3 endOfInertiaPosition = modifiedRestingPosition.Value();
        m_endOfInertiaPosition = { endOfInertiaPosition.x, endOfInertiaPosition.y };
    }
    else
    {
        m_endOfInertiaPosition = { naturalRestingPosition.x, naturalRestingPosition.y };
    }

    if (modifiedRestingScale)
    {
        m_endOfInertiaZoomFactor = modifiedRestingScale.Value();
    }
    else
    {
        m_endOfInertiaZoomFactor = naturalRestingScale;
    }

    UpdateState(winrt::InteractionState::Inertia);
}

void Scroller::InteractingStateEntered(
    const winrt::InteractionTrackerInteractingStateEnteredArgs& args)
{
    SCROLLER_TRACE_INFO(*this, TRACE_MSG_METH_INT, METH_NAME, this, args.RequestId());

    UpdateState(winrt::InteractionState::Interaction);

    if (!m_interactionTrackerAsyncOperations.empty())
    {
        // Complete all operations recorded through ChangeOffsets and ChangeZoomFactor calls.
        CompleteInteractionTrackerOperations(
            -1 /*requestId*/,
            ScrollerViewChangeResult::Interrupted /*operationResult*/,
            ScrollerViewChangeResult::Completed   /*priorNonAnimatedOperationsResult*/,
            ScrollerViewChangeResult::Interrupted /*priorAnimatedOperationsResult*/,
            true  /*completeOperation*/,
            true  /*completePriorNonAnimatedOperations*/,
            true  /*completePriorAnimatedOperations*/);
    }
}

void Scroller::RequestIgnored(
    const winrt::InteractionTrackerRequestIgnoredArgs& args)
{
    SCROLLER_TRACE_INFO(*this, TRACE_MSG_METH_INT, METH_NAME, this, args.RequestId());

    if (!m_interactionTrackerAsyncOperations.empty())
    {
        // Complete this request alone.
        CompleteInteractionTrackerOperations(
            args.RequestId(),
            ScrollerViewChangeResult::Ignored /*operationResult*/,
            ScrollerViewChangeResult::Ignored /*unused priorNonAnimatedOperationsResult*/,
            ScrollerViewChangeResult::Ignored /*unused priorAnimatedOperationsResult*/,
            true  /*completeOperation*/,
            false /*completePriorNonAnimatedOperations*/,
            false /*completePriorAnimatedOperations*/);
    }
}

void Scroller::ValuesChanged(
    const winrt::InteractionTrackerValuesChangedArgs& args)
{
    bool isScrollerTracingEnabled = IsScrollerTracingEnabled();

    if (isScrollerTracingEnabled || ScrollerTrace::s_IsDebugOutputEnabled || ScrollerTrace::s_IsVerboseDebugOutputEnabled)
    {
        SCROLLER_TRACE_INFO_ENABLED(isScrollerTracingEnabled /*includeTraceLogging*/, *this, L"%s[0x%p](RequestId: %d, View: %f, %f, %f)\n",
            METH_NAME, this, args.RequestId(), args.Position().x, args.Position().y, args.Scale());
    }

    int requestId = args.RequestId();

    std::shared_ptr<InteractionTrackerAsyncOperation> interactionTrackerAsyncOperation = GetInteractionTrackerOperationFromRequestId(requestId);

    double oldZoomedHorizontalOffset = m_zoomedHorizontalOffset;
    double oldZoomedVerticalOffset = m_zoomedVerticalOffset;
    float oldZoomFactor = m_zoomFactor;
    winrt::float2 minPosition{};

    m_zoomFactor = args.Scale();

    ComputeMinMaxPositions(m_zoomFactor, &minPosition, nullptr);

    UpdateOffset(ScrollerDimension::HorizontalScroll, args.Position().x - minPosition.x);
    UpdateOffset(ScrollerDimension::VerticalScroll, args.Position().y - minPosition.y);

    if (oldZoomFactor != m_zoomFactor || oldZoomedHorizontalOffset != m_zoomedHorizontalOffset || oldZoomedVerticalOffset != m_zoomedVerticalOffset)
    {
        OnViewChanged(oldZoomedHorizontalOffset != m_zoomedHorizontalOffset /*horizontalOffsetChanged*/,
            oldZoomedVerticalOffset != m_zoomedVerticalOffset /*verticalOffsetChanged*/);
    }

    if (requestId != 0 && !m_interactionTrackerAsyncOperations.empty())
    {
        CompleteInteractionTrackerOperations(
            requestId,
            ScrollerViewChangeResult::Ignored     /*unused operationResult*/,
            ScrollerViewChangeResult::Completed   /*priorNonAnimatedOperationsResult*/,
            ScrollerViewChangeResult::Interrupted /*priorAnimatedOperationsResult*/,
            false /*completeOperation*/,
            true  /*completePriorNonAnimatedOperations*/,
            true  /*completePriorAnimatedOperations*/);
    }
}

#pragma endregion

// Used to perform a flickerless change to the Content's XAML Layout Offset. The InteractionTracker's Position is unaffected, but its Min/MaxPosition expressions
// and the Scroller HorizontalOffset/VerticalOffset property are updated accordingly once the change is incorporated into the XAML layout engine.
float Scroller::ComputeContentLayoutOffsetDelta(ScrollerDimension dimension, float unzoomedDelta) const
{
    MUX_ASSERT(dimension == ScrollerDimension::HorizontalScroll || dimension == ScrollerDimension::VerticalScroll);

    float zoomedDelta = unzoomedDelta * m_zoomFactor;

    if (dimension == ScrollerDimension::HorizontalScroll)
    {
        SCROLLER_TRACE_VERBOSE(*this, TRACE_MSG_METH_FLT_FLT, METH_NAME, this, unzoomedDelta, m_zoomedHorizontalOffset);

        if (zoomedDelta < 0.0f && -zoomedDelta > m_zoomedHorizontalOffset)
        {
            // Do not let m_zoomedHorizontalOffset step into negative territory.
            zoomedDelta = static_cast<float>(-m_zoomedHorizontalOffset);
        }
        return -zoomedDelta;
    }
    else
    {
        SCROLLER_TRACE_VERBOSE(*this, TRACE_MSG_METH_FLT_FLT, METH_NAME, this, unzoomedDelta, m_zoomedVerticalOffset);

        if (zoomedDelta < 0.0f && -zoomedDelta > m_zoomedVerticalOffset)
        {
            // Do not let m_zoomedVerticalOffset step into negative territory.
            zoomedDelta = static_cast<float>(-m_zoomedVerticalOffset);
        }
        return -zoomedDelta;
    }
}

float Scroller::ComputeEndOfInertiaZoomFactor() const
{
    if (m_state == winrt::InteractionState::Inertia)
    {
        return std::clamp(m_endOfInertiaZoomFactor, m_interactionTracker.MinScale(), m_interactionTracker.MaxScale());
    }
    else
    {
        return m_zoomFactor;
    }
}

winrt::float2 Scroller::ComputeEndOfInertiaPosition()
{
    if (m_state == winrt::InteractionState::Inertia)
    {
        float endOfInertiaZoomFactor = ComputeEndOfInertiaZoomFactor();
        winrt::float2 minPosition{};
        winrt::float2 maxPosition{};
        winrt::float2 endOfInertiaPosition = m_endOfInertiaPosition;

        ComputeMinMaxPositions(endOfInertiaZoomFactor, &minPosition, &maxPosition);

        endOfInertiaPosition = max(endOfInertiaPosition, minPosition);
        endOfInertiaPosition = min(endOfInertiaPosition, maxPosition);

        return endOfInertiaPosition;
    }
    else
    {
        return ComputePositionFromOffsets(m_zoomedHorizontalOffset, m_zoomedVerticalOffset);
    }
}

// Returns zoomed vectors corresponding to InteractionTracker.MinPosition and InteractionTracker.MaxPosition
// Determines the min and max positions of the Scroller.Content based on its size and alignment, and the Scroller size.
void Scroller::ComputeMinMaxPositions(float zoomFactor, _Out_opt_ winrt::float2* minPosition, _Out_opt_ winrt::float2* maxPosition)
{
    MUX_ASSERT(minPosition || maxPosition);

    if (minPosition)
    {
        *minPosition = winrt::float2::zero();
    }

    if (maxPosition)
    {
        *maxPosition = winrt::float2::zero();
    }

    const winrt::UIElement content = Content();

    if (!content)
    {
        return;
    }

    const winrt::FrameworkElement contentAsFE = content.try_as<winrt::FrameworkElement>();

    if (!contentAsFE)
    {
        return;
    }

    const winrt::Visual scrollerVisual = winrt::ElementCompositionPreview::GetElementVisual(*this);
    float minPosX = 0.0f;
    float minPosY = 0.0f;
    float maxPosX = 0.0f;
    float maxPosY = 0.0f;
    float extentWidth = static_cast<float>(m_unzoomedExtentWidth);
    float extentHeight = static_cast<float>(m_unzoomedExtentHeight);

    if (contentAsFE.HorizontalAlignment() == winrt::HorizontalAlignment::Center ||
        contentAsFE.HorizontalAlignment() == winrt::HorizontalAlignment::Stretch)
    {
        float scrollableWidth = extentWidth * zoomFactor - scrollerVisual.Size().x;

        if (minPosition)
        {
            // When the zoomed content is smaller than the viewport, scrollableWidth < 0, minPosX is scrollableWidth / 2 so it is centered at idle.
            // When the zoomed content is larger than the viewport, scrollableWidth > 0, minPosX is 0.
            minPosX = std::min(0.0f, scrollableWidth / 2.0f);
        }

        if (maxPosition)
        {
            // When the zoomed content is smaller than the viewport, scrollableWidth < 0, maxPosX is scrollableWidth / 2 so it is centered at idle.
            // When the zoomed content is larger than the viewport, scrollableWidth > 0, maxPosX is scrollableWidth.
            maxPosX = scrollableWidth;
            if (maxPosX < 0.0f)
            {
                maxPosX /= 2.0f;
            }
        }
    }
    else if (contentAsFE.HorizontalAlignment() == winrt::HorizontalAlignment::Right)
    {
        float scrollableWidth = extentWidth * zoomFactor - scrollerVisual.Size().x;

        if (minPosition)
        {
            // When the zoomed content is smaller than the viewport, scrollableWidth < 0, minPosX is scrollableWidth so it is right-aligned at idle.
            // When the zoomed content is larger than the viewport, scrollableWidth > 0, minPosX is 0.
            minPosX = std::min(0.0f, scrollableWidth);
        }

        if (maxPosition)
        {
            // When the zoomed content is smaller than the viewport, scrollableWidth < 0, maxPosX is -scrollableWidth so it is right-aligned at idle.
            // When the zoomed content is larger than the viewport, scrollableWidth > 0, maxPosX is scrollableWidth.
            maxPosX = scrollableWidth;
            if (maxPosX < 0.0f)
            {
                maxPosX *= -1.0f;
            }
        }
    }

    if (contentAsFE.VerticalAlignment() == winrt::VerticalAlignment::Center ||
        contentAsFE.VerticalAlignment() == winrt::VerticalAlignment::Stretch)
    {
        float scrollableHeight = extentHeight * zoomFactor - scrollerVisual.Size().y;

        if (minPosition)
        {
            // When the zoomed content is smaller than the viewport, scrollableHeight < 0, minPosY is scrollableHeight / 2 so it is centered at idle.
            // When the zoomed content is larger than the viewport, scrollableHeight > 0, minPosY is 0.
            minPosY = std::min(0.0f, scrollableHeight / 2.0f);
        }

        if (maxPosition)
        {
            // When the zoomed content is smaller than the viewport, scrollableHeight < 0, maxPosY is scrollableHeight / 2 so it is centered at idle.
            // When the zoomed content is larger than the viewport, scrollableHeight > 0, maxPosY is scrollableHeight.
            maxPosY = scrollableHeight;
            if (maxPosY < 0.0f)
            {
                maxPosY /= 2.0f;
            }
        }
    }
    else if (contentAsFE.VerticalAlignment() == winrt::VerticalAlignment::Bottom)
    {
        float scrollableHeight = extentHeight * zoomFactor - scrollerVisual.Size().y;

        if (minPosition)
        {
            // When the zoomed content is smaller than the viewport, scrollableHeight < 0, minPosY is scrollableHeight so it is right-aligned at idle.
            // When the zoomed content is larger than the viewport, scrollableHeight > 0, minPosY is 0.
            minPosY = std::min(0.0f, scrollableHeight);
        }

        if (maxPosition)
        {
            // When the zoomed content is smaller than the viewport, scrollableHeight < 0, maxPosY is -scrollableHeight so it is right-aligned at idle.
            // When the zoomed content is larger than the viewport, scrollableHeight > 0, maxPosY is scrollableHeight.
            maxPosY = scrollableHeight;
            if (maxPosY < 0.0f)
            {
                maxPosY *= -1.0f;
            }
        }
    }

    if (minPosition)
    {
        *minPosition = winrt::float2(minPosX + m_contentLayoutOffsetX, minPosY + m_contentLayoutOffsetY);
    }

    if (maxPosition)
    {
        *maxPosition = winrt::float2(maxPosX + m_contentLayoutOffsetX, maxPosY + m_contentLayoutOffsetY);
    }
}

// Returns an InteractionTracker Position based on the provided offsets
winrt::float2 Scroller::ComputePositionFromOffsets(double zoomedHorizontalOffset, double zoomedVerticalOffset)
{
    winrt::float2 minPosition{};

    ComputeMinMaxPositions(m_zoomFactor, &minPosition, nullptr);

    return winrt::float2(static_cast<float>(zoomedHorizontalOffset + minPosition.x), static_cast<float>(zoomedVerticalOffset + minPosition.y));
}

// Evaluate what the value will be once the snap points have been applied.
double Scroller::ComputeValueAfterSnapPoints(double value, const std::set<winrt::ScrollerSnapPointBase, winrtProjectionComparator>& snapPoints)
{
    for (winrt::ScrollerSnapPointBase winrtSnapPoint : snapPoints)
    {
        auto snapPoint = winrt::get_self<ScrollerSnapPointBase>(winrtSnapPoint);
        if (std::get<0>(snapPoint->ActualApplicableZone()) <= value &&
            std::get<1>(snapPoint->ActualApplicableZone()) >= value)
        {
            return ((double)snapPoint->Evaluate((float)value));
        }
    }
    return value;
}

// Returns the zooming center point for mouse-wheel-triggered zooming
winrt::float2 Scroller::ComputeCenterPointerForMouseWheelZooming(const winrt::UIElement& content, const winrt::Point& pointerPosition) const
{
    MUX_ASSERT(!Scroller::IsInteractionTrackerPointerWheelRedirectionEnabled());

    float centerPointX = pointerPosition.X;
    float centerPointY = pointerPosition.Y;

    const winrt::FrameworkElement contentAsFE = content.try_as<winrt::FrameworkElement>();

    if (!contentAsFE)
    {
        return winrt::float2{ centerPointX, centerPointY };
    }

    if (m_unzoomedExtentWidth * m_zoomFactor < m_viewportWidth)
    {
        // Viewport is wider than content
        if (contentAsFE.HorizontalAlignment() == winrt::HorizontalAlignment::Center ||
            contentAsFE.HorizontalAlignment() == winrt::HorizontalAlignment::Stretch)
        {
            // Use the center of the viewport (and content) as the center point
            centerPointX = static_cast<float>(m_viewportWidth / 2.0);
        }
        else if (contentAsFE.HorizontalAlignment() == winrt::HorizontalAlignment::Right)
        {
            // Use the right viewport edge as the center point
            centerPointX = static_cast<float>(m_viewportWidth);
        }
        else
        {
            MUX_ASSERT(contentAsFE.HorizontalAlignment() == winrt::HorizontalAlignment::Left);

            // Use the left viewport edge as the center point
            centerPointX = 0.0f;
        }
    }
    // else Content is wider than viewport - use the mouse pointer position as the center point.

    if (m_unzoomedExtentHeight * m_zoomFactor < m_viewportHeight)
    {
        // Viewport is wider than content
        if (contentAsFE.VerticalAlignment() == winrt::VerticalAlignment::Center ||
            contentAsFE.VerticalAlignment() == winrt::VerticalAlignment::Stretch)
        {
            // Use the center of the viewport (and content) as the center point
            centerPointY = static_cast<float>(m_viewportHeight / 2.0);
        }
        else if (contentAsFE.VerticalAlignment() == winrt::VerticalAlignment::Bottom)
        {
            // Use the bottom viewport edge as the center point
            centerPointY = static_cast<float>(m_viewportHeight);
        }
        else
        {
            MUX_ASSERT(contentAsFE.VerticalAlignment() == winrt::VerticalAlignment::Top);

            // Use the top viewport edge as the center point
            centerPointY = 0.0f;
        }
    }
    // else Content is wider than viewport - use the mouse pointer position as the center point.

    return winrt::float2{ centerPointX, centerPointY };
}

void Scroller::ComputeBringIntoViewTargetOffsets(
    const winrt::UIElement& content,
    const winrt::SnapPointsMode& snapPointsMode,
    const winrt::BringIntoViewRequestedEventArgs& requestEventArgs,
    _Out_ double* targetZoomedHorizontalOffset,
    _Out_ double* targetZoomedVerticalOffset,
    _Out_ double* appliedOffsetX,
    _Out_ double* appliedOffsetY,
    _Out_ winrt::Rect* targetRect)
{
    *targetZoomedHorizontalOffset = 0.0;
    *targetZoomedVerticalOffset = 0.0;

    *appliedOffsetX = 0.0;
    *appliedOffsetY = 0.0;

    *targetRect = {};

    const winrt::UIElement target = requestEventArgs.TargetElement();

    MUX_ASSERT(content);
    MUX_ASSERT(target);

    winrt::Rect transformedRect = GetDescendantBounds(content, target, requestEventArgs.TargetRect());

    double targetX = transformedRect.X;
    double targetWidth = transformedRect.Width;
    double targetY = transformedRect.Y;
    double targetHeight = transformedRect.Height;

    if (!isnan(requestEventArgs.HorizontalAlignmentRatio()))
    {
        // Account for the horizontal alignment ratio
        MUX_ASSERT(requestEventArgs.HorizontalAlignmentRatio() >= 0.0 && requestEventArgs.HorizontalAlignmentRatio() <= 1.0);

        targetX += (targetWidth - m_viewportWidth / m_zoomFactor) * requestEventArgs.HorizontalAlignmentRatio();
        targetWidth = m_viewportWidth / m_zoomFactor;
    }

    if (!isnan(requestEventArgs.VerticalAlignmentRatio()))
    {
        // Account for the vertical alignment ratio
        MUX_ASSERT(requestEventArgs.VerticalAlignmentRatio() >= 0.0 && requestEventArgs.VerticalAlignmentRatio() <= 1.0);

        targetY += (targetHeight - m_viewportHeight / m_zoomFactor) * requestEventArgs.VerticalAlignmentRatio();
        targetHeight = m_viewportHeight / m_zoomFactor;
    }

    double targetZoomedHorizontalOffsetTmp = ComputeZoomedOffsetWithMinimalChange(
        m_zoomedHorizontalOffset,
        m_zoomedHorizontalOffset + m_viewportWidth,
        targetX * m_zoomFactor,
        (targetX + targetWidth) * m_zoomFactor);
    double targetZoomedVerticalOffsetTmp = ComputeZoomedOffsetWithMinimalChange(
        m_zoomedVerticalOffset,
        m_zoomedVerticalOffset + m_viewportHeight,
        targetY * m_zoomFactor,
        (targetY + targetHeight) * m_zoomFactor);

    const double scrollableWidth = ScrollableWidth();
    const double scrollableHeight = ScrollableHeight();

    targetZoomedHorizontalOffsetTmp = std::clamp(targetZoomedHorizontalOffsetTmp, 0.0, scrollableWidth);
    targetZoomedVerticalOffsetTmp = std::clamp(targetZoomedVerticalOffsetTmp, 0.0, scrollableHeight);

    const double offsetX = requestEventArgs.HorizontalOffset();
    const double offsetY = requestEventArgs.VerticalOffset();
    double appliedOffsetXTmp = 0.0;
    double appliedOffsetYTmp = 0.0;

    // If the target offset is within bounds and an offset was provided, apply as much of it as possible while remaining within bounds.
    if (offsetX != 0.0 && targetZoomedHorizontalOffsetTmp >= 0.0)
    {
        if (targetZoomedHorizontalOffsetTmp <= scrollableWidth)
        {
            if (offsetX > 0.0)
            {
                appliedOffsetXTmp = std::min(targetZoomedHorizontalOffsetTmp, offsetX);
            }
            else
            {
                appliedOffsetXTmp = -std::min(scrollableWidth - targetZoomedHorizontalOffsetTmp, -offsetX);
            }
            targetZoomedHorizontalOffsetTmp -= appliedOffsetXTmp;
        }
    }

    if (offsetY != 0.0 && targetZoomedVerticalOffsetTmp >= 0.0)
    {
        if (targetZoomedVerticalOffsetTmp <= scrollableHeight)
        {
            if (offsetY > 0.0)
            {
                appliedOffsetYTmp = std::min(targetZoomedVerticalOffsetTmp, offsetY);
            }
            else
            {
                appliedOffsetYTmp = -std::min(scrollableHeight - targetZoomedVerticalOffsetTmp, -offsetY);
            }
            targetZoomedVerticalOffsetTmp -= appliedOffsetYTmp;
        }
    }

    MUX_ASSERT(targetZoomedHorizontalOffsetTmp >= 0.0);
    MUX_ASSERT(targetZoomedVerticalOffsetTmp >= 0.0);
    MUX_ASSERT(targetZoomedHorizontalOffsetTmp <= scrollableWidth);
    MUX_ASSERT(targetZoomedVerticalOffsetTmp <= scrollableHeight);

    if (snapPointsMode == winrt::SnapPointsMode::Default)
    {
        // Finally adjust the target offsets based on snap points
        targetZoomedHorizontalOffsetTmp = ComputeValueAfterSnapPoints(targetZoomedHorizontalOffsetTmp, m_sortedConsolidatedHorizontalSnapPoints);
        targetZoomedHorizontalOffsetTmp = ComputeValueAfterSnapPoints(targetZoomedHorizontalOffsetTmp, m_sortedConsolidatedVerticalSnapPoints);

        // Make sure the target offsets are within the scrollable boundaries
        targetZoomedHorizontalOffsetTmp = std::clamp(targetZoomedHorizontalOffsetTmp, 0.0, scrollableWidth);
        targetZoomedVerticalOffsetTmp = std::clamp(targetZoomedVerticalOffsetTmp, 0.0, scrollableHeight);

        MUX_ASSERT(targetZoomedHorizontalOffsetTmp >= 0.0);
        MUX_ASSERT(targetZoomedVerticalOffsetTmp >= 0.0);
        MUX_ASSERT(targetZoomedHorizontalOffsetTmp <= scrollableWidth);
        MUX_ASSERT(targetZoomedVerticalOffsetTmp <= scrollableHeight);
    }

    *targetZoomedHorizontalOffset = targetZoomedHorizontalOffsetTmp;
    *targetZoomedVerticalOffset = targetZoomedVerticalOffsetTmp;

    *appliedOffsetX = appliedOffsetXTmp;
    *appliedOffsetY = appliedOffsetYTmp;

    *targetRect = {
        static_cast<float>(targetX),
        static_cast<float>(targetY),
        static_cast<float>(targetWidth),
        static_cast<float>(targetHeight)
    };
}

void Scroller::EnsureExpressionAnimationSources()
{
    if (!m_expressionAnimationSources)
    {
        SCROLLER_TRACE_VERBOSE(*this, TRACE_MSG_METH, METH_NAME, this);

        const winrt::Compositor compositor = winrt::ElementCompositionPreview::GetElementVisual(*this).Compositor();

        m_expressionAnimationSources = compositor.CreatePropertySet();
        m_expressionAnimationSources.InsertVector2(s_extentSourcePropertyName, { 0.0f, 0.0f });
        m_expressionAnimationSources.InsertVector2(s_viewportSourcePropertyName, { 0.0f, 0.0f });
        m_expressionAnimationSources.InsertVector2(s_offsetSourcePropertyName, { m_contentLayoutOffsetX, m_contentLayoutOffsetY });
        m_expressionAnimationSources.InsertVector2(s_positionSourcePropertyName, { 0.0f, 0.0f });
        m_expressionAnimationSources.InsertVector2(s_minPositionSourcePropertyName, { 0.0f, 0.0f });
        m_expressionAnimationSources.InsertVector2(s_maxPositionSourcePropertyName, { 0.0f, 0.0f });
        m_expressionAnimationSources.InsertScalar(s_zoomFactorSourcePropertyName, 0.0f);

        MUX_ASSERT(m_interactionTracker);
        MUX_ASSERT(!m_positionSourceExpressionAnimation);
        MUX_ASSERT(!m_minPositionSourceExpressionAnimation);
        MUX_ASSERT(!m_maxPositionSourceExpressionAnimation);
        MUX_ASSERT(!m_zoomFactorSourceExpressionAnimation);

        m_positionSourceExpressionAnimation = compositor.CreateExpressionAnimation(L"Vector2(it.Position.X, it.Position.Y)");
        m_positionSourceExpressionAnimation.SetReferenceParameter(L"it", m_interactionTracker);

        m_minPositionSourceExpressionAnimation = compositor.CreateExpressionAnimation(L"Vector2(it.MinPosition.X, it.MinPosition.Y)");
        m_minPositionSourceExpressionAnimation.SetReferenceParameter(L"it", m_interactionTracker);

        m_maxPositionSourceExpressionAnimation = compositor.CreateExpressionAnimation(L"Vector2(it.MaxPosition.X, it.MaxPosition.Y)");
        m_maxPositionSourceExpressionAnimation.SetReferenceParameter(L"it", m_interactionTracker);

        m_zoomFactorSourceExpressionAnimation = compositor.CreateExpressionAnimation(L"it.Scale");
        m_zoomFactorSourceExpressionAnimation.SetReferenceParameter(L"it", m_interactionTracker);

        StartExpressionAnimationSourcesAnimations();
        UpdateExpressionAnimationSources();
    }
}

void Scroller::EnsureInteractionTracker()
{
    MUX_ASSERT(!SharedHelpers::IsTH2OrLower());

    if (!m_interactionTracker)
    {
        SCROLLER_TRACE_VERBOSE(*this, TRACE_MSG_METH, METH_NAME, this);

        MUX_ASSERT(!m_interactionTrackerOwner);
        m_interactionTrackerOwner = winrt::make_self<InteractionTrackerOwner>(*this).try_as<winrt::IInteractionTrackerOwner>();

        const winrt::Compositor compositor = winrt::ElementCompositionPreview::GetElementVisual(*this).Compositor();
        m_interactionTracker = winrt::InteractionTracker::CreateWithOwner(compositor, m_interactionTrackerOwner);
    }
}

void Scroller::EnsureScrollerVisualInteractionSource()
{
    MUX_ASSERT(!SharedHelpers::IsTH2OrLower());

    if (!m_scrollerVisualInteractionSource)
    {
        SCROLLER_TRACE_VERBOSE(*this, TRACE_MSG_METH, METH_NAME, this);

        EnsureInteractionTracker();

        const winrt::Visual scrollerVisual = winrt::ElementCompositionPreview::GetElementVisual(*this);
        winrt::VisualInteractionSource scrollerVisualInteractionSource = winrt::VisualInteractionSource::Create(scrollerVisual);
        m_interactionTracker.InteractionSources().Add(scrollerVisualInteractionSource);
        m_scrollerVisualInteractionSource = scrollerVisualInteractionSource;
        UpdateManipulationRedirectionMode();
        RaiseInteractionSourcesChanged();
    }
}

void Scroller::EnsureScrollControllerVisualInteractionSource(
    const winrt::Visual& interactionVisual,
    ScrollerDimension dimension)
{
    SCROLLER_TRACE_VERBOSE(*this, TRACE_MSG_METH_PTR_INT, METH_NAME, this, interactionVisual, dimension);

    MUX_ASSERT(SharedHelpers::IsRS2OrHigher());
    MUX_ASSERT(dimension == ScrollerDimension::HorizontalScroll || dimension == ScrollerDimension::VerticalScroll);
    MUX_ASSERT(m_interactionTracker);

    winrt::VisualInteractionSource scrollControllerVisualInteractionSource = winrt::VisualInteractionSource::Create(interactionVisual);
    scrollControllerVisualInteractionSource.ManipulationRedirectionMode(winrt::VisualInteractionSourceRedirectionMode::CapableTouchpadOnly);
    scrollControllerVisualInteractionSource.PositionXChainingMode(winrt::InteractionChainingMode::Never);
    scrollControllerVisualInteractionSource.PositionYChainingMode(winrt::InteractionChainingMode::Never);
    scrollControllerVisualInteractionSource.ScaleChainingMode(winrt::InteractionChainingMode::Never);
    scrollControllerVisualInteractionSource.ScaleSourceMode(winrt::InteractionSourceMode::Disabled);
    m_interactionTracker.InteractionSources().Add(scrollControllerVisualInteractionSource);

    if (dimension == ScrollerDimension::HorizontalScroll)
    {
        MUX_ASSERT(!m_horizontalScrollControllerVisualInteractionSource);
        m_horizontalScrollControllerVisualInteractionSource = scrollControllerVisualInteractionSource;
    }
    else
    {
        MUX_ASSERT(!m_verticalScrollControllerVisualInteractionSource);
        m_verticalScrollControllerVisualInteractionSource = scrollControllerVisualInteractionSource;
    }

    RaiseInteractionSourcesChanged();
}

void Scroller::EnsureScrollControllerExpressionAnimationSources(
    ScrollerDimension dimension)
{
    MUX_ASSERT(SharedHelpers::IsRS2OrHigher());
    MUX_ASSERT(dimension == ScrollerDimension::HorizontalScroll || dimension == ScrollerDimension::VerticalScroll);
    MUX_ASSERT(m_interactionTracker);

    const winrt::Compositor compositor = winrt::ElementCompositionPreview::GetElementVisual(*this).Compositor();
    winrt::CompositionPropertySet scrollControllerExpressionAnimationSources = nullptr;

    if (dimension == ScrollerDimension::HorizontalScroll)
    {
        if (m_horizontalScrollControllerExpressionAnimationSources)
        {
            return;
        }

        m_horizontalScrollControllerExpressionAnimationSources = scrollControllerExpressionAnimationSources = compositor.CreatePropertySet();
    }
    else
    {
        if (m_verticalScrollControllerExpressionAnimationSources)
        {
            return;
        }

        m_verticalScrollControllerExpressionAnimationSources = scrollControllerExpressionAnimationSources = compositor.CreatePropertySet();
    }

    SCROLLER_TRACE_VERBOSE(*this, TRACE_MSG_METH_INT, METH_NAME, this, dimension);

    scrollControllerExpressionAnimationSources.InsertScalar(s_minOffsetPropertyName, 0.0f);
    scrollControllerExpressionAnimationSources.InsertScalar(s_maxOffsetPropertyName, 0.0f);
    scrollControllerExpressionAnimationSources.InsertScalar(s_offsetPropertyName, 0.0f);
    scrollControllerExpressionAnimationSources.InsertScalar(s_multiplierPropertyName, 1.0f);

    if (dimension == ScrollerDimension::HorizontalScroll)
    {
        MUX_ASSERT(!m_horizontalScrollControllerOffsetExpressionAnimation);
        MUX_ASSERT(!m_horizontalScrollControllerMaxOffsetExpressionAnimation);

        m_horizontalScrollControllerOffsetExpressionAnimation = compositor.CreateExpressionAnimation(L"it.Position.X - it.MinPosition.X");
        m_horizontalScrollControllerOffsetExpressionAnimation.SetReferenceParameter(L"it", m_interactionTracker);
        m_horizontalScrollControllerMaxOffsetExpressionAnimation = compositor.CreateExpressionAnimation(L"it.MaxPosition.X - it.MinPosition.X");
        m_horizontalScrollControllerMaxOffsetExpressionAnimation.SetReferenceParameter(L"it", m_interactionTracker);
    }
    else
    {
        MUX_ASSERT(!m_verticalScrollControllerOffsetExpressionAnimation);
        MUX_ASSERT(!m_verticalScrollControllerMaxOffsetExpressionAnimation);

        m_verticalScrollControllerOffsetExpressionAnimation = compositor.CreateExpressionAnimation(L"it.Position.Y - it.MinPosition.Y");
        m_verticalScrollControllerOffsetExpressionAnimation.SetReferenceParameter(L"it", m_interactionTracker);
        m_verticalScrollControllerMaxOffsetExpressionAnimation = compositor.CreateExpressionAnimation(L"it.MaxPosition.Y - it.MinPosition.Y");
        m_verticalScrollControllerMaxOffsetExpressionAnimation.SetReferenceParameter(L"it", m_interactionTracker);
    }
}

void Scroller::EnsurePositionBoundariesExpressionAnimations()
{
    MUX_ASSERT(!SharedHelpers::IsTH2OrLower());

    if (!m_minPositionExpressionAnimation || !m_maxPositionExpressionAnimation)
    {
        SCROLLER_TRACE_VERBOSE(*this, TRACE_MSG_METH, METH_NAME, this);

        const winrt::Compositor compositor = winrt::ElementCompositionPreview::GetElementVisual(*this).Compositor();

        if (!m_minPositionExpressionAnimation)
        {
            m_minPositionExpressionAnimation = compositor.CreateExpressionAnimation();
        }
        if (!m_maxPositionExpressionAnimation)
        {
            m_maxPositionExpressionAnimation = compositor.CreateExpressionAnimation();
        }
    }
}

void Scroller::EnsureTransformExpressionAnimations()
{
    MUX_ASSERT(!SharedHelpers::IsTH2OrLower());

    const bool useTranslationProperty = IsVisualTranslationPropertyAvailable();

    if (((!m_transformMatrixTranslateXExpressionAnimation || !m_transformMatrixTranslateYExpressionAnimation || !m_transformMatrixZoomFactorExpressionAnimation) && !useTranslationProperty) ||
        ((!m_translationExpressionAnimation || !m_zoomFactorExpressionAnimation) && useTranslationProperty))
    {
        SCROLLER_TRACE_VERBOSE(*this, TRACE_MSG_METH, METH_NAME, this);

        const winrt::Compositor compositor = winrt::ElementCompositionPreview::GetElementVisual(*this).Compositor();

        if (!m_transformMatrixTranslateXExpressionAnimation && !useTranslationProperty)
        {
            m_transformMatrixTranslateXExpressionAnimation = compositor.CreateExpressionAnimation();
        }

        if (!m_transformMatrixTranslateYExpressionAnimation && !useTranslationProperty)
        {
            m_transformMatrixTranslateYExpressionAnimation = compositor.CreateExpressionAnimation();
        }

        if (!m_translationExpressionAnimation && useTranslationProperty)
        {
            m_translationExpressionAnimation = compositor.CreateExpressionAnimation();
        }

        if (!m_transformMatrixZoomFactorExpressionAnimation && !useTranslationProperty)
        {
            m_transformMatrixZoomFactorExpressionAnimation = compositor.CreateExpressionAnimation();
        }

        if (!m_zoomFactorExpressionAnimation && useTranslationProperty)
        {
            m_zoomFactorExpressionAnimation = compositor.CreateExpressionAnimation();
        }
    }
}

void Scroller::SetupSnapPoints(std::set<winrt::ScrollerSnapPointBase, winrtProjectionComparator>* snapPoints, ScrollerDimension dimension)
{
    MUX_ASSERT(!SharedHelpers::IsTH2OrLower());

    FixSnapPointRanges(snapPoints);
    if (!m_interactionTracker)
    {
        EnsureInteractionTracker();
    }
    winrt::Compositor compositor = m_interactionTracker.Compositor();
    winrt::IVector<winrt::InteractionTrackerInertiaModifier> modifiers = winrt::make<Vector<winrt::InteractionTrackerInertiaModifier>>();

    winrt::hstring target = L"";
    winrt::hstring scale = L"";

    switch (dimension)
    {
        case ScrollerDimension::HorizontalZoomFactor:
        case ScrollerDimension::VerticalZoomFactor:
        case ScrollerDimension::Scroll:
            //these ScrollerDimensions are not expected
            assert(false);
            break;
        case ScrollerDimension::HorizontalScroll:
            target = L"NaturalRestingPosition.x";
            scale = L"this.Target.Scale";
            break;
        case ScrollerDimension::VerticalScroll:
            target = L"NaturalRestingPosition.y";
            scale = L"this.Target.Scale";
            break;
        case ScrollerDimension::ZoomFactor:
            target = L"Scale";
            scale = L"1.0";
            break;
        default:
            assert(false);
    }

    //For older versions of windows the interaction tracker cannot accept empty collections of inertia modifiers
    if (snapPoints->size() == 0)
    {
        winrt::InteractionTrackerInertiaRestingValue modifier = winrt::InteractionTrackerInertiaRestingValue::Create(compositor);
        winrt::ExpressionAnimation conditionExpressionAnimation = compositor.CreateExpressionAnimation(L"false");
        winrt::ExpressionAnimation restingPointExpressionAnimation = compositor.CreateExpressionAnimation(L"this.Target." + target);

        modifier.Condition(conditionExpressionAnimation);
        modifier.RestingValue(restingPointExpressionAnimation);

        modifiers.Append(modifier);
    }
    else
    {
        for (winrt::ScrollerSnapPointBase snapPoint : *snapPoints)
        {
            ScrollerSnapPointBase* sp = winrt::get_self<ScrollerSnapPointBase>(snapPoint);
            winrt::InteractionTrackerInertiaRestingValue modifier = winrt::InteractionTrackerInertiaRestingValue::Create(compositor);

            winrt::ExpressionAnimation conditionExpressionAnimation = sp->CreateConditionalExpression(compositor, target, scale);
            winrt::ExpressionAnimation restingPointExpressionAnimation = sp->CreateRestingPointExpression(compositor, target, scale);

            modifier.Condition(conditionExpressionAnimation);
            modifier.RestingValue(restingPointExpressionAnimation);

            modifiers.Append(modifier);
        }
    }

    switch (dimension)
    {
        case ScrollerDimension::HorizontalZoomFactor:
        case ScrollerDimension::VerticalZoomFactor:
        case ScrollerDimension::Scroll:
            //these ScrollerDimensions are not expected
            assert(false);
            break;
        case ScrollerDimension::HorizontalScroll:
            m_interactionTracker.ConfigurePositionXInertiaModifiers(modifiers);
            break;
        case ScrollerDimension::VerticalScroll:
            m_interactionTracker.ConfigurePositionYInertiaModifiers(modifiers);
            break;
        case ScrollerDimension::ZoomFactor:
            m_interactionTracker.ConfigureScaleInertiaModifiers(modifiers);
            break;
        default:
            assert(false);
    }
}

//Snap points which have ApplicableRangeType = Optional are optional snap points, and their ActualApplicableRange should never be expanded beyond their ApplicableRange
//and will only shrink to accommodate other snap points which are positioned such that the midpoint between them is within the specifiedApplicableRange.
//Snap points which have ApplicableRangeType = Mandatory are mandatory snap points and their ActualApplicableRange will expand or shrink to ensure that there is no
//space between it and its neighbors. If the neighbors are also mandatory, this point will be the midpoint between them. If the neighbors are optional then this
//point will fall on the midpoint or on the Optional neighbor's edge of ApplicableRange, whichever is furthest. 
void Scroller::FixSnapPointRanges(std::set<winrt::ScrollerSnapPointBase, winrtProjectionComparator>* snapPoints)
{
    ScrollerSnapPointBase* currentSnapPoint = nullptr;
    ScrollerSnapPointBase* previousSnapPoint = nullptr;
    ScrollerSnapPointBase* nextSnapPoint = nullptr;
    for (auto iterator = snapPoints->begin(); iterator != snapPoints->end(); ++iterator)
    {
        previousSnapPoint = currentSnapPoint;
        currentSnapPoint = nextSnapPoint;
        nextSnapPoint = winrt::get_self<ScrollerSnapPointBase>(*iterator);

        if (currentSnapPoint)
        {
            currentSnapPoint->DetermineActualApplicableZone(previousSnapPoint, nextSnapPoint);
        }
    }
    if (nextSnapPoint)
    {
        nextSnapPoint->DetermineActualApplicableZone(currentSnapPoint, nullptr);
    }
}

void Scroller::SetupInteractionTrackerBoundaries()
{
    if (!m_interactionTracker)
    {
        EnsureInteractionTracker();
        SetupInteractionTrackerZoomFactorBoundaries(
            MinZoomFactor(),
            MaxZoomFactor());
    }

    const winrt::UIElement content = Content();

    if (content && (!m_minPositionExpressionAnimation || !m_maxPositionExpressionAnimation))
    {
        EnsurePositionBoundariesExpressionAnimations();
        SetupPositionBoundariesExpressionAnimations(content);
    }
}

void Scroller::SetupInteractionTrackerZoomFactorBoundaries(
    double minZoomFactor, double maxZoomFactor)
{
    MUX_ASSERT(m_interactionTracker);

#ifdef _DEBUG
    const float oldMinZoomFactorDbg = m_interactionTracker.MinScale();
#endif //_DEBUG
    const float oldMaxZoomFactor = m_interactionTracker.MaxScale();

    minZoomFactor = std::max(0.0, minZoomFactor);
    maxZoomFactor = std::max(minZoomFactor, maxZoomFactor);

    const float newMinZoomFactor = static_cast<float>(minZoomFactor);
    const float newMaxZoomFactor = static_cast<float>(maxZoomFactor);

    if (newMinZoomFactor > oldMaxZoomFactor)
    {
        m_interactionTracker.MaxScale(newMaxZoomFactor);
        m_interactionTracker.MinScale(newMinZoomFactor);
    }
    else
    {
        m_interactionTracker.MinScale(newMinZoomFactor);
        m_interactionTracker.MaxScale(newMaxZoomFactor);
    }
}

// Configures the VisualInteractionSource instance associated with Scroller's Visual.
void Scroller::SetupScrollerVisualInteractionSource()
{
    MUX_ASSERT(m_scrollerVisualInteractionSource);

    SetupVisualInteractionSourceRailingMode(
        m_scrollerVisualInteractionSource,
        ScrollerDimension::HorizontalScroll,
        HorizontalScrollRailingMode());

    SetupVisualInteractionSourceRailingMode(
        m_scrollerVisualInteractionSource,
        ScrollerDimension::VerticalScroll,
        VerticalScrollRailingMode());

    SetupVisualInteractionSourceChainingMode(
        m_scrollerVisualInteractionSource,
        ScrollerDimension::HorizontalScroll,
        HorizontalScrollChainingMode());

    SetupVisualInteractionSourceChainingMode(
        m_scrollerVisualInteractionSource,
        ScrollerDimension::VerticalScroll,
        VerticalScrollChainingMode());

    SetupVisualInteractionSourceChainingMode(
        m_scrollerVisualInteractionSource,
        ScrollerDimension::ZoomFactor,
        ZoomChainingMode());

    UpdateVisualInteractionSourceMode(
        ScrollerDimension::HorizontalScroll);

    UpdateVisualInteractionSourceMode(
        ScrollerDimension::VerticalScroll);

    SetupVisualInteractionSourceMode(
        m_scrollerVisualInteractionSource,
        ZoomMode());

#ifdef IsMouseWheelZoomDisabled
    if (Scroller::IsInteractionTrackerPointerWheelRedirectionEnabled())
    {
        SetupVisualInteractionSourcePointerWheelConfig(
            m_scrollerVisualInteractionSource,
            GetMouseWheelZoomMode());
    }
#endif
}

// Configures the VisualInteractionSource instance associated with the Visual handed in
// through IScrollController::InteractionVisual.
void Scroller::SetupScrollControllerVisualInterationSource(
    ScrollerDimension dimension)
{
    MUX_ASSERT(SharedHelpers::IsRS2OrHigher());
    MUX_ASSERT(m_interactionTracker);
    MUX_ASSERT(dimension == ScrollerDimension::HorizontalScroll || dimension == ScrollerDimension::VerticalScroll);

    winrt::VisualInteractionSource scrollControllerVisualInteractionSource = nullptr;
    winrt::Visual interactionVisual = nullptr;

    if (dimension == ScrollerDimension::HorizontalScroll)
    {
        scrollControllerVisualInteractionSource = m_horizontalScrollControllerVisualInteractionSource;
        if (m_horizontalScrollController)
        {
            interactionVisual = m_horizontalScrollController.get().InteractionVisual();
        }
    }
    else
    {
        scrollControllerVisualInteractionSource = m_verticalScrollControllerVisualInteractionSource;
        if (m_verticalScrollController)
        {
            interactionVisual = m_verticalScrollController.get().InteractionVisual();
        }
    }

    if (!interactionVisual && scrollControllerVisualInteractionSource)
    {
        // The IScrollController no longer uses a Visual.
        winrt::VisualInteractionSource otherScrollControllerVisualInteractionSource =
            dimension == ScrollerDimension::HorizontalScroll ? m_verticalScrollControllerVisualInteractionSource : m_horizontalScrollControllerVisualInteractionSource;

        if (otherScrollControllerVisualInteractionSource != scrollControllerVisualInteractionSource)
        {
            // The horizontal and vertical IScrollController implementations are not using the same Visual,
            // so the old VisualInteractionSource can be discarded.
            m_interactionTracker.InteractionSources().Remove(scrollControllerVisualInteractionSource);
            StopScrollControllerExpressionAnimationSourcesAnimations(dimension);
            if (dimension == ScrollerDimension::HorizontalScroll)
            {
                m_horizontalScrollControllerVisualInteractionSource = nullptr;
                m_horizontalScrollControllerExpressionAnimationSources = nullptr;
                m_horizontalScrollControllerOffsetExpressionAnimation = nullptr;
                m_horizontalScrollControllerMaxOffsetExpressionAnimation = nullptr;
            }
            else
            {
                m_verticalScrollControllerVisualInteractionSource = nullptr;
                m_verticalScrollControllerExpressionAnimationSources = nullptr;
                m_verticalScrollControllerOffsetExpressionAnimation = nullptr;
                m_verticalScrollControllerMaxOffsetExpressionAnimation = nullptr;
            }

            RaiseInteractionSourcesChanged();
        }
        else
        {
            // The horizontal and vertical IScrollController implementations were using the same Visual,
            // so the old VisualInteractionSource cannot be discarded.
            if (dimension == ScrollerDimension::HorizontalScroll)
            {
                scrollControllerVisualInteractionSource.PositionXSourceMode(winrt::InteractionSourceMode::Disabled);
                scrollControllerVisualInteractionSource.IsPositionXRailsEnabled(false);
            }
            else
            {
                scrollControllerVisualInteractionSource.PositionYSourceMode(winrt::InteractionSourceMode::Disabled);
                scrollControllerVisualInteractionSource.IsPositionYRailsEnabled(false);
            }
        }
        return;
    }
    else if (interactionVisual)
    {
        if (!scrollControllerVisualInteractionSource)
        {
            // The IScrollController now uses a Visual.
            winrt::VisualInteractionSource otherScrollControllerVisualInteractionSource =
                dimension == ScrollerDimension::HorizontalScroll ? m_verticalScrollControllerVisualInteractionSource : m_horizontalScrollControllerVisualInteractionSource;

            if (!otherScrollControllerVisualInteractionSource || otherScrollControllerVisualInteractionSource.Source() != interactionVisual)
            {
                // That Visual is not shared with the other dimension, so create a new VisualInteractionSource for it.
                EnsureScrollControllerVisualInteractionSource(interactionVisual, dimension);
            }
            else
            {
                // That Visual is shared with the other dimension, so share the existing VisualInteractionSource as well.
                if (dimension == ScrollerDimension::HorizontalScroll)
                {
                    m_horizontalScrollControllerVisualInteractionSource = otherScrollControllerVisualInteractionSource;
                }
                else
                {
                    m_verticalScrollControllerVisualInteractionSource = otherScrollControllerVisualInteractionSource;
                }
            }
            EnsureScrollControllerExpressionAnimationSources(dimension);
            StartScrollControllerExpressionAnimationSourcesAnimations(dimension);
        }

        winrt::Orientation orientation;
        bool isRailEnabled;

        // Setup the VisualInteractionSource instance.
        if (dimension == ScrollerDimension::HorizontalScroll)
        {
            orientation = m_horizontalScrollController.get().InteractionVisualScrollOrientation();
            isRailEnabled = m_horizontalScrollController.get().IsInteractionVisualRailEnabled();

            if (orientation == winrt::Orientation::Horizontal)
            {
                m_horizontalScrollControllerVisualInteractionSource.PositionXSourceMode(winrt::InteractionSourceMode::EnabledWithoutInertia);
                m_horizontalScrollControllerVisualInteractionSource.IsPositionXRailsEnabled(isRailEnabled);
            }
            else
            {
                m_horizontalScrollControllerVisualInteractionSource.PositionYSourceMode(winrt::InteractionSourceMode::EnabledWithoutInertia);
                m_horizontalScrollControllerVisualInteractionSource.IsPositionYRailsEnabled(isRailEnabled);
            }
        }
        else
        {
            orientation = m_verticalScrollController.get().InteractionVisualScrollOrientation();
            isRailEnabled = m_verticalScrollController.get().IsInteractionVisualRailEnabled();

            if (orientation == winrt::Orientation::Horizontal)
            {
                m_verticalScrollControllerVisualInteractionSource.PositionXSourceMode(winrt::InteractionSourceMode::EnabledWithoutInertia);
                m_verticalScrollControllerVisualInteractionSource.IsPositionXRailsEnabled(isRailEnabled);
            }
            else
            {
                m_verticalScrollControllerVisualInteractionSource.PositionYSourceMode(winrt::InteractionSourceMode::EnabledWithoutInertia);
                m_verticalScrollControllerVisualInteractionSource.IsPositionYRailsEnabled(isRailEnabled);
            }
        }

        if (!scrollControllerVisualInteractionSource)
        {
            SetupScrollControllerVisualInterationSourcePositionModifiers(
                dimension,
                orientation);
        }
    }
}

// Configures the Position input modifiers of the VisualInteractionSource associated
// with an IScrollController Visual.  The scalar called Multiplier from the CompositionPropertySet
// used in IScrollController::SetExpressionAnimationSources determines the relative speed of
// IScrollController::InteractionVisual compared to the Scroller.Content element.
// The InteractionVisual is clamped based on the Interaction's MinPosition and MaxPosition values.
// Four CompositionConditionalValue instances cover all scenarios:
//  - the Position is moved closer to InteractionTracker.MinPosition while the multiplier is negative.
//  - the Position is moved closer to InteractionTracker.MinPosition while the multiplier is positive.
//  - the Position is moved closer to InteractionTracker.MaxPosition while the multiplier is negative.
//  - the Position is moved closer to InteractionTracker.MaxPosition while the multiplier is positive.
void Scroller::SetupScrollControllerVisualInterationSourcePositionModifiers(
    ScrollerDimension dimension,            // Direction of the Scroller.Content Visual movement.
    const winrt::Orientation& orientation)  // Direction of the IScrollController's Visual movement.
{
    MUX_ASSERT(SharedHelpers::IsRS2OrHigher());
    MUX_ASSERT(dimension == ScrollerDimension::HorizontalScroll || dimension == ScrollerDimension::VerticalScroll);
    MUX_ASSERT(m_interactionTracker);

    winrt::VisualInteractionSource scrollControllerVisualInteractionSource = dimension == ScrollerDimension::HorizontalScroll ?
        m_horizontalScrollControllerVisualInteractionSource : m_verticalScrollControllerVisualInteractionSource;
    winrt::CompositionPropertySet scrollControllerExpressionAnimationSources = dimension == ScrollerDimension::HorizontalScroll ?
        m_horizontalScrollControllerExpressionAnimationSources : m_verticalScrollControllerExpressionAnimationSources;

    MUX_ASSERT(scrollControllerVisualInteractionSource);
    MUX_ASSERT(scrollControllerExpressionAnimationSources);

    winrt::Compositor compositor = scrollControllerVisualInteractionSource.Compositor();
    winrt::CompositionConditionalValue ccvs[4]{ nullptr, nullptr, nullptr, nullptr };
    winrt::ExpressionAnimation conditions[4]{ nullptr, nullptr, nullptr, nullptr };
    winrt::ExpressionAnimation values[4]{ nullptr, nullptr, nullptr, nullptr };

    for (int index = 0; index < 4; index++)
    {
        ccvs[index] = winrt::CompositionConditionalValue::Create(compositor);
        conditions[index] = compositor.CreateExpressionAnimation();
        values[index] = compositor.CreateExpressionAnimation();

        ccvs[index].Condition(conditions[index]);
        ccvs[index].Value(values[index]);

        values[index].SetReferenceParameter(L"sceas", scrollControllerExpressionAnimationSources);
        values[index].SetReferenceParameter(L"scvis", scrollControllerVisualInteractionSource);
        values[index].SetReferenceParameter(L"it", m_interactionTracker);
    }

    for (int index = 0; index < 3; index++)
    {
        conditions[index].SetReferenceParameter(L"scvis", scrollControllerVisualInteractionSource);
        conditions[index].SetReferenceParameter(L"sceas", scrollControllerExpressionAnimationSources);
    }
    conditions[3].Expression(L"true");

    auto modifiersVector = winrt::single_threaded_vector<winrt::CompositionConditionalValue>();

    for (int index = 0; index < 4; index++)
    {
        modifiersVector.Append(ccvs[index]);
    }

    if (orientation == winrt::Orientation::Horizontal)
    {
        conditions[0].Expression(L"scvis.DeltaPosition.X < 0.0f && sceas.Multiplier < 0.0f");
        conditions[1].Expression(L"scvis.DeltaPosition.X < 0.0f && sceas.Multiplier >= 0.0f");
        conditions[2].Expression(L"scvis.DeltaPosition.X >= 0.0f && sceas.Multiplier < 0.0f");
        // Case #4 <==> scvis.DeltaPosition.X >= 0.0f && sceas.Multiplier > 0.0f, uses conditions[3].Expression(L"true").
        if (dimension == ScrollerDimension::HorizontalScroll)
        {
            const auto expressionClampToMinPosition = L"min(sceas.Multiplier * scvis.DeltaPosition.X, it.Position.X - it.MinPosition.X)";
            const auto expressionClampToMaxPosition = L"max(sceas.Multiplier * scvis.DeltaPosition.X, it.Position.X - it.MaxPosition.X)";

            values[0].Expression(expressionClampToMinPosition);
            values[1].Expression(expressionClampToMaxPosition);
            values[2].Expression(expressionClampToMaxPosition);
            values[3].Expression(expressionClampToMinPosition);
            scrollControllerVisualInteractionSource.ConfigureDeltaPositionXModifiers(modifiersVector);
        }
        else
        {
            const auto expressionClampToMinPosition = L"min(sceas.Multiplier * scvis.DeltaPosition.X, it.Position.Y - it.MinPosition.Y)";
            const auto expressionClampToMaxPosition = L"max(sceas.Multiplier * scvis.DeltaPosition.X, it.Position.Y - it.MaxPosition.Y)";

            values[0].Expression(expressionClampToMinPosition);
            values[1].Expression(expressionClampToMaxPosition);
            values[2].Expression(expressionClampToMaxPosition);
            values[3].Expression(expressionClampToMinPosition);
            scrollControllerVisualInteractionSource.ConfigureDeltaPositionYModifiers(modifiersVector);

            // When the IScrollController's Visual moves horizontally and controls the vertical Scroller.Content movement, make sure that the
            // vertical finger movements do not affect the Scroller.Content vertically. The vertical component of the finger movement is filtered out.
            winrt::CompositionConditionalValue ccvOrtho = winrt::CompositionConditionalValue::Create(compositor);
            winrt::ExpressionAnimation conditionOrtho = compositor.CreateExpressionAnimation(L"true");
            winrt::ExpressionAnimation valueOrtho = compositor.CreateExpressionAnimation(L"0");
            ccvOrtho.Condition(conditionOrtho);
            ccvOrtho.Value(valueOrtho);

            auto modifiersVectorOrtho = winrt::single_threaded_vector<winrt::CompositionConditionalValue>();
            modifiersVectorOrtho.Append(ccvOrtho);

            scrollControllerVisualInteractionSource.ConfigureDeltaPositionXModifiers(modifiersVectorOrtho);
        }
    }
    else
    {
        conditions[0].Expression(L"scvis.DeltaPosition.Y < 0.0f && sceas.Multiplier < 0.0f");
        conditions[1].Expression(L"scvis.DeltaPosition.Y < 0.0f && sceas.Multiplier >= 0.0f");
        conditions[2].Expression(L"scvis.DeltaPosition.Y >= 0.0f && sceas.Multiplier < 0.0f");
        // Case #4 <==> scvis.DeltaPosition.Y >= 0.0f && sceas.Multiplier > 0.0f, uses conditions[3].Expression(L"true").
        if (dimension == ScrollerDimension::HorizontalScroll)
        {
            const auto expressionClampToMinPosition = L"min(sceas.Multiplier * scvis.DeltaPosition.Y, it.Position.X - it.MinPosition.X)";
            const auto expressionClampToMaxPosition = L"max(sceas.Multiplier * scvis.DeltaPosition.Y, it.Position.X - it.MaxPosition.X)";

            values[0].Expression(expressionClampToMinPosition);
            values[1].Expression(expressionClampToMaxPosition);
            values[2].Expression(expressionClampToMaxPosition);
            values[3].Expression(expressionClampToMinPosition);
            scrollControllerVisualInteractionSource.ConfigureDeltaPositionXModifiers(modifiersVector);

            // When the IScrollController's Visual moves vertically and controls the horizontal Scroller.Content movement, make sure that the
            // horizontal finger movements do not affect the Scroller.Content horizontally. The horizontal component of the finger movement is filtered out.
            winrt::CompositionConditionalValue ccvOrtho = winrt::CompositionConditionalValue::Create(compositor);
            winrt::ExpressionAnimation conditionOrtho = compositor.CreateExpressionAnimation(L"true");
            winrt::ExpressionAnimation valueOrtho = compositor.CreateExpressionAnimation(L"0");
            ccvOrtho.Condition(conditionOrtho);
            ccvOrtho.Value(valueOrtho);

            auto modifiersVectorOrtho = winrt::single_threaded_vector<winrt::CompositionConditionalValue>();
            modifiersVectorOrtho.Append(ccvOrtho);

            scrollControllerVisualInteractionSource.ConfigureDeltaPositionYModifiers(modifiersVectorOrtho);
        }
        else
        {
            const auto expressionClampToMinPosition = L"min(sceas.Multiplier * scvis.DeltaPosition.Y, it.Position.Y - it.MinPosition.Y)";
            const auto expressionClampToMaxPosition = L"max(sceas.Multiplier * scvis.DeltaPosition.Y, it.Position.Y - it.MaxPosition.Y)";

            values[0].Expression(expressionClampToMinPosition);
            values[1].Expression(expressionClampToMaxPosition);
            values[2].Expression(expressionClampToMaxPosition);
            values[3].Expression(expressionClampToMinPosition);
            scrollControllerVisualInteractionSource.ConfigureDeltaPositionYModifiers(modifiersVector);
        }
    }
}

void Scroller::SetupVisualInteractionSourceRailingMode(
    const winrt::VisualInteractionSource& visualInteractionSource,
    ScrollerDimension dimension,
    const winrt::RailingMode& railingMode)
{
    MUX_ASSERT(visualInteractionSource);
    MUX_ASSERT(dimension == ScrollerDimension::HorizontalScroll || dimension == ScrollerDimension::VerticalScroll);

    if (dimension == ScrollerDimension::HorizontalScroll)
    {
        visualInteractionSource.IsPositionXRailsEnabled(railingMode == winrt::RailingMode::Enabled);
    }
    else
    {
        visualInteractionSource.IsPositionYRailsEnabled(railingMode == winrt::RailingMode::Enabled);
    }
}

void Scroller::SetupVisualInteractionSourceChainingMode(
    const winrt::VisualInteractionSource& visualInteractionSource,
    ScrollerDimension dimension,
    const winrt::ChainingMode& chainingMode)
{
    MUX_ASSERT(visualInteractionSource);

    winrt::InteractionChainingMode interactionChainingMode = InteractionChainingModeFromChainingMode(chainingMode);

    switch (dimension)
    {
        case ScrollerDimension::HorizontalScroll:
            visualInteractionSource.PositionXChainingMode(interactionChainingMode);
            break;
        case ScrollerDimension::VerticalScroll:
            visualInteractionSource.PositionYChainingMode(interactionChainingMode);
            break;
        case ScrollerDimension::ZoomFactor:
            visualInteractionSource.ScaleChainingMode(interactionChainingMode);
            break;
        default:
            MUX_ASSERT(false);
    }
}

void Scroller::SetupVisualInteractionSourceMode(
    const winrt::VisualInteractionSource& visualInteractionSource,
    ScrollerDimension dimension,
    const winrt::ScrollMode& scrollMode)
{
    MUX_ASSERT(visualInteractionSource);
    MUX_ASSERT(scrollMode == winrt::ScrollMode::Enabled || scrollMode == winrt::ScrollMode::Disabled);

    winrt::InteractionSourceMode interactionSourceMode = InteractionSourceModeFromScrollMode(scrollMode);

    switch (dimension)
    {
        case ScrollerDimension::HorizontalScroll:
            visualInteractionSource.PositionXSourceMode(interactionSourceMode);
            break;
        case ScrollerDimension::VerticalScroll:
            visualInteractionSource.PositionYSourceMode(interactionSourceMode);
            break;
        default:
            MUX_ASSERT(false);
    }
}

void Scroller::SetupVisualInteractionSourceMode(
    const winrt::VisualInteractionSource& visualInteractionSource,
    const winrt::ZoomMode& zoomMode)
{
    MUX_ASSERT(visualInteractionSource);

    visualInteractionSource.ScaleSourceMode(InteractionSourceModeFromZoomMode(zoomMode));
}

#ifdef IsMouseWheelScrollDisabled
void Scroller::SetupVisualInteractionSourcePointerWheelConfig(
    const winrt::VisualInteractionSource& visualInteractionSource,
    ScrollerDimension dimension,
    const winrt::ScrollMode& scrollMode)
{
    MUX_ASSERT(visualInteractionSource);
    MUX_ASSERT(scrollMode == winrt::ScrollMode::Enabled || scrollMode == winrt::ScrollMode::Disabled);
    MUX_ASSERT(SharedHelpers::IsRS5OrHigher());

    winrt::InteractionSourceRedirectionMode interactionSourceRedirectionMode = InteractionSourceRedirectionModeFromScrollMode(scrollMode);

    switch (dimension)
    {
        case ScrollerDimension::HorizontalScroll:
            visualInteractionSource.PointerWheelConfig().PositionXSourceMode(interactionSourceRedirectionMode);
            break;
        case ScrollerDimension::VerticalScroll:
            visualInteractionSource.PointerWheelConfig().PositionYSourceMode(interactionSourceRedirectionMode);
            break;
        default:
            MUX_ASSERT(false);
    }
}
#endif

#ifdef IsMouseWheelZoomDisabled
void Scroller::SetupVisualInteractionSourcePointerWheelConfig(
    const winrt::VisualInteractionSource& visualInteractionSource,
    const winrt::ZoomMode& zoomMode)
{
    MUX_ASSERT(visualInteractionSource);
    MUX_ASSERT(Scroller::IsInteractionTrackerPointerWheelRedirectionEnabled());

    visualInteractionSource.PointerWheelConfig().ScaleSourceMode(InteractionSourceRedirectionModeFromZoomMode(zoomMode));
}
#endif

void Scroller::SetupVisualInteractionSourceRedirectionMode(
    const winrt::VisualInteractionSource& visualInteractionSource,
    const winrt::InputKind& ignoredInputKind)
{
    MUX_ASSERT(visualInteractionSource);

    winrt::VisualInteractionSourceRedirectionMode redirectionMode = winrt::VisualInteractionSourceRedirectionMode::CapableTouchpadOnly;

    if (Scroller::IsInteractionTrackerPointerWheelRedirectionEnabled() &&
        !IsInputKindIgnored(winrt::InputKind::MouseWheel))
    {
        redirectionMode = winrt::VisualInteractionSourceRedirectionMode::CapableTouchpadAndPointerWheel;
    }

    visualInteractionSource.ManipulationRedirectionMode(redirectionMode);
}

void Scroller::SetupVisualInteractionSourceCenterPointModifier(
    const winrt::VisualInteractionSource& visualInteractionSource,
    ScrollerDimension dimension)
{
    MUX_ASSERT(SharedHelpers::IsRS2OrHigher());
    MUX_ASSERT(visualInteractionSource);
    MUX_ASSERT(dimension == ScrollerDimension::HorizontalScroll || dimension == ScrollerDimension::VerticalScroll);
    MUX_ASSERT(m_interactionTracker);

    float xamlLayoutOffset = dimension == ScrollerDimension::HorizontalScroll ? m_contentLayoutOffsetX : m_contentLayoutOffsetY;

    if (xamlLayoutOffset == 0.0f)
    {
        if (dimension == ScrollerDimension::HorizontalScroll)
        {
            visualInteractionSource.ConfigureCenterPointXModifiers(nullptr);
            m_interactionTracker.ConfigureCenterPointXInertiaModifiers(nullptr);
        }
        else
        {
            visualInteractionSource.ConfigureCenterPointYModifiers(nullptr);
            m_interactionTracker.ConfigureCenterPointYInertiaModifiers(nullptr);
        }
    }
    else
    {
        winrt::Compositor compositor = visualInteractionSource.Compositor();
        winrt::ExpressionAnimation conditionCenterPointModifier = compositor.CreateExpressionAnimation(L"true");
        winrt::CompositionConditionalValue conditionValueCenterPointModifier = winrt::CompositionConditionalValue::Create(compositor);
        winrt::ExpressionAnimation valueCenterPointModifier = compositor.CreateExpressionAnimation(
            dimension == ScrollerDimension::HorizontalScroll ?
            L"visualInteractionSource.CenterPoint.X - xamlLayoutOffset" :
            L"visualInteractionSource.CenterPoint.Y - xamlLayoutOffset");

        valueCenterPointModifier.SetReferenceParameter(L"visualInteractionSource", visualInteractionSource);
        valueCenterPointModifier.SetScalarParameter(L"xamlLayoutOffset", xamlLayoutOffset);

        conditionValueCenterPointModifier.Condition(conditionCenterPointModifier);
        conditionValueCenterPointModifier.Value(valueCenterPointModifier);

        auto centerPointModifiers = winrt::single_threaded_vector<winrt::CompositionConditionalValue>();
        centerPointModifiers.Append(conditionValueCenterPointModifier);

        if (dimension == ScrollerDimension::HorizontalScroll)
        {
            visualInteractionSource.ConfigureCenterPointXModifiers(centerPointModifiers);
            m_interactionTracker.ConfigureCenterPointXInertiaModifiers(centerPointModifiers);
        }
        else
        {
            visualInteractionSource.ConfigureCenterPointYModifiers(centerPointModifiers);
            m_interactionTracker.ConfigureCenterPointYInertiaModifiers(centerPointModifiers);
        }
    }
}

#ifdef USE_SCROLLMODE_AUTO
winrt::ScrollMode Scroller::GetComputedScrollMode(ScrollerDimension dimension, bool ignoreZoomMode)
{
    winrt::ScrollMode oldComputedScrollMode;
    winrt::ScrollMode newComputedScrollMode;

    if (dimension == ScrollerDimension::HorizontalScroll)
    {
        oldComputedScrollMode = ComputedHorizontalScrollMode();
        newComputedScrollMode = HorizontalScrollMode();
    }
    else
    {
        MUX_ASSERT(dimension == ScrollerDimension::VerticalScroll);
        oldComputedScrollMode = ComputedVerticalScrollMode();
        newComputedScrollMode = VerticalScrollMode();
    }

    if (newComputedScrollMode == winrt::ScrollMode::Auto)
    {
        if (!ignoreZoomMode && ZoomMode() == winrt::ZoomMode::Enabled)
        {
            // Allow scrolling when zooming is turned on so that the Content does not get stuck in the given dimension
            // when it becomes smaller than the viewport.
            newComputedScrollMode = winrt::ScrollMode::Enabled;
        }
        else
        {
            if (dimension == ScrollerDimension::HorizontalScroll)
            {
                // Enable horizontal scrolling only when the Content's width is larger than the Scroller's width
                newComputedScrollMode = ScrollableWidth() > 0.0 ? winrt::ScrollMode::Enabled : winrt::ScrollMode::Disabled;
            }
            else
            {
                // Enable vertical scrolling only when the Content's height is larger than the Scroller's height
                newComputedScrollMode = ScrollableHeight() > 0.0 ? winrt::ScrollMode::Enabled : winrt::ScrollMode::Disabled;
            }
        }
    }

    if (oldComputedScrollMode != newComputedScrollMode)
    {
        if (dimension == ScrollerDimension::HorizontalScroll)
        {
            SetValue(s_ComputedHorizontalScrollModeProperty, box_value(newComputedScrollMode));
        }
        else
        {
            SetValue(s_ComputedVerticalScrollModeProperty, box_value(newComputedScrollMode));
        }
    }

    return newComputedScrollMode;
}
#endif

#ifdef IsMouseWheelScrollDisabled
winrt::ScrollMode Scroller::GetComputedMouseWheelScrollMode(ScrollerDimension dimension)
{
    MUX_ASSERT(SharedHelpers::IsRS5OrHigher());

    // TODO: c.f. Task 18569498 - Consider public IsMouseWheelHorizontalScrollDisabled/IsMouseWheelVerticalScrollDisabled properties
#ifdef USE_SCROLLMODE_AUTO
    return GetComputedScrollMode(dimension);
#else
    return dimension == ScrollerDimension::HorizontalScroll ? HorizontalScrollMode() : VerticalScrollMode();
#endif
}
#endif

#ifdef IsMouseWheelZoomDisabled
winrt::ZoomMode Scroller::GetMouseWheelZoomMode()
{
    MUX_ASSERT(Scroller::IsInteractionTrackerPointerWheelRedirectionEnabled());

    // TODO: c.f. Task 18569498 - Consider public IsMouseWheelZoomDisabled properties
    return ZoomMode();
}
#endif

double Scroller::GetComputedMaxWidth(
    double defaultMaxWidth,
    const winrt::FrameworkElement& content) const
{
    MUX_ASSERT(content);

    winrt::Thickness contentMargin = content.Margin();
    double marginWidth = contentMargin.Left + contentMargin.Right;
    double computedMaxWidth = defaultMaxWidth;
    double width = content.Width();
    double minWidth = content.MinWidth();
    double maxWidth = content.MaxWidth();

    if (!isnan(width))
    {
        width = std::max(0.0, width + marginWidth);
        computedMaxWidth = width;
    }
    if (!isnan(minWidth))
    {
        minWidth = std::max(0.0, minWidth + marginWidth);
        computedMaxWidth = std::max(computedMaxWidth, minWidth);
    }
    if (!isnan(maxWidth))
    {
        maxWidth = std::max(0.0, maxWidth + marginWidth);
        computedMaxWidth = std::min(computedMaxWidth, maxWidth);
    }

    return computedMaxWidth;
}

double Scroller::GetComputedMaxHeight(
    double defaultMaxHeight,
    const winrt::FrameworkElement& content) const
{
    MUX_ASSERT(content);

    winrt::Thickness contentMargin = content.Margin();
    double marginHeight = contentMargin.Top + contentMargin.Bottom;
    double computedMaxHeight = defaultMaxHeight;
    double height = content.Height();
    double minHeight = content.MinHeight();
    double maxHeight = content.MaxHeight();

    if (!isnan(height))
    {
        height = std::max(0.0, height + marginHeight);
        computedMaxHeight = height;
    }
    if (!isnan(minHeight))
    {
        minHeight = std::max(0.0, minHeight + marginHeight);
        computedMaxHeight = std::max(computedMaxHeight, minHeight);
    }
    if (!isnan(maxHeight))
    {
        maxHeight = std::max(0.0, maxHeight + marginHeight);
        computedMaxHeight = std::min(computedMaxHeight, maxHeight);
    }

    return computedMaxHeight;
}

// Computes the content's layout offsets at zoomFactor 1 coming from the Margin property and the difference between the extent and render sizes.
winrt::float2 Scroller::GetArrangeRenderSizesDelta(
    const winrt::UIElement& content) const
{
    MUX_ASSERT(content);

    double deltaX = m_unzoomedExtentWidth - content.RenderSize().Width;
    double deltaY = m_unzoomedExtentHeight - content.RenderSize().Height;

    const winrt::FrameworkElement contentAsFE = content.try_as<winrt::FrameworkElement>();

    if (contentAsFE)
    {
        winrt::HorizontalAlignment horizontalAlignment = contentAsFE.HorizontalAlignment();
        winrt::VerticalAlignment verticalAlignment = contentAsFE.VerticalAlignment();

        if (horizontalAlignment == winrt::HorizontalAlignment::Stretch)
        {
            deltaX = 0.0;
        }

        if (verticalAlignment == winrt::VerticalAlignment::Stretch)
        {
            deltaY = 0.0;
        }

        const winrt::Thickness contentMargin = contentAsFE.Margin();

        if (horizontalAlignment == winrt::HorizontalAlignment::Center ||
            horizontalAlignment == winrt::HorizontalAlignment::Right)
        {
            deltaX -= contentMargin.Left + contentMargin.Right;
        }

        if (verticalAlignment == winrt::VerticalAlignment::Center ||
            verticalAlignment == winrt::VerticalAlignment::Bottom)
        {
            deltaY -= contentMargin.Top + contentMargin.Bottom;
        }

        if (horizontalAlignment == winrt::HorizontalAlignment::Center ||
            horizontalAlignment == winrt::HorizontalAlignment::Stretch)
        {
            deltaX /= 2.0f;
        }
        else if (horizontalAlignment == winrt::HorizontalAlignment::Left)
        {
            deltaX = 0.0f;
        }

        if (verticalAlignment == winrt::VerticalAlignment::Center ||
            verticalAlignment == winrt::VerticalAlignment::Stretch)
        {
            deltaY /= 2.0f;
        }
        else if (verticalAlignment == winrt::VerticalAlignment::Top)
        {
            deltaY = 0.0f;
        }

        deltaX += contentMargin.Left;
        deltaY += contentMargin.Top;
    }

    return winrt::float2{ static_cast<float>(deltaX), static_cast<float>(deltaY) };
}

// Returns the expression for the m_minPositionExpressionAnimation animation based on the Content.HorizontalAlignment,
// Content.VerticalAlignment, InteractionTracker.Scale, Content arrange size (which takes Content.Margin into account) and
// ScrollerVisual.Size properties.
winrt::hstring Scroller::GetMinPositionExpression(
    const winrt::UIElement& content) const
{
    return StringUtil::FormatString(L"Vector3(%1!s!, %2!s!, 0.0f)", GetMinPositionXExpression(content).c_str(), GetMinPositionYExpression(content).c_str());
}

winrt::hstring Scroller::GetMinPositionXExpression(
    const winrt::UIElement& content) const
{
    MUX_ASSERT(content);

    const winrt::FrameworkElement contentAsFE = content.try_as<winrt::FrameworkElement>();

    if (contentAsFE)
    {
        std::wstring_view maxOffset{ L"contentSizeX * it.Scale - scrollerVisual.Size.X" };

        if (contentAsFE.HorizontalAlignment() == winrt::HorizontalAlignment::Center ||
            contentAsFE.HorizontalAlignment() == winrt::HorizontalAlignment::Stretch)
        {
            return StringUtil::FormatString(L"Min(0.0f, (%1!s!) / 2.0f) + contentLayoutOffsetX", maxOffset.data());
        }
        else if (contentAsFE.HorizontalAlignment() == winrt::HorizontalAlignment::Right)
        {
            return StringUtil::FormatString(L"Min(0.0f, %1!s!) + contentLayoutOffsetX", maxOffset.data());
        }
    }

    return winrt::hstring(L"contentLayoutOffsetX");
}

winrt::hstring Scroller::GetMinPositionYExpression(
    const winrt::UIElement& content) const
{
    MUX_ASSERT(content);

    const winrt::FrameworkElement contentAsFE = content.try_as<winrt::FrameworkElement>();

    if (contentAsFE)
    {
        std::wstring_view maxOffset = L"contentSizeY * it.Scale - scrollerVisual.Size.Y";

        if (contentAsFE.VerticalAlignment() == winrt::VerticalAlignment::Center ||
            contentAsFE.VerticalAlignment() == winrt::VerticalAlignment::Stretch)
        {
            return StringUtil::FormatString(L"Min(0.0f, (%1!s!) / 2.0f) + contentLayoutOffsetY", maxOffset.data());
        }
        else if (contentAsFE.VerticalAlignment() == winrt::VerticalAlignment::Bottom)
        {
            return StringUtil::FormatString(L"Min(0.0f, %1!s!) + contentLayoutOffsetY", maxOffset.data());
        }
    }

    return winrt::hstring(L"contentLayoutOffsetY");
}

// Returns the expression for the m_maxPositionExpressionAnimation animation based on the Content.HorizontalAlignment,
// Content.VerticalAlignment, InteractionTracker.Scale, Content arrange size (which takes Content.Margin into account) and
// ScrollerVisual.Size properties.
winrt::hstring Scroller::GetMaxPositionExpression(
    const winrt::UIElement& content) const
{
    return StringUtil::FormatString(L"Vector3(%1!s!, %2!s!, 0.0f)", GetMaxPositionXExpression(content).c_str(), GetMaxPositionYExpression(content).c_str());
}

winrt::hstring Scroller::GetMaxPositionXExpression(
    const winrt::UIElement& content) const
{
    MUX_ASSERT(content);

    const winrt::FrameworkElement contentAsFE = content.try_as<winrt::FrameworkElement>();

    if (contentAsFE)
    {
        std::wstring_view maxOffset{ L"(contentSizeX * it.Scale - scrollerVisual.Size.X)" };

        if (contentAsFE.HorizontalAlignment() == winrt::HorizontalAlignment::Center ||
            contentAsFE.HorizontalAlignment() == winrt::HorizontalAlignment::Stretch)
        {
            return StringUtil::FormatString(L"%1!s! >= 0 ? %1!s! + contentLayoutOffsetX : %1!s! / 2.0f + contentLayoutOffsetX", maxOffset.data());
        }
        else if (contentAsFE.HorizontalAlignment() == winrt::HorizontalAlignment::Right)
        {
            return StringUtil::FormatString(L"%1!s! + contentLayoutOffsetX", maxOffset.data());
        }
    }

    return winrt::hstring(L"Max(0.0f, contentSizeX * it.Scale - scrollerVisual.Size.X) + contentLayoutOffsetX");
}

winrt::hstring Scroller::GetMaxPositionYExpression(
    const winrt::UIElement& content) const
{
    MUX_ASSERT(content);

    const winrt::FrameworkElement contentAsFE = content.try_as<winrt::FrameworkElement>();

    if (contentAsFE)
    {
        std::wstring_view maxOffset{ L"(contentSizeY * it.Scale - scrollerVisual.Size.Y)" };

        if (contentAsFE.VerticalAlignment() == winrt::VerticalAlignment::Center ||
            contentAsFE.VerticalAlignment() == winrt::VerticalAlignment::Stretch)
        {
            return StringUtil::FormatString(L"%1!s! >= 0 ? %1!s! + contentLayoutOffsetY : %1!s! / 2.0f + contentLayoutOffsetY", maxOffset.data());
        }
        else if (contentAsFE.VerticalAlignment() == winrt::VerticalAlignment::Bottom)
        {
            return StringUtil::FormatString(L"%1!s! + contentLayoutOffsetY", maxOffset.data());
        }
    }

    return winrt::hstring(L"Max(0.0f, contentSizeY * it.Scale - scrollerVisual.Size.Y) + contentLayoutOffsetY");
}

winrt::CompositionAnimation Scroller::GetPositionAnimation(
    double zoomedHorizontalOffset,
    double zoomedVerticalOffset,
    InteractionTrackerAsyncOperationTrigger operationTrigger,
    int32_t offsetsChangeId)
{
    MUX_ASSERT(m_interactionTracker);

    int64_t minDuration = s_offsetsChangeMinMs;
    int64_t maxDuration = s_offsetsChangeMaxMs;
    int64_t unitDuration = s_offsetsChangeMsPerUnit;
    const bool isHorizontalScrollControllerRequest = static_cast<char>(operationTrigger) & static_cast<char>(InteractionTrackerAsyncOperationTrigger::HorizontalScrollControllerRequest);
    const bool isVerticalScrollControllerRequest = static_cast<char>(operationTrigger) & static_cast<char>(InteractionTrackerAsyncOperationTrigger::VerticalScrollControllerRequest);
    const int64_t distance = static_cast<int64_t>(sqrt(pow(zoomedHorizontalOffset - m_zoomedHorizontalOffset, 2.0) + pow(zoomedVerticalOffset - m_zoomedVerticalOffset, 2.0)));
    const winrt::Compositor compositor = winrt::ElementCompositionPreview::GetElementVisual(*this).Compositor();
    winrt::Vector3KeyFrameAnimation positionAnimation = compositor.CreateVector3KeyFrameAnimation();
    com_ptr<ScrollerTestHooks> globalTestHooks = ScrollerTestHooks::GetGlobalTestHooks();

    if (globalTestHooks)
    {
        int unitDurationTestOverride;
        int minDurationTestOverride;
        int maxDurationTestOverride;

        globalTestHooks->GetOffsetsChangeVelocityParameters(unitDurationTestOverride, minDurationTestOverride, maxDurationTestOverride);

        minDuration = minDurationTestOverride;
        maxDuration = maxDurationTestOverride;
        unitDuration = unitDurationTestOverride;
    }

    winrt::float2 endPosition = ComputePositionFromOffsets(zoomedHorizontalOffset, zoomedVerticalOffset);

    positionAnimation.InsertKeyFrame(1.0f, winrt::float3(endPosition, 0.0f));
    positionAnimation.Duration(winrt::TimeSpan::duration(std::clamp(distance * unitDuration, minDuration, maxDuration) * 10000));

    winrt::float2 currentPosition{ m_interactionTracker.Position().x, m_interactionTracker.Position().y };

    if (isHorizontalScrollControllerRequest || isVerticalScrollControllerRequest)
    {
        winrt::CompositionAnimation customAnimation = nullptr;

        if (isHorizontalScrollControllerRequest && m_horizontalScrollController)
        {
            customAnimation = m_horizontalScrollController.get().GetScrollAnimation(
                winrt::ScrollInfo{ offsetsChangeId },
                currentPosition,
                positionAnimation);
        }
        if (isVerticalScrollControllerRequest && m_verticalScrollController)
        {
            customAnimation = m_verticalScrollController.get().GetScrollAnimation(
                winrt::ScrollInfo{ offsetsChangeId },
                currentPosition,
                customAnimation ? customAnimation : positionAnimation);
        }
        return customAnimation ? customAnimation : positionAnimation;
    }

    return RaiseScrollAnimationStarting(positionAnimation, currentPosition, endPosition, offsetsChangeId);
}

winrt::CompositionAnimation Scroller::GetZoomFactorAnimation(
    float zoomFactor,
    const winrt::float2& centerPoint,
    int32_t zoomFactorChangeId)
{
    int64_t minDuration = s_zoomFactorChangeMinMs;
    int64_t maxDuration = s_zoomFactorChangeMaxMs;
    int64_t unitDuration = s_zoomFactorChangeMsPerUnit;
    const int64_t distance = static_cast<int64_t>(abs(zoomFactor - m_zoomFactor));
    const winrt::Compositor compositor = winrt::ElementCompositionPreview::GetElementVisual(*this).Compositor();
    winrt::ScalarKeyFrameAnimation zoomFactorAnimation = compositor.CreateScalarKeyFrameAnimation();
    com_ptr<ScrollerTestHooks> globalTestHooks = ScrollerTestHooks::GetGlobalTestHooks();

    if (globalTestHooks)
    {
        int unitDurationTestOverride;
        int minDurationTestOverride;
        int maxDurationTestOverride;

        globalTestHooks->GetZoomFactorChangeVelocityParameters(unitDurationTestOverride, minDurationTestOverride, maxDurationTestOverride);

        minDuration = minDurationTestOverride;
        maxDuration = maxDurationTestOverride;
        unitDuration = unitDurationTestOverride;
    }

    zoomFactorAnimation.InsertKeyFrame(1.0f, zoomFactor);
    zoomFactorAnimation.Duration(winrt::TimeSpan::duration(std::clamp(distance * unitDuration, minDuration, maxDuration) * 10000));

    return RaiseZoomAnimationStarting(zoomFactorAnimation, zoomFactor, centerPoint, zoomFactorChangeId);
}

int Scroller::GetNextViewChangeId()
{
    return (m_latestViewChangeId == std::numeric_limits<int>::max()) ? 0 : m_latestViewChangeId + 1;
}

void Scroller::SetupPositionBoundariesExpressionAnimations(
    const winrt::UIElement& content)
{
    MUX_ASSERT(content);
    MUX_ASSERT(m_minPositionExpressionAnimation);
    MUX_ASSERT(m_maxPositionExpressionAnimation);
    MUX_ASSERT(m_interactionTracker);

    const winrt::Visual scrollerVisual = winrt::ElementCompositionPreview::GetElementVisual(*this);

    winrt::hstring s = m_minPositionExpressionAnimation.Expression();

    if (s.empty())
    {
        m_minPositionExpressionAnimation.SetReferenceParameter(L"it", m_interactionTracker);
        m_minPositionExpressionAnimation.SetReferenceParameter(L"scrollerVisual", scrollerVisual);
    }

    m_minPositionExpressionAnimation.Expression(GetMinPositionExpression(content));

    s = m_maxPositionExpressionAnimation.Expression();

    if (s.empty())
    {
        m_maxPositionExpressionAnimation.SetReferenceParameter(L"it", m_interactionTracker);
        m_maxPositionExpressionAnimation.SetReferenceParameter(L"scrollerVisual", scrollerVisual);
    }

    m_maxPositionExpressionAnimation.Expression(GetMaxPositionExpression(content));

    UpdatePositionBoundaries(content);
}

void Scroller::SetupTransformExpressionAnimations(
    const winrt::UIElement& content)
{
    const bool useTranslationProperty = IsVisualTranslationPropertyAvailable();

    MUX_ASSERT(content);
    MUX_ASSERT(m_translationExpressionAnimation || !useTranslationProperty);
    MUX_ASSERT(m_transformMatrixTranslateXExpressionAnimation || useTranslationProperty);
    MUX_ASSERT(m_transformMatrixTranslateYExpressionAnimation || useTranslationProperty);
    MUX_ASSERT(m_zoomFactorExpressionAnimation || !useTranslationProperty);
    MUX_ASSERT(m_transformMatrixZoomFactorExpressionAnimation || useTranslationProperty);
    MUX_ASSERT(m_interactionTracker);

    winrt::float2 arrangeRenderSizesDelta = GetArrangeRenderSizesDelta(content);

    SCROLLER_TRACE_VERBOSE(*this, TRACE_MSG_METH_STR_FLT_FLT, METH_NAME, this,
        L"arrangeRenderSizesDelta", arrangeRenderSizesDelta.x, arrangeRenderSizesDelta.y);

    if (useTranslationProperty)
    {
        m_translationExpressionAnimation.Expression(
            L"Vector3(-it.Position.X + (it.Scale - 1.0f) * adjustment.X, -it.Position.Y + (it.Scale - 1.0f) * adjustment.Y, 0.0f)");
        m_translationExpressionAnimation.SetReferenceParameter(L"it", m_interactionTracker);
        m_translationExpressionAnimation.SetVector2Parameter(L"adjustment", arrangeRenderSizesDelta);

        m_zoomFactorExpressionAnimation.Expression(L"Vector3(it.Scale, it.Scale, 1.0f)");
        m_zoomFactorExpressionAnimation.SetReferenceParameter(L"it", m_interactionTracker);
    }
    else
    {
        m_transformMatrixTranslateXExpressionAnimation.Expression(
            L"-it.Position.X + (it.Scale - 1.0f) * adjustment.X");
        m_transformMatrixTranslateXExpressionAnimation.SetReferenceParameter(L"it", m_interactionTracker);
        m_transformMatrixTranslateXExpressionAnimation.SetVector2Parameter(L"adjustment", arrangeRenderSizesDelta);

        m_transformMatrixTranslateYExpressionAnimation.Expression(
            L"-it.Position.Y + (it.Scale - 1.0f) * adjustment.Y");
        m_transformMatrixTranslateYExpressionAnimation.SetReferenceParameter(L"it", m_interactionTracker);
        m_transformMatrixTranslateYExpressionAnimation.SetVector2Parameter(L"adjustment", arrangeRenderSizesDelta);

        m_transformMatrixZoomFactorExpressionAnimation.Expression(L"it.Scale");
        m_transformMatrixZoomFactorExpressionAnimation.SetReferenceParameter(L"it", m_interactionTracker);
    }

    StartTransformExpressionAnimations(content);
}

void Scroller::StartTransformExpressionAnimations(
    const winrt::UIElement& content)
{
    if (content)
    {
        if (SharedHelpers::IsTranslationFacadeAvailable(content))
        {
            m_translationExpressionAnimation.Target(GetVisualTargetedPropertyName(ScrollerDimension::Scroll));
            m_zoomFactorExpressionAnimation.Target(GetVisualTargetedPropertyName(ScrollerDimension::ZoomFactor));
            content.StartAnimation(m_translationExpressionAnimation);
            content.StartAnimation(m_zoomFactorExpressionAnimation);
        }
        else
        {
            const winrt::Visual contentVisual = winrt::ElementCompositionPreview::GetElementVisual(content);
            if (IsVisualTranslationPropertyAvailable())
            {
                winrt::ElementCompositionPreview::SetIsTranslationEnabled(content, true);
                contentVisual.StartAnimation(GetVisualTargetedPropertyName(ScrollerDimension::Scroll), m_translationExpressionAnimation);
                contentVisual.StartAnimation(GetVisualTargetedPropertyName(ScrollerDimension::ZoomFactor), m_zoomFactorExpressionAnimation);
            }
            else
            {
                contentVisual.StartAnimation(GetVisualTargetedPropertyName(ScrollerDimension::HorizontalScroll), m_transformMatrixTranslateXExpressionAnimation);
                contentVisual.StartAnimation(GetVisualTargetedPropertyName(ScrollerDimension::VerticalScroll), m_transformMatrixTranslateYExpressionAnimation);
                contentVisual.StartAnimation(GetVisualTargetedPropertyName(ScrollerDimension::HorizontalZoomFactor), m_transformMatrixZoomFactorExpressionAnimation);
                contentVisual.StartAnimation(GetVisualTargetedPropertyName(ScrollerDimension::VerticalZoomFactor), m_transformMatrixZoomFactorExpressionAnimation);
            }
        }
    }
}

void Scroller::StopTransformExpressionAnimations(
    const winrt::UIElement& content)
{
    if (content)
    {
        if (SharedHelpers::IsTranslationFacadeAvailable(content))
        {
            content.StopAnimation(m_translationExpressionAnimation);
            content.StopAnimation(m_zoomFactorExpressionAnimation);
        }
        else
        {
            const winrt::Visual contentVisual = winrt::ElementCompositionPreview::GetElementVisual(content);
            if (IsVisualTranslationPropertyAvailable())
            {
                contentVisual.StopAnimation(GetVisualTargetedPropertyName(ScrollerDimension::Scroll));
                contentVisual.StopAnimation(GetVisualTargetedPropertyName(ScrollerDimension::ZoomFactor));
            }
            else
            {
                contentVisual.StopAnimation(GetVisualTargetedPropertyName(ScrollerDimension::HorizontalScroll));
                contentVisual.StopAnimation(GetVisualTargetedPropertyName(ScrollerDimension::VerticalScroll));
                contentVisual.StopAnimation(GetVisualTargetedPropertyName(ScrollerDimension::HorizontalZoomFactor));
                contentVisual.StopAnimation(GetVisualTargetedPropertyName(ScrollerDimension::VerticalZoomFactor));
            }
        }
    }
}

void Scroller::StartExpressionAnimationSourcesAnimations()
{
    MUX_ASSERT(m_interactionTracker);
    MUX_ASSERT(m_expressionAnimationSources);
    MUX_ASSERT(m_positionSourceExpressionAnimation);
    MUX_ASSERT(m_minPositionSourceExpressionAnimation);
    MUX_ASSERT(m_maxPositionSourceExpressionAnimation);
    MUX_ASSERT(m_zoomFactorSourceExpressionAnimation);

    m_expressionAnimationSources.StartAnimation(s_positionSourcePropertyName, m_positionSourceExpressionAnimation);
    m_expressionAnimationSources.StartAnimation(s_minPositionSourcePropertyName, m_minPositionSourceExpressionAnimation);
    m_expressionAnimationSources.StartAnimation(s_maxPositionSourcePropertyName, m_maxPositionSourceExpressionAnimation);
    m_expressionAnimationSources.StartAnimation(s_zoomFactorSourcePropertyName, m_zoomFactorSourceExpressionAnimation);
}

void Scroller::StopExpressionAnimationSourcesAnimations()
{
    MUX_ASSERT(m_interactionTracker);
    MUX_ASSERT(m_expressionAnimationSources);
    MUX_ASSERT(m_positionSourceExpressionAnimation);
    MUX_ASSERT(m_minPositionSourceExpressionAnimation);
    MUX_ASSERT(m_maxPositionSourceExpressionAnimation);
    MUX_ASSERT(m_zoomFactorSourceExpressionAnimation);

    //m_expressionAnimationSources.StopAnimation(s_offsetSourcePropertyName);
    m_expressionAnimationSources.StopAnimation(s_positionSourcePropertyName);
    m_expressionAnimationSources.StopAnimation(s_minPositionSourcePropertyName);
    m_expressionAnimationSources.StopAnimation(s_maxPositionSourcePropertyName);
    m_expressionAnimationSources.StopAnimation(s_zoomFactorSourcePropertyName);
}

void Scroller::StartScrollControllerExpressionAnimationSourcesAnimations(
    ScrollerDimension dimension)
{
    MUX_ASSERT(SharedHelpers::IsRS2OrHigher());
    MUX_ASSERT(dimension == ScrollerDimension::HorizontalScroll || dimension == ScrollerDimension::VerticalScroll);

    if (dimension == ScrollerDimension::HorizontalScroll)
    {
        MUX_ASSERT(m_horizontalScrollControllerExpressionAnimationSources);
        MUX_ASSERT(m_horizontalScrollControllerOffsetExpressionAnimation);
        MUX_ASSERT(m_horizontalScrollControllerMaxOffsetExpressionAnimation);

        m_horizontalScrollControllerExpressionAnimationSources.StartAnimation(s_offsetPropertyName, m_horizontalScrollControllerOffsetExpressionAnimation);
        m_horizontalScrollControllerExpressionAnimationSources.StartAnimation(s_maxOffsetPropertyName, m_horizontalScrollControllerMaxOffsetExpressionAnimation);
    }
    else
    {
        MUX_ASSERT(m_verticalScrollControllerExpressionAnimationSources);
        MUX_ASSERT(m_verticalScrollControllerOffsetExpressionAnimation);
        MUX_ASSERT(m_verticalScrollControllerMaxOffsetExpressionAnimation);

        m_verticalScrollControllerExpressionAnimationSources.StartAnimation(s_offsetPropertyName, m_verticalScrollControllerOffsetExpressionAnimation);
        m_verticalScrollControllerExpressionAnimationSources.StartAnimation(s_maxOffsetPropertyName, m_verticalScrollControllerMaxOffsetExpressionAnimation);
    }
}

void Scroller::StopScrollControllerExpressionAnimationSourcesAnimations(
    ScrollerDimension dimension)
{
    MUX_ASSERT(SharedHelpers::IsRS2OrHigher());
    MUX_ASSERT(dimension == ScrollerDimension::HorizontalScroll || dimension == ScrollerDimension::VerticalScroll);

    if (dimension == ScrollerDimension::HorizontalScroll)
    {
        MUX_ASSERT(m_horizontalScrollControllerExpressionAnimationSources);

        m_horizontalScrollControllerExpressionAnimationSources.StopAnimation(s_offsetPropertyName);
        m_horizontalScrollControllerExpressionAnimationSources.StopAnimation(s_maxOffsetPropertyName);
    }
    else
    {
        MUX_ASSERT(m_verticalScrollControllerExpressionAnimationSources);

        m_verticalScrollControllerExpressionAnimationSources.StopAnimation(s_offsetPropertyName);
        m_verticalScrollControllerExpressionAnimationSources.StopAnimation(s_maxOffsetPropertyName);
    }
}

winrt::InteractionChainingMode Scroller::InteractionChainingModeFromChainingMode(
    const winrt::ChainingMode& chainingMode)
{
    switch (chainingMode)
    {
        case winrt::ChainingMode::Always:
            return winrt::InteractionChainingMode::Always;
        case winrt::ChainingMode::Auto:
            return winrt::InteractionChainingMode::Auto;
        default:
            return winrt::InteractionChainingMode::Never;
    }
}

#ifdef IsMouseWheelScrollDisabled
winrt::InteractionSourceRedirectionMode Scroller::InteractionSourceRedirectionModeFromScrollMode(
    const winrt::ScrollMode& scrollMode)
{
    MUX_ASSERT(SharedHelpers::IsRS5OrHigher());
    MUX_ASSERT(scrollMode == winrt::ScrollMode::Enabled || scrollMode == winrt::ScrollMode::Disabled);

    return scrollMode == winrt::ScrollMode::Enabled ? winrt::InteractionSourceRedirectionMode::Enabled : winrt::InteractionSourceRedirectionMode::Disabled;
}
#endif

#ifdef IsMouseWheelZoomDisabled
winrt::InteractionSourceRedirectionMode Scroller::InteractionSourceRedirectionModeFromZoomMode(
    const winrt::ZoomMode& zoomMode)
{
    MUX_ASSERT(Scroller::IsInteractionTrackerPointerWheelRedirectionEnabled());

    return zoomMode == winrt::ZoomMode::Enabled ? winrt::InteractionSourceRedirectionMode::Enabled : winrt::InteractionSourceRedirectionMode::Disabled;
}
#endif

winrt::InteractionSourceMode Scroller::InteractionSourceModeFromScrollMode(
    const winrt::ScrollMode& scrollMode)
{
    return scrollMode == winrt::ScrollMode::Enabled ? winrt::InteractionSourceMode::EnabledWithInertia : winrt::InteractionSourceMode::Disabled;
}

winrt::InteractionSourceMode Scroller::InteractionSourceModeFromZoomMode(
    const winrt::ZoomMode& zoomMode)
{
    return zoomMode == winrt::ZoomMode::Enabled ? winrt::InteractionSourceMode::EnabledWithInertia : winrt::InteractionSourceMode::Disabled;
}

double Scroller::ComputeZoomedOffsetWithMinimalChange(
    double viewportStart,
    double viewportEnd,
    double childStart,
    double childEnd)
{
    bool above = childStart < viewportStart && childEnd < viewportEnd;
    bool below = childEnd > viewportEnd && childStart > viewportStart;
    bool larger = (childEnd - childStart) > (viewportEnd - viewportStart);

    // # CHILD POSITION   CHILD SIZE   SCROLL   REMEDY
    // 1 Above viewport   <= viewport  Down     Align top edge of content & viewport
    // 2 Above viewport   >  viewport  Down     Align bottom edge of content & viewport
    // 3 Below viewport   <= viewport  Up       Align bottom edge of content & viewport
    // 4 Below viewport   >  viewport  Up       Align top edge of content & viewport
    // 5 Entirely within viewport      NA       No change
    // 6 Spanning viewport             NA       No change
    if ((above && !larger) || (below && larger))
    {
        // Cases 1 & 4
        return childStart;
    }
    else if (above || below)
    {
        // Cases 2 & 3
        return childEnd - viewportEnd + viewportStart;
    }

    // cases 5 & 6
    return viewportStart;
}

winrt::Rect Scroller::GetDescendantBounds(
    const winrt::UIElement& content,
    const winrt::UIElement& descendant,
    const winrt::Rect& descendantRect)
{
    MUX_ASSERT(content);

    const winrt::FrameworkElement contentAsFE = content.try_as<winrt::FrameworkElement>();
    const winrt::GeneralTransform transform = descendant.TransformToVisual(content);
    winrt::Thickness contentMargin{};

    if (contentAsFE)
    {
        contentMargin = contentAsFE.Margin();
    }

    return transform.TransformBounds(winrt::Rect{
        static_cast<float>(contentMargin.Left + descendantRect.X),
        static_cast<float>(contentMargin.Top + descendantRect.Y),
        descendantRect.Width,
        descendantRect.Height });
}

bool Scroller::IsZoomFactorBoundaryValid(
    double value)
{
    return !isnan(value) && isfinite(value);
}

void Scroller::ValidateZoomFactoryBoundary(double value)
{
    if (!IsZoomFactorBoundaryValid(value))
    {
        throw winrt::hresult_error(E_INVALIDARG);
    }
}

// Returns False prior to RS5 where the InteractionTracker does not support effective off-thread mouse-wheel-based scrolling and zooming.
// Starting with RS5, returns True unless a test hook is set to disable the use of the InteractionTracker's built-in feature.
bool Scroller::IsInteractionTrackerPointerWheelRedirectionEnabled()
{
    bool isInteractionTrackerPointerWheelRedirectionEnabled = SharedHelpers::IsRS5OrHigher();

    if (isInteractionTrackerPointerWheelRedirectionEnabled)
    {
        com_ptr<ScrollerTestHooks> globalTestHooks = ScrollerTestHooks::GetGlobalTestHooks();

        isInteractionTrackerPointerWheelRedirectionEnabled = !globalTestHooks || globalTestHooks->IsInteractionTrackerPointerWheelRedirectionEnabled();
    }

    return isInteractionTrackerPointerWheelRedirectionEnabled;
}

// Returns True on RedStone 2 and later versions, where the ElementCompositionPreview::SetIsTranslationEnabled method is available.
bool Scroller::IsVisualTranslationPropertyAvailable()
{
    return DownlevelHelper::SetIsTranslationEnabledExists();
}

// Returns the target property path, according to the availability of the ElementCompositionPreview::SetIsTranslationEnabled method,
// and the provided dimension.
wstring_view Scroller::GetVisualTargetedPropertyName(ScrollerDimension dimension)
{
    switch (dimension)
    {
        case ScrollerDimension::Scroll:
            MUX_ASSERT(IsVisualTranslationPropertyAvailable());
            return s_translationPropertyName;
        case ScrollerDimension::HorizontalScroll:
            MUX_ASSERT(!IsVisualTranslationPropertyAvailable());
            return s_transformMatrixTranslateXPropertyName;
        case ScrollerDimension::VerticalScroll:
            MUX_ASSERT(!IsVisualTranslationPropertyAvailable());
            return s_transformMatrixTranslateYPropertyName;
        case ScrollerDimension::HorizontalZoomFactor:
            MUX_ASSERT(!IsVisualTranslationPropertyAvailable());
            return s_transformMatrixScaleXPropertyName;
        case ScrollerDimension::VerticalZoomFactor:
            MUX_ASSERT(!IsVisualTranslationPropertyAvailable());
            return s_transformMatrixScaleYPropertyName;
        default:
            MUX_ASSERT(dimension == ScrollerDimension::ZoomFactor);
            MUX_ASSERT(IsVisualTranslationPropertyAvailable());
            return s_scalePropertyName;
    }
}

// Invoked by both Scroller and ScrollViewer controls
bool Scroller::IsAnchorRatioValid(
    double value)
{
    return isnan(value) || (isfinite(value) && value >= 0.0 && value <= 1.0);
}

void Scroller::ValidateAnchorRatio(double value)
{
    if (!IsAnchorRatioValid(value))
    {
        throw winrt::hresult_error(E_INVALIDARG);
    }
}

bool Scroller::IsElementValidAnchor(
    const winrt::UIElement& element)
{
    return IsElementValidAnchor(element, Content());
}

// Invoked by ScrollerTestHooks
void Scroller::SetContentLayoutOffsetX(float contentLayoutOffsetX)
{
    SCROLLER_TRACE_VERBOSE(*this, TRACE_MSG_METH_FLT_FLT, METH_NAME, this, contentLayoutOffsetX, m_contentLayoutOffsetX);

    if (m_contentLayoutOffsetX != contentLayoutOffsetX)
    {
        UpdateOffset(ScrollerDimension::HorizontalScroll, m_zoomedHorizontalOffset + contentLayoutOffsetX - m_contentLayoutOffsetX);
        m_contentLayoutOffsetX = contentLayoutOffsetX;
        InvalidateArrange();
        OnContentLayoutOffsetChanged(ScrollerDimension::HorizontalScroll);
        OnViewChanged(true /*horizontalOffsetChanged*/, false /*verticalOffsetChanged*/);
    }
}

void Scroller::SetContentLayoutOffsetY(float contentLayoutOffsetY)
{
    SCROLLER_TRACE_VERBOSE(*this, TRACE_MSG_METH_FLT_FLT, METH_NAME, this, contentLayoutOffsetY, m_contentLayoutOffsetY);

    if (m_contentLayoutOffsetY != contentLayoutOffsetY)
    {
        UpdateOffset(ScrollerDimension::VerticalScroll, m_zoomedVerticalOffset + contentLayoutOffsetY - m_contentLayoutOffsetY);
        m_contentLayoutOffsetY = contentLayoutOffsetY;
        InvalidateArrange();
        OnContentLayoutOffsetChanged(ScrollerDimension::VerticalScroll);
        OnViewChanged(false /*horizontalOffsetChanged*/, true /*verticalOffsetChanged*/);
    }
}

winrt::IVector<winrt::ScrollerSnapPointBase> Scroller::GetConsolidatedSnapPoints(winrt::ScrollerSnapPointDimension dimension)
{
    winrt::IVector<winrt::ScrollerSnapPointBase> snapPoints = winrt::make<Vector<winrt::ScrollerSnapPointBase>>();
    std::set<winrt::ScrollerSnapPointBase, winrtProjectionComparator> snapPointSet;
    switch (dimension)
    {
        case winrt::ScrollerSnapPointDimension::Vertical:
            snapPointSet = m_sortedConsolidatedVerticalSnapPoints;
            break;
        case winrt::ScrollerSnapPointDimension::Horizontal:
            snapPointSet = m_sortedConsolidatedHorizontalSnapPoints;
            break;
        case winrt::ScrollerSnapPointDimension::Zoom:
            snapPointSet = m_sortedConsolidatedZoomSnapPoints;
            break;
        default:
            assert(false);
    }

    for (winrt::ScrollerSnapPointBase snapPoint : snapPointSet)
    {
        snapPoints.Append(snapPoint);
    }
    return snapPoints;
}

// Invoked when a dependency property of this Scroller has changed.
void Scroller::OnPropertyChanged(
    const winrt::DependencyPropertyChangedEventArgs& args)
{
    const auto dependencyProperty = args.Property();

#ifdef _DEBUG
    SCROLLER_TRACE_VERBOSE(nullptr, L"%s(property: %s)\n", METH_NAME, DependencyPropertyToString(dependencyProperty).c_str());
#endif

    if (dependencyProperty == s_ContentProperty)
    {
        const winrt::IInspectable oldContent = args.OldValue();
        const winrt::IInspectable newContent = args.NewValue();
        UpdateContent(safe_cast<winrt::UIElement>(oldContent), safe_cast<winrt::UIElement>(newContent));
    }
    else if (dependencyProperty == s_BackgroundProperty)
    {
        winrt::Panel thisAsPanel = *this;

        thisAsPanel.Background(safe_cast<winrt::Brush>(args.NewValue()));
    }
    else if (dependencyProperty == s_MinZoomFactorProperty || dependencyProperty == s_MaxZoomFactorProperty)
    {
        MUX_ASSERT(IsZoomFactorBoundaryValid(unbox_value<double>(args.OldValue())));

        if (m_interactionTracker)
        {
            SetupInteractionTrackerZoomFactorBoundaries(
                MinZoomFactor(),
                MaxZoomFactor());
        }
    }
    else if (dependencyProperty == s_ContentOrientationProperty)
    {
        m_contentOrientation = ContentOrientation();

        // Raise configuration changed only when effective viewport
        // support is not available.
        if (!SharedHelpers::IsRS5OrHigher())
        {
            RaiseConfigurationChanged();
        }

        InvalidateMeasure();
    }
    else if (dependencyProperty == s_HorizontalAnchorRatioProperty ||
        dependencyProperty == s_VerticalAnchorRatioProperty)
    {
        MUX_ASSERT(IsAnchorRatioValid(unbox_value<double>(args.OldValue())));

        m_isAnchorElementDirty = true;
    }
    else if (m_scrollerVisualInteractionSource)
    {
        if (dependencyProperty == s_HorizontalScrollChainingModeProperty)
        {
            SetupVisualInteractionSourceChainingMode(
                m_scrollerVisualInteractionSource,
                ScrollerDimension::HorizontalScroll,
                HorizontalScrollChainingMode());
        }
        else if (dependencyProperty == s_VerticalScrollChainingModeProperty)
        {
            SetupVisualInteractionSourceChainingMode(
                m_scrollerVisualInteractionSource,
                ScrollerDimension::VerticalScroll,
                VerticalScrollChainingMode());
        }
        else if (dependencyProperty == s_ZoomChainingModeProperty)
        {
            SetupVisualInteractionSourceChainingMode(
                m_scrollerVisualInteractionSource,
                ScrollerDimension::ZoomFactor,
                ZoomChainingMode());
        }
        else if (dependencyProperty == s_HorizontalScrollRailingModeProperty)
        {
            SetupVisualInteractionSourceRailingMode(
                m_scrollerVisualInteractionSource,
                ScrollerDimension::HorizontalScroll,
                HorizontalScrollRailingMode());
        }
        else if (dependencyProperty == s_VerticalScrollRailingModeProperty)
        {
            SetupVisualInteractionSourceRailingMode(
                m_scrollerVisualInteractionSource,
                ScrollerDimension::VerticalScroll,
                VerticalScrollRailingMode());
        }
        else if (dependencyProperty == s_HorizontalScrollModeProperty)
        {
            UpdateVisualInteractionSourceMode(
                ScrollerDimension::HorizontalScroll);
        }
        else if (dependencyProperty == s_VerticalScrollModeProperty)
        {
            UpdateVisualInteractionSourceMode(
                ScrollerDimension::VerticalScroll);
        }
        else if (dependencyProperty == s_ZoomModeProperty)
        {
#ifdef USE_SCROLLMODE_AUTO
            // Updating the horizontal and vertical scroll modes because GetComputedScrollMode is function of ZoomMode.
            UpdateVisualInteractionSourceMode(
                ScrollerDimension::HorizontalScroll);
            UpdateVisualInteractionSourceMode(
                ScrollerDimension::VerticalScroll);
#endif

            SetupVisualInteractionSourceMode(
                m_scrollerVisualInteractionSource,
                ZoomMode());

#ifdef IsMouseWheelZoomDisabled
            if (Scroller::IsInteractionTrackerPointerWheelRedirectionEnabled())
            {
                SetupVisualInteractionSourcePointerWheelConfig(
                    m_scrollerVisualInteractionSource,
                    GetMouseWheelZoomMode());
            }
#endif
        }
        else if (dependencyProperty == s_IgnoredInputKindProperty)
        {
            UpdateManipulationRedirectionMode();
        }
    }
}

void Scroller::OnContentPropertyChanged(const winrt::DependencyObject& /*sender*/, const winrt::DependencyProperty& args)
{
    SCROLLER_TRACE_VERBOSE(*this, TRACE_MSG_METH, METH_NAME, this);

    const winrt::UIElement content = Content();

    if (content)
    {
        if (args == winrt::FrameworkElement::HorizontalAlignmentProperty() ||
            args == winrt::FrameworkElement::VerticalAlignmentProperty())
        {
            // The ExtentWidth and ExtentHeight may have to be updated because of this alignment change.
            InvalidateMeasure();

            if (m_interactionTracker)
            {
                if (m_minPositionExpressionAnimation && m_maxPositionExpressionAnimation)
                {
                    SetupPositionBoundariesExpressionAnimations(content);
                }

                const bool useTranslationProperty = IsVisualTranslationPropertyAvailable();

                if ((!useTranslationProperty && m_transformMatrixTranslateXExpressionAnimation && m_transformMatrixTranslateYExpressionAnimation && m_transformMatrixZoomFactorExpressionAnimation) ||
                    (useTranslationProperty && m_translationExpressionAnimation && m_zoomFactorExpressionAnimation))
                {
                    SetupTransformExpressionAnimations(content);
                }
            }
        }
    }
}

void Scroller::OnCompositionTargetRendering(const winrt::IInspectable& /*sender*/, const winrt::IInspectable& /*args*/)
{
    SCROLLER_TRACE_VERBOSE(*this, TRACE_MSG_METH, METH_NAME, this);

    bool unhookCompositionTargetRendering = true;

    if (!m_interactionTrackerAsyncOperations.empty() && IsLoaded())
    {
        for (auto operationsIter = m_interactionTrackerAsyncOperations.begin(); operationsIter != m_interactionTrackerAsyncOperations.end();)
        {
            auto& interactionTrackerAsyncOperation = *operationsIter;

            operationsIter++;

            if (interactionTrackerAsyncOperation->IsDelayed())
            {
                interactionTrackerAsyncOperation->SetIsDelayed(false);
                unhookCompositionTargetRendering = false;
                MUX_ASSERT(interactionTrackerAsyncOperation->IsQueued());
            }
            else if (interactionTrackerAsyncOperation->IsQueued())
            {
                bool needsProcessing = false;

                interactionTrackerAsyncOperation->TickQueuedOperation(&needsProcessing);
                if (needsProcessing)
                {
                    // InteractionTracker is ready for the operation's processing.
                    ProcessDequeuedViewChange(interactionTrackerAsyncOperation);
                    if (!interactionTrackerAsyncOperation->IsAnimated())
                    {
                        unhookCompositionTargetRendering = false;
                    }
                }
                else
                {
                    unhookCompositionTargetRendering = false;
                }
            }
            else if (!interactionTrackerAsyncOperation->IsAnimated())
            {
                bool needsCompletion = false;

                interactionTrackerAsyncOperation->TickNonAnimatedOperation(&needsCompletion);
                if (needsCompletion)
                {
                    // The non-animated view change request did not result in a status change or ValuesChanged notification. Consider it completed.
                    CompleteViewChange(interactionTrackerAsyncOperation, ScrollerViewChangeResult::Completed);
                    m_interactionTrackerAsyncOperations.remove(interactionTrackerAsyncOperation);
                }
                else
                {
                    unhookCompositionTargetRendering = false;
                }
            }
        }
    }

    if (unhookCompositionTargetRendering)
    {
        UnhookCompositionTargetRendering();
    }
}

void Scroller::OnLoaded(
    const winrt::IInspectable& /*sender*/,
    const winrt::RoutedEventArgs& /*args*/)
{
    MUX_ASSERT(!SharedHelpers::IsTH2OrLower());

    SCROLLER_TRACE_VERBOSE(*this, TRACE_MSG_METH, METH_NAME, this);

    SetupInteractionTrackerBoundaries();

    EnsureScrollerVisualInteractionSource();
    SetupScrollerVisualInteractionSource();

    if (SharedHelpers::IsRS2OrHigher())
    {
        SetupScrollControllerVisualInterationSource(ScrollerDimension::HorizontalScroll);
        SetupScrollControllerVisualInterationSource(ScrollerDimension::VerticalScroll);

        if (m_horizontalScrollControllerExpressionAnimationSources)
        {
            m_horizontalScrollController.get().SetExpressionAnimationSources(
                m_horizontalScrollControllerExpressionAnimationSources,
                s_minOffsetPropertyName,
                s_maxOffsetPropertyName,
                s_offsetPropertyName,
                s_multiplierPropertyName);
        }
        if (m_verticalScrollControllerExpressionAnimationSources)
        {
            m_verticalScrollController.get().SetExpressionAnimationSources(
                m_verticalScrollControllerExpressionAnimationSources,
                s_minOffsetPropertyName,
                s_maxOffsetPropertyName,
                s_offsetPropertyName,
                s_multiplierPropertyName);
        }
    }

    const winrt::UIElement content = Content();

    if (content)
    {
        const bool useTranslationProperty = IsVisualTranslationPropertyAvailable();

        if (((!m_transformMatrixTranslateXExpressionAnimation || !m_transformMatrixTranslateYExpressionAnimation || !m_transformMatrixZoomFactorExpressionAnimation) && !useTranslationProperty) ||
            ((!m_translationExpressionAnimation || !m_zoomFactorExpressionAnimation) && useTranslationProperty))
        {
            EnsureTransformExpressionAnimations();
            SetupTransformExpressionAnimations(content);
        }

        // Process the potentially delayed operation in the OnCompositionTargetRendering handler.
        HookCompositionTargetRendering();
    }
}

void Scroller::OnUnloaded(
    const winrt::IInspectable& /*sender*/,
    const winrt::RoutedEventArgs& /*args*/)
{
    SCROLLER_TRACE_VERBOSE(*this, TRACE_MSG_METH, METH_NAME, this);

    if (!IsLoaded())
    {
        MUX_ASSERT(RenderSize().Width == 0.0);
        MUX_ASSERT(RenderSize().Height == 0.0);

        // All potential pending operations are interrupted when the Scroller unloads.
        CompleteInteractionTrackerOperations(
            -1 /*requestId*/,
            ScrollerViewChangeResult::Interrupted /*operationResult*/,
            ScrollerViewChangeResult::Ignored     /*unused priorNonAnimatedOperationsResult*/,
            ScrollerViewChangeResult::Ignored     /*unused priorAnimatedOperationsResult*/,
            true  /*completeOperation*/,
            false /*completePriorNonAnimatedOperations*/,
            false /*completePriorAnimatedOperations*/);

        // Unhook the potential OnCompositionTargetRendering handler since there are no pending operations.
        UnhookCompositionTargetRendering();

        const winrt::UIElement content = Content();

        UpdateUnzoomedExtentAndViewport(
            content ? m_unzoomedExtentWidth : 0.0,
            content ? m_unzoomedExtentHeight : 0.0,
            0.0 /*viewportWidth*/, 0.0 /*viewportHeight*/);
    }
}

// UIElement.PointerWheelChanged event handler for support of mouse-wheel-triggered scrolling and zooming.
void Scroller::OnPointerWheelChangedHandler(
    const winrt::IInspectable& /*sender*/,
    const winrt::PointerRoutedEventArgs& args)
{
    MUX_ASSERT(!Scroller::IsInteractionTrackerPointerWheelRedirectionEnabled());

    if (!m_interactionTracker || !m_scrollerVisualInteractionSource)
    {
        SCROLLER_TRACE_VERBOSE(*this, TRACE_MSG_METH_INT, METH_NAME, this, 0);
        // No InteractionTracker has been set up.
        return;
    }

    if (IsInputKindIgnored(winrt::InputKind::MouseWheel))
    {
        SCROLLER_TRACE_VERBOSE(*this, TRACE_MSG_METH_INT, METH_NAME, this, 1);
        // MouseWheel input is ignored.
        return;
    }

    winrt::CoreVirtualKeyStates ctrlState = winrt::CoreWindow::GetForCurrentThread().GetKeyState(winrt::VirtualKey::Control);
    winrt::PointerPoint pointerPoint = args.GetCurrentPoint(*this);
    winrt::PointerPointProperties pointerPointProperties = pointerPoint.Properties();
    bool isHorizontalMouseWheel = pointerPointProperties.IsHorizontalMouseWheel();
    bool isControlPressed = (ctrlState & winrt::CoreVirtualKeyStates::Down) == winrt::CoreVirtualKeyStates::Down;
    bool isForScroll = false;

    if (!isControlPressed || isHorizontalMouseWheel)
    {
        // Mouse-wheel-triggered zooming is only attempted when Control key is down and event is not for a horizontal scroll.
        isForScroll = true;
    }

    if (isForScroll)
    {
#ifdef USE_SCROLLMODE_AUTO
        const winrt::ScrollMode horizontalScrollMode = GetComputedScrollMode(ScrollerDimension::HorizontalScroll);
        const winrt::ScrollMode verticalScrollMode = GetComputedScrollMode(ScrollerDimension::VerticalScroll);
#else
        const winrt::ScrollMode horizontalScrollMode = HorizontalScrollMode();
        const winrt::ScrollMode verticalScrollMode = VerticalScrollMode();
#endif

        if (isHorizontalMouseWheel)
        {
            if (horizontalScrollMode == winrt::ScrollMode::Disabled)
            {
                SCROLLER_TRACE_VERBOSE(*this, TRACE_MSG_METH_INT, METH_NAME, this, 2);
                // HorizontalScrollMode disabled.
                return;
            }
        }
        else
        {
            if (verticalScrollMode == winrt::ScrollMode::Disabled)
            {
                SCROLLER_TRACE_VERBOSE(*this, TRACE_MSG_METH_INT, METH_NAME, this, 3);
                // VerticalScrollMode disabled.
                return;
            }
        }
    }
    else if (ZoomMode() == winrt::ZoomMode::Disabled)
    {
        SCROLLER_TRACE_VERBOSE(*this, TRACE_MSG_METH_INT, METH_NAME, this, 4);
        // ZoomMode disabled.
        return;
    }

    int32_t mouseWheelDelta = pointerPointProperties.MouseWheelDelta();

    if (isForScroll)
    {
        winrt::float2 endOfInertiaPosition = ComputeEndOfInertiaPosition();
        winrt::float2 minPosition{};
        winrt::float2 maxPosition{};

        ComputeMinMaxPositions(ComputeEndOfInertiaZoomFactor(), &minPosition, &maxPosition);

        if (isHorizontalMouseWheel)
        {
            if ((abs(endOfInertiaPosition.x - minPosition.x) <= s_offsetEqualityEpsilon && mouseWheelDelta < 0) ||
                (abs(endOfInertiaPosition.x - maxPosition.x) <= s_offsetEqualityEpsilon && mouseWheelDelta > 0))
            {
                SCROLLER_TRACE_VERBOSE(*this, TRACE_MSG_METH_INT, METH_NAME, this, 123456789);
                // Cannot scroll horizontally beyond boundary
                return;
            }
        }
        else
        {
            if ((abs(endOfInertiaPosition.y - minPosition.y) <= s_offsetEqualityEpsilon && mouseWheelDelta > 0) ||
                (abs(endOfInertiaPosition.y - maxPosition.y) <= s_offsetEqualityEpsilon && mouseWheelDelta < 0))
            {
                SCROLLER_TRACE_VERBOSE(*this, TRACE_MSG_METH_INT, METH_NAME, this, 123456789);
                // Cannot scroll vertically beyond boundary
                return;
            }
        }

        ProcessPointerWheelScroll(
            isHorizontalMouseWheel,
            mouseWheelDelta,
            isHorizontalMouseWheel ? endOfInertiaPosition.x : endOfInertiaPosition.y,
            isHorizontalMouseWheel ? minPosition.x : minPosition.y,
            isHorizontalMouseWheel ? maxPosition.x : maxPosition.y);
    }
    else
    {
        float endOfInertiaZoomFactor = ComputeEndOfInertiaZoomFactor();
        float minZoomFactor = m_interactionTracker.MinScale();
        float maxZoomFactor = m_interactionTracker.MaxScale();

        if ((abs(endOfInertiaZoomFactor - minZoomFactor) <= s_zoomFactorEqualityEpsilon && mouseWheelDelta < 0) ||
            (abs(endOfInertiaZoomFactor - maxZoomFactor) <= s_zoomFactorEqualityEpsilon && mouseWheelDelta > 0))
        {
            SCROLLER_TRACE_VERBOSE(*this, TRACE_MSG_METH_INT, METH_NAME, this, 123456789);
            // Cannot zoom beyond boundary
            return;
        }

        ProcessPointerWheelZoom(pointerPoint, mouseWheelDelta, endOfInertiaZoomFactor, minZoomFactor, maxZoomFactor);
    }

    args.Handled(true);
}

// UIElement.BringIntoViewRequested event handler to bring an element into the viewport.
void Scroller::OnBringIntoViewRequestedHandler(
    const winrt::IInspectable& /*sender*/,
    const winrt::BringIntoViewRequestedEventArgs& args)
{
    SCROLLER_TRACE_INFO(*this, L"%s[0x%p](AnimationDesired:%d, Handled:%d, H/V AlignmentRatio:%lf,%lf, H/V Offset:%f,%f, TargetRect:%s, TargetElement:0x%p)\n",
        METH_NAME, this,
        args.AnimationDesired(), args.Handled(),
        args.HorizontalAlignmentRatio(), args.VerticalAlignmentRatio(),
        args.HorizontalOffset(), args.VerticalOffset(),
        TypeLogging::RectToString(args.TargetRect()).c_str(), args.TargetElement());

    winrt::UIElement content = Content();

    if (SharedHelpers::IsTH2OrLower() ||
        args.Handled() ||
        args.TargetElement() == static_cast<winrt::UIElement>(*this) ||
        (args.TargetElement() == content && content.Visibility() == winrt::Visibility::Collapsed) ||
        !SharedHelpers::IsAncestor(args.TargetElement(), content, true /*checkVisibility*/))
    {
        // Ignore the request when:
        // - There is no InteractionTracker to fulfill it.
        // - It was handled already.
        // - The target element is this Scroller itself. A parent scroller may fulfill the request instead then.
        // - The target element is effectively collapsed within the Scroller.
        return;
    }

    winrt::Rect targetRect{};
    int32_t offsetsChangeId = -1;
    double targetZoomedHorizontalOffset = 0.0;
    double targetZoomedVerticalOffset = 0.0;
    double appliedOffsetX = 0.0;
    double appliedOffsetY = 0.0;
    winrt::SnapPointsMode snapPointsMode = winrt::SnapPointsMode::Ignore;

    // Compute the target offsets based on the provided BringIntoViewRequestedEventArgs.
    ComputeBringIntoViewTargetOffsets(
        content,
        snapPointsMode,
        args,
        &targetZoomedHorizontalOffset,
        &targetZoomedVerticalOffset,
        &appliedOffsetX,
        &appliedOffsetY,
        &targetRect);

    if (HasBringingIntoViewListener())
    {
        // Raise the Scroller.BringingIntoView event to give the listeners a chance to adjust the operation.

        offsetsChangeId = m_latestViewChangeId = GetNextViewChangeId();

        if (!RaiseBringingIntoView(
            targetZoomedHorizontalOffset,
            targetZoomedVerticalOffset,
            args,
            offsetsChangeId,
            &snapPointsMode))
        {
            // A listener canceled the operation in the Scroller.BringingIntoView event handler before any scrolling was attempted.
            RaiseViewChangeCompleted(true /*isForScroll*/, ScrollerViewChangeResult::Completed, offsetsChangeId);
            return;
        }

        content = Content();

        if (!content ||
            args.Handled() ||
            args.TargetElement() == static_cast<winrt::UIElement>(*this) ||
            (args.TargetElement() == content && content.Visibility() == winrt::Visibility::Collapsed) ||
            !SharedHelpers::IsAncestor(args.TargetElement(), content, true /*checkVisibility*/))
        {
            // Again, ignore the request when:
            // - There is no Content anymore.
            // - The request was handled already.
            // - The target element is this Scroller itself. A parent scroller may fulfill the request instead then.
            // - The target element is effectively collapsed within the Scroller.
            return;
        }

        // Re-evaluate the target offsets based on the potentially modified BringIntoViewRequestedEventArgs.
        // Take into account potential SnapPointsMode == Default so that parents contribute accordingly.
        ComputeBringIntoViewTargetOffsets(
            content,
            snapPointsMode,
            args,
            &targetZoomedHorizontalOffset,
            &targetZoomedVerticalOffset,
            &appliedOffsetX,
            &appliedOffsetY,
            &targetRect);
    }

    // Do not include the applied offsets so that potential parent bring-into-view contributors ignore that shift.
    winrt::Rect nextTargetRect{
        static_cast<float>(targetRect.X * m_zoomFactor - targetZoomedHorizontalOffset - appliedOffsetX),
        static_cast<float>(targetRect.Y * m_zoomFactor - targetZoomedVerticalOffset - appliedOffsetY),
        std::min(targetRect.Width * m_zoomFactor, static_cast<float>(m_viewportWidth)),
        std::min(targetRect.Height * m_zoomFactor, static_cast<float>(m_viewportHeight))
    };

    winrt::Rect viewportRect{
        0.0f,
        0.0f,
        static_cast<float>(m_viewportWidth),
        static_cast<float>(m_viewportHeight),
    };

    if (targetZoomedHorizontalOffset != m_zoomedHorizontalOffset ||
        targetZoomedVerticalOffset != m_zoomedVerticalOffset)
    {
        com_ptr<ScrollOptions> options =
            winrt::make_self<ScrollOptions>(
                args.AnimationDesired() ? winrt::AnimationMode::Enabled : winrt::AnimationMode::Disabled,
                snapPointsMode);

        ChangeOffsetsPrivate(
            targetZoomedHorizontalOffset /*zoomedHorizontalOffset*/,
            targetZoomedVerticalOffset /*zoomedVerticalOffset*/,
            ScrollerViewKind::Absolute,
            *options,
            InteractionTrackerAsyncOperationTrigger::DirectViewChange,
            offsetsChangeId /*existingViewChangeId*/,
            nullptr /*viewChangeId*/);
    }
    else
    {
        // No offset change was triggered because the target offsets are the same as the current ones. Mark the operation as completed immediately.
        RaiseViewChangeCompleted(true /*isForScroll*/, ScrollerViewChangeResult::Completed, offsetsChangeId);
    }

    if (SharedHelpers::DoRectsIntersect(nextTargetRect, viewportRect))
    {
        // Next bring a portion of this Scroller into view.
        args.TargetRect(nextTargetRect);
        args.TargetElement(*this);
        args.HorizontalOffset(args.HorizontalOffset() - appliedOffsetX);
        args.VerticalOffset(args.VerticalOffset() - appliedOffsetY);
    }
    else
    {
        // This Scroller did not even partially bring the TargetRect into its viewport.
        // Mark the operation as handled since no portion of this Scroller needs to be brought into view.
        args.Handled(true);
    }
}

void Scroller::OnPointerPressed(
    const winrt::IInspectable& /*sender*/,
    const winrt::PointerRoutedEventArgs& args)
{
    SCROLLER_TRACE_VERBOSE(*this, TRACE_MSG_METH, METH_NAME, this);

    MUX_ASSERT(m_interactionTracker);
    MUX_ASSERT(m_scrollerVisualInteractionSource);

    if (m_horizontalScrollController && !m_horizontalScrollController.get().AreScrollerInteractionsAllowed())
    {
        return;
    }

    if (m_verticalScrollController && !m_verticalScrollController.get().AreScrollerInteractionsAllowed())
    {
        return;
    }

    const winrt::UIElement content = Content();
#ifdef USE_SCROLLMODE_AUTO
    const winrt::ScrollMode horizontalScrollMode = GetComputedScrollMode(ScrollerDimension::HorizontalScroll);
    const winrt::ScrollMode verticalScrollMode = GetComputedScrollMode(ScrollerDimension::VerticalScroll);
#else
    const winrt::ScrollMode horizontalScrollMode = HorizontalScrollMode();
    const winrt::ScrollMode verticalScrollMode = VerticalScrollMode();
#endif

    if (!content ||
        (horizontalScrollMode == winrt::ScrollMode::Disabled &&
         verticalScrollMode == winrt::ScrollMode::Disabled &&
         ZoomMode() == winrt::ZoomMode::Disabled))
    {
        return;
    }

    switch (args.Pointer().PointerDeviceType())
    {
        case winrt::Devices::Input::PointerDeviceType::Touch:
            if (IsInputKindIgnored(winrt::InputKind::Touch))
                return;
            break;
        case winrt::Devices::Input::PointerDeviceType::Pen:
            if (IsInputKindIgnored(winrt::InputKind::Pen))
                return;
            break;
        default:
            return;
    }

    // All UIElement instances between the touched one and the Scroller must include ManipulationModes.System in their
    // ManipulationMode property in order to trigger a manipulation. This allows to turn off touch interactions in particular.
    winrt::IInspectable source = args.OriginalSource();
    MUX_ASSERT(source);

    winrt::DependencyObject sourceAsDO = source.try_as<winrt::DependencyObject>();

    winrt::IUIElement thisAsUIElement = *this; // Need to have exactly the same interface as we're comparing below for object equality

    while (sourceAsDO)
    {
        winrt::IUIElement sourceAsUIE = sourceAsDO.try_as<winrt::IUIElement>();
        if (sourceAsUIE)
        {
            winrt::ManipulationModes mm = sourceAsUIE.ManipulationMode();

            if ((mm & winrt::ManipulationModes::System) == winrt::ManipulationModes::None)
            {
                return;
            }

            if (sourceAsUIE == thisAsUIElement)
            {
                break;
            }
        }

        sourceAsDO = winrt::VisualTreeHelper::GetParent(sourceAsDO);
    };

#ifdef _DEBUG
    DumpMinMaxPositions();
#endif // _DEBUG

    SCROLLER_TRACE_VERBOSE(*this, TRACE_MSG_METH_METH_STR, METH_NAME, this, L"TryRedirectForManipulation", TypeLogging::PointerPointToString(args.GetCurrentPoint(nullptr)).c_str());

    try
    {
        m_scrollerVisualInteractionSource.TryRedirectForManipulation(args.GetCurrentPoint(nullptr));
    }
    catch (const winrt::hresult_error& e)
    {
        // Swallowing Access Denied error because of InteractionTracker bug 17434718 which has been
        // causing crashes at least in RS3, RS4 and RS5.
        // TODO - Stop eating the error in future OS versions that include a fix for 17434718 if any.
        if (e.to_abi() != E_ACCESSDENIED)
        {
            throw;
        }
    }
}

void Scroller::OnXamlRootKeyDownOrUp(
    const winrt::IInspectable& /*sender*/,
    const winrt::KeyRoutedEventArgs& args)
{
    if (args.Key() == winrt::VirtualKey::Control)
    {
        UpdateManipulationRedirectionMode();
    }
}

void Scroller::OnCoreWindowKeyDownOrUp(
    const winrt::CoreWindow& /*sender*/,
    const winrt::KeyEventArgs& args)
{
    if (args.VirtualKey() == winrt::VirtualKey::Control)
    {
        UpdateManipulationRedirectionMode();
    }
}

// Invoked by an IScrollController implementation when a call to InteractionTracker::TryRedirectForManipulation
// is required to track a finger.
void Scroller::OnScrollControllerInteractionRequested(
    const winrt::IScrollController& sender,
    const winrt::ScrollControllerInteractionRequestedEventArgs& args)
{
    SCROLLER_TRACE_VERBOSE(*this, TRACE_MSG_METH_PTR, METH_NAME, this, sender);

    MUX_ASSERT(sender == m_horizontalScrollController.get() || sender == m_verticalScrollController.get());

    if (!SharedHelpers::IsRS2OrHigher())
    {
        args.Handled(false);
        return;
    }

    if (args.Handled())
    {
        return;
    }

    winrt::VisualInteractionSource scrollControllerVisualInteractionSource = nullptr;

    if (sender == m_horizontalScrollController.get())
    {
        scrollControllerVisualInteractionSource = m_horizontalScrollControllerVisualInteractionSource;
    }
    else
    {
        scrollControllerVisualInteractionSource = m_verticalScrollControllerVisualInteractionSource;
    }

    if (scrollControllerVisualInteractionSource)
    {
        try
        {
            scrollControllerVisualInteractionSource.TryRedirectForManipulation(args.PointerPoint());
        }
        catch (const winrt::hresult_error& e)
        {
            // Swallowing Access Denied error because of InteractionTracker bug 17434718 which has been
            // causing crashes at least in RS3, RS4 and RS5.
            // TODO - Stop eating the error in future OS versions that include a fix for 17434718 if any.
            if (e.to_abi() == E_ACCESSDENIED)
            {
                // Do not set the Handled flag. The request is simply ignored.
                return;
            }
            else
            {
                throw;
            }
        }
        args.Handled(true);
    }
}

// Invoked by an IScrollController implementation when one or more of its characteristics has changed:
// InteractionVisual, InteractionVisualScrollOrientation or IsInteractionVisualRailEnabled.
void Scroller::OnScrollControllerInteractionInfoChanged(
    const winrt::IScrollController& sender,
    const winrt::IInspectable& /*args*/)
{
    SCROLLER_TRACE_VERBOSE(*this, TRACE_MSG_METH_PTR, METH_NAME, this, sender);

    MUX_ASSERT(sender == m_horizontalScrollController.get() || sender == m_verticalScrollController.get());

    if (!SharedHelpers::IsRS2OrHigher() || !m_interactionTracker)
    {
        return;
    }

    bool isFromHorizontalScrollController = sender == m_horizontalScrollController.get();

    winrt::CompositionPropertySet scrollControllerExpressionAnimationSources =
        isFromHorizontalScrollController ? m_horizontalScrollControllerExpressionAnimationSources : m_verticalScrollControllerExpressionAnimationSources;

    SetupScrollControllerVisualInterationSource(isFromHorizontalScrollController ? ScrollerDimension::HorizontalScroll : ScrollerDimension::VerticalScroll);

    if (isFromHorizontalScrollController)
    {
        if (scrollControllerExpressionAnimationSources != m_horizontalScrollControllerExpressionAnimationSources)
        {
            m_horizontalScrollController.get().SetExpressionAnimationSources(
                m_horizontalScrollControllerExpressionAnimationSources,
                s_minOffsetPropertyName,
                s_maxOffsetPropertyName,
                s_offsetPropertyName,
                s_multiplierPropertyName);
        }
    }
    else
    {
        if (scrollControllerExpressionAnimationSources != m_verticalScrollControllerExpressionAnimationSources)
        {
            m_verticalScrollController.get().SetExpressionAnimationSources(
                m_verticalScrollControllerExpressionAnimationSources,
                s_minOffsetPropertyName,
                s_maxOffsetPropertyName,
                s_offsetPropertyName,
                s_multiplierPropertyName);
        }
    }
}

// Invoked when a IScrollController::ScrollToRequested event is raised in order to perform the
// equivalent of a Scroller::ScrollTo operation.
void Scroller::OnScrollControllerScrollToRequested(
    const winrt::IScrollController& sender,
    const winrt::ScrollControllerScrollToRequestedEventArgs& args)
{
    SCROLLER_TRACE_VERBOSE(*this, TRACE_MSG_METH_PTR, METH_NAME, this, sender);

    if (SharedHelpers::IsTH2OrLower())
    {
        throw winrt::hresult_error(E_NOTIMPL);
    }

    MUX_ASSERT(sender == m_horizontalScrollController.get() || sender == m_verticalScrollController.get());

    bool isFromHorizontalScrollController = sender == m_horizontalScrollController.get();
    int32_t viewChangeId = -1;

    // Attempt to find an offset change request from an IScrollController with the same ScrollerViewKind,
    // the same ScrollOptions settings and same tick.
    std::shared_ptr<InteractionTrackerAsyncOperation> interactionTrackerAsyncOperation = GetInteractionTrackerOperationFromKinds(
        true /*isOperationTypeForOffsetsChange*/,
        static_cast<InteractionTrackerAsyncOperationTrigger>(static_cast<int>(InteractionTrackerAsyncOperationTrigger::HorizontalScrollControllerRequest) + static_cast<int>(InteractionTrackerAsyncOperationTrigger::VerticalScrollControllerRequest)),
        ScrollerViewKind::Absolute,
        args.Options());

    if (!interactionTrackerAsyncOperation)
    {
        ChangeOffsetsPrivate(
            isFromHorizontalScrollController ? args.Offset() : m_zoomedHorizontalOffset,
            isFromHorizontalScrollController ? m_zoomedVerticalOffset : args.Offset(),
            ScrollerViewKind::Absolute,
            args.Options(),
            isFromHorizontalScrollController ? InteractionTrackerAsyncOperationTrigger::HorizontalScrollControllerRequest : InteractionTrackerAsyncOperationTrigger::VerticalScrollControllerRequest,
            -1 /*existingViewChangeId*/,
            &viewChangeId);
    }
    else
    {
        // Coalesce requests
        int32_t existingViewChangeId = interactionTrackerAsyncOperation->GetViewChangeId();
        std::shared_ptr<ViewChangeBase> viewChangeBase = interactionTrackerAsyncOperation->GetViewChangeBase();
        std::shared_ptr<OffsetsChange> offsetsChange = std::reinterpret_pointer_cast<OffsetsChange>(viewChangeBase);

        interactionTrackerAsyncOperation->SetIsScrollControllerRequest(isFromHorizontalScrollController);

        if (isFromHorizontalScrollController)
        {
            offsetsChange->ZoomedHorizontalOffset(args.Offset());
        }
        else
        {
            offsetsChange->ZoomedVerticalOffset(args.Offset());
        }

        viewChangeId = existingViewChangeId;
    }

    if (viewChangeId != -1)
    {
        args.Info(winrt::ScrollInfo{ viewChangeId });
    }
}

// Invoked when a IScrollController::ScrollByRequested event is raised in order to perform the
// equivalent of a Scroller::ScrollBy operation.
void Scroller::OnScrollControllerScrollByRequested(
    const winrt::IScrollController& sender,
    const winrt::ScrollControllerScrollByRequestedEventArgs& args)
{
    SCROLLER_TRACE_VERBOSE(*this, TRACE_MSG_METH_PTR, METH_NAME, this, sender);

    if (SharedHelpers::IsTH2OrLower())
    {
        throw winrt::hresult_error(E_NOTIMPL);
    }

    MUX_ASSERT(sender == m_horizontalScrollController.get() || sender == m_verticalScrollController.get());

    bool isFromHorizontalScrollController = sender == m_horizontalScrollController.get();
    int32_t viewChangeId = -1;

    // Attempt to find an offset change request from an IScrollController with the same ScrollerViewKind,
    // the same ScrollOptions settings and same tick.
    std::shared_ptr<InteractionTrackerAsyncOperation> interactionTrackerAsyncOperation = GetInteractionTrackerOperationFromKinds(
        true /*isOperationTypeForOffsetsChange*/,
        static_cast<InteractionTrackerAsyncOperationTrigger>(static_cast<int>(InteractionTrackerAsyncOperationTrigger::HorizontalScrollControllerRequest) + static_cast<int>(InteractionTrackerAsyncOperationTrigger::VerticalScrollControllerRequest)),
        ScrollerViewKind::RelativeToCurrentView,
        args.Options());

    if (!interactionTrackerAsyncOperation)
    {
        ChangeOffsetsPrivate(
            isFromHorizontalScrollController ? args.OffsetDelta() : 0.0 /*zoomedHorizontalOffset*/,
            isFromHorizontalScrollController ? 0.0 : args.OffsetDelta() /*zoomedVerticalOffset*/,
            ScrollerViewKind::RelativeToCurrentView,
            args.Options(),
            isFromHorizontalScrollController ? InteractionTrackerAsyncOperationTrigger::HorizontalScrollControllerRequest : InteractionTrackerAsyncOperationTrigger::VerticalScrollControllerRequest,
            -1 /*existingViewChangeId*/,
            &viewChangeId);
    }
    else
    {
        // Coalesce requests
        int32_t existingViewChangeId = interactionTrackerAsyncOperation->GetViewChangeId();
        std::shared_ptr<ViewChangeBase> viewChangeBase = interactionTrackerAsyncOperation->GetViewChangeBase();
        std::shared_ptr<OffsetsChange> offsetsChange = std::reinterpret_pointer_cast<OffsetsChange>(viewChangeBase);

        interactionTrackerAsyncOperation->SetIsScrollControllerRequest(isFromHorizontalScrollController);

        if (isFromHorizontalScrollController)
        {
            offsetsChange->ZoomedHorizontalOffset(offsetsChange->ZoomedHorizontalOffset() + args.OffsetDelta());
        }
        else
        {
            offsetsChange->ZoomedVerticalOffset(offsetsChange->ZoomedVerticalOffset() + args.OffsetDelta());
        }

        viewChangeId = existingViewChangeId;
    }

    if (viewChangeId != -1)
    {
        args.Info(winrt::ScrollInfo{ viewChangeId });
    }
}

// Invoked when a IScrollController::ScrollFromRequested event is raised in order to perform the
// equivalent of a Scroller::ScrollFrom operation.
void Scroller::OnScrollControllerScrollFromRequested(
    const winrt::IScrollController& sender,
    const winrt::ScrollControllerScrollFromRequestedEventArgs& args)
{
    SCROLLER_TRACE_VERBOSE(*this, TRACE_MSG_METH_PTR, METH_NAME, this, sender);

    if (SharedHelpers::IsTH2OrLower())
    {
        throw winrt::hresult_error(E_NOTIMPL);
    }

    MUX_ASSERT(sender == m_horizontalScrollController.get() || sender == m_verticalScrollController.get());

    bool isFromHorizontalScrollController = sender == m_horizontalScrollController.get();
    int32_t viewChangeId = -1;
    winrt::IReference<float> horizontalInertiaDecayRate = nullptr;
    winrt::IReference<float> verticalInertiaDecayRate = nullptr;

    // Attempt to find an offset change with velocity request from an IScrollController and this same tick.
    std::shared_ptr<InteractionTrackerAsyncOperation> interactionTrackerAsyncOperation = GetInteractionTrackerOperationWithAdditionalVelocity(
        true /*isOperationTypeForOffsetsChange*/,
        static_cast<InteractionTrackerAsyncOperationTrigger>(static_cast<int>(InteractionTrackerAsyncOperationTrigger::HorizontalScrollControllerRequest) + static_cast<int>(InteractionTrackerAsyncOperationTrigger::VerticalScrollControllerRequest)));

    if (!interactionTrackerAsyncOperation)
    {
        winrt::IReference<winrt::float2> inertiaDecayRate = nullptr;
        winrt::float2 offsetsVelocity{};

        if (isFromHorizontalScrollController)
        {
            offsetsVelocity.x = args.OffsetVelocity();
            horizontalInertiaDecayRate = args.InertiaDecayRate();
        }
        else
        {
            offsetsVelocity.y = args.OffsetVelocity();
            verticalInertiaDecayRate = args.InertiaDecayRate();
        }

        if (horizontalInertiaDecayRate || verticalInertiaDecayRate)
        {
            winrt::IInspectable inertiaDecayRateAsInsp = nullptr;

            if (horizontalInertiaDecayRate)
            {
                inertiaDecayRateAsInsp = box_value(winrt::float2({ horizontalInertiaDecayRate.Value(), c_scrollerDefaultInertiaDecayRate }));
            }
            else
            {
                inertiaDecayRateAsInsp = box_value(winrt::float2({ c_scrollerDefaultInertiaDecayRate, verticalInertiaDecayRate.Value() }));
            }

            inertiaDecayRate = inertiaDecayRateAsInsp.as<winrt::IReference<winrt::float2>>();
        }

        ChangeOffsetsWithAdditionalVelocityPrivate(
            offsetsVelocity,
            inertiaDecayRate,
            isFromHorizontalScrollController ? InteractionTrackerAsyncOperationTrigger::HorizontalScrollControllerRequest : InteractionTrackerAsyncOperationTrigger::VerticalScrollControllerRequest,
            &viewChangeId);
    }
    else
    {
        // Coalesce requests
        int32_t existingViewChangeId = interactionTrackerAsyncOperation->GetViewChangeId();
        std::shared_ptr<ViewChangeBase> viewChangeBase = interactionTrackerAsyncOperation->GetViewChangeBase();
        std::shared_ptr<OffsetsChangeWithAdditionalVelocity> offsetsChangeWithAdditionalVelocity = std::reinterpret_pointer_cast<OffsetsChangeWithAdditionalVelocity>(viewChangeBase);

        winrt::float2 offsetsVelocity = offsetsChangeWithAdditionalVelocity->OffsetsVelocity();
        winrt::IReference<winrt::float2> inertiaDecayRate = offsetsChangeWithAdditionalVelocity->InertiaDecayRate();

        interactionTrackerAsyncOperation->SetIsScrollControllerRequest(isFromHorizontalScrollController);

        if (isFromHorizontalScrollController)
        {
            offsetsVelocity.x = args.OffsetVelocity();
            horizontalInertiaDecayRate = args.InertiaDecayRate();

            if (!horizontalInertiaDecayRate)
            {
                if (inertiaDecayRate)
                {
                    if (inertiaDecayRate.Value().y == c_scrollerDefaultInertiaDecayRate)
                    {
                        offsetsChangeWithAdditionalVelocity->InertiaDecayRate(nullptr);
                    }
                    else
                    {
                        winrt::IInspectable newInertiaDecayRateAsInsp =
                            box_value(winrt::float2({ c_scrollerDefaultInertiaDecayRate, inertiaDecayRate.Value().y }));;
                        winrt::IReference<winrt::float2> newInertiaDecayRate =
                            newInertiaDecayRateAsInsp.as<winrt::IReference<winrt::float2>>();

                        offsetsChangeWithAdditionalVelocity->InertiaDecayRate(newInertiaDecayRate);
                    }
                }
            }
            else
            {
                winrt::IInspectable newInertiaDecayRateAsInsp = nullptr;

                if (!inertiaDecayRate)
                {
                    newInertiaDecayRateAsInsp =
                        box_value(winrt::float2({ horizontalInertiaDecayRate.Value(), c_scrollerDefaultInertiaDecayRate }));
                }
                else
                {
                    newInertiaDecayRateAsInsp =
                        box_value(winrt::float2({ horizontalInertiaDecayRate.Value(), inertiaDecayRate.Value().y }));
                }

                winrt::IReference<winrt::float2> newInertiaDecayRate = newInertiaDecayRateAsInsp.as<winrt::IReference<winrt::float2>>();

                offsetsChangeWithAdditionalVelocity->InertiaDecayRate(newInertiaDecayRate);
            }
        }
        else
        {
            offsetsVelocity.y = args.OffsetVelocity();
            verticalInertiaDecayRate = args.InertiaDecayRate();

            if (!verticalInertiaDecayRate)
            {
                if (inertiaDecayRate)
                {
                    if (inertiaDecayRate.Value().x == c_scrollerDefaultInertiaDecayRate)
                    {
                        offsetsChangeWithAdditionalVelocity->InertiaDecayRate(nullptr);
                    }
                    else
                    {
                        winrt::IInspectable newInertiaDecayRateAsInsp =
                            box_value(winrt::float2({ inertiaDecayRate.Value().x, c_scrollerDefaultInertiaDecayRate }));;
                        winrt::IReference<winrt::float2> newInertiaDecayRate =
                            newInertiaDecayRateAsInsp.as<winrt::IReference<winrt::float2>>();

                        offsetsChangeWithAdditionalVelocity->InertiaDecayRate(newInertiaDecayRate);
                    }
                }
            }
            else
            {
                winrt::IInspectable newInertiaDecayRateAsInsp = nullptr;

                if (!inertiaDecayRate)
                {
                    newInertiaDecayRateAsInsp =
                        box_value(winrt::float2({ c_scrollerDefaultInertiaDecayRate, verticalInertiaDecayRate.Value() }));
                }
                else
                {
                    newInertiaDecayRateAsInsp =
                        box_value(winrt::float2({ inertiaDecayRate.Value().x, verticalInertiaDecayRate.Value() }));
                }

                winrt::IReference<winrt::float2> newInertiaDecayRate = newInertiaDecayRateAsInsp.as<winrt::IReference<winrt::float2>>();

                offsetsChangeWithAdditionalVelocity->InertiaDecayRate(newInertiaDecayRate);
            }
        }

        offsetsChangeWithAdditionalVelocity->OffsetsVelocity(offsetsVelocity);

        viewChangeId = existingViewChangeId;
    }

    if (viewChangeId != -1)
    {
        args.Info(winrt::ScrollInfo{ viewChangeId });
    }
}

void Scroller::OnHorizontalSnapPointsVectorChanged(const winrt::IObservableVector<winrt::ScrollerSnapPointBase>& sender, const winrt::IVectorChangedEventArgs args)
{
    SnapPointsVectorChangedHelper(sender, args, &m_sortedConsolidatedHorizontalSnapPoints, ScrollerDimension::HorizontalScroll);
}

void Scroller::OnVerticalSnapPointsVectorChanged(const winrt::IObservableVector<winrt::ScrollerSnapPointBase>& sender, const winrt::IVectorChangedEventArgs args)
{
    SnapPointsVectorChangedHelper(sender, args, &m_sortedConsolidatedVerticalSnapPoints, ScrollerDimension::VerticalScroll);
}

void Scroller::OnZoomSnapPointsVectorChanged(const winrt::IObservableVector<winrt::ScrollerSnapPointBase>& sender, const winrt::IVectorChangedEventArgs args)
{
    SnapPointsVectorChangedHelper(sender, args, &m_sortedConsolidatedZoomSnapPoints, ScrollerDimension::ZoomFactor);
}

void Scroller::SnapPointsVectorChangedHelper(const winrt::IObservableVector<winrt::ScrollerSnapPointBase>& sender, const winrt::IVectorChangedEventArgs args, std::set<winrt::ScrollerSnapPointBase, winrtProjectionComparator>* set, const ScrollerDimension& dimension)
{
    MUX_ASSERT(!SharedHelpers::IsTH2OrLower());

    switch (args.CollectionChange())
    {
        case winrt::CollectionChange::Reset:
            set->clear();
            break;
        case winrt::CollectionChange::ItemInserted:
            SnapPointsVectorItemInsertedHelper(sender.GetAt(args.Index()), set);
            break;
        case winrt::CollectionChange::ItemRemoved:
        case winrt::CollectionChange::ItemChanged:
            RegenerateSnapPointsSet(sender, set);
            break;
        default:
            assert(false);
    }
    SetupSnapPoints(set, dimension);
}

void Scroller::SnapPointsVectorItemInsertedHelper(winrt::ScrollerSnapPointBase changedItem, std::set<winrt::ScrollerSnapPointBase, winrtProjectionComparator>* set)
{
    if (set->empty())
    {
        set->insert(changedItem);
        return;
    }
    auto lowerBound = set->lower_bound(changedItem);
    if (lowerBound != set->end())
    {
        ScrollerSnapPointBase* lowerSnapPoint = winrt::get_self<ScrollerSnapPointBase>(*lowerBound);
        if (*lowerSnapPoint == winrt::get_self<ScrollerSnapPointBase>(changedItem))
        {
            lowerSnapPoint->Combine(changedItem);
            return;
        }
        lowerBound++;
    }
    if (lowerBound != set->end())
    {
        ScrollerSnapPointBase* upperSnapPoint = winrt::get_self<ScrollerSnapPointBase>(*lowerBound);
        if (*upperSnapPoint == winrt::get_self<ScrollerSnapPointBase>(changedItem))
        {
            upperSnapPoint->Combine(changedItem);
            return;
        }
    }
    set->insert(changedItem);
}

void Scroller::RegenerateSnapPointsSet(winrt::IVector<winrt::ScrollerSnapPointBase> userVector, std::set<winrt::ScrollerSnapPointBase, winrtProjectionComparator>* internalSet)
{
    internalSet->clear();
    for (winrt::ScrollerSnapPointBase snapPoint : userVector)
    {
        SnapPointsVectorItemInsertedHelper(snapPoint, internalSet);
    }
}

void Scroller::UpdateContent(
    const winrt::UIElement& oldContent,
    const winrt::UIElement& newContent)
{
    const bool useTranslationProperty = IsVisualTranslationPropertyAvailable();

    auto children = Children();
    children.Clear();

    UnhookContentPropertyChanged(oldContent);

    if (newContent)
    {
        children.Append(newContent);

        if (!SharedHelpers::IsTH2OrLower())
        {
            if (m_minPositionExpressionAnimation && m_maxPositionExpressionAnimation)
            {
                UpdatePositionBoundaries(newContent);
            }
            else if (m_interactionTracker)
            {
                EnsurePositionBoundariesExpressionAnimations();
                SetupPositionBoundariesExpressionAnimations(newContent);
            }

            if ((m_transformMatrixTranslateXExpressionAnimation && m_transformMatrixTranslateYExpressionAnimation && m_transformMatrixZoomFactorExpressionAnimation && !useTranslationProperty) ||
                (m_translationExpressionAnimation && m_zoomFactorExpressionAnimation && useTranslationProperty))
            {
                UpdateTransformSource(oldContent, newContent);
            }
            else if (m_interactionTracker)
            {
                EnsureTransformExpressionAnimations();
                SetupTransformExpressionAnimations(newContent);
            }

            HookContentPropertyChanged(newContent);
        }
    }
    else
    {
        if (m_contentLayoutOffsetX != 0.0f)
        {
            m_contentLayoutOffsetX = 0.0f;
            OnContentLayoutOffsetChanged(ScrollerDimension::HorizontalScroll);
        }

        if (m_contentLayoutOffsetY != 0.0f)
        {
            m_contentLayoutOffsetY = 0.0f;
            OnContentLayoutOffsetChanged(ScrollerDimension::VerticalScroll);
        }

        if (!m_interactionTracker || (m_zoomedHorizontalOffset == 0.0 && m_zoomedVerticalOffset == 0.0))
        {
            // Complete all active or delayed operations when there is no InteractionTracker, when the old content
            // was already at offsets (0,0). The ScrollToOffsets request below will result in their completion otherwise.
            CompleteInteractionTrackerOperations(
                -1 /*requestId*/,
                ScrollerViewChangeResult::Interrupted /*operationResult*/,
                ScrollerViewChangeResult::Ignored     /*unused priorNonAnimatedOperationsResult*/,
                ScrollerViewChangeResult::Ignored     /*unused priorAnimatedOperationsResult*/,
                true  /*completeOperation*/,
                false /*completePriorNonAnimatedOperations*/,
                false /*completePriorAnimatedOperations*/);
        }

        if (m_interactionTracker)
        {
            if (m_minPositionExpressionAnimation && m_maxPositionExpressionAnimation)
            {
                UpdatePositionBoundaries(nullptr);
            }
            if ((m_transformMatrixTranslateXExpressionAnimation && m_transformMatrixTranslateYExpressionAnimation && m_transformMatrixZoomFactorExpressionAnimation && !useTranslationProperty) ||
                (m_translationExpressionAnimation && m_zoomFactorExpressionAnimation && useTranslationProperty))
            {
                StopTransformExpressionAnimations(oldContent);
            }
            ScrollToOffsets(0.0 /*zoomedHorizontalOffset*/, 0.0 /*zoomedVerticalOffset*/);
        }
    }
}

void Scroller::UpdatePositionBoundaries(
    const winrt::UIElement& content)
{
    MUX_ASSERT(m_minPositionExpressionAnimation);
    MUX_ASSERT(m_maxPositionExpressionAnimation);
    MUX_ASSERT(m_interactionTracker);

    if (!content)
    {
        const winrt::float3 boundaryPosition(0.0f);

        m_interactionTracker.MinPosition(boundaryPosition);
        m_interactionTracker.MaxPosition(boundaryPosition);
    }
    else
    {
        SCROLLER_TRACE_VERBOSE(*this, TRACE_MSG_METH_STR_DBL, METH_NAME, this, L"contentSizeX", m_unzoomedExtentWidth);
        SCROLLER_TRACE_VERBOSE(*this, TRACE_MSG_METH_STR_DBL, METH_NAME, this, L"contentSizeY", m_unzoomedExtentHeight);
        SCROLLER_TRACE_VERBOSE(*this, TRACE_MSG_METH_STR_FLT, METH_NAME, this, L"contentLayoutOffsetX", m_contentLayoutOffsetX);
        SCROLLER_TRACE_VERBOSE(*this, TRACE_MSG_METH_STR_FLT, METH_NAME, this, L"contentLayoutOffsetY", m_contentLayoutOffsetY);

        m_minPositionExpressionAnimation.SetScalarParameter(L"contentSizeX", static_cast<float>(m_unzoomedExtentWidth));
        m_maxPositionExpressionAnimation.SetScalarParameter(L"contentSizeX", static_cast<float>(m_unzoomedExtentWidth));
        m_minPositionExpressionAnimation.SetScalarParameter(L"contentSizeY", static_cast<float>(m_unzoomedExtentHeight));
        m_maxPositionExpressionAnimation.SetScalarParameter(L"contentSizeY", static_cast<float>(m_unzoomedExtentHeight));

        m_minPositionExpressionAnimation.SetScalarParameter(L"contentLayoutOffsetX", m_contentLayoutOffsetX);
        m_maxPositionExpressionAnimation.SetScalarParameter(L"contentLayoutOffsetX", m_contentLayoutOffsetX);
        m_minPositionExpressionAnimation.SetScalarParameter(L"contentLayoutOffsetY", m_contentLayoutOffsetY);
        m_maxPositionExpressionAnimation.SetScalarParameter(L"contentLayoutOffsetY", m_contentLayoutOffsetY);

        m_interactionTracker.StartAnimation(L"MinPosition", m_minPositionExpressionAnimation);
        m_interactionTracker.StartAnimation(L"MaxPosition", m_maxPositionExpressionAnimation);
    }

#ifdef _DEBUG
    DumpMinMaxPositions();
#endif // _DEBUG
}

void Scroller::UpdateTransformSource(
    const winrt::UIElement& oldContent,
    const winrt::UIElement& newContent)
{
    MUX_ASSERT((m_transformMatrixTranslateXExpressionAnimation && m_transformMatrixTranslateYExpressionAnimation && m_transformMatrixZoomFactorExpressionAnimation && !IsVisualTranslationPropertyAvailable()) ||
        (m_translationExpressionAnimation && m_zoomFactorExpressionAnimation && IsVisualTranslationPropertyAvailable()));
    MUX_ASSERT(m_interactionTracker);

    StopTransformExpressionAnimations(oldContent);
    StartTransformExpressionAnimations(newContent);
}

void Scroller::UpdateState(
    const winrt::InteractionState& state)
{
    if (state != m_state)
    {
        m_state = state;
        RaiseStateChanged();
    }
}

void Scroller::UpdateExpressionAnimationSources()
{
    MUX_ASSERT(m_interactionTracker);
    MUX_ASSERT(m_expressionAnimationSources);

    m_expressionAnimationSources.InsertVector2(s_extentSourcePropertyName, { static_cast<float>(m_unzoomedExtentWidth), static_cast<float>(m_unzoomedExtentHeight) });
    m_expressionAnimationSources.InsertVector2(s_viewportSourcePropertyName, { static_cast<float>(m_viewportWidth), static_cast<float>(m_viewportHeight) });
}

void Scroller::UpdateUnzoomedExtentAndViewport(
    double unzoomedExtentWidth, double unzoomedExtentHeight,
    double viewportWidth, double viewportHeight)
{
    SCROLLER_TRACE_VERBOSE(*this, TRACE_MSG_METH_STR_DBL, METH_NAME, this, L"unzoomedExtentWidth", unzoomedExtentWidth);
    SCROLLER_TRACE_VERBOSE(*this, TRACE_MSG_METH_STR_DBL, METH_NAME, this, L"unzoomedExtentHeight", unzoomedExtentHeight);
    SCROLLER_TRACE_VERBOSE(*this, TRACE_MSG_METH_STR_DBL, METH_NAME, this, L"viewportWidth", viewportWidth);
    SCROLLER_TRACE_VERBOSE(*this, TRACE_MSG_METH_STR_DBL, METH_NAME, this, L"viewportHeight", viewportHeight);

    const winrt::UIElement content = Content();
    const winrt::UIElement thisAsUIE = *this;
    const double oldUnzoomedExtentWidth = m_unzoomedExtentWidth;
    const double oldUnzoomedExtentHeight = m_unzoomedExtentHeight;
    const double oldViewportWidth = m_viewportWidth;
    const double oldViewportHeight = m_viewportHeight;

    MUX_ASSERT(!isinf(unzoomedExtentWidth));
    MUX_ASSERT(!isnan(unzoomedExtentWidth));
    MUX_ASSERT(!isinf(unzoomedExtentHeight));
    MUX_ASSERT(!isnan(unzoomedExtentHeight));

    MUX_ASSERT(!isinf(viewportWidth));
    MUX_ASSERT(!isnan(viewportWidth));
    MUX_ASSERT(!isinf(viewportHeight));
    MUX_ASSERT(!isnan(viewportHeight));

    MUX_ASSERT(unzoomedExtentWidth >= 0.0);
    MUX_ASSERT(unzoomedExtentHeight >= 0.0);
    MUX_ASSERT(!(!content && unzoomedExtentWidth != 0.0));
    MUX_ASSERT(!(!content && unzoomedExtentHeight != 0.0));

    const bool horizontalExtentChanged = oldUnzoomedExtentWidth != unzoomedExtentWidth;
    const bool verticalExtentChanged = oldUnzoomedExtentHeight != unzoomedExtentHeight;
    const bool extentChanged = horizontalExtentChanged || verticalExtentChanged;

    const bool horizontalViewportChanged = oldViewportWidth != viewportWidth;
    const bool verticalViewportChanged = oldViewportHeight != viewportHeight;
    const bool viewportChanged = horizontalViewportChanged || verticalViewportChanged;

    m_unzoomedExtentWidth = unzoomedExtentWidth;
    m_unzoomedExtentHeight = unzoomedExtentHeight;

    m_viewportWidth = viewportWidth;
    m_viewportHeight = viewportHeight;

    if (m_expressionAnimationSources)
    {
        UpdateExpressionAnimationSources();
    }

    if (extentChanged && content)
    {
        OnContentSizeChanged(content);
    }

    if (extentChanged || viewportChanged)
    {
        UpdateScrollAutomationPatternProperties();
    }

    if (horizontalExtentChanged || horizontalViewportChanged)
    {
#ifdef USE_SCROLLMODE_AUTO
        // Updating the horizontal scroll mode because GetComputedScrollMode is function of the scrollable width.
        UpdateVisualInteractionSourceMode(ScrollerDimension::HorizontalScroll);
#endif
        UpdateScrollControllerValues(ScrollerDimension::HorizontalScroll);
    }

    if (verticalExtentChanged || verticalViewportChanged)
    {
#ifdef USE_SCROLLMODE_AUTO
        // Updating the vertical scroll mode because GetComputedScrollMode is function of the scrollable height.
        UpdateVisualInteractionSourceMode(ScrollerDimension::VerticalScroll);
#endif
        UpdateScrollControllerValues(ScrollerDimension::VerticalScroll);
    }

    if (extentChanged)
    {
        RaiseExtentChanged();
    }
}

// Raise automation peer property change events
void Scroller::UpdateScrollAutomationPatternProperties()
{
    if (winrt::AutomationPeer automationPeer = winrt::FrameworkElementAutomationPeer::FromElement(*this))
    {
        winrt::ScrollerAutomationPeer scrollerAutomationPeer = automationPeer.try_as<winrt::ScrollerAutomationPeer>();
        if (scrollerAutomationPeer)
        {
            winrt::get_self<ScrollerAutomationPeer>(scrollerAutomationPeer)->UpdateScrollPatternProperties();
        }
    }
}

void Scroller::UpdateOffset(ScrollerDimension dimension, double zoomedOffset)
{
    if (dimension == ScrollerDimension::HorizontalScroll)
    {
        if (m_zoomedHorizontalOffset != zoomedOffset)
        {
            SCROLLER_TRACE_VERBOSE(*this, TRACE_MSG_METH_STR_DBL, METH_NAME, this, L"zoomedHorizontalOffset", zoomedOffset);
            m_zoomedHorizontalOffset = zoomedOffset;
        }
    }
    else
    {
        MUX_ASSERT(dimension == ScrollerDimension::VerticalScroll);
        if (m_zoomedVerticalOffset != zoomedOffset)
        {
            SCROLLER_TRACE_VERBOSE(*this, TRACE_MSG_METH_STR_DBL, METH_NAME, this, L"zoomedVerticalOffset", zoomedOffset);
            m_zoomedVerticalOffset = zoomedOffset;
        }
    }
}

void Scroller::UpdateScrollControllerInteractionsAllowed(ScrollerDimension dimension)
{
    if (dimension == ScrollerDimension::HorizontalScroll)
    {
        if (m_horizontalScrollController)
        {
            m_horizontalScrollController.get().SetScrollMode(HorizontalScrollMode());
        }
    }
    else
    {
        MUX_ASSERT(dimension == ScrollerDimension::VerticalScroll);

        if (m_verticalScrollController)
        {
            m_verticalScrollController.get().SetScrollMode(VerticalScrollMode());
        }
    }
}

void Scroller::UpdateScrollControllerValues(ScrollerDimension dimension)
{
    if (dimension == ScrollerDimension::HorizontalScroll)
    {
        if (m_horizontalScrollController)
        {
            m_horizontalScrollController.get().SetValues(
                0.0 /*minOffset*/,
                ScrollableWidth() /*maxOffset*/,
                m_zoomedHorizontalOffset /*offset*/,
                ViewportWidth() /*viewport*/);
        }
    }
    else
    {
        MUX_ASSERT(dimension == ScrollerDimension::VerticalScroll);

        if (m_verticalScrollController)
        {
            m_verticalScrollController.get().SetValues(
                0.0 /*minOffset*/,
                ScrollableHeight() /*maxOffset*/,
                m_zoomedVerticalOffset /*offset*/,
                ViewportHeight() /*viewport*/);
        }
    }
}

void Scroller::UpdateVisualInteractionSourceMode(ScrollerDimension dimension)
{
#ifdef USE_SCROLLMODE_AUTO
    const winrt::ScrollMode scrollMode = GetComputedScrollMode(dimension);
#else
    const winrt::ScrollMode scrollMode = dimension == ScrollerDimension::HorizontalScroll ? HorizontalScrollMode() : VerticalScrollMode();
#endif

    if (m_scrollerVisualInteractionSource)
    {
        SetupVisualInteractionSourceMode(
            m_scrollerVisualInteractionSource,
            dimension,
            scrollMode);

#ifdef IsMouseWheelScrollDisabled
        if (Scroller::IsInteractionTrackerPointerWheelRedirectionEnabled())
        {
            SetupVisualInteractionSourcePointerWheelConfig(
                m_scrollerVisualInteractionSource,
                dimension,
                GetComputedMouseWheelScrollMode(dimension));
        }
#endif
    }

    UpdateScrollControllerInteractionsAllowed(dimension);
}

void Scroller::UpdateManipulationRedirectionMode()
{
    if (m_scrollerVisualInteractionSource)
    {
        SetupVisualInteractionSourceRedirectionMode(
            m_scrollerVisualInteractionSource,
            IgnoredInputKind());
    }
}

void Scroller::OnContentSizeChanged(const winrt::UIElement& content)
{
    SCROLLER_TRACE_VERBOSE(*this, TRACE_MSG_METH, METH_NAME, this);

    if (m_minPositionExpressionAnimation && m_maxPositionExpressionAnimation)
    {
        UpdatePositionBoundaries(content);
    }

    const bool useTranslationProperty = IsVisualTranslationPropertyAvailable();

    if (m_interactionTracker &&
        ((!useTranslationProperty && m_transformMatrixTranslateXExpressionAnimation && m_transformMatrixTranslateYExpressionAnimation && m_transformMatrixZoomFactorExpressionAnimation) ||
        (useTranslationProperty && m_translationExpressionAnimation && m_zoomFactorExpressionAnimation)))
    {
        SetupTransformExpressionAnimations(content);
    }
}

void Scroller::OnViewChanged(bool horizontalOffsetChanged, bool verticalOffsetChanged)
{
    //SCROLLER_TRACE_VERBOSE(*this, TRACE_MSG_METH_INT_INT, METH_NAME, this, horizontalOffsetChanged, verticalOffsetChanged);
    SCROLLER_TRACE_VERBOSE(*this, TRACE_MSG_METH_DBL_DBL_FLT, METH_NAME, this, m_zoomedHorizontalOffset, m_zoomedVerticalOffset, m_zoomFactor);

    if (horizontalOffsetChanged)
    {
        UpdateScrollControllerValues(ScrollerDimension::HorizontalScroll);
    }

    if (verticalOffsetChanged)
    {
        UpdateScrollControllerValues(ScrollerDimension::VerticalScroll);
    }

    UpdateScrollAutomationPatternProperties();

    RaiseViewChanged();
}

void Scroller::OnContentLayoutOffsetChanged(ScrollerDimension dimension)
{
    MUX_ASSERT(dimension == ScrollerDimension::HorizontalScroll || dimension == ScrollerDimension::VerticalScroll);

    if (dimension == ScrollerDimension::HorizontalScroll)
    {
        SCROLLER_TRACE_VERBOSE(*this, TRACE_MSG_METH_STR_FLT, METH_NAME, this, L"Horizontal", m_contentLayoutOffsetX);
    }
    else
    {
        SCROLLER_TRACE_VERBOSE(*this, TRACE_MSG_METH_STR_FLT, METH_NAME, this, L"Vertical", m_contentLayoutOffsetY);
    }

    com_ptr<ScrollerTestHooks> globalTestHooks = ScrollerTestHooks::GetGlobalTestHooks();

    if (globalTestHooks)
    {
        if (dimension == ScrollerDimension::HorizontalScroll)
        {
            globalTestHooks->NotifyContentLayoutOffsetXChanged(*this);
        }
        else
        {
            globalTestHooks->NotifyContentLayoutOffsetYChanged(*this);
        }
    }

    if (m_minPositionExpressionAnimation && m_maxPositionExpressionAnimation)
    {
        const winrt::UIElement content = Content();

        if (content)
        {
            UpdatePositionBoundaries(content);
        }
    }

    if (m_expressionAnimationSources)
    {
        m_expressionAnimationSources.InsertVector2(s_offsetSourcePropertyName, { m_contentLayoutOffsetX, m_contentLayoutOffsetY });
    }

    if (SharedHelpers::IsRS2OrHigher() && m_scrollerVisualInteractionSource)
    {
        SetupVisualInteractionSourceCenterPointModifier(
            m_scrollerVisualInteractionSource,
            dimension);
    }
}

void Scroller::ChangeOffsetsPrivate(
    double zoomedHorizontalOffset,
    double zoomedVerticalOffset,
    ScrollerViewKind offsetsKind,
    winrt::ScrollOptions const& options,
    InteractionTrackerAsyncOperationTrigger operationTrigger,
    int32_t existingViewChangeId,
    _Out_opt_ int32_t* viewChangeId)
{
    SCROLLER_TRACE_VERBOSE(*this, TRACE_MSG_METH_DBL_DBL_STR, METH_NAME, this,
        zoomedHorizontalOffset,
        zoomedVerticalOffset,
        TypeLogging::ScrollOptionsToString(options).c_str());
    SCROLLER_TRACE_VERBOSE(*this, TRACE_MSG_METH_STR_STR, METH_NAME, this,
        TypeLogging::InteractionTrackerAsyncOperationTriggerToString(operationTrigger).c_str(),
        TypeLogging::ScrollerViewKindToString(offsetsKind).c_str());

    if (viewChangeId)
    {
        *viewChangeId = -1;
    }

    winrt::AnimationMode animationMode = options ? options.AnimationMode() : ScrollOptions::s_defaultAnimationMode;
    winrt::SnapPointsMode snapPointsMode = options ? options.SnapPointsMode() : ScrollOptions::s_defaultSnapPointsMode;
    InteractionTrackerAsyncOperationType operationType;

    switch (animationMode)
    {
    case winrt::AnimationMode::Disabled:
    {
        switch (offsetsKind)
        {
        case ScrollerViewKind::Absolute:
#ifdef ScrollerViewKind_RelativeToEndOfInertiaView
        case ScrollerViewKind::RelativeToEndOfInertiaView:
#endif
        {
            operationType = InteractionTrackerAsyncOperationType::TryUpdatePosition;
            break;
        }
        case ScrollerViewKind::RelativeToCurrentView:
        {
            operationType = InteractionTrackerAsyncOperationType::TryUpdatePositionBy;
            break;
        }
        }
        break;
    }
    case winrt::AnimationMode::Enabled:
    {
        switch (offsetsKind)
        {
        case ScrollerViewKind::Absolute:
        case ScrollerViewKind::RelativeToCurrentView:
#ifdef ScrollerViewKind_RelativeToEndOfInertiaView
        case ScrollerViewKind::RelativeToEndOfInertiaView:
#endif
        {
            operationType = InteractionTrackerAsyncOperationType::TryUpdatePositionWithAnimation;
            break;
        }
        }
        break;
    }
    }

    if (!Content())
    {
        // When there is no content, skip the view change request and return -1, indicating that no action was taken.
        return;
    }

    // When the Scroller is not loaded or not set up yet, delay the offsets change request until it gets loaded.
    // OnCompositionTargetRendering will launch the delayed changes at that point.
    bool delayOperation = !IsLoadedAndSetUp();

    // Set to True when workaround for RS5 InteractionTracker bug 18827625 was applied (i.e. on-going TryUpdatePositionWithAnimation operation
    // is interrupted with TryUpdatePositionBy operation).
    bool offsetsChangeWithAnimationInterrupted = false;

    com_ptr<ScrollOptions> optionsClone{ nullptr };

    // Clone the options for this request if needed. The clone or original options will be used if the operation ever gets processed.
    const bool isScrollControllerRequest =
        static_cast<char>(operationTrigger) &
        (static_cast<char>(InteractionTrackerAsyncOperationTrigger::HorizontalScrollControllerRequest) |
            static_cast<char>(InteractionTrackerAsyncOperationTrigger::VerticalScrollControllerRequest));

    if (options && !isScrollControllerRequest)
    {
        // Options are cloned so that they can be modified by the caller after this offsets change call without affecting the outcome of the operation.
        optionsClone = winrt::make_self<ScrollOptions>(
            animationMode,
            snapPointsMode);
    }

    if (!delayOperation)
    {
        MUX_ASSERT(m_interactionTracker);

        // Prevent any existing delayed operation from being processed after this request and overriding it.
        // All delayed operations are completed with the Interrupted result.
        CompleteDelayedOperations();

        HookCompositionTargetRendering();

        if (animationMode == winrt::AnimationMode::Enabled)
        {
            // Workaround for RS5 InteractionTracker bug 18827625: Interrupt on-going TryUpdatePositionWithAnimation
            // operation before launching new one.
            offsetsChangeWithAnimationInterrupted = InterruptViewChangeWithAnimation(InteractionTrackerAsyncOperationType::TryUpdatePositionWithAnimation);
        }
    }

    std::shared_ptr<ViewChange> offsetsChange = 
        std::make_shared<OffsetsChange>(
            zoomedHorizontalOffset,
            zoomedVerticalOffset,
            offsetsKind,
            optionsClone ? winrt::IInspectable{ *optionsClone } : options); // NOTE: Using explicit cast to winrt::IInspectable to work around 17532876

    std::shared_ptr<InteractionTrackerAsyncOperation> interactionTrackerAsyncOperation(
        std::make_shared<InteractionTrackerAsyncOperation>(
            operationType,
            operationTrigger,
            delayOperation,
            offsetsChange));

    if (offsetsChangeWithAnimationInterrupted)
    {
        // Adding an extra tick to the default countdown to allow the InteractionTracker to reach and remain in the Idle state
        // long enough to avoid its RS5 bug 18827625.
        interactionTrackerAsyncOperation->SetTicksCountdown(interactionTrackerAsyncOperation->GetTicksCountdown() + 1);
    }
    else if (operationTrigger != InteractionTrackerAsyncOperationTrigger::DirectViewChange)
    {
        // User-triggered operations are processed as quickly as possible by minimizing their TicksCountDown
        int ticksCountdown = GetInteractionTrackerOperationsTicksCountdownForTrigger(InteractionTrackerAsyncOperationTrigger::DirectViewChange);

        interactionTrackerAsyncOperation->SetTicksCountdown(std::max(1, ticksCountdown));
    }

    m_interactionTrackerAsyncOperations.push_back(interactionTrackerAsyncOperation);

    if (viewChangeId)
    {
        if (existingViewChangeId != -1)
        {
            interactionTrackerAsyncOperation->SetViewChangeId(existingViewChangeId);
            *viewChangeId = existingViewChangeId;
        }
        else
        {
            m_latestViewChangeId = GetNextViewChangeId();
            interactionTrackerAsyncOperation->SetViewChangeId(m_latestViewChangeId);
            *viewChangeId = m_latestViewChangeId;
        }
    }
    else if (existingViewChangeId != -1)
    {
        interactionTrackerAsyncOperation->SetViewChangeId(existingViewChangeId);
    }
}

void Scroller::ChangeOffsetsWithAdditionalVelocityPrivate(
    winrt::float2 offsetsVelocity,
    winrt::IReference<winrt::float2> inertiaDecayRate,
    InteractionTrackerAsyncOperationTrigger operationTrigger,
    _Out_opt_ int32_t* viewChangeId)
{
    SCROLLER_TRACE_INFO(*this, TRACE_MSG_METH_STR_STR_STR, METH_NAME, this,
        TypeLogging::Float2ToString(offsetsVelocity).c_str(),
        TypeLogging::NullableFloat2ToString(inertiaDecayRate).c_str(),
        TypeLogging::InteractionTrackerAsyncOperationTriggerToString(operationTrigger).c_str());

    if (viewChangeId)
    {
        *viewChangeId = -1;
    }

    if (!Content())
    {
        // When there is no content, skip the view change request and return -1, indicating that no action was taken.
        return;
    }

    // When the Scroller is not loaded or not set up yet, delay the offsets change request until it gets loaded.
    // OnCompositionTargetRendering will launch the delayed changes at that point.
    bool delayOperation = !IsLoadedAndSetUp();

    std::shared_ptr<ViewChangeBase> offsetsChangeWithAdditionalVelocity =
        std::make_shared<OffsetsChangeWithAdditionalVelocity>(
            offsetsVelocity, inertiaDecayRate);

    if (!delayOperation)
    {
        MUX_ASSERT(m_interactionTracker);

        // Prevent any existing delayed operation from being processed after this request and overriding it.
        // All delayed operations are completed with the Interrupted result.
        CompleteDelayedOperations();

        HookCompositionTargetRendering();
    }

    std::shared_ptr<InteractionTrackerAsyncOperation> interactionTrackerAsyncOperation(
        std::make_shared<InteractionTrackerAsyncOperation>(
            InteractionTrackerAsyncOperationType::TryUpdatePositionWithAdditionalVelocity,
            operationTrigger,
            delayOperation,
            offsetsChangeWithAdditionalVelocity));

    if (operationTrigger != InteractionTrackerAsyncOperationTrigger::DirectViewChange)
    {
        // User-triggered operations are processed as quickly as possible by minimizing their TicksCountDown
        int ticksCountdown = GetInteractionTrackerOperationsTicksCountdownForTrigger(InteractionTrackerAsyncOperationTrigger::DirectViewChange);

        interactionTrackerAsyncOperation->SetTicksCountdown(std::max(1, ticksCountdown));
    }

    m_interactionTrackerAsyncOperations.push_back(interactionTrackerAsyncOperation);

    if (viewChangeId)
    {
        m_latestViewChangeId = GetNextViewChangeId();
        interactionTrackerAsyncOperation->SetViewChangeId(m_latestViewChangeId);
        *viewChangeId = m_latestViewChangeId;
    }
}

void Scroller::ChangeZoomFactorPrivate(
    float zoomFactor,
    winrt::IReference<winrt::float2> centerPoint,
    ScrollerViewKind zoomFactorKind,
    winrt::ZoomOptions const& options,
    _Out_opt_ int32_t* viewChangeId)
{
    SCROLLER_TRACE_INFO(*this, TRACE_MSG_METH_STR_FLT, METH_NAME, this,
        TypeLogging::NullableFloat2ToString(centerPoint).c_str(),
        zoomFactor);
    SCROLLER_TRACE_INFO(*this, TRACE_MSG_METH_STR_STR, METH_NAME, this,        
        TypeLogging::ScrollerViewKindToString(zoomFactorKind).c_str(),
        TypeLogging::ZoomOptionsToString(options).c_str());

    if (viewChangeId)
    {
        *viewChangeId = -1;
    }

    if (!Content())
    {
        // When there is no content, skip the view change request and return -1, indicating that no action was taken.
        return;
    }

    winrt::AnimationMode animationMode = options ? options.AnimationMode() : ZoomOptions::s_defaultAnimationMode;
    winrt::SnapPointsMode snapPointsMode = options ? options.SnapPointsMode() : ZoomOptions::s_defaultSnapPointsMode;
    InteractionTrackerAsyncOperationType operationType;

    switch (animationMode)
    {
        case winrt::AnimationMode::Disabled:
        {
            switch (zoomFactorKind)
            {
                case ScrollerViewKind::Absolute:
#ifdef ScrollerViewKind_RelativeToEndOfInertiaView
                case ScrollerViewKind::RelativeToEndOfInertiaView:
#endif
                case ScrollerViewKind::RelativeToCurrentView:
                {
                    operationType = InteractionTrackerAsyncOperationType::TryUpdateScale;
                    break;
                }
            }
            break;
        }
        case winrt::AnimationMode::Enabled:
        {
            switch (zoomFactorKind)
            {
                case ScrollerViewKind::Absolute:
#ifdef ScrollerViewKind_RelativeToEndOfInertiaView
                case ScrollerViewKind::RelativeToEndOfInertiaView:
#endif
                case ScrollerViewKind::RelativeToCurrentView:
                {
                    operationType = InteractionTrackerAsyncOperationType::TryUpdateScaleWithAnimation;
                    break;
                }
            }
            break;
        }
    }

    // When the Scroller is not loaded or not set up yet (delayOperation==True), delay the zoomFactor change request until it gets loaded.
    // OnCompositionTargetRendering will launch the delayed changes at that point.
    bool delayOperation = !IsLoadedAndSetUp();

    // Set to True when workaround for RS5 InteractionTracker bug 18827625 was applied (i.e. on-going TryUpdateScaleWithAnimation operation
    // is interrupted with TryUpdateScale operation).
    bool scaleChangeWithAnimationInterrupted = false;

    com_ptr<ZoomOptions> optionsClone{ nullptr };

    // Clone the original options if any. The clone will be used if the operation ever gets processed.
    if (options)
    {
        // Options are cloned so that they can be modified by the caller after this zoom factor change call without affecting the outcome of the operation.
        optionsClone = winrt::make_self<ZoomOptions>(
            animationMode,
            snapPointsMode);
    }

    if (!delayOperation)
    {
        MUX_ASSERT(m_interactionTracker);

        // Prevent any existing delayed operation from being processed after this request and overriding it.
        // All delayed operations are completed with the Interrupted result.
        CompleteDelayedOperations();

        HookCompositionTargetRendering();

        if (animationMode == winrt::AnimationMode::Enabled)
        {
            // Workaround for RS5 InteractionTracker bug 18827625: Interrupt on-going TryUpdateScaleWithAnimation
            // operation before launching new one.
            scaleChangeWithAnimationInterrupted = InterruptViewChangeWithAnimation(InteractionTrackerAsyncOperationType::TryUpdateScaleWithAnimation);
        }
    }

    std::shared_ptr<ViewChange> zoomFactorChange =
        std::make_shared<ZoomFactorChange>(
            zoomFactor,
            centerPoint,
            zoomFactorKind, 
            optionsClone ? winrt::IInspectable{ *optionsClone } : options); // NOTE: Using explicit cast to winrt::IInspectable to work around 17532876

    std::shared_ptr<InteractionTrackerAsyncOperation> interactionTrackerAsyncOperation(
        std::make_shared<InteractionTrackerAsyncOperation>(
            operationType,
            InteractionTrackerAsyncOperationTrigger::DirectViewChange,
            delayOperation,
            zoomFactorChange));

    if (scaleChangeWithAnimationInterrupted)
    {
        // Adding an extra tick to the default countdown to allow the InteractionTracker to reach and remain in the Idle state
        // long enough to avoid its RS5 bug 18827625.
        interactionTrackerAsyncOperation->SetTicksCountdown(interactionTrackerAsyncOperation->GetTicksCountdown() + 1);
    }

    m_interactionTrackerAsyncOperations.push_back(interactionTrackerAsyncOperation);

    if (viewChangeId)
    {
        m_latestViewChangeId = GetNextViewChangeId();
        interactionTrackerAsyncOperation->SetViewChangeId(m_latestViewChangeId);
        *viewChangeId = m_latestViewChangeId;
    }
}

void Scroller::ChangeZoomFactorWithAdditionalVelocityPrivate(
    float zoomFactorVelocity,
    winrt::IReference<winrt::float2> centerPoint,
    winrt::IReference<float> inertiaDecayRate,
    InteractionTrackerAsyncOperationTrigger operationTrigger,
    _Out_opt_ int32_t* viewChangeId)
{
    SCROLLER_TRACE_VERBOSE(*this, TRACE_MSG_METH_STR_STR_FLT, METH_NAME, this,
        TypeLogging::NullableFloat2ToString(centerPoint).c_str(),
        TypeLogging::NullableFloatToString(inertiaDecayRate).c_str(),
        zoomFactorVelocity);
    SCROLLER_TRACE_VERBOSE(*this, TRACE_MSG_METH_STR, METH_NAME, this,
        TypeLogging::InteractionTrackerAsyncOperationTriggerToString(operationTrigger).c_str());

    if (viewChangeId)
    {
        *viewChangeId = -1;
    }

    if (!Content())
    {
        // When there is no content, skip the view change request and return -1, indicating that no action was taken.
        return;
    }

    // When the Scroller is not loaded or not set up yet (delayOperation==True), delay the zoom factor change request until it gets loaded.
    // OnCompositionTargetRendering will launch the delayed changes at that point.
    bool delayOperation = !IsLoadedAndSetUp();

    std::shared_ptr<ViewChangeBase> zoomFactorChangeWithAdditionalVelocity =
        std::make_shared<ZoomFactorChangeWithAdditionalVelocity>(
            zoomFactorVelocity, centerPoint, inertiaDecayRate);

    if (!delayOperation)
    {
        MUX_ASSERT(m_interactionTracker);

        // Prevent any existing delayed operation from being processed after this request and overriding it.
        // All delayed operations are completed with the Interrupted result.
        CompleteDelayedOperations();

        HookCompositionTargetRendering();
    }

    std::shared_ptr<InteractionTrackerAsyncOperation> interactionTrackerAsyncOperation(
        std::make_shared<InteractionTrackerAsyncOperation>(
            InteractionTrackerAsyncOperationType::TryUpdateScaleWithAdditionalVelocity,
            operationTrigger,
            delayOperation,
            zoomFactorChangeWithAdditionalVelocity));

    if (operationTrigger != InteractionTrackerAsyncOperationTrigger::DirectViewChange)
    {
        // User-triggered operations are processed as quickly as possible by minimizing their TicksCountDown
        int ticksCountdown = GetInteractionTrackerOperationsTicksCountdownForTrigger(InteractionTrackerAsyncOperationTrigger::DirectViewChange);

        interactionTrackerAsyncOperation->SetTicksCountdown(std::max(1, ticksCountdown));
    }

    m_interactionTrackerAsyncOperations.push_back(interactionTrackerAsyncOperation);

    if (viewChangeId)
    {
        m_latestViewChangeId = GetNextViewChangeId();
        interactionTrackerAsyncOperation->SetViewChangeId(m_latestViewChangeId);
        *viewChangeId = m_latestViewChangeId;
    }
}

void Scroller::ProcessPointerWheelScroll(
    bool isHorizontalMouseWheel,
    int32_t mouseWheelDelta,
    float endOfInertiaPosition,
    float minPosition,
    float maxPosition)
{
    MUX_ASSERT(!Scroller::IsInteractionTrackerPointerWheelRedirectionEnabled());

    SCROLLER_TRACE_INFO(*this, TRACE_MSG_METH_INT_INT, METH_NAME, this, isHorizontalMouseWheel, mouseWheelDelta);
    SCROLLER_TRACE_VERBOSE(*this, TRACE_MSG_METH_FLT_FLT_FLT, METH_NAME, this, endOfInertiaPosition, minPosition, maxPosition);

    // Attempt to find an offsets change with velocity request for mouse wheel input within the same tick.
    std::shared_ptr<InteractionTrackerAsyncOperation> interactionTrackerAsyncOperation = GetInteractionTrackerOperationWithAdditionalVelocity(
        true /*isOperationTypeForOffsetsChange*/,
        InteractionTrackerAsyncOperationTrigger::MouseWheel);

    // Mouse wheel delta amount required per initial velocity unit
    int32_t mouseWheelDeltaForVelocityUnit = s_mouseWheelDeltaForVelocityUnit;
    com_ptr<ScrollerTestHooks> globalTestHooks = ScrollerTestHooks::GetGlobalTestHooks();

    if (globalTestHooks)
    {
        mouseWheelDeltaForVelocityUnit = globalTestHooks->MouseWheelDeltaForVelocityUnit();
    }

    // Maximum absolute velocity. Any additional velocity has no effect.
    const float c_maxVelocity = 4000.0f;
    // Velocity per unit (which is a mouse wheel delta of 120 by default).
    const float c_unitVelocity = 1100.0f;
    // Effect of unit velocity on offset.
    const float c_offsetChangePerVelocityUnit = 104.9338f;

    std::shared_ptr<OffsetsChangeWithAdditionalVelocity> offsetsChangeWithAdditionalVelocity = nullptr;
    float offsetVelocity = static_cast<float>(mouseWheelDelta) / mouseWheelDeltaForVelocityUnit * c_unitVelocity;

    if (!isHorizontalMouseWheel)
    {
        offsetVelocity *= -1.0f;
    }

    winrt::float2 offsetsVelocity{
        isHorizontalMouseWheel ? offsetVelocity : 0.0f,
        isHorizontalMouseWheel ? 0.0f : offsetVelocity };
    bool isQueuedOffsetVelocityCanceled = false;

    if (interactionTrackerAsyncOperation)
    {
        std::shared_ptr<ViewChangeBase> viewChangeBase = interactionTrackerAsyncOperation->GetViewChangeBase();
        offsetsChangeWithAdditionalVelocity = std::reinterpret_pointer_cast<OffsetsChangeWithAdditionalVelocity>(viewChangeBase);

        if (offsetsChangeWithAdditionalVelocity)
        {
            winrt::float2 queuedOffsetsVelocity = offsetsChangeWithAdditionalVelocity->OffsetsVelocity();
            float queuedOffsetVelocity = isHorizontalMouseWheel ? queuedOffsetsVelocity.x : queuedOffsetsVelocity.y;

            if (offsetVelocity * queuedOffsetVelocity > 0.0f)
            {
                SCROLLER_TRACE_VERBOSE(*this, TRACE_MSG_METH_STR_FLT_FLT, METH_NAME, this, L"Direction unchange", queuedOffsetVelocity, offsetVelocity);
                if (isHorizontalMouseWheel)
                {
                    offsetsVelocity.x += queuedOffsetVelocity;
                }
                else
                {
                    offsetsVelocity.y += queuedOffsetVelocity;
                }
            }
            else
            {
                SCROLLER_TRACE_VERBOSE(*this, TRACE_MSG_METH_STR_FLT_FLT, METH_NAME, this, L"Direction change", queuedOffsetVelocity, offsetVelocity);
                isQueuedOffsetVelocityCanceled = true;
            }
        }
    }

    if (offsetVelocity > 0.0f)
    {
        MUX_ASSERT(endOfInertiaPosition < maxPosition);

        if (isHorizontalMouseWheel)
        {
            // No point in exceeding the maximum effective velocity
            offsetsVelocity.x = std::min(c_maxVelocity, offsetsVelocity.x);

            // Do not attempt to scroll beyond the MaxPosition value
            offsetsVelocity.x = std::min((maxPosition - endOfInertiaPosition) * c_unitVelocity / c_offsetChangePerVelocityUnit, offsetsVelocity.x);
        }
        else
        {
            // No point in exceeding the maximum effective velocity
            offsetsVelocity.y = std::min(c_maxVelocity, offsetsVelocity.y);

            // Do not attempt to scroll beyond the MaxPosition value
            offsetsVelocity.y = std::min((maxPosition - endOfInertiaPosition) * c_unitVelocity / c_offsetChangePerVelocityUnit, offsetsVelocity.y);
        }
    }
    else
    {
        MUX_ASSERT(endOfInertiaPosition > minPosition);

        if (isHorizontalMouseWheel)
        {
            // No point in exceeding the minimum effective velocity
            offsetsVelocity.x = std::max(-c_maxVelocity, offsetsVelocity.x);

            // Do not attempt to scroll beyond the MinPosition value
            offsetsVelocity.x = std::max((minPosition - endOfInertiaPosition) * c_unitVelocity / c_offsetChangePerVelocityUnit, offsetsVelocity.x);
        }
        else
        {
            // No point in exceeding the minimum effective velocity
            offsetsVelocity.y = std::max(-c_maxVelocity, offsetsVelocity.y);

            // Do not attempt to scroll beyond the MinPosition value
            offsetsVelocity.y = std::max((minPosition - endOfInertiaPosition) * c_unitVelocity / c_offsetChangePerVelocityUnit, offsetsVelocity.y);
        }
    }

    SCROLLER_TRACE_VERBOSE(*this, TRACE_MSG_METH_PTR_STR, METH_NAME, this,
        interactionTrackerAsyncOperation.get(),
        interactionTrackerAsyncOperation ? L"Coalesced MouseWheelDelta for scrolling" : L"New MouseWheelDelta for scrolling");

    if (!interactionTrackerAsyncOperation || isQueuedOffsetVelocityCanceled)
    {
        // Minimum absolute velocity. Any lower velocity has no effect.
        const float c_minVelocity = 30.0f;
        // Make sure the initial velocity is larger than the minimum effective velocity
        const float minOffsetVelocity = (offsetVelocity > 0.0f) ? c_minVelocity : -c_minVelocity;

        if (isHorizontalMouseWheel)
        {
            offsetsVelocity.x += minOffsetVelocity;
        }
        else
        {
            offsetsVelocity.y += minOffsetVelocity;
        }
    }

    if (!interactionTrackerAsyncOperation)
    {
        // Inertia decay rate to achieve the c_offsetChangePerVelocityUnit change per velocity unit
        float mouseWheelInertiaDecayRate = SharedHelpers::IsRS2OrHigher() ? s_mouseWheelInertiaDecayRate : s_mouseWheelInertiaDecayRateRS1;

        if (globalTestHooks)
        {
            mouseWheelInertiaDecayRate = globalTestHooks->MouseWheelInertiaDecayRate();
        }

        winrt::IReference<winrt::float3> currentInertiaDecayRate = m_interactionTracker.PositionInertiaDecayRate();
        winrt::IInspectable inertiaDecayRateAsInsp = nullptr;

        if (isHorizontalMouseWheel)
        {
            inertiaDecayRateAsInsp = box_value(winrt::float2({
                mouseWheelInertiaDecayRate,
                currentInertiaDecayRate ? currentInertiaDecayRate.Value().y : c_scrollerDefaultInertiaDecayRate }));
        }
        else
        {
            inertiaDecayRateAsInsp = box_value(winrt::float2({
                currentInertiaDecayRate ? currentInertiaDecayRate.Value().x : c_scrollerDefaultInertiaDecayRate,
                mouseWheelInertiaDecayRate }));
        }

        winrt::IReference<winrt::float2> inertiaDecayRate = inertiaDecayRateAsInsp.as<winrt::IReference<winrt::float2>>();
        int32_t viewChangeId = -1;

        // Queue up a zooming with additional velocity operation
        ChangeOffsetsWithAdditionalVelocityPrivate(
            offsetsVelocity,
            inertiaDecayRate,
            InteractionTrackerAsyncOperationTrigger::MouseWheel,
            &viewChangeId);
    }
    else if (offsetsChangeWithAdditionalVelocity)
    {
        offsetsChangeWithAdditionalVelocity->OffsetsVelocity(offsetsVelocity);
    }
}

void Scroller::ProcessPointerWheelZoom(
    winrt::PointerPoint const& pointerPoint,
    int32_t mouseWheelDelta,
    float endOfInertiaZoomFactor,
    float minZoomFactor,
    float maxZoomFactor)
{
    MUX_ASSERT(!Scroller::IsInteractionTrackerPointerWheelRedirectionEnabled());

    SCROLLER_TRACE_INFO(*this, TRACE_MSG_METH_INT, METH_NAME, this, mouseWheelDelta);
    SCROLLER_TRACE_VERBOSE(*this, TRACE_MSG_METH_FLT_FLT_FLT, METH_NAME, this, endOfInertiaZoomFactor, minZoomFactor, maxZoomFactor);

    // Attempt to find a zoom factor change with velocity request for mouse wheel input within the same tick.
    std::shared_ptr<InteractionTrackerAsyncOperation> interactionTrackerAsyncOperation = GetInteractionTrackerOperationWithAdditionalVelocity(
        false /*isOperationTypeForOffsetsChange*/,
        InteractionTrackerAsyncOperationTrigger::MouseWheel);

    // Mouse wheel delta amount required per initial velocity unit
    int32_t mouseWheelDeltaForVelocityUnit = s_mouseWheelDeltaForVelocityUnit;
    com_ptr<ScrollerTestHooks> globalTestHooks = ScrollerTestHooks::GetGlobalTestHooks();

    if (globalTestHooks)
    {
        mouseWheelDeltaForVelocityUnit = globalTestHooks->MouseWheelDeltaForVelocityUnit();
    }

    // Maximum absolute velocity. Any additional velocity has no effect
    const float c_maxVelocityUnits = 5.0f;
    // Incremental zoom factor change per velocity unit
    const float c_zoomFactorChangePerVelocityUnit = 0.1f;

    std::shared_ptr<ZoomFactorChangeWithAdditionalVelocity> zoomFactorChangeWithAdditionalVelocity = nullptr;
    float zoomFactorVelocity = static_cast<float>(mouseWheelDelta) / mouseWheelDeltaForVelocityUnit;

    if (interactionTrackerAsyncOperation)
    {
        std::shared_ptr<ViewChangeBase> viewChangeBase = interactionTrackerAsyncOperation->GetViewChangeBase();
        zoomFactorChangeWithAdditionalVelocity = std::reinterpret_pointer_cast<ZoomFactorChangeWithAdditionalVelocity>(viewChangeBase);

        if (zoomFactorChangeWithAdditionalVelocity)
        {
            zoomFactorVelocity += zoomFactorChangeWithAdditionalVelocity->ZoomFactorVelocity();
        }
    }

    if (zoomFactorVelocity > 0.0f)
    {
        MUX_ASSERT(endOfInertiaZoomFactor < maxZoomFactor);

        // No point in exceeding the maximum effective velocity
        zoomFactorVelocity = std::min(c_maxVelocityUnits, zoomFactorVelocity);

        // Do not attempt to zoom beyond the MaxZoomFactor value
        zoomFactorVelocity = std::min((maxZoomFactor - endOfInertiaZoomFactor) / c_zoomFactorChangePerVelocityUnit, zoomFactorVelocity);
    }
    else
    {
        MUX_ASSERT(endOfInertiaZoomFactor > minZoomFactor);

        // No point in exceeding the minimum effective velocity
        zoomFactorVelocity = std::max(-c_maxVelocityUnits, zoomFactorVelocity);

        // Do not attempt to zoom beyond the MinZoomFactor value
        zoomFactorVelocity = std::max((minZoomFactor - endOfInertiaZoomFactor) / c_zoomFactorChangePerVelocityUnit, zoomFactorVelocity);
    }

    SCROLLER_TRACE_VERBOSE(*this, TRACE_MSG_METH_PTR_STR, METH_NAME, this,
        interactionTrackerAsyncOperation.get(),
        interactionTrackerAsyncOperation ? L"Coalesced MouseWheelDelta for zooming" : L"New MouseWheelDelta for zooming");

    if (!interactionTrackerAsyncOperation)
    {
        // Minimum absolute velocity. Any lower velocity has no effect
        const float c_minVelocityUnits = 0.05f;

        // Inertia decay rate to achieve the c_zoomFactorChangePerVelocityUnit change per velocity unit
        float mouseWheelInertiaDecayRate = SharedHelpers::IsRS2OrHigher() ? s_mouseWheelInertiaDecayRate : s_mouseWheelInertiaDecayRateRS1;

        if (globalTestHooks)
        {
            mouseWheelInertiaDecayRate = globalTestHooks->MouseWheelInertiaDecayRate();
        }

        // Make sure the initial velocity is larger than the minimum effective velocity
        zoomFactorVelocity += (zoomFactorVelocity > 0.0f) ? c_minVelocityUnits : -c_minVelocityUnits;

        winrt::IInspectable inertiaDecayRateAsInsp = box_value(mouseWheelInertiaDecayRate);
        winrt::IReference<float> inertiaDecayRate = inertiaDecayRateAsInsp.as<winrt::IReference<float>>();
        winrt::float2 centerPoint = ComputeCenterPointerForMouseWheelZooming(Content(), pointerPoint.Position());

        int32_t viewChangeId = -1;

        // Queue up a zooming with additional velocity operation
        ChangeZoomFactorWithAdditionalVelocityPrivate(
            zoomFactorVelocity,
            centerPoint,
            inertiaDecayRate,
            InteractionTrackerAsyncOperationTrigger::MouseWheel,
            &viewChangeId);
    }
    else if (zoomFactorChangeWithAdditionalVelocity)
    {
        zoomFactorChangeWithAdditionalVelocity->ZoomFactorVelocity(zoomFactorVelocity);
    }
}

void Scroller::ProcessDequeuedViewChange(std::shared_ptr<InteractionTrackerAsyncOperation> interactionTrackerAsyncOperation)
{
    SCROLLER_TRACE_VERBOSE(*this, TRACE_MSG_METH_PTR, METH_NAME, this, interactionTrackerAsyncOperation);

    MUX_ASSERT(IsLoadedAndSetUp());
    MUX_ASSERT(!interactionTrackerAsyncOperation->IsQueued());

    std::shared_ptr<ViewChangeBase> viewChangeBase = interactionTrackerAsyncOperation->GetViewChangeBase();

    MUX_ASSERT(viewChangeBase);

    switch (interactionTrackerAsyncOperation->GetOperationType())
    {
        case InteractionTrackerAsyncOperationType::TryUpdatePosition:
        case InteractionTrackerAsyncOperationType::TryUpdatePositionBy:
        case InteractionTrackerAsyncOperationType::TryUpdatePositionWithAnimation:
        {
            std::shared_ptr<OffsetsChange> offsetsChange = std::reinterpret_pointer_cast<OffsetsChange>(viewChangeBase);

            ProcessOffsetsChange(
                interactionTrackerAsyncOperation->GetOperationTrigger() /*operationTrigger*/,
                offsetsChange,
                interactionTrackerAsyncOperation->GetViewChangeId() /*offsetsChangeId*/,
                true /*isForAsyncOperation*/);
            break;
        }
        case InteractionTrackerAsyncOperationType::TryUpdatePositionWithAdditionalVelocity:
        {
            std::shared_ptr<OffsetsChangeWithAdditionalVelocity> offsetsChangeWithAdditionalVelocity = std::reinterpret_pointer_cast<OffsetsChangeWithAdditionalVelocity>(viewChangeBase);

            ProcessOffsetsChange(offsetsChangeWithAdditionalVelocity);
            break;
        }
        case InteractionTrackerAsyncOperationType::TryUpdateScale:
        case InteractionTrackerAsyncOperationType::TryUpdateScaleWithAnimation:
        {
            std::shared_ptr<ZoomFactorChange> zoomFactorChange = std::reinterpret_pointer_cast<ZoomFactorChange>(viewChangeBase);

            ProcessZoomFactorChange(
                zoomFactorChange,
                interactionTrackerAsyncOperation->GetViewChangeId() /*zoomFactorChangeId*/);
            break;
        }
        case InteractionTrackerAsyncOperationType::TryUpdateScaleWithAdditionalVelocity:
        {
            std::shared_ptr<ZoomFactorChangeWithAdditionalVelocity> zoomFactorChangeWithAdditionalVelocity = std::reinterpret_pointer_cast<ZoomFactorChangeWithAdditionalVelocity>(viewChangeBase);

            ProcessZoomFactorChange(zoomFactorChangeWithAdditionalVelocity);
            break;
        }
        default:
        {
            MUX_ASSERT(false);
        }
    }
    interactionTrackerAsyncOperation->SetRequestId(m_latestInteractionTrackerRequest);
}

// Launches an InteractionTracker request to change the offsets.
void Scroller::ProcessOffsetsChange(
    InteractionTrackerAsyncOperationTrigger operationTrigger,
    std::shared_ptr<OffsetsChange> offsetsChange,
    int32_t offsetsChangeId,
    bool isForAsyncOperation)
{
    MUX_ASSERT(m_interactionTracker);
    MUX_ASSERT(offsetsChange);

    SCROLLER_TRACE_VERBOSE(*this, TRACE_MSG_METH_STR_STR_INT_INT, METH_NAME, this,
        TypeLogging::InteractionTrackerAsyncOperationTriggerToString(operationTrigger).c_str(),
        TypeLogging::ScrollerViewKindToString(offsetsChange->ViewKind()).c_str(),
        offsetsChangeId,
        isForAsyncOperation);

    double zoomedHorizontalOffset = offsetsChange->ZoomedHorizontalOffset();
    double zoomedVerticalOffset = offsetsChange->ZoomedVerticalOffset();
    winrt::ScrollOptions options = offsetsChange->Options().try_as<winrt::ScrollOptions>();

    SCROLLER_TRACE_VERBOSE(*this, TRACE_MSG_METH_DBL_DBL_STR, METH_NAME, this,
        zoomedHorizontalOffset,
        zoomedVerticalOffset,
        TypeLogging::ScrollOptionsToString(options).c_str());

    winrt::AnimationMode animationMode = options ? options.AnimationMode() : ScrollOptions::s_defaultAnimationMode;
    winrt::SnapPointsMode snapPointsMode = options ? options.SnapPointsMode() : ScrollOptions::s_defaultSnapPointsMode;

    switch (offsetsChange->ViewKind())
    {
#ifdef ScrollerViewKind_RelativeToEndOfInertiaView
        case ScrollerViewKind::RelativeToEndOfInertiaView:
        {
            const winrt::float2 endOfInertiaPosition = ComputeEndOfInertiaPosition();
            zoomedHorizontalOffset += endOfInertiaPosition.x;
            zoomedVerticalOffset += endOfInertiaPosition.y;
            break;
        }
#endif
        case ScrollerViewKind::RelativeToCurrentView:
        {
            if (snapPointsMode == winrt::SnapPointsMode::Default || animationMode == winrt::AnimationMode::Enabled)
            {
                zoomedHorizontalOffset += m_zoomedHorizontalOffset;
                zoomedVerticalOffset += m_zoomedVerticalOffset;
            }
            break;
        }
    }

    if (snapPointsMode == winrt::SnapPointsMode::Default)
    {
        zoomedHorizontalOffset = ComputeValueAfterSnapPoints(zoomedHorizontalOffset, m_sortedConsolidatedHorizontalSnapPoints);
        zoomedVerticalOffset = ComputeValueAfterSnapPoints(zoomedVerticalOffset, m_sortedConsolidatedVerticalSnapPoints);
    }

    switch (animationMode)
    {
        case winrt::AnimationMode::Disabled:
        {
            if (offsetsChange->ViewKind() == ScrollerViewKind::RelativeToCurrentView && snapPointsMode == winrt::SnapPointsMode::Ignore)
            {
                SCROLLER_TRACE_VERBOSE(*this, TRACE_MSG_METH_METH_STR, METH_NAME,
                    this,
                    L"TryUpdatePositionBy",
                    TypeLogging::Float2ToString(winrt::float2(static_cast<float>(zoomedHorizontalOffset), static_cast<float>(zoomedVerticalOffset))).c_str());

                m_latestInteractionTrackerRequest = m_interactionTracker.TryUpdatePositionBy(
                    winrt::float3(static_cast<float>(zoomedHorizontalOffset), static_cast<float>(zoomedVerticalOffset), 0.0f));
                m_lastInteractionTrackerAsyncOperationType = InteractionTrackerAsyncOperationType::TryUpdatePositionBy;
            }
            else
            {
                winrt::float2 targetPosition = ComputePositionFromOffsets(zoomedHorizontalOffset, zoomedVerticalOffset);

                SCROLLER_TRACE_VERBOSE(*this, TRACE_MSG_METH_METH_STR, METH_NAME, this,
                    L"TryUpdatePosition", TypeLogging::Float2ToString(targetPosition).c_str());

                m_latestInteractionTrackerRequest = m_interactionTracker.TryUpdatePosition(
                    winrt::float3(targetPosition, 0.0f));
                m_lastInteractionTrackerAsyncOperationType = InteractionTrackerAsyncOperationType::TryUpdatePosition;
            }

            if (isForAsyncOperation)
            {
                HookCompositionTargetRendering();
            }
            break;
        }
        case winrt::AnimationMode::Enabled:
        {
            SCROLLER_TRACE_VERBOSE(*this, TRACE_MSG_METH_METH, METH_NAME, this, L"TryUpdatePositionWithAnimation");

            m_latestInteractionTrackerRequest = m_interactionTracker.TryUpdatePositionWithAnimation(
                GetPositionAnimation(
                    zoomedHorizontalOffset,
                    zoomedVerticalOffset,
                    operationTrigger,
                    offsetsChangeId));
            m_lastInteractionTrackerAsyncOperationType = InteractionTrackerAsyncOperationType::TryUpdatePositionWithAnimation;
            break;
        }
    }
}

// Launches an InteractionTracker request to change the offsets with an additional velocity and optional scroll inertia decay rate.
void Scroller::ProcessOffsetsChange(
    std::shared_ptr<OffsetsChangeWithAdditionalVelocity> offsetsChangeWithAdditionalVelocity)
{
    MUX_ASSERT(m_interactionTracker);
    MUX_ASSERT(offsetsChangeWithAdditionalVelocity);

    winrt::float2 offsetsVelocity = offsetsChangeWithAdditionalVelocity->OffsetsVelocity();
    winrt::IReference<winrt::float2> inertiaDecayRate = offsetsChangeWithAdditionalVelocity->InertiaDecayRate();

    SCROLLER_TRACE_VERBOSE(*this, TRACE_MSG_METH_STR, METH_NAME, this, TypeLogging::NullableFloat2ToString(inertiaDecayRate).c_str());

    if (inertiaDecayRate)
    {
        float horizontalInertiaDecayRate = std::clamp(inertiaDecayRate.Value().x, 0.0f, 1.0f);
        float verticalInertiaDecayRate = std::clamp(inertiaDecayRate.Value().y, 0.0f, 1.0f);

        m_interactionTracker.PositionInertiaDecayRate(
            winrt::float3(horizontalInertiaDecayRate, verticalInertiaDecayRate, 0.0f));
    }

    SCROLLER_TRACE_VERBOSE(*this, TRACE_MSG_METH_METH_STR, METH_NAME, this,
        L"TryUpdatePositionWithAdditionalVelocity", TypeLogging::Float2ToString(winrt::float2(offsetsVelocity)).c_str());

    m_latestInteractionTrackerRequest = m_interactionTracker.TryUpdatePositionWithAdditionalVelocity(
        winrt::float3(offsetsVelocity, 0.0f));
    m_lastInteractionTrackerAsyncOperationType = InteractionTrackerAsyncOperationType::TryUpdatePositionWithAdditionalVelocity;
}

// Restores the default scroll inertia decay rate if no offset change with additional velocity operation is in progress.
void Scroller::PostProcessOffsetsChange(
    std::shared_ptr<InteractionTrackerAsyncOperation> interactionTrackerAsyncOperation)
{
    SCROLLER_TRACE_VERBOSE(*this, TRACE_MSG_METH_PTR, METH_NAME, this, interactionTrackerAsyncOperation);

    MUX_ASSERT(m_interactionTracker);

    if (interactionTrackerAsyncOperation->GetRequestId() != m_latestInteractionTrackerRequest)
    {
        std::shared_ptr<InteractionTrackerAsyncOperation> latestInteractionTrackerAsyncOperation = GetInteractionTrackerOperationFromRequestId(
            m_latestInteractionTrackerRequest);
        if (latestInteractionTrackerAsyncOperation &&
            latestInteractionTrackerAsyncOperation->GetOperationType() == InteractionTrackerAsyncOperationType::TryUpdatePositionWithAdditionalVelocity)
        {
            // Do not reset the scroll inertia decay rate when there is a new ongoing offset change with additional velocity
            return;
        }
    }

    m_interactionTracker.PositionInertiaDecayRate(nullptr);
}

// Launches an InteractionTracker request to change the zoomFactor.
void Scroller::ProcessZoomFactorChange(
    std::shared_ptr<ZoomFactorChange> zoomFactorChange,
    int32_t zoomFactorChangeId)
{
    MUX_ASSERT(m_interactionTracker);
    MUX_ASSERT(zoomFactorChange);

    float zoomFactor = zoomFactorChange->ZoomFactor();
    winrt::IReference<winrt::float2> nullableCenterPoint = zoomFactorChange->CenterPoint();
    ScrollerViewKind viewKind = zoomFactorChange->ViewKind();
    winrt::ZoomOptions options = zoomFactorChange->Options().try_as<winrt::ZoomOptions>();

    SCROLLER_TRACE_VERBOSE(*this, TRACE_MSG_METH_STR_INT, METH_NAME, this,
        TypeLogging::ScrollerViewKindToString(viewKind).c_str(),
        zoomFactorChangeId);
    SCROLLER_TRACE_VERBOSE(*this, TRACE_MSG_METH_STR_STR_FLT, METH_NAME, this,
        TypeLogging::NullableFloat2ToString(nullableCenterPoint).c_str(),
        TypeLogging::ZoomOptionsToString(options).c_str(),
        zoomFactor);

    winrt::float2 centerPoint2D = nullableCenterPoint == nullptr ?
        winrt::float2(static_cast<float>(m_viewportWidth / 2.0), static_cast<float>(m_viewportHeight / 2.0)) : nullableCenterPoint.Value();
    winrt::float3 centerPoint(centerPoint2D.x - m_contentLayoutOffsetX, centerPoint2D.y - m_contentLayoutOffsetY, 0.0f);

    switch (viewKind)
    {
#ifdef ScrollerViewKind_RelativeToEndOfInertiaView
    case ScrollerViewKind::RelativeToEndOfInertiaView:
        {
            zoomFactor += ComputeEndOfInertiaZoomFactor();
            break;
        }
#endif
        case ScrollerViewKind::RelativeToCurrentView:
        {
            zoomFactor += m_zoomFactor;
            break;
        }
    }

    winrt::AnimationMode animationMode = options ? options.AnimationMode() : ScrollOptions::s_defaultAnimationMode;
    winrt::SnapPointsMode snapPointsMode = options ? options.SnapPointsMode() : ScrollOptions::s_defaultSnapPointsMode;

    if (snapPointsMode == winrt::SnapPointsMode::Default)
    {
        zoomFactor = (float)ComputeValueAfterSnapPoints(zoomFactor, m_sortedConsolidatedZoomSnapPoints);
    }

    switch (animationMode)
    {
        case winrt::AnimationMode::Disabled:
        {
            SCROLLER_TRACE_VERBOSE(*this, TRACE_MSG_METH_METH_FLT_STR, METH_NAME, this, 
                L"TryUpdateScale", zoomFactor, TypeLogging::Float2ToString(winrt::float2(centerPoint.x, centerPoint.y)).c_str());

            m_latestInteractionTrackerRequest = m_interactionTracker.TryUpdateScale(zoomFactor, centerPoint);
            m_lastInteractionTrackerAsyncOperationType = InteractionTrackerAsyncOperationType::TryUpdateScale;

            HookCompositionTargetRendering();
            break;
        }
        case winrt::AnimationMode::Enabled:
        {
            SCROLLER_TRACE_VERBOSE(*this, TRACE_MSG_METH_METH, METH_NAME, this, L"TryUpdateScaleWithAnimation");

            m_latestInteractionTrackerRequest = m_interactionTracker.TryUpdateScaleWithAnimation(
                GetZoomFactorAnimation(zoomFactor, centerPoint2D, zoomFactorChangeId),
                centerPoint);
            m_lastInteractionTrackerAsyncOperationType = InteractionTrackerAsyncOperationType::TryUpdateScaleWithAnimation;
            break;
        }
    }
}

// Launches an InteractionTracker request to change the zoomFactor with an additional velocity and an optional zoomFactor inertia decay rate.
void Scroller::ProcessZoomFactorChange(
    std::shared_ptr<ZoomFactorChangeWithAdditionalVelocity> zoomFactorChangeWithAdditionalVelocity)
{
    MUX_ASSERT(m_interactionTracker);
    MUX_ASSERT(zoomFactorChangeWithAdditionalVelocity);

    float zoomFactorVelocity = zoomFactorChangeWithAdditionalVelocity->ZoomFactorVelocity();
    winrt::IReference<float> inertiaDecayRate = zoomFactorChangeWithAdditionalVelocity->InertiaDecayRate();
    winrt::IReference<winrt::float2> nullableCenterPoint = zoomFactorChangeWithAdditionalVelocity->CenterPoint();

    SCROLLER_TRACE_VERBOSE(*this, TRACE_MSG_METH_STR_STR_FLT, METH_NAME, this,
        TypeLogging::NullableFloat2ToString(nullableCenterPoint).c_str(),
        inertiaDecayRate,
        zoomFactorVelocity);

    if (inertiaDecayRate)
    {
        float scaleInertiaDecayRate = std::clamp(inertiaDecayRate.Value(), 0.0f, 1.0f);

        m_interactionTracker.ScaleInertiaDecayRate(scaleInertiaDecayRate);
    }

    winrt::float2 centerPoint2D = nullableCenterPoint == nullptr ?
        winrt::float2(static_cast<float>(m_viewportWidth / 2.0), static_cast<float>(m_viewportHeight / 2.0)) : nullableCenterPoint.Value();
    winrt::float3 centerPoint(centerPoint2D.x - m_contentLayoutOffsetX, centerPoint2D.y - m_contentLayoutOffsetY, 0.0f);

    SCROLLER_TRACE_VERBOSE(*this, TRACE_MSG_METH_METH_FLT_STR, METH_NAME, this,
        L"TryUpdateScaleWithAdditionalVelocity", zoomFactorVelocity, TypeLogging::Float2ToString(winrt::float2(centerPoint.x, centerPoint.y)).c_str());

    m_latestInteractionTrackerRequest = m_interactionTracker.TryUpdateScaleWithAdditionalVelocity(
        zoomFactorVelocity,
        centerPoint);
    m_lastInteractionTrackerAsyncOperationType = InteractionTrackerAsyncOperationType::TryUpdateScaleWithAdditionalVelocity;
}

// Restores the default zoomFactor inertia decay rate if no zoomFactor change with additional velocity operation is in progress.
void Scroller::PostProcessZoomFactorChange(
    std::shared_ptr<InteractionTrackerAsyncOperation> interactionTrackerAsyncOperation)
{
    SCROLLER_TRACE_VERBOSE(*this, TRACE_MSG_METH_PTR, METH_NAME, this, interactionTrackerAsyncOperation);

    MUX_ASSERT(m_interactionTracker);

    if (interactionTrackerAsyncOperation->GetRequestId() != m_latestInteractionTrackerRequest)
    {
        std::shared_ptr<InteractionTrackerAsyncOperation> latestInteractionTrackerAsyncOperation = GetInteractionTrackerOperationFromRequestId(
            m_latestInteractionTrackerRequest);
        if (latestInteractionTrackerAsyncOperation &&
            latestInteractionTrackerAsyncOperation->GetOperationType() == InteractionTrackerAsyncOperationType::TryUpdateScaleWithAdditionalVelocity)
        {
            // Do not reset the zoomFactor inertia decay rate when there is a new ongoing zoomFactor change with additional velocity
            return;
        }
    }

    m_interactionTracker.ScaleInertiaDecayRate(nullptr);
}

// Workaround for RS5 InteractionTracker bug 18827625: Interrupt on-going TryUpdatePositionWithAnimation
// operation before launching new one. Interruption is done through a call to TryUpdatePositionBy(0, 0, 0).
// Similarly a call to TryUpdateScale is made to interrupt a previous call to TryUpdateScaleWithAnimation.
// Returns True when an interruption was performed.
bool Scroller::InterruptViewChangeWithAnimation(InteractionTrackerAsyncOperationType interactionTrackerAsyncOperationType)
{
    if (m_state == winrt::InteractionState::Animation &&
        interactionTrackerAsyncOperationType == m_lastInteractionTrackerAsyncOperationType &&
        SharedHelpers::IsRS5OrHigher() &&
        !SharedHelpers::Is19H1OrHigher())
    {
        MUX_ASSERT(m_interactionTracker);

        int interruptionId = 0;

        if (interactionTrackerAsyncOperationType == InteractionTrackerAsyncOperationType::TryUpdatePositionWithAnimation)
        {
            interruptionId = m_interactionTracker.TryUpdatePositionBy(winrt::float3(0.0f));
        }
        else
        {
            MUX_ASSERT(interactionTrackerAsyncOperationType == InteractionTrackerAsyncOperationType::TryUpdateScaleWithAnimation);
            interruptionId = m_interactionTracker.TryUpdateScale(m_zoomFactor, winrt::float3(0.0f));
        }

        SCROLLER_TRACE_VERBOSE(*this, TRACE_MSG_METH_INT, METH_NAME, this, interruptionId);

        return true;
    }
    return false;
}

void Scroller::CompleteViewChange(
    std::shared_ptr<InteractionTrackerAsyncOperation> interactionTrackerAsyncOperation,
    ScrollerViewChangeResult result)
{
    SCROLLER_TRACE_INFO(*this, TRACE_MSG_METH_PTR_STR, METH_NAME, this,
        interactionTrackerAsyncOperation.get(), TypeLogging::ScrollerViewChangeResultToString(result).c_str());

    bool onHorizontalOffsetChangeCompleted = false;
    bool onVerticalOffsetChangeCompleted = false;

    switch (static_cast<int>(interactionTrackerAsyncOperation->GetOperationTrigger()))
    {
        case static_cast<int>(InteractionTrackerAsyncOperationTrigger::DirectViewChange):
            switch (interactionTrackerAsyncOperation->GetOperationType())
            {
            case InteractionTrackerAsyncOperationType::TryUpdatePosition:
            case InteractionTrackerAsyncOperationType::TryUpdatePositionBy:
            case InteractionTrackerAsyncOperationType::TryUpdatePositionWithAnimation:
            case InteractionTrackerAsyncOperationType::TryUpdatePositionWithAdditionalVelocity:
                RaiseViewChangeCompleted(true /*isForScroll*/, result, interactionTrackerAsyncOperation->GetViewChangeId());
                break;
            default:
                RaiseViewChangeCompleted(false /*isForScroll*/, result, interactionTrackerAsyncOperation->GetViewChangeId());
                break;
            }
            break;
        case static_cast<int>(InteractionTrackerAsyncOperationTrigger::HorizontalScrollControllerRequest):
            onHorizontalOffsetChangeCompleted = true;
            break;
        case static_cast<int>(InteractionTrackerAsyncOperationTrigger::VerticalScrollControllerRequest):
            onVerticalOffsetChangeCompleted = true;
            break;
        case static_cast<int>(InteractionTrackerAsyncOperationTrigger::HorizontalScrollControllerRequest) |
            static_cast<int>(InteractionTrackerAsyncOperationTrigger::VerticalScrollControllerRequest):
            onHorizontalOffsetChangeCompleted = true;
            onVerticalOffsetChangeCompleted = true;
            break;
        case static_cast<int>(InteractionTrackerAsyncOperationTrigger::MouseWheel):
            break;
    }

    if (onHorizontalOffsetChangeCompleted && m_horizontalScrollController)
    {
        m_horizontalScrollController.get().OnScrollCompleted(
            winrt::ScrollInfo{ interactionTrackerAsyncOperation->GetViewChangeId() });
    }

    if (onVerticalOffsetChangeCompleted && m_verticalScrollController)
    {
        m_verticalScrollController.get().OnScrollCompleted(
            winrt::ScrollInfo{ interactionTrackerAsyncOperation->GetViewChangeId() });
    }
}

void Scroller::CompleteInteractionTrackerOperations(
    int requestId,
    ScrollerViewChangeResult operationResult,
    ScrollerViewChangeResult priorNonAnimatedOperationsResult,
    ScrollerViewChangeResult priorAnimatedOperationsResult,
    bool completeOperation,
    bool completePriorNonAnimatedOperations,
    bool completePriorAnimatedOperations)
{
    MUX_ASSERT(requestId != 0);
    MUX_ASSERT(completeOperation || completePriorNonAnimatedOperations || completePriorAnimatedOperations);

    if (m_interactionTrackerAsyncOperations.empty())
    {
        return;
    }

    for (auto operationsIter = m_interactionTrackerAsyncOperations.begin(); operationsIter != m_interactionTrackerAsyncOperations.end();)
    {
        auto& interactionTrackerAsyncOperation = *operationsIter;

        operationsIter++;

        bool isMatch = requestId == -1 || requestId == interactionTrackerAsyncOperation->GetRequestId();
        bool isPriorMatch = requestId > interactionTrackerAsyncOperation->GetRequestId() && -1 != interactionTrackerAsyncOperation->GetRequestId();

        if ((isPriorMatch && (completePriorNonAnimatedOperations || completePriorAnimatedOperations)) ||
            (isMatch && completeOperation))
        {
            bool isOperationAnimated = interactionTrackerAsyncOperation->IsAnimated();
            bool complete = (isMatch && completeOperation) ||
                (isPriorMatch && completePriorNonAnimatedOperations && !isOperationAnimated) ||
                (isPriorMatch && completePriorAnimatedOperations && isOperationAnimated);

            if (complete)
            {
                CompleteViewChange(
                    interactionTrackerAsyncOperation,
                    isMatch ? operationResult : (isOperationAnimated ? priorAnimatedOperationsResult : priorNonAnimatedOperationsResult));

                auto interactionTrackerAsyncOperationRemoved = interactionTrackerAsyncOperation;

                m_interactionTrackerAsyncOperations.remove(interactionTrackerAsyncOperationRemoved);

                switch (interactionTrackerAsyncOperationRemoved->GetOperationType())
                {
                    case InteractionTrackerAsyncOperationType::TryUpdatePositionWithAdditionalVelocity:
                        PostProcessOffsetsChange(interactionTrackerAsyncOperationRemoved);
                        break;
                    case InteractionTrackerAsyncOperationType::TryUpdateScaleWithAdditionalVelocity:
                        PostProcessZoomFactorChange(interactionTrackerAsyncOperationRemoved);
                        break;
                }
            }
        }
    }
}

void Scroller::CompleteDelayedOperations()
{
    if (m_interactionTrackerAsyncOperations.empty())
    {
        return;
    }

    SCROLLER_TRACE_VERBOSE(*this, TRACE_MSG_METH, METH_NAME, this);

    for (auto operationsIter = m_interactionTrackerAsyncOperations.begin(); operationsIter != m_interactionTrackerAsyncOperations.end();)
    {
        auto& interactionTrackerAsyncOperation = *operationsIter;

        operationsIter++;

        if (interactionTrackerAsyncOperation->IsDelayed())
        {
            CompleteViewChange(interactionTrackerAsyncOperation, ScrollerViewChangeResult::Interrupted);
            m_interactionTrackerAsyncOperations.remove(interactionTrackerAsyncOperation);
        }
    }
}

int Scroller::GetInteractionTrackerOperationsTicksCountdownForTrigger(InteractionTrackerAsyncOperationTrigger operationTrigger) const
{
    int ticksCountdown = 0;

    for (auto& interactionTrackerAsyncOperation : m_interactionTrackerAsyncOperations)
    {
        if ((static_cast<int>(interactionTrackerAsyncOperation->GetOperationTrigger()) & static_cast<int>(operationTrigger)) != 0x00 &&
            !interactionTrackerAsyncOperation->IsCanceled())
        {
            ticksCountdown = std::max(ticksCountdown, interactionTrackerAsyncOperation->GetTicksCountdown());
        }
    }

    return ticksCountdown;
}

int Scroller::GetInteractionTrackerOperationsCount(bool includeAnimatedOperations, bool includeNonAnimatedOperations) const
{
    MUX_ASSERT(includeAnimatedOperations || includeNonAnimatedOperations);

    int operationsCount = 0;

    for (auto& interactionTrackerAsyncOperation : m_interactionTrackerAsyncOperations)
    {
        bool isOperationAnimated = interactionTrackerAsyncOperation->IsAnimated();

        if ((isOperationAnimated && includeAnimatedOperations) || (!isOperationAnimated && includeNonAnimatedOperations))
        {
            operationsCount++;
        }
    }

    return operationsCount;
}

std::shared_ptr<InteractionTrackerAsyncOperation> Scroller::GetInteractionTrackerOperationFromRequestId(int requestId) const
{
    MUX_ASSERT(requestId >= 0);

    for (auto& interactionTrackerAsyncOperation : m_interactionTrackerAsyncOperations)
    {
        if (interactionTrackerAsyncOperation->GetRequestId() == requestId)
        {
            return interactionTrackerAsyncOperation;
        }
    }

    return nullptr;
}

std::shared_ptr<InteractionTrackerAsyncOperation> Scroller::GetInteractionTrackerOperationFromKinds(
    bool isOperationTypeForOffsetsChange,
    InteractionTrackerAsyncOperationTrigger operationTrigger,
    ScrollerViewKind const& viewKind,
    winrt::ScrollOptions const& options) const
{
    for (auto& interactionTrackerAsyncOperation : m_interactionTrackerAsyncOperations)
    {
        std::shared_ptr<ViewChangeBase> viewChangeBase = interactionTrackerAsyncOperation->GetViewChangeBase();

        if ((static_cast<int>(interactionTrackerAsyncOperation->GetOperationTrigger()) & static_cast<int>(operationTrigger)) == 0x00 ||
            !interactionTrackerAsyncOperation->IsQueued() ||
            interactionTrackerAsyncOperation->IsUnqueueing() ||
            interactionTrackerAsyncOperation->IsCanceled() ||
            !viewChangeBase)
        {
            continue;
        }

        switch (interactionTrackerAsyncOperation->GetOperationType())
        {
        case InteractionTrackerAsyncOperationType::TryUpdatePosition:
        case InteractionTrackerAsyncOperationType::TryUpdatePositionBy:
        case InteractionTrackerAsyncOperationType::TryUpdatePositionWithAnimation:
        {
            if (!isOperationTypeForOffsetsChange)
            {
                continue;
            }

            std::shared_ptr<ViewChange> viewChange = std::reinterpret_pointer_cast<ViewChange>(viewChangeBase);

            if (viewChange->ViewKind() != viewKind)
            {
                continue;
            }

            winrt::ScrollOptions optionsClone = viewChange->Options().try_as<winrt::ScrollOptions>();
            winrt::AnimationMode animationMode = options ? options.AnimationMode() : ScrollOptions::s_defaultAnimationMode;
            winrt::AnimationMode animationModeClone = optionsClone ? optionsClone.AnimationMode() : ScrollOptions::s_defaultAnimationMode;

            if (animationModeClone != animationMode)
            {
                continue;
            }

            winrt::SnapPointsMode snapPointsMode = options ? options.SnapPointsMode() : ScrollOptions::s_defaultSnapPointsMode;
            winrt::SnapPointsMode snapPointsModeClone = optionsClone ? optionsClone.SnapPointsMode() : ScrollOptions::s_defaultSnapPointsMode;

            if (snapPointsModeClone != snapPointsMode)
            {
                continue;
            }
            break;
        }
        case InteractionTrackerAsyncOperationType::TryUpdateScale:
        case InteractionTrackerAsyncOperationType::TryUpdateScaleWithAnimation:
        {
            if (isOperationTypeForOffsetsChange)
            {
                continue;
            }

            std::shared_ptr<ViewChange> viewChange = std::reinterpret_pointer_cast<ViewChange>(viewChangeBase);

            if (viewChange->ViewKind() != viewKind)
            {
                continue;
            }

            winrt::ZoomOptions optionsClone = viewChange->Options().try_as<winrt::ZoomOptions>();
            winrt::AnimationMode animationMode = options ? options.AnimationMode() : ScrollOptions::s_defaultAnimationMode;
            winrt::AnimationMode animationModeClone = optionsClone ? optionsClone.AnimationMode() : ScrollOptions::s_defaultAnimationMode;

            if (animationModeClone != animationMode)
            {
                continue;
            }

            winrt::SnapPointsMode snapPointsMode = options ? options.SnapPointsMode() : ScrollOptions::s_defaultSnapPointsMode;
            winrt::SnapPointsMode snapPointsModeClone = optionsClone ? optionsClone.SnapPointsMode() : ScrollOptions::s_defaultSnapPointsMode;

            if (snapPointsModeClone != snapPointsMode)
            {
                continue;
            }
            break;
        }
        }

        return interactionTrackerAsyncOperation;
    }

    return nullptr;
}

std::shared_ptr<InteractionTrackerAsyncOperation> Scroller::GetInteractionTrackerOperationWithAdditionalVelocity(
    bool isOperationTypeForOffsetsChange,
    InteractionTrackerAsyncOperationTrigger operationTrigger) const
{
    for (auto& interactionTrackerAsyncOperation : m_interactionTrackerAsyncOperations)
    {
        std::shared_ptr<ViewChangeBase> viewChangeBase = interactionTrackerAsyncOperation->GetViewChangeBase();

        if ((static_cast<int>(interactionTrackerAsyncOperation->GetOperationTrigger()) & static_cast<int>(operationTrigger)) == 0x00 ||
            !interactionTrackerAsyncOperation->IsQueued() ||
            interactionTrackerAsyncOperation->IsUnqueueing() ||
            interactionTrackerAsyncOperation->IsCanceled() ||
            !viewChangeBase)
        {
            continue;
        }

        switch (interactionTrackerAsyncOperation->GetOperationType())
        {
            case InteractionTrackerAsyncOperationType::TryUpdatePositionWithAdditionalVelocity:
            {
                if (!isOperationTypeForOffsetsChange)
                {
                    continue;
                }
                return interactionTrackerAsyncOperation;
            }
            case InteractionTrackerAsyncOperationType::TryUpdateScaleWithAdditionalVelocity:
            {
                if (isOperationTypeForOffsetsChange)
                {
                    continue;
                }
                return interactionTrackerAsyncOperation;
            }
        }
    }

    return nullptr;
}

bool Scroller::IsLoaded()
{
    return winrt::VisualTreeHelper::GetParent(*this) != nullptr;
}

bool Scroller::IsLoadedAndSetUp()
{
    return IsLoaded() && m_interactionTracker;
}

bool Scroller::IsInputKindIgnored(winrt::InputKind const& inputKind)
{
    return (IgnoredInputKind() & inputKind) == inputKind;
}

void Scroller::HookCompositionTargetRendering()
{
    if (!m_renderingToken)
    {
        winrt::Windows::UI::Xaml::Media::CompositionTarget compositionTarget{ nullptr };
        m_renderingToken = compositionTarget.Rendering(winrt::auto_revoke, { this, &Scroller::OnCompositionTargetRendering });
    }
}

void Scroller::UnhookCompositionTargetRendering()
{
    m_renderingToken.revoke();    
}

void Scroller::HookScrollerEvents()
{
    if (!m_loadedToken)
    {
        m_loadedToken = Loaded(winrt::auto_revoke, { this, &Scroller::OnLoaded });
    }

    if (!m_unloadedToken)
    {
        m_unloadedToken = Unloaded(winrt::auto_revoke, { this, &Scroller::OnUnloaded });
    }

    if (SharedHelpers::IsRS4OrHigher() && !m_bringIntoViewRequested)
    {
        m_bringIntoViewRequested = BringIntoViewRequested(winrt::auto_revoke, { this, &Scroller::OnBringIntoViewRequestedHandler });
    }

<<<<<<< HEAD
    if (!Scroller::IsInteractionTrackerPointerWheelRedirectionEnabled() && m_pointerWheelChangedToken.value == 0)
=======
    if (!Scroller::IsInteractionTrackerMouseWheelZoomingEnabled() && !m_pointerWheelChangedToken)
>>>>>>> e8e7bb64
    {
        m_pointerWheelChangedToken = PointerWheelChanged(winrt::auto_revoke, { this, &Scroller::OnPointerWheelChangedHandler });
    }

    if (!m_pointerPressedEventHandler)
    {
        m_pointerPressedEventHandler = winrt::box_value<winrt::PointerEventHandler>({ this, &Scroller::OnPointerPressed });
        MUX_ASSERT(m_pointerPressedEventHandler);
        AddHandler(winrt::UIElement::PointerPressedEvent(), m_pointerPressedEventHandler, true /*handledEventsToo*/);
    }
}

void Scroller::UnhookScrollerEvents()
{
    m_loadedToken.revoke();
    m_unloadedToken.revoke();
    
    m_bringIntoViewRequested.revoke();
    
    if (m_pointerWheelChangedToken)
    {
<<<<<<< HEAD
        MUX_ASSERT(!Scroller::IsInteractionTrackerPointerWheelRedirectionEnabled());
        PointerWheelChanged(m_pointerWheelChangedToken);
        m_pointerWheelChangedToken.value = 0;
=======
        MUX_ASSERT(!Scroller::IsInteractionTrackerMouseWheelZoomingEnabled());
        m_pointerWheelChangedToken.revoke();
>>>>>>> e8e7bb64
    }

    if (m_pointerPressedEventHandler)
    {
        RemoveHandler(winrt::UIElement::PointerPressedEvent(), m_pointerPressedEventHandler);
        m_pointerPressedEventHandler = nullptr;
    }
}

void Scroller::UnhookSnapPointsVectorChangedEvents()
{
    if (m_horizontalSnapPointsVectorChangedToken.value != 0)
    {
        auto observableVector = HorizontalSnapPoints().try_as<winrt::IObservableVector<winrt::ScrollerSnapPointBase>>();
        observableVector.VectorChanged(m_horizontalSnapPointsVectorChangedToken);
        m_horizontalSnapPointsVectorChangedToken.value = 0;
    }

    if (m_verticalSnapPointsVectorChangedToken.value != 0)
    {
        auto observableVector = HorizontalSnapPoints().try_as<winrt::IObservableVector<winrt::ScrollerSnapPointBase>>();
        observableVector.VectorChanged(m_verticalSnapPointsVectorChangedToken);
        m_verticalSnapPointsVectorChangedToken.value = 0;
    }

    if (m_zoomSnapPointsVectorChangedToken.value != 0)
    {
        auto observableVector = HorizontalSnapPoints().try_as<winrt::IObservableVector<winrt::ScrollerSnapPointBase>>();
        observableVector.VectorChanged(m_zoomSnapPointsVectorChangedToken);
        m_zoomSnapPointsVectorChangedToken.value = 0;
    }
}

void Scroller::HookContentPropertyChanged(
    const winrt::UIElement& content)
{
    if (content)
    {
        if (!m_contentHorizontalAlignmentChangedToken)
        {
            m_contentHorizontalAlignmentChangedToken = RegisterPropertyChanged(content, winrt::FrameworkElement::HorizontalAlignmentProperty(), { this, &Scroller::OnContentPropertyChanged });
        }
        if (!m_contentVerticalAlignmentChangedToken)
        {
            m_contentVerticalAlignmentChangedToken = RegisterPropertyChanged(content, winrt::FrameworkElement::VerticalAlignmentProperty(), { this, &Scroller::OnContentPropertyChanged });
        }
    }
}

void Scroller::UnhookContentPropertyChanged(
    const winrt::UIElement& content)
{
    if (content)
    {
        const winrt::FrameworkElement contentAsFE = content.try_as<winrt::FrameworkElement>();

        if (contentAsFE)
        {
            m_contentHorizontalAlignmentChangedToken.revoke();
            m_contentVerticalAlignmentChangedToken.revoke();
        }
    }
}

void Scroller::HookHorizontalScrollControllerEvents(
    const winrt::IScrollController& horizontalScrollController,
    bool hasInteractionSource)
{
    MUX_ASSERT(horizontalScrollController);

    if (hasInteractionSource && !m_horizontalScrollControllerInteractionRequestedToken)
    {
        m_horizontalScrollControllerInteractionRequestedToken = horizontalScrollController.InteractionRequested(winrt::auto_revoke, { this, &Scroller::OnScrollControllerInteractionRequested });
    }

    if (!m_horizontalScrollControllerInteractionInfoChangedToken)
    {
        m_horizontalScrollControllerInteractionInfoChangedToken = horizontalScrollController.InteractionInfoChanged(winrt::auto_revoke, { this, &Scroller::OnScrollControllerInteractionInfoChanged });
    }

    if (!m_horizontalScrollControllerScrollToRequestedToken)
    {
        m_horizontalScrollControllerScrollToRequestedToken = horizontalScrollController.ScrollToRequested(winrt::auto_revoke, { this, &Scroller::OnScrollControllerScrollToRequested });
    }

    if (!m_horizontalScrollControllerScrollByRequestedToken)
    {
        m_horizontalScrollControllerScrollByRequestedToken = horizontalScrollController.ScrollByRequested(winrt::auto_revoke, { this, &Scroller::OnScrollControllerScrollByRequested });
    }

    if (!m_horizontalScrollControllerScrollFromRequestedToken)
    {
        m_horizontalScrollControllerScrollFromRequestedToken = horizontalScrollController.ScrollFromRequested(winrt::auto_revoke, { this, &Scroller::OnScrollControllerScrollFromRequested });
    }
}

void Scroller::HookVerticalScrollControllerEvents(
    const winrt::IScrollController& verticalScrollController,
    bool hasInteractionSource)
{
    MUX_ASSERT(verticalScrollController);

    if (hasInteractionSource && !m_verticalScrollControllerInteractionRequestedToken)
    {
        m_verticalScrollControllerInteractionRequestedToken = verticalScrollController.InteractionRequested(winrt::auto_revoke, { this, &Scroller::OnScrollControllerInteractionRequested });
    }

    if (!m_verticalScrollControllerInteractionInfoChangedToken)
    {
        m_verticalScrollControllerInteractionInfoChangedToken = verticalScrollController.InteractionInfoChanged(winrt::auto_revoke, { this, &Scroller::OnScrollControllerInteractionInfoChanged });
    }

    if (!m_verticalScrollControllerScrollToRequestedToken)
    {
        m_verticalScrollControllerScrollToRequestedToken = verticalScrollController.ScrollToRequested(winrt::auto_revoke, { this, &Scroller::OnScrollControllerScrollToRequested });
    }

    if (!m_verticalScrollControllerScrollByRequestedToken)
    {
        m_verticalScrollControllerScrollByRequestedToken = verticalScrollController.ScrollByRequested(winrt::auto_revoke, { this, &Scroller::OnScrollControllerScrollByRequested });
    }

    if (!m_verticalScrollControllerScrollFromRequestedToken)
    {
        m_verticalScrollControllerScrollFromRequestedToken = verticalScrollController.ScrollFromRequested(winrt::auto_revoke, { this, &Scroller::OnScrollControllerScrollFromRequested });
    }
}

void Scroller::UnhookHorizontalScrollControllerEvents(
    const winrt::IScrollController& horizontalScrollController)
{
    MUX_ASSERT(horizontalScrollController);
    m_horizontalScrollControllerInteractionRequestedToken.revoke();
    m_horizontalScrollControllerInteractionInfoChangedToken.revoke();
    m_verticalScrollControllerScrollToRequestedToken.revoke();
    m_verticalScrollControllerScrollByRequestedToken.revoke();
    m_horizontalScrollControllerScrollFromRequestedToken.revoke();
}

void Scroller::UnhookVerticalScrollControllerEvents(
    const winrt::IScrollController& verticalScrollController)
{
    MUX_ASSERT(verticalScrollController);
    m_verticalScrollControllerInteractionRequestedToken.revoke();
    m_verticalScrollControllerInteractionInfoChangedToken.revoke();
    m_verticalScrollControllerScrollToRequestedToken.revoke();
    m_verticalScrollControllerScrollByRequestedToken.revoke();
    m_verticalScrollControllerScrollFromRequestedToken.revoke();
}

void Scroller::RaiseInteractionSourcesChanged()
{
    com_ptr<ScrollerTestHooks> globalTestHooks = ScrollerTestHooks::GetGlobalTestHooks();

    if (globalTestHooks && globalTestHooks->AreInteractionSourcesNotificationsRaised())
    {
        globalTestHooks->NotifyInteractionSourcesChanged(*this, m_interactionTracker.InteractionSources());
    }
}

void Scroller::RaiseExtentChanged()
{
    if (m_extentChangedEventSource)
    {
        SCROLLER_TRACE_INFO(*this, TRACE_MSG_METH, METH_NAME, this);

        m_extentChangedEventSource(*this, nullptr);
    }
}

void Scroller::RaiseStateChanged()
{
    if (m_stateChangedEventSource)
    {
        SCROLLER_TRACE_INFO(*this, TRACE_MSG_METH, METH_NAME, this);

        m_stateChangedEventSource(*this, nullptr);
    }
}

void Scroller::RaiseViewChanged()
{
    if (m_viewChangedEventSource)
    {
        SCROLLER_TRACE_INFO(*this, TRACE_MSG_METH, METH_NAME, this);

        m_viewChangedEventSource(*this, nullptr);
    }

    if (!SharedHelpers::IsRS5OrHigher())
    {
        RaiseViewportChanged(false /* isFinal */);
    }

    if (SharedHelpers::IsFrameworkElementInvalidateViewportAvailable())
    {
        InvalidateViewport();
    }
}

winrt::CompositionAnimation Scroller::RaiseScrollAnimationStarting(
    const winrt::Vector3KeyFrameAnimation& positionAnimation,
    const winrt::float2& currentPosition,
    const winrt::float2& endPosition,
    int32_t offsetsChangeId)
{
    SCROLLER_TRACE_INFO(*this, TRACE_MSG_METH_INT, METH_NAME, this, offsetsChangeId);
    SCROLLER_TRACE_INFO(*this, TRACE_MSG_METH_FLT_FLT_FLT_FLT, METH_NAME, this,
        currentPosition.x, currentPosition.y,
        endPosition.x, endPosition.y);

    if (m_scrollAnimationStartingEventSource)
    {
        auto scrollAnimationStartingEventArgs = winrt::make_self<ScrollAnimationStartingEventArgs>();

        if (offsetsChangeId != -1)
        {
            scrollAnimationStartingEventArgs->SetOffsetsChangeId(offsetsChangeId);
        }

        scrollAnimationStartingEventArgs->SetAnimation(positionAnimation);
        scrollAnimationStartingEventArgs->SetStartPosition(currentPosition);
        scrollAnimationStartingEventArgs->SetEndPosition(endPosition);
        m_scrollAnimationStartingEventSource(*this, *scrollAnimationStartingEventArgs);
        return scrollAnimationStartingEventArgs->GetAnimation();
    }
    else
    {
        return positionAnimation;
    }
}

winrt::CompositionAnimation Scroller::RaiseZoomAnimationStarting(
    const winrt::ScalarKeyFrameAnimation& zoomFactorAnimation,
    const float endZoomFactor,
    const winrt::float2& centerPoint,
    int32_t zoomFactorChangeId)
{
    SCROLLER_TRACE_INFO(*this, TRACE_MSG_METH_FLT_FLT_STR_INT, METH_NAME, this,
        m_zoomFactor,
        endZoomFactor,
        TypeLogging::Float2ToString(centerPoint).c_str(),
        zoomFactorChangeId);

    if (m_zoomAnimationStartingEventSource)
    {
        auto zoomAnimationStartingEventArgs = winrt::make_self<ZoomAnimationStartingEventArgs>();

        if (zoomFactorChangeId != -1)
        {
            zoomAnimationStartingEventArgs->SetZoomFactorChangeId(zoomFactorChangeId);
        }

        zoomAnimationStartingEventArgs->SetAnimation(zoomFactorAnimation);
        zoomAnimationStartingEventArgs->SetCenterPoint(centerPoint);
        zoomAnimationStartingEventArgs->SetStartZoomFactor(m_zoomFactor);
        zoomAnimationStartingEventArgs->SetEndZoomFactor(endZoomFactor);
        m_zoomAnimationStartingEventSource(*this, *zoomAnimationStartingEventArgs);
        return zoomAnimationStartingEventArgs->GetAnimation();
    }
    else
    {
        return zoomFactorAnimation;
    }
}

void Scroller::RaiseViewChangeCompleted(
    bool isForScroll,
    ScrollerViewChangeResult result,
    int32_t viewChangeId)
{
    if (viewChangeId)
    {
        if (isForScroll && m_scrollCompletedEventSource)
        {
            SCROLLER_TRACE_INFO(*this, TRACE_MSG_METH_STR_INT, METH_NAME, this,
                TypeLogging::ScrollerViewChangeResultToString(result).c_str(),
                viewChangeId);

            auto scrollCompletedEventArgs = winrt::make_self<ScrollCompletedEventArgs>();

            scrollCompletedEventArgs->Result(result);
            scrollCompletedEventArgs->OffsetsChangeId(viewChangeId);
            m_scrollCompletedEventSource(*this, *scrollCompletedEventArgs);
        }
        else if (!isForScroll && m_zoomCompletedEventSource)
        {
            SCROLLER_TRACE_INFO(*this, TRACE_MSG_METH_STR_INT, METH_NAME, this,
                TypeLogging::ScrollerViewChangeResultToString(result).c_str(),
                viewChangeId);

            auto zoomCompletedEventArgs = winrt::make_self<ZoomCompletedEventArgs>();

            zoomCompletedEventArgs->Result(result);
            zoomCompletedEventArgs->ZoomFactorChangeId(viewChangeId);
            m_zoomCompletedEventSource(*this, *zoomCompletedEventArgs);
        }
    }

    // Raise viewport changed only when effective viewport
    // support is not available.
    if (SharedHelpers::IsRS5OrHigher())
    {
        RaiseViewportChanged(true /* isFinal */);
    }

    if (SharedHelpers::IsFrameworkElementInvalidateViewportAvailable())
    {
        InvalidateViewport();
    }
}

// Returns False when ScrollerBringingIntoViewEventArgs.Cancel is set to True to skip the operation.
bool Scroller::RaiseBringingIntoView(
    double targetZoomedHorizontalOffset,
    double targetZoomedVerticalOffset,
    const winrt::BringIntoViewRequestedEventArgs& requestEventArgs,
    int32_t offsetsChangeId,
    _Inout_ winrt::SnapPointsMode* snapPointsMode)
{
    if (m_bringingIntoViewEventSource)
    {
        SCROLLER_TRACE_INFO(*this, TRACE_MSG_METH, METH_NAME, this);

        auto bringingIntoViewEventArgs = winrt::make_self<ScrollerBringingIntoViewEventArgs>();

        bringingIntoViewEventArgs->SnapPointsMode(*snapPointsMode);
        bringingIntoViewEventArgs->OffsetsChangeId(offsetsChangeId);
        bringingIntoViewEventArgs->RequestEventArgs(requestEventArgs);
        bringingIntoViewEventArgs->TargetOffsets(targetZoomedHorizontalOffset, targetZoomedVerticalOffset);

        m_bringingIntoViewEventSource(*this, *bringingIntoViewEventArgs);
        *snapPointsMode = bringingIntoViewEventArgs->SnapPointsMode();
        return !bringingIntoViewEventArgs->Cancel();
    }
    return true;
}

#ifdef _DEBUG
void Scroller::DumpMinMaxPositions()
{
    MUX_ASSERT(m_interactionTracker);

    const winrt::UIElement content = Content();

    if (!content)
    {
        // Min/MaxPosition == (0, 0)
        return;
    }

    const winrt::Visual scrollerVisual = winrt::ElementCompositionPreview::GetElementVisual(*this);
    const winrt::FrameworkElement contentAsFE = content.try_as<winrt::FrameworkElement>();
    float minPosX = 0.0f;
    float minPosY = 0.0f;
    float extentWidth = static_cast<float>(m_unzoomedExtentWidth);
    float extentHeight = static_cast<float>(m_unzoomedExtentHeight);

    if (contentAsFE)
    {
        if (contentAsFE.HorizontalAlignment() == winrt::HorizontalAlignment::Center ||
            contentAsFE.HorizontalAlignment() == winrt::HorizontalAlignment::Stretch)
        {
            minPosX = std::min(0.0f, (extentWidth * m_interactionTracker.Scale() - scrollerVisual.Size().x) / 2.0f);
        }
        else if (contentAsFE.HorizontalAlignment() == winrt::HorizontalAlignment::Right)
        {
            minPosX = std::min(0.0f, extentWidth * m_interactionTracker.Scale() - scrollerVisual.Size().x);
        }

        if (contentAsFE.VerticalAlignment() == winrt::VerticalAlignment::Center ||
            contentAsFE.VerticalAlignment() == winrt::VerticalAlignment::Stretch)
        {
            minPosY = std::min(0.0f, (extentHeight * m_interactionTracker.Scale() - scrollerVisual.Size().y) / 2.0f);
        }
        else if (contentAsFE.VerticalAlignment() == winrt::VerticalAlignment::Bottom)
        {
            minPosY = std::min(0.0f, extentHeight * m_interactionTracker.Scale() - scrollerVisual.Size().y);
        }
    }

    float maxPosX = std::max(0.0f, extentWidth * m_interactionTracker.Scale() - scrollerVisual.Size().x);
    float maxPosY = std::max(0.0f, extentHeight * m_interactionTracker.Scale() - scrollerVisual.Size().y);

    if (contentAsFE)
    {
        if (contentAsFE.HorizontalAlignment() == winrt::HorizontalAlignment::Center ||
            contentAsFE.HorizontalAlignment() == winrt::HorizontalAlignment::Stretch)
        {
            maxPosX = (extentWidth * m_interactionTracker.Scale() - scrollerVisual.Size().x) >= 0 ?
                (extentWidth * m_interactionTracker.Scale() - scrollerVisual.Size().x) : (extentWidth * m_interactionTracker.Scale() - scrollerVisual.Size().x) / 2.0f;
        }
        else if (contentAsFE.HorizontalAlignment() == winrt::HorizontalAlignment::Right)
        {
            maxPosX = extentWidth * m_interactionTracker.Scale() - scrollerVisual.Size().x;
        }

        if (contentAsFE.VerticalAlignment() == winrt::VerticalAlignment::Center ||
            contentAsFE.VerticalAlignment() == winrt::VerticalAlignment::Stretch)
        {
            maxPosY = (extentHeight * m_interactionTracker.Scale() - scrollerVisual.Size().y) >= 0 ?
                (extentHeight * m_interactionTracker.Scale() - scrollerVisual.Size().y) : (extentHeight * m_interactionTracker.Scale() - scrollerVisual.Size().y) / 2.0f;
        }
        else if (contentAsFE.VerticalAlignment() == winrt::VerticalAlignment::Bottom)
        {
            maxPosY = extentHeight * m_interactionTracker.Scale() - scrollerVisual.Size().y;
        }
    }
}
#endif // _DEBUG

#ifdef _DEBUG

winrt::hstring Scroller::DependencyPropertyToString(const winrt::IDependencyProperty& dependencyProperty)
{
    if (dependencyProperty == s_ContentProperty)
    {
        return L"Content";
    }
    else if (dependencyProperty == s_BackgroundProperty)
    {
        return L"Background";
    }
    else if (dependencyProperty == s_ContentOrientationProperty)
    {
        return L"ContentOrientation";
    }
    else if (dependencyProperty == s_VerticalScrollChainingModeProperty)
    {
        return L"VerticalScrollChainingMode";
    }
    else if (dependencyProperty == s_ZoomChainingModeProperty)
    {
        return L"ZoomChainingMode";
    }
    else if (dependencyProperty == s_HorizontalScrollRailingModeProperty)
    {
        return L"HorizontalScrollRailingMode";
    }
    else if (dependencyProperty == s_VerticalScrollRailingModeProperty)
    {
        return L"VerticalScrollRailingMode";
    }
    else if (dependencyProperty == s_HorizontalScrollModeProperty)
    {
        return L"HorizontalScrollMode";
    }
    else if (dependencyProperty == s_VerticalScrollModeProperty)
    {
        return L"VerticalScrollMode";
    }
#ifdef USE_SCROLLMODE_AUTO
    else if (dependencyProperty == s_ComputedHorizontalScrollModeProperty)
    {
        return L"ComputedHorizontalScrollMode";
    }
    else if (dependencyProperty == s_ComputedVerticalScrollModeProperty)
    {
        return L"ComputedVerticalScrollMode";
    }
#endif
    else if (dependencyProperty == s_ZoomModeProperty)
    {
        return L"ZoomMode";
    }
    else if (dependencyProperty == s_IgnoredInputKindProperty)
    {
        return L"IgnoredInputKind";
    }
    else if (dependencyProperty == s_MinZoomFactorProperty)
    {
        return L"MinZoomFactor";
    }
    else if (dependencyProperty == s_MaxZoomFactorProperty)
    {
        return L"MaxZoomFactor";
    }
    else if (dependencyProperty == s_HorizontalAnchorRatioProperty)
    {
        return L"HorizontalAnchorRatio";
    }
    else if (dependencyProperty == s_VerticalAnchorRatioProperty)
    {
        return L"VerticalAnchorRatio";
    }
    else
    {
        return L"UNKNOWN";
    }
}

#endif<|MERGE_RESOLUTION|>--- conflicted
+++ resolved
@@ -6478,11 +6478,7 @@
         m_bringIntoViewRequested = BringIntoViewRequested(winrt::auto_revoke, { this, &Scroller::OnBringIntoViewRequestedHandler });
     }
 
-<<<<<<< HEAD
-    if (!Scroller::IsInteractionTrackerPointerWheelRedirectionEnabled() && m_pointerWheelChangedToken.value == 0)
-=======
-    if (!Scroller::IsInteractionTrackerMouseWheelZoomingEnabled() && !m_pointerWheelChangedToken)
->>>>>>> e8e7bb64
+    if (!Scroller::IsInteractionTrackerPointerWheelRedirectionEnabled() && !m_pointerWheelChangedToken)
     {
         m_pointerWheelChangedToken = PointerWheelChanged(winrt::auto_revoke, { this, &Scroller::OnPointerWheelChangedHandler });
     }
@@ -6504,14 +6500,15 @@
     
     if (m_pointerWheelChangedToken)
     {
-<<<<<<< HEAD
-        MUX_ASSERT(!Scroller::IsInteractionTrackerPointerWheelRedirectionEnabled());
+        BringIntoViewRequested(m_bringIntoViewRequested);
+        m_bringIntoViewRequested.value = 0;
+    }
+
+    if (m_pointerWheelChangedToken.value != 0)
+    {
+        MUX_ASSERT(!Scroller::IsInteractionTrackerMouseWheelZoomingEnabled());
         PointerWheelChanged(m_pointerWheelChangedToken);
         m_pointerWheelChangedToken.value = 0;
-=======
-        MUX_ASSERT(!Scroller::IsInteractionTrackerMouseWheelZoomingEnabled());
-        m_pointerWheelChangedToken.revoke();
->>>>>>> e8e7bb64
     }
 
     if (m_pointerPressedEventHandler)
