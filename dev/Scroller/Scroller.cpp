--- conflicted
+++ resolved
@@ -2365,23 +2365,13 @@
         {
             if (dimension == ScrollerDimension::HorizontalScroll)
             {
-<<<<<<< HEAD
                 // Enable horizontal scrolling only when the Content's width is larger than the Scroller's width
-                newComputedScrollMode = GetZoomedExtentWidth() > GetViewportWidth() ? winrt::ScrollerScrollMode::Enabled : winrt::ScrollerScrollMode::Disabled;
+                newComputedScrollMode = GetZoomedExtentWidth() > GetViewportWidth() ? winrt::ScrollMode::Enabled : winrt::ScrollMode::Disabled;
             }
             else
             {
                 // Enable vertical scrolling only when the Content's height is larger than the Scroller's height
-                newComputedScrollMode = GetZoomedExtentHeight() > GetViewportHeight() ? winrt::ScrollerScrollMode::Enabled : winrt::ScrollerScrollMode::Disabled;
-=======
-                // Enable horizontal scrolling only when the Child's width is larger than the Scroller's width
-                newComputedScrollMode = GetZoomedExtentWidth() > GetViewportWidth() ? winrt::ScrollMode::Enabled : winrt::ScrollMode::Disabled;
-            }
-            else
-            {
-                // Enable vertical scrolling only when the Child's height is larger than the Scroller's height
                 newComputedScrollMode = GetZoomedExtentHeight() > GetViewportHeight() ? winrt::ScrollMode::Enabled : winrt::ScrollMode::Disabled;
->>>>>>> 5060a298
             }
         }
     }
@@ -3874,17 +3864,10 @@
 
     const winrt::UIElement content = Content();
 
-<<<<<<< HEAD
     if (!content ||
-        (GetComputedScrollMode(ScrollerDimension::HorizontalScroll) == winrt::ScrollerScrollMode::Disabled &&
-            GetComputedScrollMode(ScrollerDimension::VerticalScroll) == winrt::ScrollerScrollMode::Disabled &&
-            ZoomMode() == winrt::ScrollerZoomMode::Disabled))
-=======
-    if (!child ||
         (GetComputedScrollMode(ScrollerDimension::HorizontalScroll) == winrt::ScrollMode::Disabled &&
             GetComputedScrollMode(ScrollerDimension::VerticalScroll) == winrt::ScrollMode::Disabled &&
             ZoomMode() == winrt::ZoomMode::Disabled))
->>>>>>> 5060a298
     {
         return;
     }
