﻿<!-- Copyright (c) Microsoft Corporation. All rights reserved. Licensed under the MIT License. See LICENSE in the project root for license information. -->
<local:TestPage
    x:Class="MUXControlsTestApp.ProgressRingPage"
    x:Name="ProgressRingTestPage"
    xmlns="http://schemas.microsoft.com/winfx/2006/xaml/presentation"
    xmlns:x="http://schemas.microsoft.com/winfx/2006/xaml"
    xmlns:local="using:MUXControlsTestApp"
    xmlns:d="http://schemas.microsoft.com/expression/blend/2008"
    xmlns:controls="using:Microsoft.UI.Xaml.Controls"
    xmlns:mc="http://schemas.openxmlformats.org/markup-compatibility/2006"
    xmlns:contract5Present="http://schemas.microsoft.com/winfx/2006/xaml/presentation?IsApiContractPresent(Windows.Foundation.UniversalApiContract, 5)"
    mc:Ignorable="d">

    <Page.Resources>
        <local:NullableBooleanToBooleanConverter x:Key="NullableBooleanToBooleanConverter" />
    </Page.Resources>

<<<<<<< HEAD
    <Grid Padding="10">
        <Grid.RowDefinitions>
            <RowDefinition Height="Auto"/>
            <RowDefinition Height="*"/>
        </Grid.RowDefinitions>
        <StackPanel Orientation="Horizontal">
            <TextBlock Text="Sample ProgressRing" Style="{ThemeResource StandardGroupHeader}"/>
            <FontIcon Glyph="&#xF0AF;" Margin="4,0,20,3" FontSize="14" VerticalAlignment="Center"/>
            <controls:ProgressRing
=======
    <Grid Background="{ThemeResource ApplicationPageBackgroundThemeBrush}">

        <StackPanel Orientation="Vertical">
            <StackPanel Orientation="Horizontal">
                <controls:ProgressRing
>>>>>>> 2adf00cc
                    x:Name="TestProgressRing"
                    AutomationProperties.Name="TestProgressRing"
                    IsActive="{x:Bind ShowIsActiveCheckBox.IsChecked, Converter={StaticResource NullableBooleanToBooleanConverter}, Mode=OneWay}"
                    IsIndeterminate="{x:Bind ShowIsIndeterminateCheckBox.IsChecked, Converter={StaticResource NullableBooleanToBooleanConverter}, Mode=OneWay}"
                />
<<<<<<< HEAD
=======

                <Grid VerticalAlignment="Stretch" Margin="5" Width="100" Height="100">
                    <controls:ProgressRing IsActive="True" VerticalAlignment="Center" HorizontalAlignment="Center" />
                </Grid>
            </StackPanel>

            <Grid Width="200px" HorizontalAlignment="Left">
                <Grid.ColumnDefinitions>
                    <ColumnDefinition Width="1*" />
                    <ColumnDefinition Width="1*" />
                </Grid.ColumnDefinitions>
                <Grid.RowDefinitions>
                    <RowDefinition Height="*" />
                    <RowDefinition Height="*" />
                    <RowDefinition Height="*" />
                    <RowDefinition Height="*" />
                    <RowDefinition Height="*" />
                </Grid.RowDefinitions>

                <TextBox x:Name="MaximumInput" AutomationProperties.Name="MaximumInput" Header="Maximum" PlaceholderText="100" Width="50" HorizontalAlignment="Left" Grid.ColumnSpan="1"/>
                <TextBlock x:Name="MaximumInputText" AutomationProperties.Name="MaximumInputText" Grid.Column="1" Text="{Binding ElementName=TestProgressRing, Path=Maximum, Mode=TwoWay}"/>

                <TextBox x:Name="MinimumInput" AutomationProperties.Name="MinimumInput" Header="Minimum" PlaceholderText="0" Width="50" HorizontalAlignment="Left" Grid.Row="2" Grid.ColumnSpan="1"/>
                <TextBlock x:Name="MinimumInputText" AutomationProperties.Name="MinimumInputText" Grid.Row="2" Grid.Column="1" Text="{Binding ElementName=TestProgressRing, Path=Minimum, Mode=TwoWay}"/>

                <TextBox x:Name="WidthInput" AutomationProperties.Name="WidthInput" Header="Width" PlaceholderText="0" Width="50" HorizontalAlignment="Left" Grid.Row="3" Grid.ColumnSpan="1"/>
                <TextBlock x:Name="WidthInputText" AutomationProperties.Name="WidthInputText" Grid.Row="3" Grid.Column="1" Text="{Binding ElementName=TestProgressRing, Path=Width, Mode=TwoWay}"/>

                <TextBox x:Name="ValueInput" AutomationProperties.Name="ValueInput" Header="Value" PlaceholderText="0" Width="50" HorizontalAlignment="Left" Grid.Row="4" Grid.ColumnSpan="1"/>
                <TextBlock x:Name="ValueText" AutomationProperties.Name="ValueText" Grid.Row="4" Grid.Column="1" Text="{Binding ElementName=TestProgressRing, Path=Value, Mode=TwoWay}"/>
            </Grid>

            <TextBlock x:Name="VisualStateText" AutomationProperties.Name="VisualStateText" Margin="0, 20, 0, 20"/>

            <TextBlock Text="Animated Visual Player IsPlaying:"/>
            <TextBlock x:Name="IsPlayingText" AutomationProperties.Name="IsPlayingText" Margin="0, 0, 0, 20"/>

            <TextBlock AutomationProperties.Name="ShowIsActiveText" Text="{x:Bind ShowIsActiveCheckBox.IsChecked, Mode=OneWay}"/>
            <CheckBox x:Name="ShowIsActiveCheckBox" AutomationProperties.Name="ShowIsActiveCheckBox" Content="IsActive" IsChecked="True"/>

            <TextBlock AutomationProperties.Name="ShowIsIndeterminateText" Text="{x:Bind ShowIsIndeterminateCheckBox.IsChecked, Mode=OneWay}"/>
            <CheckBox x:Name="ShowIsIndeterminateCheckBox" AutomationProperties.Name="ShowIsIndeterminateCheckBox" Content="IsIndeterminate" IsChecked="True"/>

            <TextBlock Text="Animated Visual Player Opacity:"/>
            <TextBlock x:Name="OpacityText" AutomationProperties.Name="OpacityText" Margin="0, 0, 0, 20"/>

            <Button x:Name="UpdateMinMaxButton" AutomationProperties.Name="UpdateMinMaxButton" Content="Update Min and Max" Click="UpdateMinMax_Click"/>
            <Button x:Name="UpdateWidthButton" AutomationProperties.Name="UpdateWidthButton" Content="Update Width" Click="UpdateWidth_Click"/>
            <Button x:Name="UpdateValueButton" AutomationProperties.Name="UpdateValueButton" Content="Update Value" Click="UpdateValue_Click"/>
            <RepeatButton x:Name="ChangeValueButton" AutomationProperties.Name="ChangeValueButton" Content="Hold and Change Value" Click="ChangeValue_Click" />

            <Button x:Name="NavigateToCustomLottieSourcePage" AutomationProperties.Name="NavigateToCustomLottieSourcePage">Progress Ring Custom Lottie Source</Button>
            <Button x:Name="NavigateToStoryboardAnimationPage" AutomationProperties.Name="NavigateToStoryBoardAnimationPage">Progress Ring Storyboard Animation</Button>
>>>>>>> 2adf00cc
        </StackPanel>
        <ScrollViewer Grid.Row="1">
            <StackPanel>
                <Grid Width="200px" HorizontalAlignment="Left">
                    <Grid.ColumnDefinitions>
                        <ColumnDefinition Width="1*" />
                        <ColumnDefinition Width="1*" />
                    </Grid.ColumnDefinitions>
                    <Grid.RowDefinitions>
                        <RowDefinition Height="*" />
                        <RowDefinition Height="*" />
                        <RowDefinition Height="*" />
                        <RowDefinition Height="*" />
                        <RowDefinition Height="*" />
                    </Grid.RowDefinitions>

                    <TextBox x:Name="MaximumInput" AutomationProperties.Name="MaximumInput" Header="Maximum" PlaceholderText="100" Width="50" HorizontalAlignment="Left" Grid.ColumnSpan="1"/>
                    <TextBlock x:Name="MaximumInputText" AutomationProperties.Name="MaximumInputText" Grid.Column="1" Text="{Binding ElementName=TestProgressRing, Path=Maximum, Mode=TwoWay}"/>

                    <TextBox x:Name="MinimumInput" AutomationProperties.Name="MinimumInput" Header="Minimum" PlaceholderText="0" Width="50" HorizontalAlignment="Left" Grid.Row="2" Grid.ColumnSpan="1"/>
                    <TextBlock x:Name="MinimumInputText" AutomationProperties.Name="MinimumInputText" Grid.Row="2" Grid.Column="1" Text="{Binding ElementName=TestProgressRing, Path=Minimum, Mode=TwoWay}"/>

                    <TextBox x:Name="WidthInput" AutomationProperties.Name="WidthInput" Header="Width" PlaceholderText="0" Width="50" HorizontalAlignment="Left" Grid.Row="3" Grid.ColumnSpan="1"/>
                    <TextBlock x:Name="WidthInputText" AutomationProperties.Name="WidthInputText" Grid.Row="3" Grid.Column="1" Text="{Binding ElementName=TestProgressRing, Path=Width, Mode=TwoWay}"/>

                    <TextBox x:Name="ValueInput" AutomationProperties.Name="ValueInput" Header="Value" PlaceholderText="0" Width="50" HorizontalAlignment="Left" Grid.Row="4" Grid.ColumnSpan="1"/>
                    <TextBlock x:Name="ValueText" AutomationProperties.Name="ValueText" Grid.Row="4" Grid.Column="1" Text="{Binding ElementName=TestProgressRing, Path=Value, Mode=TwoWay}"/>
                </Grid>

                <TextBlock x:Name="VisualStateText" AutomationProperties.Name="VisualStateText"/>
                <StackPanel Orientation="Horizontal" Margin="0,0,0,5">
                    <TextBlock Text="Animated Visual Player IsPlaying:"/>
                    <TextBlock x:Name="IsPlayingText" AutomationProperties.Name="IsPlayingText"/>
                </StackPanel>

                <StackPanel Orientation="Horizontal" Margin="0,0,0,5">
                    <TextBlock AutomationProperties.Name="ShowIsActiveText" Text="{x:Bind ShowIsActiveCheckBox.IsChecked, Mode=OneWay}"/>
                    <CheckBox x:Name="ShowIsActiveCheckBox" AutomationProperties.Name="ShowIsActiveCheckBox" Content="IsActive" IsChecked="True"/>
                </StackPanel>

                <StackPanel Orientation="Horizontal" Margin="0,0,0,5">
                    <TextBlock AutomationProperties.Name="ShowIsIndeterminateText" Text="{x:Bind ShowIsIndeterminateCheckBox.IsChecked, Mode=OneWay}"/>
                    <CheckBox x:Name="ShowIsIndeterminateCheckBox" AutomationProperties.Name="ShowIsIndeterminateCheckBox" Content="IsIndeterminate" IsChecked="True"/>
                </StackPanel>

                <StackPanel Orientation="Horizontal" Margin="0,0,0,5">
                    <TextBlock Text="Animated Visual Player Opacity:"/>
                    <TextBlock x:Name="OpacityText" AutomationProperties.Name="OpacityText"/>
                </StackPanel>

                <StackPanel Orientation="Horizontal" contract5Present:Spacing="5" Margin="0,5,0,5">
                    <Button x:Name="UpdateMinMaxButton" AutomationProperties.Name="UpdateMinMaxButton" Content="Update Min and Max" Click="UpdateMinMax_Click"/>
                    <Button x:Name="UpdateWidthButton" AutomationProperties.Name="UpdateWidthButton" Content="Update Width" Click="UpdateWidth_Click"/>
                    <Button x:Name="UpdateValueButton" AutomationProperties.Name="UpdateValueButton" Content="Update Value" Click="UpdateValue_Click"/>
                    <RepeatButton x:Name="ChangeValueButton" AutomationProperties.Name="ChangeValueButton" Content="Hold and Change Value" Click="ChangeValue_Click" />
                </StackPanel>

                <StackPanel Orientation="Horizontal" contract5Present:Spacing="5" >
                    <Button x:Name="NavigateToCustomLottieSourcePage" AutomationProperties.Name="NavigateToCustomLottieSourcePage">Progress Ring Custom Lottie Source</Button>
                    <Button x:Name="NavigateToStoryboardAnimationPage" AutomationProperties.Name="NavigateToStoryBoardAnimationPage">Progress Ring Storyboard Animation</Button>
                </StackPanel>
            </StackPanel>
        </ScrollViewer>
    </Grid>

</local:TestPage><|MERGE_RESOLUTION|>--- conflicted
+++ resolved
@@ -8,37 +8,22 @@
     xmlns:d="http://schemas.microsoft.com/expression/blend/2008"
     xmlns:controls="using:Microsoft.UI.Xaml.Controls"
     xmlns:mc="http://schemas.openxmlformats.org/markup-compatibility/2006"
-    xmlns:contract5Present="http://schemas.microsoft.com/winfx/2006/xaml/presentation?IsApiContractPresent(Windows.Foundation.UniversalApiContract, 5)"
     mc:Ignorable="d">
 
     <Page.Resources>
         <local:NullableBooleanToBooleanConverter x:Key="NullableBooleanToBooleanConverter" />
     </Page.Resources>
 
-<<<<<<< HEAD
-    <Grid Padding="10">
-        <Grid.RowDefinitions>
-            <RowDefinition Height="Auto"/>
-            <RowDefinition Height="*"/>
-        </Grid.RowDefinitions>
-        <StackPanel Orientation="Horizontal">
-            <TextBlock Text="Sample ProgressRing" Style="{ThemeResource StandardGroupHeader}"/>
-            <FontIcon Glyph="&#xF0AF;" Margin="4,0,20,3" FontSize="14" VerticalAlignment="Center"/>
-            <controls:ProgressRing
-=======
     <Grid Background="{ThemeResource ApplicationPageBackgroundThemeBrush}">
 
         <StackPanel Orientation="Vertical">
             <StackPanel Orientation="Horizontal">
                 <controls:ProgressRing
->>>>>>> 2adf00cc
                     x:Name="TestProgressRing"
                     AutomationProperties.Name="TestProgressRing"
                     IsActive="{x:Bind ShowIsActiveCheckBox.IsChecked, Converter={StaticResource NullableBooleanToBooleanConverter}, Mode=OneWay}"
                     IsIndeterminate="{x:Bind ShowIsIndeterminateCheckBox.IsChecked, Converter={StaticResource NullableBooleanToBooleanConverter}, Mode=OneWay}"
                 />
-<<<<<<< HEAD
-=======
 
                 <Grid VerticalAlignment="Stretch" Margin="5" Width="100" Height="100">
                     <controls:ProgressRing IsActive="True" VerticalAlignment="Center" HorizontalAlignment="Center" />
@@ -92,70 +77,7 @@
 
             <Button x:Name="NavigateToCustomLottieSourcePage" AutomationProperties.Name="NavigateToCustomLottieSourcePage">Progress Ring Custom Lottie Source</Button>
             <Button x:Name="NavigateToStoryboardAnimationPage" AutomationProperties.Name="NavigateToStoryBoardAnimationPage">Progress Ring Storyboard Animation</Button>
->>>>>>> 2adf00cc
         </StackPanel>
-        <ScrollViewer Grid.Row="1">
-            <StackPanel>
-                <Grid Width="200px" HorizontalAlignment="Left">
-                    <Grid.ColumnDefinitions>
-                        <ColumnDefinition Width="1*" />
-                        <ColumnDefinition Width="1*" />
-                    </Grid.ColumnDefinitions>
-                    <Grid.RowDefinitions>
-                        <RowDefinition Height="*" />
-                        <RowDefinition Height="*" />
-                        <RowDefinition Height="*" />
-                        <RowDefinition Height="*" />
-                        <RowDefinition Height="*" />
-                    </Grid.RowDefinitions>
 
-                    <TextBox x:Name="MaximumInput" AutomationProperties.Name="MaximumInput" Header="Maximum" PlaceholderText="100" Width="50" HorizontalAlignment="Left" Grid.ColumnSpan="1"/>
-                    <TextBlock x:Name="MaximumInputText" AutomationProperties.Name="MaximumInputText" Grid.Column="1" Text="{Binding ElementName=TestProgressRing, Path=Maximum, Mode=TwoWay}"/>
-
-                    <TextBox x:Name="MinimumInput" AutomationProperties.Name="MinimumInput" Header="Minimum" PlaceholderText="0" Width="50" HorizontalAlignment="Left" Grid.Row="2" Grid.ColumnSpan="1"/>
-                    <TextBlock x:Name="MinimumInputText" AutomationProperties.Name="MinimumInputText" Grid.Row="2" Grid.Column="1" Text="{Binding ElementName=TestProgressRing, Path=Minimum, Mode=TwoWay}"/>
-
-                    <TextBox x:Name="WidthInput" AutomationProperties.Name="WidthInput" Header="Width" PlaceholderText="0" Width="50" HorizontalAlignment="Left" Grid.Row="3" Grid.ColumnSpan="1"/>
-                    <TextBlock x:Name="WidthInputText" AutomationProperties.Name="WidthInputText" Grid.Row="3" Grid.Column="1" Text="{Binding ElementName=TestProgressRing, Path=Width, Mode=TwoWay}"/>
-
-                    <TextBox x:Name="ValueInput" AutomationProperties.Name="ValueInput" Header="Value" PlaceholderText="0" Width="50" HorizontalAlignment="Left" Grid.Row="4" Grid.ColumnSpan="1"/>
-                    <TextBlock x:Name="ValueText" AutomationProperties.Name="ValueText" Grid.Row="4" Grid.Column="1" Text="{Binding ElementName=TestProgressRing, Path=Value, Mode=TwoWay}"/>
-                </Grid>
-
-                <TextBlock x:Name="VisualStateText" AutomationProperties.Name="VisualStateText"/>
-                <StackPanel Orientation="Horizontal" Margin="0,0,0,5">
-                    <TextBlock Text="Animated Visual Player IsPlaying:"/>
-                    <TextBlock x:Name="IsPlayingText" AutomationProperties.Name="IsPlayingText"/>
-                </StackPanel>
-
-                <StackPanel Orientation="Horizontal" Margin="0,0,0,5">
-                    <TextBlock AutomationProperties.Name="ShowIsActiveText" Text="{x:Bind ShowIsActiveCheckBox.IsChecked, Mode=OneWay}"/>
-                    <CheckBox x:Name="ShowIsActiveCheckBox" AutomationProperties.Name="ShowIsActiveCheckBox" Content="IsActive" IsChecked="True"/>
-                </StackPanel>
-
-                <StackPanel Orientation="Horizontal" Margin="0,0,0,5">
-                    <TextBlock AutomationProperties.Name="ShowIsIndeterminateText" Text="{x:Bind ShowIsIndeterminateCheckBox.IsChecked, Mode=OneWay}"/>
-                    <CheckBox x:Name="ShowIsIndeterminateCheckBox" AutomationProperties.Name="ShowIsIndeterminateCheckBox" Content="IsIndeterminate" IsChecked="True"/>
-                </StackPanel>
-
-                <StackPanel Orientation="Horizontal" Margin="0,0,0,5">
-                    <TextBlock Text="Animated Visual Player Opacity:"/>
-                    <TextBlock x:Name="OpacityText" AutomationProperties.Name="OpacityText"/>
-                </StackPanel>
-
-                <StackPanel Orientation="Horizontal" contract5Present:Spacing="5" Margin="0,5,0,5">
-                    <Button x:Name="UpdateMinMaxButton" AutomationProperties.Name="UpdateMinMaxButton" Content="Update Min and Max" Click="UpdateMinMax_Click"/>
-                    <Button x:Name="UpdateWidthButton" AutomationProperties.Name="UpdateWidthButton" Content="Update Width" Click="UpdateWidth_Click"/>
-                    <Button x:Name="UpdateValueButton" AutomationProperties.Name="UpdateValueButton" Content="Update Value" Click="UpdateValue_Click"/>
-                    <RepeatButton x:Name="ChangeValueButton" AutomationProperties.Name="ChangeValueButton" Content="Hold and Change Value" Click="ChangeValue_Click" />
-                </StackPanel>
-
-                <StackPanel Orientation="Horizontal" contract5Present:Spacing="5" >
-                    <Button x:Name="NavigateToCustomLottieSourcePage" AutomationProperties.Name="NavigateToCustomLottieSourcePage">Progress Ring Custom Lottie Source</Button>
-                    <Button x:Name="NavigateToStoryboardAnimationPage" AutomationProperties.Name="NavigateToStoryBoardAnimationPage">Progress Ring Storyboard Animation</Button>
-                </StackPanel>
-            </StackPanel>
-        </ScrollViewer>
     </Grid>
-
 </local:TestPage>