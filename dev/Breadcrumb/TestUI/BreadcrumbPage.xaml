﻿<!-- Copyright (c) Microsoft Corporation. All rights reserved. Licensed under the MIT License. See LICENSE in the project root for license information. -->
<local:TestPage
    x:Class="MUXControlsTestApp.BreadcrumbPage"
    x:Name="BreadcrumbTestPage"
    xmlns="http://schemas.microsoft.com/winfx/2006/xaml/presentation"
    xmlns:x="http://schemas.microsoft.com/winfx/2006/xaml"
    xmlns:local="using:MUXControlsTestApp"
    xmlns:local2="using:Breadcrumb_TestUI"
    xmlns:d="http://schemas.microsoft.com/expression/blend/2008"
    xmlns:controls="using:Microsoft.UI.Xaml.Controls"
    xmlns:mc="http://schemas.openxmlformats.org/markup-compatibility/2006"
    mc:Ignorable="d">

    <Grid Background="{ThemeResource ApplicationPageBackgroundThemeBrush}" Margin="12">

        <Grid.RowDefinitions>
            <RowDefinition Height="Auto" />
            <RowDefinition Height="*" />
            <RowDefinition Height="Auto" />
        </Grid.RowDefinitions>
        
        <StackPanel Orientation="Vertical" Grid.Row="0">
            <controls:BreadcrumbItem />

            <Grid Background="{ThemeResource ApplicationPageBackgroundThemeBrush}">
                <Grid.ColumnDefinitions>
                    <ColumnDefinition Width="Auto"/>
                    <ColumnDefinition Width="*" x:Name="BreadcrumbContainerColumn"/>
                    <ColumnDefinition Width="*"/>
                </Grid.ColumnDefinitions>

                <StackPanel Orientation="Vertical" Padding="12"
                    Background="{ThemeResource SystemChromeLowColor}"
                    MinWidth="250" Grid.Column="0">
                    <TextBlock Text="Breadcrumb control width" Style="{ThemeResource StandardGroupHeader}"/>
                    <Slider x:Name="WidthSlider" Minimum="100" Maximum="700" Value="700" AutomationProperties.Name="WidthSlider" ValueChanged="WidthSlider_ValueChanged"/>

                    <CheckBox x:Name="RTLCheckbox" AutomationProperties.Name="RightToLeftCheckbox" Content="Breadcrumb is RTL" Checked="RTL_Checked" Unchecked="RTL_Unchecked" />

                    <StackPanel Orientation="Horizontal">
                        <TextBlock Text="Last clicked element: " />
                        <TextBlock x:Name="LastClickedItem" AutomationProperties.Name="LastClickedItem" Text="" />
                    </StackPanel>

                    <StackPanel Orientation="Horizontal">
                        <TextBlock Text="Last clicked element index: " />
                        <TextBlock x:Name="LastClickedItemIndex" AutomationProperties.Name="LastClickedItemIndex" Text="-1" />
                    </StackPanel>
                </StackPanel>

<<<<<<< HEAD
                <controls:TwoPaneView x:Name="TwoPaneView"
                    AutomationProperties.Name="TwoPaneViewLarge"
                    HorizontalAlignment="Stretch"
                    VerticalAlignment="Stretch"
                    Grid.Column="1">
                    <controls:TwoPaneView.Pane1>
                        <Grid x:Name="Pane1Content" AutomationProperties.Name="Pane1Content">
                            <Border x:Name="Content1Border" AutomationProperties.Name="Content1Border" BorderThickness="5" Padding="7">
                                <Grid>
                                    <controls:Breadcrumb ItemsSource="{x:Bind breadCrumbList}"
                                        x:Name="BreadcrumbControl"
                                        AutomationProperties.Name="BreadcrumbControl"
                                        ItemClicked="BreadcrumbControl_ItemClicked"
                                        Grid.Column="0">

                                        <controls:Breadcrumb.ItemTemplate>
                                            <DataTemplate x:DataType="local2:TreeNode">
                                                <!--<controls:BreadcrumbItem Content="{Binding}">-->
                                                    <!--<controls:BreadcrumbItem.ContentTemplate>-->
                                                        <!--<DataTemplate>-->
                                                            <TextBlock Text="{Binding Name}" />
                                                        <!--</DataTemplate>-->
                                                    <!--</controls:BreadcrumbItem.ContentTemplate>-->
                                                <!--</controls:BreadcrumbItem>-->
                                            </DataTemplate>
                                        </controls:Breadcrumb.ItemTemplate>

                                    </controls:Breadcrumb>
                                </Grid>
                            </Border>

                        </Grid>
                    </controls:TwoPaneView.Pane1>

                    <controls:TwoPaneView.Pane2>
                        <Grid x:Name="Pane2Content" AutomationProperties.Name="Pane2Content" Background="{ThemeResource SystemListAccentHighColor}">
                            <Border x:Name="Content2Border" AutomationProperties.Name="Content2Border" BorderThickness="5" Padding="7">
                                <Grid/>
                            </Border>
                        </Grid>
                    </controls:TwoPaneView.Pane2>
                </controls:TwoPaneView>
=======
                <controls:Breadcrumb ItemsSource="{x:Bind breadCrumbList}"
                    x:Name="BreadcrumbControl"
                    AutomationProperties.Name="BreadcrumbControl"
                    ItemClicked="BreadcrumbControl_ItemClicked"
                    Grid.Column="1">

                    <controls:Breadcrumb.DropDownItemTemplate>
                        <DataTemplate x:DataType="local2:TreeNode">
                            <controls:BreadcrumbDropDownItem Content="{Binding}">
                                <controls:BreadcrumbDropDownItem.ContentTemplate>
                                    <DataTemplate>
                                        <TextBlock Text="{Binding Name}" />
                                    </DataTemplate>
                                </controls:BreadcrumbDropDownItem.ContentTemplate>
                            </controls:BreadcrumbDropDownItem>
                        </DataTemplate>
                    </controls:Breadcrumb.DropDownItemTemplate>

                    <controls:Breadcrumb.ItemTemplate>
                        <DataTemplate x:DataType="local2:TreeNode">
                            <controls:BreadcrumbItem Content="{Binding}">
                                <controls:BreadcrumbItem.ContentTemplate>
                                    <DataTemplate>
                                        <TextBlock Text="{Binding Name}" />
                                    </DataTemplate>
                                </controls:BreadcrumbItem.ContentTemplate>
                            </controls:BreadcrumbItem>
                        </DataTemplate>
                    </controls:Breadcrumb.ItemTemplate>

                </controls:Breadcrumb>

                <Grid Background="Gray" Grid.Column="2" />

>>>>>>> a93ebe38
            </Grid>
        </StackPanel>

        <StackPanel Grid.Row="1">
            <ScrollViewer VerticalScrollMode="Auto" HorizontalScrollMode="Disabled" Grid.Row="1" >
                <controls:ItemsRepeater x:Name="ChildrenItemsRepeater"
                    ItemsSource="{x:Bind currentNodeChildrenList}"
                    ElementPrepared="Child_ElementPrepared">
                    <controls:ItemsRepeater.ItemTemplate>
                        <DataTemplate x:DataType="local2:TreeNode">
                            <Button Content="{Binding}" Click="ItemsRepeater_ButtonClick">
                                <Button.ContentTemplate>
                                    <DataTemplate>
                                        <TextBlock Text="{Binding Name}" />
                                    </DataTemplate>
                                </Button.ContentTemplate>
                            </Button>
                        </DataTemplate>
                    </controls:ItemsRepeater.ItemTemplate>
                </controls:ItemsRepeater>
            </ScrollViewer>
        </StackPanel>

        <StackPanel Orientation="Vertical" Grid.Row="2">
            <Grid>
                <Grid.ColumnDefinitions>
                    <ColumnDefinition Width="*"/>
                    <ColumnDefinition Width="500px"/>
                </Grid.ColumnDefinitions>

                <controls:Breadcrumb ItemsSource="{x:Bind breadCrumbList}"
                    x:Name="BreadcrumbControl2"
                    ItemClicked="BreadcrumbControl_ItemClicked"
                    Grid.Column="0">
                    <controls:Breadcrumb.ItemTemplate>
                        <DataTemplate x:DataType="local2:TreeNode">
                            <!--<controls:BreadcrumbItem Content="{Binding}">-->
                                <!--<controls:BreadcrumbItem.ContentTemplate>-->
                                    <!--<DataTemplate>-->
                                        <TextBlock Text="{Binding Name}" />
                                    <!--</DataTemplate>-->
                                <!--</controls:BreadcrumbItem.ContentTemplate>-->
                            <!--</controls:BreadcrumbItem>-->
                        </DataTemplate>
                    </controls:Breadcrumb.ItemTemplate>
                </controls:Breadcrumb>
            </Grid>
        </StackPanel>
    </Grid>
</local:TestPage><|MERGE_RESOLUTION|>--- conflicted
+++ resolved
@@ -48,85 +48,25 @@
                     </StackPanel>
                 </StackPanel>
 
-<<<<<<< HEAD
-                <controls:TwoPaneView x:Name="TwoPaneView"
-                    AutomationProperties.Name="TwoPaneViewLarge"
-                    HorizontalAlignment="Stretch"
-                    VerticalAlignment="Stretch"
-                    Grid.Column="1">
-                    <controls:TwoPaneView.Pane1>
-                        <Grid x:Name="Pane1Content" AutomationProperties.Name="Pane1Content">
-                            <Border x:Name="Content1Border" AutomationProperties.Name="Content1Border" BorderThickness="5" Padding="7">
-                                <Grid>
-                                    <controls:Breadcrumb ItemsSource="{x:Bind breadCrumbList}"
-                                        x:Name="BreadcrumbControl"
-                                        AutomationProperties.Name="BreadcrumbControl"
-                                        ItemClicked="BreadcrumbControl_ItemClicked"
-                                        Grid.Column="0">
-
-                                        <controls:Breadcrumb.ItemTemplate>
-                                            <DataTemplate x:DataType="local2:TreeNode">
-                                                <!--<controls:BreadcrumbItem Content="{Binding}">-->
-                                                    <!--<controls:BreadcrumbItem.ContentTemplate>-->
-                                                        <!--<DataTemplate>-->
-                                                            <TextBlock Text="{Binding Name}" />
-                                                        <!--</DataTemplate>-->
-                                                    <!--</controls:BreadcrumbItem.ContentTemplate>-->
-                                                <!--</controls:BreadcrumbItem>-->
-                                            </DataTemplate>
-                                        </controls:Breadcrumb.ItemTemplate>
-
-                                    </controls:Breadcrumb>
-                                </Grid>
-                            </Border>
-
-                        </Grid>
-                    </controls:TwoPaneView.Pane1>
-
-                    <controls:TwoPaneView.Pane2>
-                        <Grid x:Name="Pane2Content" AutomationProperties.Name="Pane2Content" Background="{ThemeResource SystemListAccentHighColor}">
-                            <Border x:Name="Content2Border" AutomationProperties.Name="Content2Border" BorderThickness="5" Padding="7">
-                                <Grid/>
-                            </Border>
-                        </Grid>
-                    </controls:TwoPaneView.Pane2>
-                </controls:TwoPaneView>
-=======
                 <controls:Breadcrumb ItemsSource="{x:Bind breadCrumbList}"
                     x:Name="BreadcrumbControl"
                     AutomationProperties.Name="BreadcrumbControl"
                     ItemClicked="BreadcrumbControl_ItemClicked"
                     Grid.Column="1">
-
-                    <controls:Breadcrumb.DropDownItemTemplate>
-                        <DataTemplate x:DataType="local2:TreeNode">
-                            <controls:BreadcrumbDropDownItem Content="{Binding}">
-                                <controls:BreadcrumbDropDownItem.ContentTemplate>
-                                    <DataTemplate>
-                                        <TextBlock Text="{Binding Name}" />
-                                    </DataTemplate>
-                                </controls:BreadcrumbDropDownItem.ContentTemplate>
-                            </controls:BreadcrumbDropDownItem>
-                        </DataTemplate>
-                    </controls:Breadcrumb.DropDownItemTemplate>
-
                     <controls:Breadcrumb.ItemTemplate>
                         <DataTemplate x:DataType="local2:TreeNode">
-                            <controls:BreadcrumbItem Content="{Binding}">
-                                <controls:BreadcrumbItem.ContentTemplate>
-                                    <DataTemplate>
-                                        <TextBlock Text="{Binding Name}" />
-                                    </DataTemplate>
-                                </controls:BreadcrumbItem.ContentTemplate>
-                            </controls:BreadcrumbItem>
+                            <!--<controls:BreadcrumbItem Content="{Binding}">-->
+                              <!--<controls:BreadcrumbItem.ContentTemplate>-->
+                                <!--<DataTemplate>-->
+                                  <TextBlock Text="{Binding Name}" />
+                                <!--</DataTemplate>-->
+                              <!--</controls:BreadcrumbItem.ContentTemplate>-->
+                            <!--</controls:BreadcrumbItem>-->
                         </DataTemplate>
                     </controls:Breadcrumb.ItemTemplate>
-
                 </controls:Breadcrumb>
 
                 <Grid Background="Gray" Grid.Column="2" />
-
->>>>>>> a93ebe38
             </Grid>
         </StackPanel>
 
