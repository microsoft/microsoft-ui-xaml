--- conflicted
+++ resolved
@@ -46,18 +46,6 @@
                         <TextBlock Text="Last clicked element index: " />
                         <TextBlock x:Name="LastClickedItemIndex" AutomationProperties.Name="LastClickedItemIndex" Text="-1" />
                     </StackPanel>
-<<<<<<< HEAD
-
-                </StackPanel>
-
-                <controls:TwoPaneView x:Name="TwoPaneView"
-                                      AutomationProperties.Name="TwoPaneViewLarge"
-                                      HorizontalAlignment="Stretch"
-                                      VerticalAlignment="Stretch"
-                                      Grid.Column="1">
-                    <controls:TwoPaneView.Pane1>
-                        <Grid x:Name="Pane1Content" AutomationProperties.Name="Pane1Content">
-=======
                 </StackPanel>
 
                 <controls:Breadcrumb ItemsSource="{x:Bind breadCrumbList}"
@@ -65,7 +53,6 @@
                     AutomationProperties.Name="BreadcrumbControl"
                     ItemClicked="BreadcrumbControl_ItemClicked"
                     Grid.Column="1">
->>>>>>> 2abfc838
 
                     <controls:Breadcrumb.DropDownItemTemplate>
                         <DataTemplate x:DataType="local2:TreeNode">
@@ -95,55 +82,6 @@
 
                 <Grid Background="Gray" Grid.Column="2" />
 
-<<<<<<< HEAD
-                                    <controls:Breadcrumb ItemsSource="{x:Bind breadCrumbList}"
-                                                         x:Name="BreadcrumbControl"
-                                                         AutomationProperties.Name="BreadcrumbControl"
-                                                         ItemClicked="BreadcrumbControl_ItemClicked"
-                                                         Grid.Column="0">
-
-                                        <controls:Breadcrumb.DropDownItemTemplate>
-                                            <DataTemplate x:DataType="local2:TreeNode">
-                                                <controls:BreadcrumbDropDownItem Content="{Binding}">
-                                                    <controls:BreadcrumbDropDownItem.ContentTemplate>
-                                                        <DataTemplate>
-                                                            <TextBlock Text="{Binding Name}" />
-                                                        </DataTemplate>
-                                                    </controls:BreadcrumbDropDownItem.ContentTemplate>
-                                                </controls:BreadcrumbDropDownItem>
-                                            </DataTemplate>
-                                        </controls:Breadcrumb.DropDownItemTemplate>
-
-                                        <controls:Breadcrumb.ItemTemplate>
-                                            <DataTemplate x:DataType="local2:TreeNode">
-                                                <controls:BreadcrumbItem Content="{Binding}">
-                                                    <controls:BreadcrumbItem.ContentTemplate>
-                                                        <DataTemplate>
-                                                            <TextBlock Text="{Binding Name}" />
-                                                        </DataTemplate>
-                                                    </controls:BreadcrumbItem.ContentTemplate>
-                                                </controls:BreadcrumbItem>
-                                            </DataTemplate>
-                                        </controls:Breadcrumb.ItemTemplate>
-
-                                    </controls:Breadcrumb>
-                                </Grid>
-                            </Border>
-
-                        </Grid>
-                    </controls:TwoPaneView.Pane1>
-
-                    <controls:TwoPaneView.Pane2>
-                        <Grid x:Name="Pane2Content" AutomationProperties.Name="Pane2Content" Background="{ThemeResource SystemListAccentHighColor}">
-                            <Border x:Name="Content2Border" AutomationProperties.Name="Content2Border" BorderThickness="5" Padding="7">
-                                <Grid>
-                                </Grid>
-                            </Border>
-                        </Grid>
-                    </controls:TwoPaneView.Pane2>
-                </controls:TwoPaneView>
-=======
->>>>>>> 2abfc838
             </Grid>
         </StackPanel>
 
