﻿<!-- Copyright (c) Microsoft Corporation. All rights reserved. Licensed under the MIT License. See LICENSE in the project root for license information. -->
<local:TestPage
    x:Class="MUXControlsTestApp.BreadcrumbPage"
    x:Name="BreadcrumbTestPage"
    xmlns="http://schemas.microsoft.com/winfx/2006/xaml/presentation"
    xmlns:x="http://schemas.microsoft.com/winfx/2006/xaml"
    xmlns:local="using:MUXControlsTestApp"
    xmlns:local2="using:Breadcrumb_TestUI"
    xmlns:d="http://schemas.microsoft.com/expression/blend/2008"
    xmlns:controls="using:Microsoft.UI.Xaml.Controls"
    xmlns:mc="http://schemas.openxmlformats.org/markup-compatibility/2006"
    mc:Ignorable="d">

    <Grid Background="{ThemeResource ApplicationPageBackgroundThemeBrush}" Margin="12">

        <Grid.RowDefinitions>
            <RowDefinition Height="Auto" />
            <RowDefinition Height="*" />
            <RowDefinition Height="Auto" />
        </Grid.RowDefinitions>
        
        <StackPanel Orientation="Vertical" Grid.Row="0">
            <controls:BreadcrumbItem />

            <Grid Background="{ThemeResource ApplicationPageBackgroundThemeBrush}">
                <Grid.ColumnDefinitions>
                    <ColumnDefinition Width="Auto"/>
                    <ColumnDefinition Width="*"/>
                </Grid.ColumnDefinitions>

                <StackPanel Orientation="Vertical" Padding="12"
                            Background="{ThemeResource SystemChromeLowColor}"
                            MinWidth="250" Grid.Column="0">
                    <TextBlock Text="Breadcrumb control width" Style="{ThemeResource StandardGroupHeader}"/>
                    <Slider x:Name="WidthSlider" Minimum="100" Maximum="700" Value="700" AutomationProperties.Name="WidthSlider" ValueChanged="WidthSlider_ValueChanged"/>

                    <CheckBox x:Name="RTLCheckbox" AutomationProperties.Name="RightToLeftCheckbox" Content="Breadcrumb is RTL" Checked="RTL_Checked" Unchecked="RTL_Unchecked" />
                </StackPanel>

                <controls:TwoPaneView x:Name="TwoPaneView"
                                      AutomationProperties.Name="TwoPaneViewLarge"
                                      HorizontalAlignment="Stretch"
                                      VerticalAlignment="Stretch"
                                      Grid.Column="1">
                    <controls:TwoPaneView.Pane1>
                        <Grid x:Name="Pane1Content" AutomationProperties.Name="Pane1Content">

                            <Border x:Name="Content1Border" AutomationProperties.Name="Content1Border" BorderThickness="5" Padding="7">
                                <Grid>

                                    <controls:Breadcrumb ItemsSource="{x:Bind breadCrumbList}"
<<<<<<< HEAD
                                                         x:Name="BreadCrumbControl"
                                                         ItemClicked="BreadCrumbControl_ItemClicked"
                                                         Grid.Column="0" Grid.Row="1">

                                        <controls:Breadcrumb.DropDownItemTemplate>
                                            <DataTemplate x:DataType="local2:TreeNode">
                                                <controls:BreadcrumbDropDownItem Content="{Binding}">
                                                    <controls:BreadcrumbDropDownItem.ContentTemplate>
                                                        <DataTemplate>
                                                            <TextBlock Text="{Binding Name}" />
                                                        </DataTemplate>
                                                    </controls:BreadcrumbDropDownItem.ContentTemplate>
                                                </controls:BreadcrumbDropDownItem>
                                            </DataTemplate>
                                        </controls:Breadcrumb.DropDownItemTemplate>

=======
                                                         x:Name="BreadcrumbControl"
                                                         ItemClicked="BreadcrumbControl_ItemClicked"
                                                         AutomationProperties.Name="BreadcrumbControl"
                                                         Grid.Column="0">
>>>>>>> f9de10a9
                                        <controls:Breadcrumb.ItemTemplate>
                                            <DataTemplate x:DataType="local2:TreeNode">
                                                <controls:BreadcrumbItem Content="{Binding}">
                                                    <controls:BreadcrumbItem.ContentTemplate>
                                                        <DataTemplate>
                                                            <TextBlock Text="{Binding Name}" />
                                                        </DataTemplate>
                                                    </controls:BreadcrumbItem.ContentTemplate>
                                                </controls:BreadcrumbItem>
                                            </DataTemplate>
                                        </controls:Breadcrumb.ItemTemplate>

                                        

                                    </controls:Breadcrumb>
                                </Grid>
                            </Border>

                        </Grid>
                    </controls:TwoPaneView.Pane1>

                    <controls:TwoPaneView.Pane2>
                        <Grid x:Name="Pane2Content" AutomationProperties.Name="Pane2Content" Background="{ThemeResource SystemListAccentHighColor}">
                            <Border x:Name="Content2Border" AutomationProperties.Name="Content2Border" BorderThickness="5" Padding="7">
                                <Grid>
                                </Grid>
                            </Border>
                        </Grid>
                    </controls:TwoPaneView.Pane2>
                </controls:TwoPaneView>
            </Grid>
        </StackPanel>

        <StackPanel Grid.Row="1">
            <ScrollViewer VerticalScrollMode="Auto" HorizontalScrollMode="Disabled" Grid.Row="1" >
                <controls:ItemsRepeater x:Name="ChildrenItemsRepeater" ItemsSource="{x:Bind currentNodeChildrenList}" ElementPrepared="Child_ElementPrepared">
                    <controls:ItemsRepeater.ItemTemplate>
                        <DataTemplate x:DataType="local2:TreeNode">
                            <Button Content="{Binding}" Click="ItemsRepeater_ButtonClick">
                                <Button.ContentTemplate>
                                    <DataTemplate>
                                        <TextBlock Text="{Binding Name}" />
                                    </DataTemplate>
                                </Button.ContentTemplate>
                            </Button>
                        </DataTemplate>
                    </controls:ItemsRepeater.ItemTemplate>
                </controls:ItemsRepeater>
            </ScrollViewer>
        </StackPanel>

        <StackPanel Orientation="Vertical" Grid.Row="2">
            <Grid>
                <Grid.ColumnDefinitions>
                    <ColumnDefinition Width="*"/>
                    <ColumnDefinition Width="500px"/>
                </Grid.ColumnDefinitions>

                <controls:Breadcrumb ItemsSource="{x:Bind breadCrumbList}"
                                                         x:Name="BreadcrumbControl2"
                                                         ItemClicked="BreadcrumbControl_ItemClicked"
                                                         Grid.Column="0">
                    <controls:Breadcrumb.ItemTemplate>
                        <DataTemplate x:DataType="local2:TreeNode">
                            <controls:BreadcrumbItem Content="{Binding}">
                                <controls:BreadcrumbItem.ContentTemplate>
                                    <DataTemplate>
                                        <TextBlock Text="{Binding Name}" />
                                    </DataTemplate>
                                </controls:BreadcrumbItem.ContentTemplate>
                            </controls:BreadcrumbItem>
                        </DataTemplate>
                    </controls:Breadcrumb.ItemTemplate>

                    <controls:Breadcrumb.DropDownItemTemplate>
                        <DataTemplate x:DataType="local2:TreeNode">
                            <Button Content="{Binding}" Background="Transparent"
                                                        HorizontalAlignment="Stretch" >
                                <Button.ContentTemplate>
                                    <DataTemplate>
                                        <TextBlock Text="{Binding Name}" />
                                    </DataTemplate>
                                </Button.ContentTemplate>
                            </Button>
                        </DataTemplate>
                    </controls:Breadcrumb.DropDownItemTemplate>
                </controls:Breadcrumb>
            </Grid>
        </StackPanel>
    </Grid>
</local:TestPage><|MERGE_RESOLUTION|>--- conflicted
+++ resolved
@@ -49,9 +49,8 @@
                                 <Grid>
 
                                     <controls:Breadcrumb ItemsSource="{x:Bind breadCrumbList}"
-<<<<<<< HEAD
                                                          x:Name="BreadCrumbControl"
-                                                         ItemClicked="BreadCrumbControl_ItemClicked"
+                                                         ItemClicked="BreadcrumbControl_ItemClicked"
                                                          Grid.Column="0" Grid.Row="1">
 
                                         <controls:Breadcrumb.DropDownItemTemplate>
@@ -66,12 +65,6 @@
                                             </DataTemplate>
                                         </controls:Breadcrumb.DropDownItemTemplate>
 
-=======
-                                                         x:Name="BreadcrumbControl"
-                                                         ItemClicked="BreadcrumbControl_ItemClicked"
-                                                         AutomationProperties.Name="BreadcrumbControl"
-                                                         Grid.Column="0">
->>>>>>> f9de10a9
                                         <controls:Breadcrumb.ItemTemplate>
                                             <DataTemplate x:DataType="local2:TreeNode">
                                                 <controls:BreadcrumbItem Content="{Binding}">
@@ -83,8 +76,6 @@
                                                 </controls:BreadcrumbItem>
                                             </DataTemplate>
                                         </controls:Breadcrumb.ItemTemplate>
-
-                                        
 
                                     </controls:Breadcrumb>
                                 </Grid>
