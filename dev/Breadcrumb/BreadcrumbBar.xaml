﻿<!-- Copyright (c) Microsoft Corporation. All rights reserved. Licensed under the MIT License. See LICENSE in the project root for license information. -->
<ResourceDictionary
    xmlns="http://schemas.microsoft.com/winfx/2006/xaml/presentation"
    xmlns:x="http://schemas.microsoft.com/winfx/2006/xaml"
    xmlns:local="using:Microsoft.UI.Xaml.Controls"
    xmlns:contract7Present="http://schemas.microsoft.com/winfx/2006/xaml/presentation?IsApiContractPresent(Windows.Foundation.UniversalApiContract,7)"
    xmlns:contract7NotPresent="http://schemas.microsoft.com/winfx/2006/xaml/presentation?IsApiContractNotPresent(Windows.Foundation.UniversalApiContract,7)">

    <Style x:Key="DefaultBreadcrumbBarItemStyle" TargetType="local:BreadcrumbBarItem">
        <Setter Property="Foreground" Value="{ThemeResource BreadcrumbBarForegroundBrush}" />
        <Setter Property="Background" Value="{ThemeResource BreadcrumbBarBackgroundBrush}" />
        <Setter Property="BorderBrush" Value="{ThemeResource BreadcrumbBarBorderBrush}" />
        <Setter Property="HorizontalAlignment" Value="Stretch" />
        <Setter Property="VerticalAlignment" Value="Center" />
        <Setter Property="HorizontalContentAlignment" Value="Stretch" />
        <Setter Property="VerticalContentAlignment" Value="Center" />
        <Setter Property="FontFamily" Value="{ThemeResource ContentControlThemeFontFamily}" />
        <Setter Property="FontWeight" Value="Normal" />
        <Setter Property="FontSize" Value="{ThemeResource BreadcrumbBarItemThemeFontSize}"/>
        <Setter Property="UseSystemFocusVisuals" Value="{StaticResource UseSystemFocusVisuals}" />
        <Setter Property="FocusVisualMargin" Value="1" />
        <Setter Property="IsTabStop" Value="True"/>
        <contract7Present:Setter Property="CornerRadius" Value="{ThemeResource ControlCornerRadius}" />
        <Setter Property="Template">
            <Setter.Value>
                <ControlTemplate TargetType="local:BreadcrumbBarItem">
                    <Grid x:Name="PART_LayoutRoot"
<<<<<<< HEAD
                          Margin="{StaticResource BreadcrumbBarItemDefaultMargin}"
                          contract7Present:CornerRadius="{TemplateBinding CornerRadius}" >
=======
                          contract7Present:CornerRadius="{TemplateBinding CornerRadius}"
                          contract7NotPresent:CornerRadius="{ThemeResource ControlCornerRadius}">
>>>>>>> 4a8c5400

                        <VisualStateManager.VisualStateGroups>
                            <VisualStateGroup x:Name="ItemTypeStates">
                                <VisualState x:Name="Inline">
                                    <VisualState.Setters>
                                        <Setter Target="PART_LayoutRoot.Padding" Value="4,0,3,0"/>
                                    </VisualState.Setters>
                                </VisualState>
                                <VisualState x:Name="EllipsisDropDown">
                                    <VisualState.Setters>
                                        <Setter Target="PART_ItemButton.Visibility" Value="Collapsed"/>
                                        <Setter Target="PART_EllipsisDropDownItemContentPresenter.Visibility" Value="Visible"/>
                                        <Setter Target="PART_LayoutRoot.Padding" Value="{StaticResource BreadcrumbBarEllipsisDropDownItemPadding}"/>
                                        <Setter Target="PART_LayoutRoot.Margin" Value="{StaticResource BreadcrumbBarEllipsisDropDownItemMargin}"/>
                                    </VisualState.Setters>
                                </VisualState>
                            </VisualStateGroup>

                            <VisualStateGroup x:Name="EllipsisDropDownItemCommonStates">
                                <VisualState x:Name="Normal">
                                    <Storyboard>
                                        <PointerUpThemeAnimation Storyboard.TargetName="PART_LayoutRoot" />
                                    </Storyboard>
                                </VisualState>
                                <VisualState x:Name="PointerOver">
                                    <Storyboard>
                                        <ObjectAnimationUsingKeyFrames Storyboard.TargetName="PART_LayoutRoot" Storyboard.TargetProperty="Background">
                                            <DiscreteObjectKeyFrame KeyTime="0" Value="{ThemeResource BreadcrumbBarEllipsisDropDownItemBackgroundPointerOver}" />
                                        </ObjectAnimationUsingKeyFrames>
                                        <ObjectAnimationUsingKeyFrames Storyboard.TargetName="PART_EllipsisDropDownItemContentPresenter" Storyboard.TargetProperty="Foreground">
                                            <DiscreteObjectKeyFrame KeyTime="0" Value="{ThemeResource BreadcrumbBarEllipsisDropDownItemForegroundPointerOver}" />
                                        </ObjectAnimationUsingKeyFrames>
                                    </Storyboard>
                                </VisualState>
                                <VisualState x:Name="Pressed">
                                    <Storyboard>
                                        <ObjectAnimationUsingKeyFrames Storyboard.TargetName="PART_LayoutRoot" Storyboard.TargetProperty="Background">
                                            <DiscreteObjectKeyFrame KeyTime="0" Value="{ThemeResource BreadcrumbBarEllipsisDropDownItemBackgroundPressed}" />
                                        </ObjectAnimationUsingKeyFrames>
                                        <ObjectAnimationUsingKeyFrames Storyboard.TargetName="PART_EllipsisDropDownItemContentPresenter" Storyboard.TargetProperty="Foreground">
                                            <DiscreteObjectKeyFrame KeyTime="0" Value="{ThemeResource BreadcrumbBarEllipsisDropDownItemForegroundPressed}" />
                                        </ObjectAnimationUsingKeyFrames>
                                    </Storyboard>
                                </VisualState>
                                <VisualState x:Name="Disabled">
                                    <Storyboard>
                                        <ObjectAnimationUsingKeyFrames Storyboard.TargetName="PART_LayoutRoot" Storyboard.TargetProperty="Background">
                                            <DiscreteObjectKeyFrame KeyTime="0" Value="{ThemeResource BreadcrumbBarEllipsisDropDownItemBackgroundDisabled}" />
                                        </ObjectAnimationUsingKeyFrames>
                                        <ObjectAnimationUsingKeyFrames Storyboard.TargetName="PART_EllipsisDropDownItemContentPresenter" Storyboard.TargetProperty="Foreground">
                                            <DiscreteObjectKeyFrame KeyTime="0" Value="{ThemeResource BreadcrumbBarEllipsisDropDownItemForegroundDisabled}" />
                                        </ObjectAnimationUsingKeyFrames>
                                    </Storyboard>
                                </VisualState>
                            </VisualStateGroup>

                            <VisualStateGroup x:Name="InlineItemTypeStates">
                                <VisualState x:Name="Default">
                                    <VisualState.Setters>
                                        <Setter Target="PART_ChevronTextBlock.Text" Value="{ThemeResource BreadcrumbBarChevronLeftToRight}"/>
                                    </VisualState.Setters>
                                </VisualState>

                                <VisualState x:Name="DefaultRTL">
                                    <VisualState.Setters>
                                        <Setter Target="PART_ChevronTextBlock.Text" Value="{ThemeResource BreadcrumbBarChevronRightToLeft}"/>
                                    </VisualState.Setters>
                                </VisualState>

                                <VisualState x:Name="LastItem">
                                    <VisualState.Setters>
                                        <Setter Target="PART_ChevronTextBlock.Visibility" Value="Collapsed"/>
                                        <Setter Target="PART_SeparatorColumnDefinition.Width" Value="0px"/>
                                        <Setter Target="PART_ChevronColumnDefinition.Width" Value="0px" />
                                        <Setter Target="PART_LayoutRoot.Margin" Value="{StaticResource BreadcrumbBarItemLastItemMargin}"/>
                                    </VisualState.Setters>
                                </VisualState>

                                <VisualState x:Name="Ellipsis">
                                    <VisualState.Setters>
                                        <Setter Target="PART_ChevronTextBlock.Text" Value="{ThemeResource BreadcrumbBarChevronLeftToRight}"/>
                                        <Setter Target="PART_EllipsisTextBlock.Visibility" Value="Visible"/>
                                        <Setter Target="PART_ItemContentPresenter.Visibility" Value="Collapsed"/>
                                    </VisualState.Setters>
                                </VisualState>

                                <VisualState x:Name="EllipsisRTL">
                                    <VisualState.Setters>
                                        <Setter Target="PART_EllipsisTextBlock.Visibility" Value="Visible"/>
                                        <Setter Target="PART_ItemContentPresenter.Visibility" Value="Collapsed"/>
                                        <Setter Target="PART_ChevronTextBlock.Text" Value="{ThemeResource BreadcrumbBarChevronRightToLeft}"/>
                                    </VisualState.Setters>
                                </VisualState>
                            </VisualStateGroup>
                        </VisualStateManager.VisualStateGroups>

                        <Grid.Resources>
                            <Flyout x:Name="PART_EllipsisFlyout">
                                <Flyout.FlyoutPresenterStyle>
                                    <Style TargetType="FlyoutPresenter">
                                        <Setter Property="Background" Value="{ThemeResource BreadcrumbBarEllipsisFlyoutPresenterBackground}" />
                                        <Setter Property="BorderBrush" Value="{ThemeResource BreadcrumbBarEllipsisFlyoutPresenterBorderBrush}" />
                                        <Setter Property="BorderThickness" Value="{ThemeResource BreadcrumbBarEllipsisFlyoutPresenterBorderThemeThickness}" />
                                        <Setter Property="Padding" Value="{StaticResource BreadcrumbBarEllipsisFlyoutPresenterThemePadding}" />
                                        <Setter Property="ScrollViewer.HorizontalScrollMode" Value="Disabled" />
                                        <Setter Property="ScrollViewer.VerticalScrollMode" Value="Auto" />
                                        <Setter Property="ScrollViewer.VerticalScrollBarVisibility" Value="Auto" />
                                        <Setter Property="ScrollViewer.IsHorizontalRailEnabled" Value="False" />
                                        <Setter Property="ScrollViewer.IsVerticalRailEnabled" Value="False" />
                                        <Setter Property="ScrollViewer.ZoomMode" Value="Disabled" />
                                        <Setter Property="MaxWidth" Value="{ThemeResource FlyoutThemeMaxWidth}" />
                                        <Setter Property="MinHeight" Value="{StaticResource BreadcrumbBarEllipsisFlyoutThemeMinHeight}" />
                                        <contract7Present:Setter Property="CornerRadius" Value="{ThemeResource OverlayCornerRadius}" />

                                        <Setter Property="Template">
                                            <Setter.Value>
                                                <ControlTemplate TargetType="FlyoutPresenter">
                                                    <Grid Background="{TemplateBinding Background}"
                                                          contract7Present:CornerRadius="{TemplateBinding CornerRadius}"
                                                          contract7NotPresent:CornerRadius="{ThemeResource ControlCornerRadius}"
                                                          contract7Present:BackgroundSizing="InnerBorderEdge">
                                                        <ScrollViewer x:Name="FlyoutPresenterScrollViewer"
                                                                      Margin="{TemplateBinding Padding}"
                                                                      HorizontalScrollMode="{TemplateBinding ScrollViewer.HorizontalScrollMode}"
                                                                      HorizontalScrollBarVisibility="{TemplateBinding ScrollViewer.HorizontalScrollBarVisibility}"
                                                                      VerticalScrollMode="{TemplateBinding ScrollViewer.VerticalScrollMode}"
                                                                      VerticalScrollBarVisibility="{TemplateBinding ScrollViewer.VerticalScrollBarVisibility}"
                                                                      IsHorizontalRailEnabled="{TemplateBinding ScrollViewer.IsHorizontalRailEnabled}"
                                                                      IsVerticalRailEnabled="{TemplateBinding ScrollViewer.IsVerticalRailEnabled}"
                                                                      ZoomMode="{TemplateBinding ScrollViewer.ZoomMode}"
                                                                      Content="{TemplateBinding Content}"
                                                                      AutomationProperties.AccessibilityView="Raw" />
                                                        <Border x:Name="FlyoutPresenterBorder"
                                                                BorderBrush="{TemplateBinding BorderBrush}"
                                                                BorderThickness="{TemplateBinding BorderThickness}"
                                                                contract7Present:CornerRadius="{TemplateBinding CornerRadius}"
                                                                contract7NotPresent:CornerRadius="{ThemeResource ControlCornerRadius}"/>
                                                    </Grid>
                                                </ControlTemplate>
                                            </Setter.Value>
                                        </Setter>

                                    </Style>
                                </Flyout.FlyoutPresenterStyle>
                            </Flyout>
                        </Grid.Resources>

                        <Button x:Name="PART_ItemButton"
                            x:DeferLoadStrategy="Lazy"
                            AutomationProperties.Name="BreadcrumbBarItemButton"
                            Background="{TemplateBinding Background}"
                            BorderBrush="{TemplateBinding BorderBrush}"
                            BorderThickness="{TemplateBinding BorderThickness}"
                            Padding="{TemplateBinding Padding}"
                            IsTabStop="False">
                            <Button.Style>
                                <Style TargetType="Button">
                                    <Setter Property="Foreground" Value="{ThemeResource BreadcrumbBarNormalForegroundBrush}" />
                                    <Setter Property="BorderBrush" Value="{ThemeResource BreadcrumbBarBorderBrush}" />
                                    <Setter Property="Background" Value="{ThemeResource BreadcrumbBarBackgroundBrush}" />
                                    <Setter Property="HorizontalAlignment" Value="Left" />
                                    <Setter Property="VerticalAlignment" Value="Center" />
                                    <Setter Property="FontFamily" Value="{ThemeResource ContentControlThemeFontFamily}" />
                                    <Setter Property="FontWeight" Value="Normal" />
                                    <Setter Property="FontSize" Value="{ThemeResource BreadcrumbBarItemThemeFontSize}" />
                                    <Setter Property="UseSystemFocusVisuals" Value="{StaticResource UseSystemFocusVisuals}" />
                                    <Setter Property="FocusVisualMargin" Value="-3" />
                                    <Setter Property="Padding" Value="0,0,0,0" />
                                    <Setter Property="Template">
                                        <Setter.Value>
                                            <ControlTemplate TargetType="Button">
                                                <Grid Background="Transparent">
                                                    <VisualStateManager.VisualStateGroups>
                                                        <VisualStateGroup x:Name="CommonStates">
                                                            <VisualState x:Name="Normal">
                                                                <VisualState.Setters>
                                                                    <Setter Target="PART_ContentPresenter.Foreground" Value="{ThemeResource BreadcrumbBarNormalForegroundBrush}" />
                                                                </VisualState.Setters>
                                                            </VisualState>

                                                            <!-- Current refers to the last item -->
                                                            <VisualState x:Name="CurrentNormal">
                                                                <VisualState.Setters>
                                                                    <Setter Target="PART_ContentPresenter.Foreground" Value="{ThemeResource BreadcrumbBarCurrentNormalForegroundBrush}" />
                                                                </VisualState.Setters>
                                                            </VisualState>

                                                            <VisualState x:Name="PointerOver">
                                                                <VisualState.Setters>
                                                                    <Setter Target="PART_ContentPresenter.Foreground" Value="{ThemeResource BreadcrumbBarHoverForegroundBrush}" />
                                                                    <Setter Target="PART_ContentPresenter.Background" Value="{ThemeResource BreadcrumbBarBackgroundBrush}"/>
                                                                    <Setter Target="PART_ContentPresenter.BorderBrush" Value="{ThemeResource BreadcrumbBarBorderBrush}"/>
                                                                </VisualState.Setters>
                                                            </VisualState>

                                                            <VisualState x:Name="CurrentPointerOver">
                                                                <VisualState.Setters>
                                                                    <Setter Target="PART_ContentPresenter.Foreground" Value="{ThemeResource BreadcrumbBarCurrentHoverForegroundBrush}" />
                                                                    <Setter Target="PART_ContentPresenter.Background" Value="{ThemeResource BreadcrumbBarBackgroundBrush}"/>
                                                                    <Setter Target="PART_ContentPresenter.BorderBrush" Value="{ThemeResource BreadcrumbBarBorderBrush}"/>
                                                                </VisualState.Setters>
                                                            </VisualState>

                                                            <VisualState x:Name="Pressed">
                                                                <VisualState.Setters>
                                                                    <Setter Target="PART_ContentPresenter.Foreground" Value="{ThemeResource BreadcrumbBarPressedForegroundBrush}" />
                                                                    <Setter Target="PART_ContentPresenter.Background" Value="{ThemeResource BreadcrumbBarBackgroundBrush}"/>
                                                                    <Setter Target="PART_ContentPresenter.BorderBrush" Value="{ThemeResource BreadcrumbBarBorderBrush}"/>
                                                                </VisualState.Setters>
                                                            </VisualState>

                                                            <VisualState x:Name="CurrentPressed">
                                                                <VisualState.Setters>
                                                                    <Setter Target="PART_ContentPresenter.Foreground" Value="{ThemeResource BreadcrumbBarCurrentPressedForegroundBrush}" />
                                                                    <Setter Target="PART_ContentPresenter.Background" Value="Transparent"/>
                                                                    <Setter Target="PART_ContentPresenter.BorderBrush" Value="Transparent"/>
                                                                </VisualState.Setters>
                                                            </VisualState>

                                                            <VisualState x:Name="Disabled">
                                                                <VisualState.Setters>
                                                                    <Setter Target="PART_ContentPresenter.Foreground" Value="{ThemeResource BreadcrumbBarDisabledForegroundBrush}" />
                                                                </VisualState.Setters>
                                                            </VisualState>

                                                            <VisualState x:Name="CurrentDisabled">
                                                                <VisualState.Setters>
                                                                    <Setter Target="PART_ContentPresenter.Foreground" Value="{ThemeResource BreadcrumbBarCurrentDisabledForegroundBrush}" />
                                                                </VisualState.Setters>
                                                            </VisualState>

                                                            <VisualState x:Name="Focus">
                                                                <VisualState.Setters>
                                                                    <Setter Target="PART_ContentPresenter.Foreground" Value="{ThemeResource BreadcrumbBarFocusForegroundBrush}" />
                                                                </VisualState.Setters>
                                                            </VisualState>

                                                            <VisualState x:Name="CurrentFocus">
                                                                <VisualState.Setters>
                                                                    <Setter Target="PART_ContentPresenter.Foreground" Value="{ThemeResource BreadcrumbBarCurrentFocusForegroundBrush}" />
                                                                </VisualState.Setters>
                                                            </VisualState>
                                                        </VisualStateGroup>
                                                    </VisualStateManager.VisualStateGroups>

                                                    <ContentPresenter x:Name="PART_ContentPresenter"
                                                        AutomationProperties.Name="ContentPresenter"
                                                        BorderBrush="{TemplateBinding BorderBrush}"
                                                        Content="{TemplateBinding Content}"
                                                        ContentTransitions="{TemplateBinding ContentTransitions}"
                                                        ContentTemplate="{TemplateBinding ContentTemplate}"
                                                        Padding="{TemplateBinding Padding}"
                                                        HorizontalContentAlignment="{TemplateBinding HorizontalContentAlignment}"
                                                        VerticalContentAlignment="{TemplateBinding VerticalContentAlignment}"
                                                        AutomationProperties.AccessibilityView="Raw"/>
                                                </Grid>
                                            </ControlTemplate>
                                        </Setter.Value>
                                    </Setter>
                                </Style>
                            </Button.Style>

                            <!-- This is the Button Content -->
                            <Grid AutomationProperties.Name="BreadcrumbBarItemGrid"
                                  AutomationProperties.AccessibilityView="Raw">
                                <Grid.ColumnDefinitions>
                                    <ColumnDefinition Width="Auto" />
                                    <ColumnDefinition x:Name="PART_SeparatorColumnDefinition" Width="0px" />
                                    <ColumnDefinition x:Name="PART_ChevronColumnDefinition" Width="Auto" />
                                </Grid.ColumnDefinitions>

                                <ContentPresenter x:Name="PART_ItemContentPresenter"
                                        AutomationProperties.Name="BreadcrumbBarItemContentPresenter"
                                        Grid.Column="0"
                                        Content="{TemplateBinding Content}"
                                        ContentTransitions="{TemplateBinding ContentTransitions}"
                                        ContentTemplate="{TemplateBinding ContentTemplate}"
                                        FontFamily="{TemplateBinding FontFamily}"
                                        FontSize="{TemplateBinding FontSize}"
                                        FontWeight="{TemplateBinding FontWeight}"
                                        HorizontalContentAlignment="{TemplateBinding HorizontalContentAlignment}"
                                        VerticalContentAlignment="{TemplateBinding VerticalContentAlignment}"
                                        LineHeight="20"
                                        AutomationProperties.AccessibilityView="Raw"/>

                                <TextBlock x:Name="PART_EllipsisTextBlock"
                                        AutomationProperties.Name="BreadcrumbBarEllipsisTextBlock"
                                        FontFamily="{ThemeResource SymbolThemeFontFamily}"
                                        Text="&#xE712;"
                                        Visibility="Collapsed"
                                        VerticalAlignment="Stretch"
                                        IsTextScaleFactorEnabled="False"
                                        FontSize="{TemplateBinding FontSize}"
                                        AutomationProperties.AccessibilityView="Raw"
                                        Grid.Column="0"/>

                                <TextBlock x:Name="PART_ChevronTextBlock"
                                        AutomationProperties.Name="ChevronTextBlock"
                                        FontFamily="{ThemeResource SymbolThemeFontFamily}"
                                        Foreground="{ThemeResource BreadcrumbBarNormalForegroundBrush}"
                                        Text="&#xE76C;"
                                        VerticalAlignment="Center"
                                        HorizontalAlignment="Center"
                                        IsTextScaleFactorEnabled="False"
                                        FontSize="12"
                                        AutomationProperties.AccessibilityView="Raw"
                                        Padding="2,0,0,0"
                                        Grid.Column="2"/>
<<<<<<< HEAD
                                </Grid>
                            </Button.Content>

                            <Button.Flyout>
                                <Flyout>
                                    <Flyout.FlyoutPresenterStyle>
                                        <Style TargetType="FlyoutPresenter">
                                            <Setter Property="Background" Value="{ThemeResource BreadcrumbBarEllipsisFlyoutPresenterBackground}" />
                                            <Setter Property="BorderBrush" Value="{ThemeResource BreadcrumbBarEllipsisFlyoutPresenterBorderBrush}" />
                                            <Setter Property="BorderThickness" Value="{ThemeResource BreadcrumbBarEllipsisFlyoutPresenterBorderThemeThickness}" />
                                            <Setter Property="Padding" Value="{StaticResource BreadcrumbBarEllipsisFlyoutPresenterThemePadding}" />
                                            <Setter Property="ScrollViewer.HorizontalScrollMode" Value="Disabled" />
                                            <Setter Property="ScrollViewer.VerticalScrollMode" Value="Auto" />
                                            <Setter Property="ScrollViewer.VerticalScrollBarVisibility" Value="Auto" />
                                            <Setter Property="ScrollViewer.IsHorizontalRailEnabled" Value="False" />
                                            <Setter Property="ScrollViewer.IsVerticalRailEnabled" Value="False" />
                                            <Setter Property="ScrollViewer.ZoomMode" Value="Disabled" />
                                            <Setter Property="MaxWidth" Value="{ThemeResource FlyoutThemeMaxWidth}" />
                                            <Setter Property="MinHeight" Value="{StaticResource BreadcrumbBarEllipsisFlyoutThemeMinHeight}" />
                                            <contract7Present:Setter Property="CornerRadius" Value="{ThemeResource OverlayCornerRadius}" />

                                            <Setter Property="Template">
                                                <Setter.Value>
                                                    <ControlTemplate TargetType="FlyoutPresenter">
                                                        <Grid Background="{TemplateBinding Background}"
                                                  contract7Present:CornerRadius="{TemplateBinding CornerRadius}"
                                                  contract7Present:BackgroundSizing="InnerBorderEdge">
                                                            <ScrollViewer x:Name="FlyoutPresenterScrollViewer"
                                                              Margin="{TemplateBinding Padding}"
                                                              HorizontalScrollMode="{TemplateBinding ScrollViewer.HorizontalScrollMode}"
                                                              HorizontalScrollBarVisibility="{TemplateBinding ScrollViewer.HorizontalScrollBarVisibility}"
                                                              VerticalScrollMode="{TemplateBinding ScrollViewer.VerticalScrollMode}"
                                                              VerticalScrollBarVisibility="{TemplateBinding ScrollViewer.VerticalScrollBarVisibility}"
                                                              IsHorizontalRailEnabled="{TemplateBinding ScrollViewer.IsHorizontalRailEnabled}"
                                                              IsVerticalRailEnabled="{TemplateBinding ScrollViewer.IsVerticalRailEnabled}"
                                                              ZoomMode="{TemplateBinding ScrollViewer.ZoomMode}"
                                                              Content="{TemplateBinding Content}"
                                                              AutomationProperties.AccessibilityView="Raw" />
                                                            <Border x:Name="FlyoutPresenterBorder"
                                                        BorderBrush="{TemplateBinding BorderBrush}"
                                                        BorderThickness="{TemplateBinding BorderThickness}"
                                                        contract7Present:CornerRadius="{TemplateBinding CornerRadius}" />
                                                        </Grid>
                                                    </ControlTemplate>
                                                </Setter.Value>
                                            </Setter>

                                        </Style>
                                    </Flyout.FlyoutPresenterStyle>
                                </Flyout>
                            </Button.Flyout>
=======
                            </Grid>
>>>>>>> 4a8c5400
                            
                        </Button>
                        <ContentPresenter x:Name="PART_EllipsisDropDownItemContentPresenter"
                            x:DeferLoadStrategy="Lazy"
                            Visibility="Collapsed"
                            Content="{TemplateBinding Content}"
                            ContentTemplate="{TemplateBinding ContentTemplate}"
                            ContentTransitions="{TemplateBinding ContentTransitions}"
                            HorizontalAlignment="Stretch"
<<<<<<< HEAD
                            HorizontalContentAlignment="Stretch"
                            VerticalAlignment="{TemplateBinding VerticalContentAlignment}"/>
=======
                            HorizontalContentAlignment="{TemplateBinding HorizontalContentAlignment}"
                            VerticalAlignment="{TemplateBinding VerticalContentAlignment}"/>                       
>>>>>>> 4a8c5400
                    </Grid>
                </ControlTemplate>
            </Setter.Value>
        </Setter>
    </Style>
    
    <Style TargetType="local:BreadcrumbBar">
        <Setter Property="AutomationProperties.LandmarkType" Value="Navigation"/>
        <Setter Property="Template">
            <Setter.Value>
                <ControlTemplate TargetType="local:BreadcrumbBar">
                    <local:ItemsRepeater x:Name="PART_ItemsRepeater" />
                </ControlTemplate>
            </Setter.Value>
        </Setter>
    </Style>

    <Style TargetType="local:BreadcrumbBarItem" BasedOn="{StaticResource DefaultBreadcrumbBarItemStyle}"/>
</ResourceDictionary><|MERGE_RESOLUTION|>--- conflicted
+++ resolved
@@ -25,13 +25,9 @@
             <Setter.Value>
                 <ControlTemplate TargetType="local:BreadcrumbBarItem">
                     <Grid x:Name="PART_LayoutRoot"
-<<<<<<< HEAD
                           Margin="{StaticResource BreadcrumbBarItemDefaultMargin}"
-                          contract7Present:CornerRadius="{TemplateBinding CornerRadius}" >
-=======
                           contract7Present:CornerRadius="{TemplateBinding CornerRadius}"
                           contract7NotPresent:CornerRadius="{ThemeResource ControlCornerRadius}">
->>>>>>> 4a8c5400
 
                         <VisualStateManager.VisualStateGroups>
                             <VisualStateGroup x:Name="ItemTypeStates">
@@ -340,61 +336,7 @@
                                         AutomationProperties.AccessibilityView="Raw"
                                         Padding="2,0,0,0"
                                         Grid.Column="2"/>
-<<<<<<< HEAD
-                                </Grid>
-                            </Button.Content>
-
-                            <Button.Flyout>
-                                <Flyout>
-                                    <Flyout.FlyoutPresenterStyle>
-                                        <Style TargetType="FlyoutPresenter">
-                                            <Setter Property="Background" Value="{ThemeResource BreadcrumbBarEllipsisFlyoutPresenterBackground}" />
-                                            <Setter Property="BorderBrush" Value="{ThemeResource BreadcrumbBarEllipsisFlyoutPresenterBorderBrush}" />
-                                            <Setter Property="BorderThickness" Value="{ThemeResource BreadcrumbBarEllipsisFlyoutPresenterBorderThemeThickness}" />
-                                            <Setter Property="Padding" Value="{StaticResource BreadcrumbBarEllipsisFlyoutPresenterThemePadding}" />
-                                            <Setter Property="ScrollViewer.HorizontalScrollMode" Value="Disabled" />
-                                            <Setter Property="ScrollViewer.VerticalScrollMode" Value="Auto" />
-                                            <Setter Property="ScrollViewer.VerticalScrollBarVisibility" Value="Auto" />
-                                            <Setter Property="ScrollViewer.IsHorizontalRailEnabled" Value="False" />
-                                            <Setter Property="ScrollViewer.IsVerticalRailEnabled" Value="False" />
-                                            <Setter Property="ScrollViewer.ZoomMode" Value="Disabled" />
-                                            <Setter Property="MaxWidth" Value="{ThemeResource FlyoutThemeMaxWidth}" />
-                                            <Setter Property="MinHeight" Value="{StaticResource BreadcrumbBarEllipsisFlyoutThemeMinHeight}" />
-                                            <contract7Present:Setter Property="CornerRadius" Value="{ThemeResource OverlayCornerRadius}" />
-
-                                            <Setter Property="Template">
-                                                <Setter.Value>
-                                                    <ControlTemplate TargetType="FlyoutPresenter">
-                                                        <Grid Background="{TemplateBinding Background}"
-                                                  contract7Present:CornerRadius="{TemplateBinding CornerRadius}"
-                                                  contract7Present:BackgroundSizing="InnerBorderEdge">
-                                                            <ScrollViewer x:Name="FlyoutPresenterScrollViewer"
-                                                              Margin="{TemplateBinding Padding}"
-                                                              HorizontalScrollMode="{TemplateBinding ScrollViewer.HorizontalScrollMode}"
-                                                              HorizontalScrollBarVisibility="{TemplateBinding ScrollViewer.HorizontalScrollBarVisibility}"
-                                                              VerticalScrollMode="{TemplateBinding ScrollViewer.VerticalScrollMode}"
-                                                              VerticalScrollBarVisibility="{TemplateBinding ScrollViewer.VerticalScrollBarVisibility}"
-                                                              IsHorizontalRailEnabled="{TemplateBinding ScrollViewer.IsHorizontalRailEnabled}"
-                                                              IsVerticalRailEnabled="{TemplateBinding ScrollViewer.IsVerticalRailEnabled}"
-                                                              ZoomMode="{TemplateBinding ScrollViewer.ZoomMode}"
-                                                              Content="{TemplateBinding Content}"
-                                                              AutomationProperties.AccessibilityView="Raw" />
-                                                            <Border x:Name="FlyoutPresenterBorder"
-                                                        BorderBrush="{TemplateBinding BorderBrush}"
-                                                        BorderThickness="{TemplateBinding BorderThickness}"
-                                                        contract7Present:CornerRadius="{TemplateBinding CornerRadius}" />
-                                                        </Grid>
-                                                    </ControlTemplate>
-                                                </Setter.Value>
-                                            </Setter>
-
-                                        </Style>
-                                    </Flyout.FlyoutPresenterStyle>
-                                </Flyout>
-                            </Button.Flyout>
-=======
                             </Grid>
->>>>>>> 4a8c5400
                             
                         </Button>
                         <ContentPresenter x:Name="PART_EllipsisDropDownItemContentPresenter"
@@ -404,13 +346,8 @@
                             ContentTemplate="{TemplateBinding ContentTemplate}"
                             ContentTransitions="{TemplateBinding ContentTransitions}"
                             HorizontalAlignment="Stretch"
-<<<<<<< HEAD
                             HorizontalContentAlignment="Stretch"
                             VerticalAlignment="{TemplateBinding VerticalContentAlignment}"/>
-=======
-                            HorizontalContentAlignment="{TemplateBinding HorizontalContentAlignment}"
-                            VerticalAlignment="{TemplateBinding VerticalContentAlignment}"/>                       
->>>>>>> 4a8c5400
                     </Grid>
                 </ControlTemplate>
             </Setter.Value>
