﻿<!-- Copyright (c) Microsoft Corporation. All rights reserved. Licensed under the MIT License. See LICENSE in the project root for license information. -->
<ResourceDictionary
    xmlns="http://schemas.microsoft.com/winfx/2006/xaml/presentation"
    xmlns:x="http://schemas.microsoft.com/winfx/2006/xaml"
    xmlns:local="using:Microsoft.UI.Xaml.Controls"
    xmlns:contract7Present="http://schemas.microsoft.com/winfx/2006/xaml/presentation?IsApiContractPresent(Windows.Foundation.UniversalApiContract,7)"
    xmlns:contract7NotPresent="http://schemas.microsoft.com/winfx/2006/xaml/presentation?IsApiContractNotPresent(Windows.Foundation.UniversalApiContract,7)">

    <Style x:Key="DefaultBreadcrumbBarItemStyle" TargetType="local:BreadcrumbBarItem">
        <Setter Property="Foreground" Value="{ThemeResource BreadcrumbBarForegroundBrush}" />
        <Setter Property="Background" Value="{ThemeResource BreadcrumbBarBackgroundBrush}" />
        <Setter Property="BorderBrush" Value="{ThemeResource BreadcrumbBarBorderBrush}" />
        <Setter Property="HorizontalAlignment" Value="Stretch" />
        <Setter Property="VerticalAlignment" Value="Stretch" />
        <Setter Property="HorizontalContentAlignment" Value="Stretch" />
        <Setter Property="VerticalContentAlignment" Value="Stretch" />
        <Setter Property="FontFamily" Value="{ThemeResource ContentControlThemeFontFamily}" />
        <Setter Property="FontWeight" Value="Normal" />
        <Setter Property="FontSize" Value="{ThemeResource BreadcrumbBarItemThemeFontSize}"/>
        <Setter Property="UseSystemFocusVisuals" Value="{StaticResource UseSystemFocusVisuals}" />
        <Setter Property="FocusVisualMargin" Value="1" />
        <Setter Property="IsTabStop" Value="True"/>
        <contract7Present:Setter Property="CornerRadius" Value="{ThemeResource ControlCornerRadius}" />
        <Setter Property="Template">
            <Setter.Value>
                <ControlTemplate TargetType="local:BreadcrumbBarItem">
                    <Grid x:Name="PART_LayoutRoot"
                          Margin="{StaticResource BreadcrumbBarItemDefaultMargin}"
                          Padding="{StaticResource BreadcrumbBarItemDefaultPadding}"
                          contract7Present:CornerRadius="{TemplateBinding CornerRadius}">

                        <VisualStateManager.VisualStateGroups>
                            <VisualStateGroup x:Name="ItemTypeStates">
                                <VisualState x:Name="Inline" />

                                <VisualState x:Name="EllipsisDropDown">
                                    <VisualState.Setters>
                                        <Setter Target="PART_ItemButton.Visibility" Value="Collapsed"/>
                                        <Setter Target="PART_EllipsisDropDownItemContentPresenter.Visibility" Value="Visible"/>
                                        <Setter Target="PART_LayoutRoot.Padding" Value="{StaticResource BreadcrumbBarEllipsisDropDownItemPadding}"/>
                                        <Setter Target="PART_LayoutRoot.Margin" Value="{StaticResource BreadcrumbBarEllipsisDropDownItemMargin}"/>
                                    </VisualState.Setters>
                                </VisualState>
                            </VisualStateGroup>

                            <VisualStateGroup x:Name="EllipsisDropDownItemCommonStates">
                                <VisualState x:Name="Normal">
                                    <Storyboard>
                                        <PointerUpThemeAnimation Storyboard.TargetName="PART_LayoutRoot" />
                                    </Storyboard>
                                </VisualState>
                                <VisualState x:Name="PointerOver">
                                    <Storyboard>
                                        <ObjectAnimationUsingKeyFrames Storyboard.TargetName="PART_LayoutRoot" Storyboard.TargetProperty="Background">
                                            <DiscreteObjectKeyFrame KeyTime="0" Value="{ThemeResource BreadcrumbBarEllipsisDropDownItemBackgroundPointerOver}" />
                                        </ObjectAnimationUsingKeyFrames>
                                        <ObjectAnimationUsingKeyFrames Storyboard.TargetName="PART_EllipsisDropDownItemContentPresenter" Storyboard.TargetProperty="Foreground">
                                            <DiscreteObjectKeyFrame KeyTime="0" Value="{ThemeResource BreadcrumbBarEllipsisDropDownItemForegroundPointerOver}" />
                                        </ObjectAnimationUsingKeyFrames>
                                    </Storyboard>
                                </VisualState>
                                <VisualState x:Name="Pressed">
                                    <Storyboard>
                                        <ObjectAnimationUsingKeyFrames Storyboard.TargetName="PART_LayoutRoot" Storyboard.TargetProperty="Background">
                                            <DiscreteObjectKeyFrame KeyTime="0" Value="{ThemeResource BreadcrumbBarEllipsisDropDownItemBackgroundPressed}" />
                                        </ObjectAnimationUsingKeyFrames>
                                        <ObjectAnimationUsingKeyFrames Storyboard.TargetName="PART_EllipsisDropDownItemContentPresenter" Storyboard.TargetProperty="Foreground">
                                            <DiscreteObjectKeyFrame KeyTime="0" Value="{ThemeResource BreadcrumbBarEllipsisDropDownItemForegroundPressed}" />
                                        </ObjectAnimationUsingKeyFrames>
                                    </Storyboard>
                                </VisualState>
                                <VisualState x:Name="Disabled">
                                    <Storyboard>
                                        <ObjectAnimationUsingKeyFrames Storyboard.TargetName="PART_LayoutRoot" Storyboard.TargetProperty="Background">
                                            <DiscreteObjectKeyFrame KeyTime="0" Value="{ThemeResource BreadcrumbBarEllipsisDropDownItemBackgroundDisabled}" />
                                        </ObjectAnimationUsingKeyFrames>
                                        <ObjectAnimationUsingKeyFrames Storyboard.TargetName="PART_EllipsisDropDownItemContentPresenter" Storyboard.TargetProperty="Foreground">
                                            <DiscreteObjectKeyFrame KeyTime="0" Value="{ThemeResource BreadcrumbBarEllipsisDropDownItemForegroundDisabled}" />
                                        </ObjectAnimationUsingKeyFrames>
                                    </Storyboard>
                                </VisualState>
                            </VisualStateGroup>

                            <VisualStateGroup x:Name="InlineItemTypeStates">
                                <VisualState x:Name="Default">
                                    <VisualState.Setters>
                                        <Setter Target="PART_ChevronTextBlock.Text" Value="{ThemeResource BreadcrumbBarChevronLeftToRight}"/>
                                    </VisualState.Setters>
                                </VisualState>

                                <VisualState x:Name="DefaultRTL">
                                    <VisualState.Setters>
                                        <Setter Target="PART_ChevronTextBlock.Text" Value="{ThemeResource BreadcrumbBarChevronRightToLeft}"/>
                                    </VisualState.Setters>
                                </VisualState>

                                <VisualState x:Name="LastItem">
                                    <VisualState.Setters>
                                        <Setter Target="PART_ItemButton.Visibility" Value="Collapsed"/>
                                        <Setter Target="PART_LastItemContentPresenter.Visibility" Value="Visible"/>
                                        <Setter Target="PART_SeparatorColumnDefinition.Width" Value="0px"/>
                                        <Setter Target="PART_ChevronColumnDefinition.Width" Value="0px" />
                                        <Setter Target="PART_LayoutRoot.Margin" Value="{StaticResource BreadcrumbBarItemLastItemMargin}"/>
                                    </VisualState.Setters>
                                </VisualState>

                                <VisualState x:Name="Ellipsis">
                                    <VisualState.Setters>
                                        <Setter Target="PART_ChevronTextBlock.Text" Value="{ThemeResource BreadcrumbBarChevronLeftToRight}"/>
                                        <Setter Target="PART_EllipsisTextBlock.Visibility" Value="Visible"/>
                                        <Setter Target="PART_ItemContentPresenter.Visibility" Value="Collapsed"/>
                                    </VisualState.Setters>
                                </VisualState>

                                <VisualState x:Name="EllipsisRTL">
                                    <VisualState.Setters>
                                        <Setter Target="PART_EllipsisTextBlock.Visibility" Value="Visible"/>
                                        <Setter Target="PART_ItemContentPresenter.Visibility" Value="Collapsed"/>
                                        <Setter Target="PART_ChevronTextBlock.Text" Value="{ThemeResource BreadcrumbBarChevronRightToLeft}"/>
                                    </VisualState.Setters>
                                </VisualState>
                            </VisualStateGroup>
                        </VisualStateManager.VisualStateGroups>

                        <Grid.Resources>
                            <Flyout x:Name="PART_EllipsisFlyout">
                                <Flyout.FlyoutPresenterStyle>
                                    <Style TargetType="FlyoutPresenter">
                                        <Setter Property="Background" Value="{ThemeResource BreadcrumbBarEllipsisFlyoutPresenterBackground}" />
                                        <Setter Property="BorderBrush" Value="{ThemeResource BreadcrumbBarEllipsisFlyoutPresenterBorderBrush}" />
                                        <Setter Property="BorderThickness" Value="{ThemeResource BreadcrumbBarEllipsisFlyoutPresenterBorderThemeThickness}" />
                                        <Setter Property="Padding" Value="{StaticResource BreadcrumbBarEllipsisFlyoutPresenterThemePadding}" />
                                        <Setter Property="ScrollViewer.HorizontalScrollMode" Value="Disabled" />
                                        <Setter Property="ScrollViewer.VerticalScrollMode" Value="Auto" />
                                        <Setter Property="ScrollViewer.VerticalScrollBarVisibility" Value="Auto" />
                                        <Setter Property="ScrollViewer.IsHorizontalRailEnabled" Value="False" />
                                        <Setter Property="ScrollViewer.IsVerticalRailEnabled" Value="False" />
                                        <Setter Property="ScrollViewer.ZoomMode" Value="Disabled" />
                                        <Setter Property="MaxWidth" Value="{ThemeResource FlyoutThemeMaxWidth}" />
                                        <Setter Property="MinHeight" Value="{StaticResource BreadcrumbBarEllipsisFlyoutThemeMinHeight}" />
                                        <contract7Present:Setter Property="CornerRadius" Value="{ThemeResource OverlayCornerRadius}" />

                                        <Setter Property="Template">
                                            <Setter.Value>
                                                <ControlTemplate TargetType="FlyoutPresenter">
                                                    <Grid Background="{TemplateBinding Background}"
                                                          contract7Present:CornerRadius="{TemplateBinding CornerRadius}"
                                                          contract7NotPresent:CornerRadius="{ThemeResource ControlCornerRadius}"
                                                          contract7Present:BackgroundSizing="InnerBorderEdge">
                                                        <ScrollViewer x:Name="FlyoutPresenterScrollViewer"
                                                                      Margin="{TemplateBinding Padding}"
                                                                      HorizontalScrollMode="{TemplateBinding ScrollViewer.HorizontalScrollMode}"
                                                                      HorizontalScrollBarVisibility="{TemplateBinding ScrollViewer.HorizontalScrollBarVisibility}"
                                                                      VerticalScrollMode="{TemplateBinding ScrollViewer.VerticalScrollMode}"
                                                                      VerticalScrollBarVisibility="{TemplateBinding ScrollViewer.VerticalScrollBarVisibility}"
                                                                      IsHorizontalRailEnabled="{TemplateBinding ScrollViewer.IsHorizontalRailEnabled}"
                                                                      IsVerticalRailEnabled="{TemplateBinding ScrollViewer.IsVerticalRailEnabled}"
                                                                      Content="{TemplateBinding Content}"
                                                                      ZoomMode="{TemplateBinding ScrollViewer.ZoomMode}"
                                                                      AutomationProperties.AccessibilityView="Raw" />
                                                        <Border x:Name="FlyoutPresenterBorder"
                                                                BorderBrush="{TemplateBinding BorderBrush}"
                                                                BorderThickness="{TemplateBinding BorderThickness}"
                                                                contract7Present:CornerRadius="{TemplateBinding CornerRadius}"
                                                                contract7NotPresent:CornerRadius="{ThemeResource ControlCornerRadius}"/>
                                                    </Grid>
                                                </ControlTemplate>
                                            </Setter.Value>
                                        </Setter>

                                    </Style>
                                </Flyout.FlyoutPresenterStyle>
                            </Flyout>
                        </Grid.Resources>

                        <Button x:Name="PART_ItemButton"
                            x:DeferLoadStrategy="Lazy"
                            AutomationProperties.Name="BreadcrumbBarItemButton"
                            Background="{TemplateBinding Background}"
                            BorderBrush="{TemplateBinding BorderBrush}"
                            BorderThickness="{TemplateBinding BorderThickness}"
                            Padding="{TemplateBinding Padding}"
                            IsTabStop="False">
                            <Button.Style>
                                <Style TargetType="Button">
                                    <Setter Property="Foreground" Value="{ThemeResource BreadcrumbBarNormalForegroundBrush}" />
                                    <Setter Property="BorderBrush" Value="{ThemeResource BreadcrumbBarBorderBrush}" />
                                    <Setter Property="Background" Value="{ThemeResource BreadcrumbBarBackgroundBrush}" />
                                    <Setter Property="HorizontalAlignment" Value="Left" />
                                    <Setter Property="VerticalAlignment" Value="Center" />
                                    <Setter Property="FontFamily" Value="{ThemeResource ContentControlThemeFontFamily}" />
                                    <Setter Property="FontWeight" Value="Normal" />
                                    <Setter Property="FontSize" Value="{ThemeResource BreadcrumbBarItemThemeFontSize}" />
                                    <Setter Property="UseSystemFocusVisuals" Value="{StaticResource UseSystemFocusVisuals}" />
                                    <Setter Property="FocusVisualMargin" Value="-3" />
                                    <Setter Property="Padding" Value="0,0,0,0" />
                                    <Setter Property="Template">
                                        <Setter.Value>
                                            <ControlTemplate TargetType="Button">
                                                <Grid Background="Transparent">
                                                    <VisualStateManager.VisualStateGroups>
                                                        <VisualStateGroup x:Name="CommonStates">
                                                            <VisualState x:Name="Normal">
                                                                <VisualState.Setters>
                                                                    <Setter Target="PART_ContentPresenter.Foreground" Value="{ThemeResource BreadcrumbBarNormalForegroundBrush}" />
                                                                </VisualState.Setters>
                                                            </VisualState>

                                                            <!-- Current refers to the last item -->
                                                            <VisualState x:Name="CurrentNormal">
                                                                <VisualState.Setters>
                                                                    <Setter Target="PART_ContentPresenter.Foreground" Value="{ThemeResource BreadcrumbBarCurrentNormalForegroundBrush}" />
                                                                </VisualState.Setters>
                                                            </VisualState>

                                                            <VisualState x:Name="PointerOver">
                                                                <VisualState.Setters>
                                                                    <Setter Target="PART_ContentPresenter.Foreground" Value="{ThemeResource BreadcrumbBarHoverForegroundBrush}" />
                                                                    <Setter Target="PART_ContentPresenter.Background" Value="{ThemeResource BreadcrumbBarBackgroundBrush}"/>
                                                                    <Setter Target="PART_ContentPresenter.BorderBrush" Value="{ThemeResource BreadcrumbBarBorderBrush}"/>
                                                                </VisualState.Setters>
                                                            </VisualState>

                                                            <VisualState x:Name="CurrentPointerOver">
                                                                <VisualState.Setters>
                                                                    <Setter Target="PART_ContentPresenter.Foreground" Value="{ThemeResource BreadcrumbBarCurrentHoverForegroundBrush}" />
                                                                    <Setter Target="PART_ContentPresenter.Background" Value="{ThemeResource BreadcrumbBarBackgroundBrush}"/>
                                                                    <Setter Target="PART_ContentPresenter.BorderBrush" Value="{ThemeResource BreadcrumbBarBorderBrush}"/>
                                                                </VisualState.Setters>
                                                            </VisualState>

                                                            <VisualState x:Name="Pressed">
                                                                <VisualState.Setters>
                                                                    <Setter Target="PART_ContentPresenter.Foreground" Value="{ThemeResource BreadcrumbBarPressedForegroundBrush}" />
                                                                    <Setter Target="PART_ContentPresenter.Background" Value="{ThemeResource BreadcrumbBarBackgroundBrush}"/>
                                                                    <Setter Target="PART_ContentPresenter.BorderBrush" Value="{ThemeResource BreadcrumbBarBorderBrush}"/>
                                                                </VisualState.Setters>
                                                            </VisualState>

                                                            <VisualState x:Name="CurrentPressed">
                                                                <VisualState.Setters>
                                                                    <Setter Target="PART_ContentPresenter.Foreground" Value="{ThemeResource BreadcrumbBarCurrentPressedForegroundBrush}" />
                                                                    <Setter Target="PART_ContentPresenter.Background" Value="Transparent"/>
                                                                    <Setter Target="PART_ContentPresenter.BorderBrush" Value="Transparent"/>
                                                                </VisualState.Setters>
                                                            </VisualState>

                                                            <VisualState x:Name="Disabled">
                                                                <VisualState.Setters>
                                                                    <Setter Target="PART_ContentPresenter.Foreground" Value="{ThemeResource BreadcrumbBarDisabledForegroundBrush}" />
                                                                </VisualState.Setters>
                                                            </VisualState>

                                                            <VisualState x:Name="CurrentDisabled">
                                                                <VisualState.Setters>
                                                                    <Setter Target="PART_ContentPresenter.Foreground" Value="{ThemeResource BreadcrumbBarCurrentDisabledForegroundBrush}" />
                                                                </VisualState.Setters>
                                                            </VisualState>

                                                            <VisualState x:Name="Focus">
                                                                <VisualState.Setters>
                                                                    <Setter Target="PART_ContentPresenter.Foreground" Value="{ThemeResource BreadcrumbBarFocusForegroundBrush}" />
                                                                </VisualState.Setters>
                                                            </VisualState>

                                                            <VisualState x:Name="CurrentFocus">
                                                                <VisualState.Setters>
                                                                    <Setter Target="PART_ContentPresenter.Foreground" Value="{ThemeResource BreadcrumbBarCurrentFocusForegroundBrush}" />
                                                                </VisualState.Setters>
                                                            </VisualState>
                                                        </VisualStateGroup>
                                                    </VisualStateManager.VisualStateGroups>

                                                    <ContentPresenter x:Name="PART_ContentPresenter"
                                                        AutomationProperties.Name="ContentPresenter"
                                                        BorderBrush="{TemplateBinding BorderBrush}"
                                                        Content="{TemplateBinding Content}"
                                                        ContentTransitions="{TemplateBinding ContentTransitions}"
                                                        ContentTemplate="{TemplateBinding ContentTemplate}"
                                                        Padding="{TemplateBinding Padding}"
                                                        HorizontalContentAlignment="{TemplateBinding HorizontalContentAlignment}"
                                                        VerticalContentAlignment="{TemplateBinding VerticalContentAlignment}"
                                                        AutomationProperties.AccessibilityView="Raw"/>
                                                </Grid>
                                            </ControlTemplate>
                                        </Setter.Value>
                                    </Setter>
                                </Style>
                            </Button.Style>

                            <!-- This is the Button Content -->
                            <Grid AutomationProperties.Name="BreadcrumbBarItemGrid"
                                  AutomationProperties.AccessibilityView="Raw">
                                <Grid.ColumnDefinitions>
                                    <ColumnDefinition Width="Auto" />
                                    <ColumnDefinition x:Name="PART_SeparatorColumnDefinition" Width="0px" />
                                    <ColumnDefinition x:Name="PART_ChevronColumnDefinition" Width="Auto" />
                                </Grid.ColumnDefinitions>

                                <ContentPresenter x:Name="PART_ItemContentPresenter"
                                        AutomationProperties.Name="BreadcrumbBarItemContentPresenter"
                                        Grid.Column="0"
                                        Content="{TemplateBinding Content}"
                                        ContentTransitions="{TemplateBinding ContentTransitions}"
                                        ContentTemplate="{TemplateBinding ContentTemplate}"
                                        FontFamily="{TemplateBinding FontFamily}"
                                        FontSize="{TemplateBinding FontSize}"
                                        FontWeight="{TemplateBinding FontWeight}"
                                        HorizontalContentAlignment="{TemplateBinding HorizontalContentAlignment}"
                                        VerticalContentAlignment="{TemplateBinding VerticalContentAlignment}"
                                        LineHeight="20"
                                        AutomationProperties.AccessibilityView="Raw"/>

                                <TextBlock x:Name="PART_EllipsisTextBlock"
                                        AutomationProperties.Name="BreadcrumbBarEllipsisTextBlock"
                                        FontFamily="{ThemeResource SymbolThemeFontFamily}"
                                        Text="&#xE712;"
                                        Visibility="Collapsed"
                                        VerticalAlignment="Bottom"
                                        IsTextScaleFactorEnabled="False"
                                        FontSize="{TemplateBinding FontSize}"
                                        AutomationProperties.AccessibilityView="Raw"
                                        Grid.Column="0"/>

                                <TextBlock x:Name="PART_ChevronTextBlock"
                                        AutomationProperties.Name="ChevronTextBlock"
                                        FontFamily="{ThemeResource SymbolThemeFontFamily}"
                                        Foreground="{ThemeResource BreadcrumbBarNormalForegroundBrush}"
                                        Text="&#xE76C;"
                                        VerticalAlignment="Center"
                                        HorizontalAlignment="Center"
                                        IsTextScaleFactorEnabled="False"
                                        FontSize="12"
                                        AutomationProperties.AccessibilityView="Raw"
<<<<<<< HEAD
                                        Padding="{ThemeResource BreadcrumbBarChevronPadding}"
=======
                                        Padding="2,0,0,0"
>>>>>>> 955e35fe
                                        Grid.Column="2"/>
                            </Grid>
                            
                        </Button>

                        <ContentPresenter x:Name="PART_LastItemContentPresenter"
                                          Visibility="Collapsed"
                                          Content="{TemplateBinding Content}"
                                          ContentTransitions="{TemplateBinding ContentTransitions}"
                                          ContentTemplate="{TemplateBinding ContentTemplate}"
                                          FontFamily="{TemplateBinding FontFamily}"
                                          FontSize="{TemplateBinding FontSize}"
                                          FontWeight="{TemplateBinding FontWeight}"
                                          Foreground="{ThemeResource BreadcrumbBarCurrentNormalForegroundBrush}"
                                          HorizontalContentAlignment="{TemplateBinding HorizontalContentAlignment}"
                                          VerticalContentAlignment="{TemplateBinding VerticalContentAlignment}"
                                          LineHeight="20"
                                          AutomationProperties.AccessibilityView="Raw"/>

                        <ContentPresenter x:Name="PART_EllipsisDropDownItemContentPresenter"
                            x:DeferLoadStrategy="Lazy"
                            Visibility="Collapsed"
                            Content="{TemplateBinding Content}"
                            ContentTemplate="{TemplateBinding ContentTemplate}"
                            ContentTransitions="{TemplateBinding ContentTransitions}"
                            HorizontalAlignment="Stretch"
                            HorizontalContentAlignment="Stretch"
                            VerticalAlignment="{TemplateBinding VerticalContentAlignment}"/>
                    </Grid>
                </ControlTemplate>
            </Setter.Value>
        </Setter>
    </Style>
    
    <Style TargetType="local:BreadcrumbBar">
        <Setter Property="AutomationProperties.LandmarkType" Value="Navigation"/>
        <Setter Property="Template">
            <Setter.Value>
                <ControlTemplate TargetType="local:BreadcrumbBar">
                    <local:ItemsRepeater x:Name="PART_ItemsRepeater" />
                </ControlTemplate>
            </Setter.Value>
        </Setter>
    </Style>

    <Style TargetType="local:BreadcrumbBarItem" BasedOn="{StaticResource DefaultBreadcrumbBarItemStyle}"/>
</ResourceDictionary><|MERGE_RESOLUTION|>--- conflicted
+++ resolved
@@ -11,23 +11,22 @@
         <Setter Property="Background" Value="{ThemeResource BreadcrumbBarBackgroundBrush}" />
         <Setter Property="BorderBrush" Value="{ThemeResource BreadcrumbBarBorderBrush}" />
         <Setter Property="HorizontalAlignment" Value="Stretch" />
-        <Setter Property="VerticalAlignment" Value="Stretch" />
+        <Setter Property="VerticalAlignment" Value="Center" />
         <Setter Property="HorizontalContentAlignment" Value="Stretch" />
-        <Setter Property="VerticalContentAlignment" Value="Stretch" />
+        <Setter Property="VerticalContentAlignment" Value="Center" />
         <Setter Property="FontFamily" Value="{ThemeResource ContentControlThemeFontFamily}" />
         <Setter Property="FontWeight" Value="Normal" />
         <Setter Property="FontSize" Value="{ThemeResource BreadcrumbBarItemThemeFontSize}"/>
         <Setter Property="UseSystemFocusVisuals" Value="{StaticResource UseSystemFocusVisuals}" />
-        <Setter Property="FocusVisualMargin" Value="1" />
+        <Setter Property="FocusVisualMargin" Value="-3" />
         <Setter Property="IsTabStop" Value="True"/>
         <contract7Present:Setter Property="CornerRadius" Value="{ThemeResource ControlCornerRadius}" />
         <Setter Property="Template">
             <Setter.Value>
                 <ControlTemplate TargetType="local:BreadcrumbBarItem">
                     <Grid x:Name="PART_LayoutRoot"
-                          Margin="{StaticResource BreadcrumbBarItemDefaultMargin}"
-                          Padding="{StaticResource BreadcrumbBarItemDefaultPadding}"
-                          contract7Present:CornerRadius="{TemplateBinding CornerRadius}">
+                          contract7Present:CornerRadius="{TemplateBinding CornerRadius}"
+                          contract7NotPresent:CornerRadius="{ThemeResource ControlCornerRadius}">
 
                         <VisualStateManager.VisualStateGroups>
                             <VisualStateGroup x:Name="ItemTypeStates">
@@ -316,7 +315,7 @@
                                         FontFamily="{ThemeResource SymbolThemeFontFamily}"
                                         Text="&#xE712;"
                                         Visibility="Collapsed"
-                                        VerticalAlignment="Bottom"
+                                        VerticalAlignment="Stretch"
                                         IsTextScaleFactorEnabled="False"
                                         FontSize="{TemplateBinding FontSize}"
                                         AutomationProperties.AccessibilityView="Raw"
@@ -332,11 +331,7 @@
                                         IsTextScaleFactorEnabled="False"
                                         FontSize="12"
                                         AutomationProperties.AccessibilityView="Raw"
-<<<<<<< HEAD
                                         Padding="{ThemeResource BreadcrumbBarChevronPadding}"
-=======
-                                        Padding="2,0,0,0"
->>>>>>> 955e35fe
                                         Grid.Column="2"/>
                             </Grid>
                             
@@ -362,7 +357,7 @@
                             Content="{TemplateBinding Content}"
                             ContentTemplate="{TemplateBinding ContentTemplate}"
                             ContentTransitions="{TemplateBinding ContentTransitions}"
-                            HorizontalAlignment="Stretch"
+                            HorizontalAlignment="{TemplateBinding HorizontalContentAlignment}"
                             HorizontalContentAlignment="Stretch"
                             VerticalAlignment="{TemplateBinding VerticalContentAlignment}"/>
                     </Grid>
