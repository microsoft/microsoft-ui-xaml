--- conflicted
+++ resolved
@@ -155,21 +155,8 @@
 {
     const auto& element = args.Element();
 
-<<<<<<< HEAD
-=======
-    element.AddHandler(winrt::UIElement::PointerPressedEvent(),
-        winrt::box_value<winrt::PointerEventHandler>({this, &BreadcrumbItem::OnFlyoutElementClickEvent}),
-        true);
-
-    // TODO: Investigate an RS2 or lower way to invoke via keyboard. Github issue #3997
-    if (SharedHelpers::IsRS3OrHigher())
-    {
-        element.PreviewKeyDown({ this, &BreadcrumbItem::OnFlyoutElementKeyDownEvent });
-    }
-
     hstring name = L"EllipsisItem" + winrt::to_hstring(args.Index() + 1);
     winrt::AutomationProperties::SetName(element, name);
->>>>>>> f9de10a9
 }
 
 void BreadcrumbItem::OnFlyoutElementKeyDownEvent(const winrt::IInspectable& sender, const winrt::KeyRoutedEventArgs& args)
