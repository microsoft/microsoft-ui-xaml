--- conflicted
+++ resolved
@@ -47,9 +47,10 @@
     // BreadcrumbItem that owns the flyout
     tracker_ref<winrt::BreadcrumbItem> m_ellipsisBreadcrumbItem{ this };
     
-<<<<<<< HEAD
     RoutedEventHandler_revoker m_keyDownRevoker{};
     IsEnabledChanged_revoker m_isEnabledChangedRevoker{};
+
+    uint32_t m_index{};
 
     // Visual State tracking
     uint32_t m_trackedPointerId{ 0 };
@@ -61,20 +62,4 @@
     static constexpr std::wstring_view s_pointerOverStateName{ L"PointerOver"sv };
     static constexpr std::wstring_view s_pressedStateName{ L"Pressed"sv };
     static constexpr std::wstring_view s_disabledStateName{ L"Disabled"sv };
-=======
-    winrt::ContentPresenter::Loaded_revoker m_dropDownItemContentPresenterLoadedRevoker{};
-
-    bool m_isPressed{};
-    bool m_isPointerOver{};
-    uint32_t m_index{};
-
-    winrt::UIElement::PointerEntered_revoker m_breadcrumbItemPointerEnteredRevoker{};
-    winrt::UIElement::PointerExited_revoker m_breadcrumbItemPointerExitedRevoker{};
-    winrt::UIElement::PointerPressed_revoker m_breadcrumbItemPointerPressedRevoker{};
-    winrt::UIElement::PointerReleased_revoker m_breadcrumbItemPointerReleasedRevoker{};
-    winrt::UIElement::PointerCanceled_revoker m_breadcrumbItemPointerCanceledRevoker{};
-    winrt::UIElement::PointerCaptureLost_revoker m_breadcrumbItemPointerCaptureLostRevoker{};
-
-    RoutedEventHandler_revoker m_dropDownItemKeyDownRevoker{};
->>>>>>> 6c6abb82
 };