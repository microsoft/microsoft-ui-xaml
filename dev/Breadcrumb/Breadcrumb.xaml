--- conflicted
+++ resolved
@@ -3,43 +3,6 @@
     xmlns="http://schemas.microsoft.com/winfx/2006/xaml/presentation"
     xmlns:x="http://schemas.microsoft.com/winfx/2006/xaml"
     xmlns:local="using:Microsoft.UI.Xaml.Controls">
-    <ResourceDictionary.ThemeDictionaries>
-        <ResourceDictionary x:Key="Default">
-            <StaticResource x:Key="BreadcrumbDropDownItemBackground" ResourceKey="SubtleFillColorTransparentBrush" />
-            <StaticResource x:Key="BreadcrumbDropDownItemBackgroundPointerOver" ResourceKey="SubtleFillColorSecondaryBrush" />
-            <StaticResource x:Key="BreadcrumbDropDownItemBackgroundPressed" ResourceKey="SubtleFillColorTertiaryBrush" />
-            <StaticResource x:Key="BreadcrumbDropDownItemBackgroundDisabled" ResourceKey="SubtleFillColorTransparentBrush" />
-            <StaticResource x:Key="BreadcrumbDropDownItemForeground" ResourceKey="TextFillColorPrimaryBrush" />
-            <StaticResource x:Key="BreadcrumbDropDownItemForegroundPointerOver" ResourceKey="TextFillColorPrimaryBrush" />
-            <StaticResource x:Key="BreadcrumbDropDownItemForegroundPressed" ResourceKey="TextFillColorPrimaryBrush" />
-            <StaticResource x:Key="BreadcrumbDropDownItemForegroundDisabled" ResourceKey="TextFillColorDisabledBrush" />
-        </ResourceDictionary>
-
-<<<<<<< HEAD
-        <ResourceDictionary x:Key="HighContrast">
-            <StaticResource x:Key="BreadcrumbDropDownItemBackground" ResourceKey="SystemControlTransparentBrush" />
-            <StaticResource x:Key="BreadcrumbDropDownItemBackgroundPointerOver" ResourceKey="SystemControlHighlightListLowBrush" />
-            <StaticResource x:Key="BreadcrumbDropDownItemBackgroundPressed" ResourceKey="SystemControlHighlightListMediumBrush" />
-            <StaticResource x:Key="BreadcrumbDropDownItemBackgroundDisabled" ResourceKey="SystemControlTransparentBrush" />
-            <StaticResource x:Key="BreadcrumbDropDownItemForeground" ResourceKey="SystemColorWindowTextColorBrush" />
-            <StaticResource x:Key="BreadcrumbDropDownItemForegroundPointerOver" ResourceKey="SystemControlHighlightAltBaseHighBrush" />
-            <StaticResource x:Key="BreadcrumbDropDownItemForegroundPressed" ResourceKey="SystemControlHighlightAltBaseHighBrush" />
-            <StaticResource x:Key="BreadcrumbDropDownItemForegroundDisabled" ResourceKey="SystemControlDisabledBaseMediumLowBrush" />
-        </ResourceDictionary>
-
-        <ResourceDictionary x:Key="Light">
-            <StaticResource x:Key="BreadcrumbDropDownItemBackground" ResourceKey="SubtleFillColorTransparentBrush" />
-            <StaticResource x:Key="BreadcrumbDropDownItemBackgroundPointerOver" ResourceKey="SubtleFillColorSecondaryBrush" />
-            <StaticResource x:Key="BreadcrumbDropDownItemBackgroundPressed" ResourceKey="SubtleFillColorTertiaryBrush" />
-            <StaticResource x:Key="BreadcrumbDropDownItemBackgroundDisabled" ResourceKey="SubtleFillColorTransparentBrush" />
-            <StaticResource x:Key="BreadcrumbDropDownItemForeground" ResourceKey="TextFillColorPrimaryBrush" />
-            <StaticResource x:Key="BreadcrumbDropDownItemForegroundPointerOver" ResourceKey="TextFillColorPrimaryBrush" />
-            <StaticResource x:Key="BreadcrumbDropDownItemForegroundPressed" ResourceKey="TextFillColorPrimaryBrush" />
-            <StaticResource x:Key="BreadcrumbDropDownItemForegroundDisabled" ResourceKey="TextFillColorDisabledBrush" />
-        </ResourceDictionary>
-    </ResourceDictionary.ThemeDictionaries>
-
-    <Thickness x:Key="BreadcrumbDropDownItemThemePadding">11,11,11,12</Thickness>
 
     <Style x:Key="BreadcrumbDropDownItemStyle" TargetType="local:BreadcrumbDropDownItem">
         <Setter Property="HorizontalContentAlignment" Value="Left" />
@@ -115,82 +78,6 @@
         </Setter>
     </Style>
 
-=======
-    <Style x:Key="BreadcrumbDropDownItemStyle" TargetType="local:BreadcrumbDropDownItem">
-        <Setter Property="HorizontalContentAlignment" Value="Left" />
-        <Setter Property="VerticalContentAlignment" Value="Top" />
-        <Setter Property="FontFamily" Value="{ThemeResource ContentControlThemeFontFamily}" />
-        <Setter Property="FontWeight" Value="Normal" />
-        <Setter Property="Background" Value="{ThemeResource BreadcrumbDropDownItemBackground}" />
-        <Setter Property="Foreground" Value="{ThemeResource BreadcrumbDropDownItemForeground}" />
-        <Setter Property="Padding" Value="{ThemeResource BreadcrumbDropDownItemThemePadding}" />
-        <Setter Property="FontSize" Value="{ThemeResource ControlContentThemeFontSize}" />
-        <Setter Property="HorizontalContentAlignment" Value="Stretch" />
-        <Setter Property="VerticalContentAlignment" Value="Center" />
-        <Setter Property="UseSystemFocusVisuals" Value="{StaticResource UseSystemFocusVisuals}" />
-        <Setter Property="FocusVisualMargin" Value="-3" />
-        <Setter Property="IsTabStop" Value="True"/>
-        <Setter Property="Template">
-            <Setter.Value>
-                <ControlTemplate TargetType="local:BreadcrumbDropDownItem">
-                    <Grid x:Name="PART_LayoutRoot"
-                        Padding="{TemplateBinding Padding}"
-                        Background="{TemplateBinding Background}"
-                        BorderBrush="{TemplateBinding BorderBrush}"
-                        BorderThickness="{TemplateBinding BorderThickness}"
-                        CornerRadius="{TemplateBinding CornerRadius}" >
-                        <VisualStateManager.VisualStateGroups>
-                            <VisualStateGroup x:Name="CommonStates">
-                                <VisualState x:Name="Normal">
-                                    <Storyboard>
-                                        <PointerUpThemeAnimation Storyboard.TargetName="PART_LayoutRoot" />
-                                    </Storyboard>
-                                </VisualState>
-                                <VisualState x:Name="PointerOver">
-                                    <Storyboard>
-                                        <ObjectAnimationUsingKeyFrames Storyboard.TargetName="PART_LayoutRoot" Storyboard.TargetProperty="Background">
-                                            <DiscreteObjectKeyFrame KeyTime="0" Value="{ThemeResource BreadcrumbDropDownItemBackgroundPointerOver}" />
-                                        </ObjectAnimationUsingKeyFrames>
-                                        <ObjectAnimationUsingKeyFrames Storyboard.TargetName="PART_ContentPresenter" Storyboard.TargetProperty="Foreground">
-                                            <DiscreteObjectKeyFrame KeyTime="0" Value="{ThemeResource BreadcrumbDropDownItemForegroundPointerOver}" />
-                                        </ObjectAnimationUsingKeyFrames>
-                                    </Storyboard>
-                                </VisualState>
-                                <VisualState x:Name="Pressed">
-                                    <Storyboard>
-                                        <ObjectAnimationUsingKeyFrames Storyboard.TargetName="PART_LayoutRoot" Storyboard.TargetProperty="Background">
-                                            <DiscreteObjectKeyFrame KeyTime="0" Value="{ThemeResource BreadcrumbDropDownItemBackgroundPressed}" />
-                                        </ObjectAnimationUsingKeyFrames>
-                                        <ObjectAnimationUsingKeyFrames Storyboard.TargetName="PART_ContentPresenter" Storyboard.TargetProperty="Foreground">
-                                            <DiscreteObjectKeyFrame KeyTime="0" Value="{ThemeResource BreadcrumbDropDownItemForegroundPressed}" />
-                                        </ObjectAnimationUsingKeyFrames>
-                                    </Storyboard>
-                                </VisualState>
-                                <VisualState x:Name="Disabled">
-                                    <Storyboard>
-                                        <ObjectAnimationUsingKeyFrames Storyboard.TargetName="PART_LayoutRoot" Storyboard.TargetProperty="Background">
-                                            <DiscreteObjectKeyFrame KeyTime="0" Value="{ThemeResource BreadcrumbDropDownItemBackgroundDisabled}" />
-                                        </ObjectAnimationUsingKeyFrames>
-                                        <ObjectAnimationUsingKeyFrames Storyboard.TargetName="PART_ContentPresenter" Storyboard.TargetProperty="Foreground">
-                                            <DiscreteObjectKeyFrame KeyTime="0" Value="{ThemeResource BreadcrumbDropDownItemForegroundDisabled}" />
-                                        </ObjectAnimationUsingKeyFrames>
-                                    </Storyboard>
-                                </VisualState>
-                            </VisualStateGroup>
-                        </VisualStateManager.VisualStateGroups>
-                        <ContentPresenter x:Name="PART_ContentPresenter"
-                            Content="{TemplateBinding Content}"
-                            ContentTemplate="{TemplateBinding ContentTemplate}"
-                            ContentTransitions="{TemplateBinding ContentTransitions}"
-                            HorizontalAlignment="{TemplateBinding HorizontalContentAlignment}"
-                            VerticalAlignment="{TemplateBinding VerticalContentAlignment}"/>
-                    </Grid>
-                </ControlTemplate>
-            </Setter.Value>
-        </Setter>
-    </Style>
-
->>>>>>> 2abfc838
     <Style x:Key="BreadcrumbItemStyle" TargetType="local:BreadcrumbItem">
         <Setter Property="Background" Value="{ThemeResource BreadcrumbBackgroundBrush}" />
         <Setter Property="BorderBrush" Value="{ThemeResource BreadcrumbBorderBrush}" />
@@ -287,7 +174,6 @@
                                                                 <Setter Target="PART_ContentPresenter.Foreground" Value="{ThemeResource BreadcrumbCurrentDisabledForegroundBrush}" />
                                                             </VisualState.Setters>
                                                         </VisualState>
-<<<<<<< HEAD
 
                                                         <VisualState x:Name="Focus">
                                                             <VisualState.Setters>
@@ -295,15 +181,6 @@
                                                             </VisualState.Setters>
                                                         </VisualState>
 
-=======
-
-                                                        <VisualState x:Name="Focus">
-                                                            <VisualState.Setters>
-                                                                <Setter Target="PART_ContentPresenter.Foreground" Value="{ThemeResource BreadcrumbFocusForegroundBrush}" />
-                                                            </VisualState.Setters>
-                                                        </VisualState>
-
->>>>>>> 2abfc838
                                                         <VisualState x:Name="CurrentFocus">
                                                             <VisualState.Setters>
                                                                 <Setter Target="PART_ContentPresenter.Foreground" Value="{ThemeResource BreadcrumbCurrentFocusForegroundBrush}" />
@@ -334,7 +211,6 @@
                                 <VisualState x:Name="Default">
                                     <VisualState.Setters>
                                         <Setter Target="PART_ChevronTextBlock.Text" Value="{ThemeResource BreadcrumbChevronLeftToRight}"/>
-<<<<<<< HEAD
                                     </VisualState.Setters>
                                 </VisualState>
 
@@ -344,17 +220,6 @@
                                     </VisualState.Setters>
                                 </VisualState>
 
-=======
-                                    </VisualState.Setters>
-                                </VisualState>
-
-                                <VisualState x:Name="DefaultRTL">
-                                    <VisualState.Setters>
-                                        <Setter Target="PART_ChevronTextBlock.Text" Value="{ThemeResource BreadcrumbChevronRightToLeft}"/>
-                                    </VisualState.Setters>
-                                </VisualState>
-
->>>>>>> 2abfc838
                                 <VisualState x:Name="LastItem">
                                     <VisualState.Setters>
                                         <Setter Target="PART_ChevronTextBlock.Visibility" Value="Collapsed"/>
