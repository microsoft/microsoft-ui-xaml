--- conflicted
+++ resolved
@@ -107,8 +107,8 @@
             <Setter.Value>
                 <ControlTemplate TargetType="local:BreadcrumbItem">
 
-<<<<<<< HEAD
                     <Button x:Name="PART_BreadcrumbItemButton"
+                            AutomationProperties.Name="BreadcrumbItemButton"
                             Background="{TemplateBinding Background}"
                             BorderBrush="{TemplateBinding BorderBrush}"
                             Padding="{TemplateBinding Padding}"
@@ -164,10 +164,6 @@
                                                                 <Setter Target="PART_ContentPresenter.BorderBrush" Value="{ThemeResource BreadcrumbBorderBrush}"/>
                                                             </VisualState.Setters>
                                                         </VisualState>
-=======
-                    <Button x:Name="PART_BreadcrumbItemButton" AutomationProperties.Name="BreadcrumbItemButton">
-                        <VisualStateManager.VisualStateGroups>
->>>>>>> f9de10a9
 
                                                         <VisualState x:Name="Pressed">
                                                             <VisualState.Setters>
