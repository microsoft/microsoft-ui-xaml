﻿<!-- Copyright (c) Microsoft Corporation. All rights reserved. Licensed under the MIT License. See LICENSE in the project root for license information. -->
<ResourceDictionary
    xmlns="http://schemas.microsoft.com/winfx/2006/xaml/presentation"
    xmlns:x="http://schemas.microsoft.com/winfx/2006/xaml"
    xmlns:local="using:Microsoft.UI.Xaml.Controls">
    <ResourceDictionary.ThemeDictionaries>
        <ResourceDictionary x:Key="Default">
            <StaticResource x:Key="BreadcrumbDropDownItemBackground" ResourceKey="SubtleFillColorTransparentBrush" />
            <StaticResource x:Key="BreadcrumbDropDownItemBackgroundPointerOver" ResourceKey="SubtleFillColorSecondaryBrush" />
            <StaticResource x:Key="BreadcrumbDropDownItemBackgroundPressed" ResourceKey="SubtleFillColorTertiaryBrush" />
            <StaticResource x:Key="BreadcrumbDropDownItemBackgroundDisabled" ResourceKey="SubtleFillColorTransparentBrush" />
            <StaticResource x:Key="BreadcrumbDropDownItemForeground" ResourceKey="TextFillColorPrimaryBrush" />
            <StaticResource x:Key="BreadcrumbDropDownItemForegroundPointerOver" ResourceKey="TextFillColorPrimaryBrush" />
            <StaticResource x:Key="BreadcrumbDropDownItemForegroundPressed" ResourceKey="TextFillColorPrimaryBrush" />
            <StaticResource x:Key="BreadcrumbDropDownItemForegroundDisabled" ResourceKey="TextFillColorDisabledBrush" />
        </ResourceDictionary>

        <ResourceDictionary x:Key="HighContrast">
            <StaticResource x:Key="BreadcrumbDropDownItemBackground" ResourceKey="SystemControlTransparentBrush" />
            <StaticResource x:Key="BreadcrumbDropDownItemBackgroundPointerOver" ResourceKey="SystemControlHighlightListLowBrush" />
            <StaticResource x:Key="BreadcrumbDropDownItemBackgroundPressed" ResourceKey="SystemControlHighlightListMediumBrush" />
            <StaticResource x:Key="BreadcrumbDropDownItemBackgroundDisabled" ResourceKey="SystemControlTransparentBrush" />
            <StaticResource x:Key="BreadcrumbDropDownItemForeground" ResourceKey="SystemColorWindowTextColorBrush" />
            <StaticResource x:Key="BreadcrumbDropDownItemForegroundPointerOver" ResourceKey="SystemControlHighlightAltBaseHighBrush" />
            <StaticResource x:Key="BreadcrumbDropDownItemForegroundPressed" ResourceKey="SystemControlHighlightAltBaseHighBrush" />
            <StaticResource x:Key="BreadcrumbDropDownItemForegroundDisabled" ResourceKey="SystemControlDisabledBaseMediumLowBrush" />
        </ResourceDictionary>

        <ResourceDictionary x:Key="Light">
            <StaticResource x:Key="BreadcrumbDropDownItemBackground" ResourceKey="SubtleFillColorTransparentBrush" />
            <StaticResource x:Key="BreadcrumbDropDownItemBackgroundPointerOver" ResourceKey="SubtleFillColorSecondaryBrush" />
            <StaticResource x:Key="BreadcrumbDropDownItemBackgroundPressed" ResourceKey="SubtleFillColorTertiaryBrush" />
            <StaticResource x:Key="BreadcrumbDropDownItemBackgroundDisabled" ResourceKey="SubtleFillColorTransparentBrush" />
            <StaticResource x:Key="BreadcrumbDropDownItemForeground" ResourceKey="TextFillColorPrimaryBrush" />
            <StaticResource x:Key="BreadcrumbDropDownItemForegroundPointerOver" ResourceKey="TextFillColorPrimaryBrush" />
            <StaticResource x:Key="BreadcrumbDropDownItemForegroundPressed" ResourceKey="TextFillColorPrimaryBrush" />
            <StaticResource x:Key="BreadcrumbDropDownItemForegroundDisabled" ResourceKey="TextFillColorDisabledBrush" />
        </ResourceDictionary>
    </ResourceDictionary.ThemeDictionaries>

    <Thickness x:Key="BreadcrumbDropDownItemThemePadding">11,11,11,12</Thickness>

    <Style x:Key="BreadcrumbDropDownItemStyle" TargetType="local:BreadcrumbDropDownItem">
        <Setter Property="HorizontalContentAlignment" Value="Left" />
        <Setter Property="VerticalContentAlignment" Value="Top" />
        <Setter Property="FontFamily" Value="{ThemeResource ContentControlThemeFontFamily}" />
        <Setter Property="FontWeight" Value="Normal" />
        <Setter Property="Background" Value="{ThemeResource BreadcrumbDropDownItemBackground}" />
        <Setter Property="Foreground" Value="{ThemeResource BreadcrumbDropDownItemForeground}" />
        <Setter Property="Padding" Value="{ThemeResource BreadcrumbDropDownItemThemePadding}" />
        <Setter Property="FontSize" Value="{ThemeResource ControlContentThemeFontSize}" />
        <Setter Property="HorizontalContentAlignment" Value="Stretch" />
        <Setter Property="VerticalContentAlignment" Value="Center" />
        <Setter Property="UseSystemFocusVisuals" Value="{StaticResource UseSystemFocusVisuals}" />
        <Setter Property="FocusVisualMargin" Value="-3" />
        <Setter Property="IsTabStop" Value="True"/>
        <Setter Property="Template">
            <Setter.Value>
                <ControlTemplate TargetType="local:BreadcrumbDropDownItem">
                    <Grid x:Name="PART_LayoutRoot"
                        Padding="{TemplateBinding Padding}"
                        Background="{TemplateBinding Background}"
                        BorderBrush="{TemplateBinding BorderBrush}"
                        BorderThickness="{TemplateBinding BorderThickness}"
                        CornerRadius="{TemplateBinding CornerRadius}" >
                        <VisualStateManager.VisualStateGroups>
                            <VisualStateGroup x:Name="CommonStates">
                                <VisualState x:Name="Normal">
                                    <Storyboard>
                                        <PointerUpThemeAnimation Storyboard.TargetName="PART_LayoutRoot" />
                                    </Storyboard>
                                </VisualState>
                                <VisualState x:Name="PointerOver">
                                    <Storyboard>
                                        <ObjectAnimationUsingKeyFrames Storyboard.TargetName="PART_LayoutRoot" Storyboard.TargetProperty="Background">
                                            <DiscreteObjectKeyFrame KeyTime="0" Value="{ThemeResource BreadcrumbDropDownItemBackgroundPointerOver}" />
                                        </ObjectAnimationUsingKeyFrames>
                                        <ObjectAnimationUsingKeyFrames Storyboard.TargetName="PART_ContentPresenter" Storyboard.TargetProperty="Foreground">
                                            <DiscreteObjectKeyFrame KeyTime="0" Value="{ThemeResource BreadcrumbDropDownItemForegroundPointerOver}" />
                                        </ObjectAnimationUsingKeyFrames>
                                    </Storyboard>
                                </VisualState>
                                <VisualState x:Name="Pressed">
                                    <Storyboard>
                                        <ObjectAnimationUsingKeyFrames Storyboard.TargetName="PART_LayoutRoot" Storyboard.TargetProperty="Background">
                                            <DiscreteObjectKeyFrame KeyTime="0" Value="{ThemeResource BreadcrumbDropDownItemBackgroundPressed}" />
                                        </ObjectAnimationUsingKeyFrames>
                                        <ObjectAnimationUsingKeyFrames Storyboard.TargetName="PART_ContentPresenter" Storyboard.TargetProperty="Foreground">
                                            <DiscreteObjectKeyFrame KeyTime="0" Value="{ThemeResource BreadcrumbDropDownItemForegroundPressed}" />
                                        </ObjectAnimationUsingKeyFrames>
                                    </Storyboard>
                                </VisualState>
                                <VisualState x:Name="Disabled">
                                    <Storyboard>
                                        <ObjectAnimationUsingKeyFrames Storyboard.TargetName="PART_LayoutRoot" Storyboard.TargetProperty="Background">
                                            <DiscreteObjectKeyFrame KeyTime="0" Value="{ThemeResource BreadcrumbDropDownItemBackgroundDisabled}" />
                                        </ObjectAnimationUsingKeyFrames>
                                        <ObjectAnimationUsingKeyFrames Storyboard.TargetName="PART_ContentPresenter" Storyboard.TargetProperty="Foreground">
                                            <DiscreteObjectKeyFrame KeyTime="0" Value="{ThemeResource BreadcrumbDropDownItemForegroundDisabled}" />
                                        </ObjectAnimationUsingKeyFrames>
                                    </Storyboard>
                                </VisualState>
                            </VisualStateGroup>
                        </VisualStateManager.VisualStateGroups>
                        <ContentPresenter x:Name="PART_ContentPresenter"
                            Content="{TemplateBinding Content}"
                            ContentTemplate="{TemplateBinding ContentTemplate}"
                            ContentTransitions="{TemplateBinding ContentTransitions}"
                            HorizontalAlignment="{TemplateBinding HorizontalContentAlignment}"
                            VerticalAlignment="{TemplateBinding VerticalContentAlignment}"/>
                    </Grid>
                </ControlTemplate>
            </Setter.Value>
        </Setter>
    </Style>

    <Style x:Key="BreadcrumbItemStyle" TargetType="local:BreadcrumbItem">
        <Setter Property="Background" Value="{ThemeResource BreadcrumbBackgroundBrush}" />
        <Setter Property="BorderBrush" Value="{ThemeResource BreadcrumbBorderBrush}" />
        <Setter Property="HorizontalAlignment" Value="Left" />
        <Setter Property="VerticalAlignment" Value="Center" />
        <Setter Property="FontFamily" Value="{ThemeResource ContentControlThemeFontFamily}" />
        <Setter Property="FontWeight" Value="Normal" />
        <Setter Property="FontSize" Value="{ThemeResource BreadcrumbItemThemeFontSize}"/>
        <Setter Property="UseSystemFocusVisuals" Value="True" />
        <Setter Property="FocusVisualMargin" Value="-3" />
        <Setter Property="IsTabStop" Value="True"/>
        <Setter Property="Padding" Value="0,0,0,0"/>
        <Setter Property="Template">
            <Setter.Value>
                <ControlTemplate TargetType="local:BreadcrumbItem">
                    <Button x:Name="PART_BreadcrumbItemButton"
                            AutomationProperties.Name="BreadcrumbItemButton"
                            Background="{TemplateBinding Background}"
                            BorderBrush="{TemplateBinding BorderBrush}"
                            Padding="{TemplateBinding Padding}"
                            IsTabStop="False">
                        <Button.Style>
                            <Style TargetType="Button">
                                <Setter Property="Foreground" Value="{ThemeResource BreadcrumbNormalForegroundBrush}" />
                                <Setter Property="BorderBrush" Value="{ThemeResource BreadcrumbBorderBrush}" />
                                <Setter Property="Background" Value="{ThemeResource BreadcrumbBackgroundBrush}" />
                                <Setter Property="HorizontalAlignment" Value="Left" />
                                <Setter Property="VerticalAlignment" Value="Center" />
                                <Setter Property="FontFamily" Value="{ThemeResource ContentControlThemeFontFamily}" />
                                <Setter Property="FontWeight" Value="Normal" />
                                <Setter Property="FontSize" Value="{ThemeResource BreadcrumbItemThemeFontSize}" />
                                <Setter Property="UseSystemFocusVisuals" Value="{StaticResource UseSystemFocusVisuals}" />
                                <Setter Property="FocusVisualMargin" Value="-3" />
                                <Setter Property="Padding" Value="0,0,0,0" />
                                <Setter Property="Template">
                                    <Setter.Value>
                                        <ControlTemplate TargetType="Button">
                                            <Grid Background="Transparent">
                                                <VisualStateManager.VisualStateGroups>
                                                    <VisualStateGroup x:Name="CommonStates">
                                                        <VisualState x:Name="Normal">
                                                            <VisualState.Setters>
                                                                <Setter Target="PART_ContentPresenter.Foreground" Value="{ThemeResource BreadcrumbNormalForegroundBrush}" />
                                                            </VisualState.Setters>
                                                        </VisualState>

                                                        <!-- Current refers to the last item -->
                                                        <VisualState x:Name="CurrentNormal">
                                                            <VisualState.Setters>
                                                                <Setter Target="PART_ContentPresenter.Foreground" Value="{ThemeResource BreadcrumbCurrentNormalForegroundBrush}" />
                                                            </VisualState.Setters>
                                                        </VisualState>

                                                        <VisualState x:Name="PointerOver">
                                                            <VisualState.Setters>
                                                                <Setter Target="PART_ContentPresenter.Foreground" Value="{ThemeResource BreadcrumbHoverForegroundBrush}" />
                                                                <Setter Target="PART_ContentPresenter.Background" Value="{ThemeResource BreadcrumbBackgroundBrush}"/>
                                                                <Setter Target="PART_ContentPresenter.BorderBrush" Value="{ThemeResource BreadcrumbBorderBrush}"/>
                                                            </VisualState.Setters>
                                                        </VisualState>

                                                        <VisualState x:Name="CurrentPointerOver">
                                                            <VisualState.Setters>
                                                                <Setter Target="PART_ContentPresenter.Foreground" Value="{ThemeResource BreadcrumbCurrentHoverForegroundBrush}" />
                                                                <Setter Target="PART_ContentPresenter.Background" Value="{ThemeResource BreadcrumbBackgroundBrush}"/>
                                                                <Setter Target="PART_ContentPresenter.BorderBrush" Value="{ThemeResource BreadcrumbBorderBrush}"/>
                                                            </VisualState.Setters>
                                                        </VisualState>

                                                        <VisualState x:Name="Pressed">
                                                            <VisualState.Setters>
                                                                <Setter Target="PART_ContentPresenter.Foreground" Value="{ThemeResource BreadcrumbPressedForegroundBrush}" />
                                                                <Setter Target="PART_ContentPresenter.Background" Value="{ThemeResource BreadcrumbBackgroundBrush}"/>
                                                                <Setter Target="PART_ContentPresenter.BorderBrush" Value="{ThemeResource BreadcrumbBorderBrush}"/>
                                                            </VisualState.Setters>
                                                        </VisualState>

                                                        <VisualState x:Name="CurrentPressed">
                                                            <VisualState.Setters>
                                                                <Setter Target="PART_ContentPresenter.Foreground" Value="{ThemeResource BreadcrumbCurrentPressedForegroundBrush}" />
                                                                <Setter Target="PART_ContentPresenter.Background" Value="Transparent"/>
                                                                <Setter Target="PART_ContentPresenter.BorderBrush" Value="Transparent"/>
                                                            </VisualState.Setters>
                                                        </VisualState>

                                                        <VisualState x:Name="Disabled">
                                                            <VisualState.Setters>
                                                                <Setter Target="PART_ContentPresenter.Foreground" Value="{ThemeResource BreadcrumbDisabledForegroundBrush}" />
                                                            </VisualState.Setters>
                                                        </VisualState>

                                                        <VisualState x:Name="CurrentDisabled">
                                                            <VisualState.Setters>
                                                                <Setter Target="PART_ContentPresenter.Foreground" Value="{ThemeResource BreadcrumbCurrentDisabledForegroundBrush}" />
                                                            </VisualState.Setters>
                                                        </VisualState>

                                                        <VisualState x:Name="Focus">
                                                            <VisualState.Setters>
                                                                <Setter Target="PART_ContentPresenter.Foreground" Value="{ThemeResource BreadcrumbFocusForegroundBrush}" />
                                                            </VisualState.Setters>
                                                        </VisualState>

                                                        <VisualState x:Name="CurrentFocus">
                                                            <VisualState.Setters>
                                                                <Setter Target="PART_ContentPresenter.Foreground" Value="{ThemeResource BreadcrumbCurrentFocusForegroundBrush}" />
                                                            </VisualState.Setters>
                                                        </VisualState>
                                                    </VisualStateGroup>
                                                </VisualStateManager.VisualStateGroups>

                                                <ContentPresenter x:Name="PART_ContentPresenter"
<<<<<<< HEAD
                                                        AutomationProperties.Name="ContentPresenter"
                                                        BorderBrush="{TemplateBinding BorderBrush}"
                                                        Content="{TemplateBinding Content}"
                                                        ContentTransitions="{TemplateBinding ContentTransitions}"
                                                        ContentTemplate="{TemplateBinding ContentTemplate}"
                                                        Padding="{TemplateBinding Padding}"
                                                        HorizontalContentAlignment="{TemplateBinding HorizontalContentAlignment}"
                                                        VerticalContentAlignment="{TemplateBinding VerticalContentAlignment}"
                                                        AutomationProperties.AccessibilityView="Raw"/>
=======
                                                    BorderBrush="{TemplateBinding BorderBrush}"
                                                    Content="{TemplateBinding Content}"
                                                    ContentTransitions="{TemplateBinding ContentTransitions}"
                                                    ContentTemplate="{TemplateBinding ContentTemplate}"
                                                    Padding="{TemplateBinding Padding}"
                                                    HorizontalContentAlignment="{TemplateBinding HorizontalContentAlignment}"
                                                    VerticalContentAlignment="{TemplateBinding VerticalContentAlignment}"
                                                    AutomationProperties.AccessibilityView="Raw"/>
>>>>>>> 41ea68c2
                                            </Grid>
                                        </ControlTemplate>
                                    </Setter.Value>
                                </Setter>
                            </Style>
                        </Button.Style>

                        <VisualStateManager.VisualStateGroups>
                            <VisualStateGroup x:Name="ItemTypeStates">
                                <VisualState x:Name="Default">
                                    <VisualState.Setters>
                                        <Setter Target="PART_ChevronTextBlock.Text" Value="{ThemeResource BreadcrumbChevronLeftToRight}"/>
                                    </VisualState.Setters>
                                </VisualState>

                                <VisualState x:Name="DefaultRTL">
                                    <VisualState.Setters>
                                        <Setter Target="PART_ChevronTextBlock.Text" Value="{ThemeResource BreadcrumbChevronRightToLeft}"/>
                                    </VisualState.Setters>
                                </VisualState>

                                <VisualState x:Name="LastItem">
                                    <VisualState.Setters>
                                        <Setter Target="PART_ChevronTextBlock.Visibility" Value="Collapsed"/>
                                        <Setter Target="PART_SeparatorColumnDefinition.Width" Value="0px"/>
                                        <Setter Target="PART_ChevronColumnDefinition.Width" Value="0px" />
                                    </VisualState.Setters>
                                </VisualState>

                                <VisualState x:Name="Ellipsis">
                                    <VisualState.Setters>
                                        <Setter Target="PART_ChevronTextBlock.Text" Value="{ThemeResource BreadcrumbChevronLeftToRight}"/>
                                        <Setter Target="PART_BreadcrumbEllipsisTextBlock.Visibility" Value="Visible"/>
                                        <Setter Target="PART_BreadcrumbItemContentPresenter.Visibility" Value="Collapsed"/>
                                    </VisualState.Setters>
                                </VisualState>

                                <VisualState x:Name="EllipsisRTL">
                                    <VisualState.Setters>
                                        <Setter Target="PART_BreadcrumbEllipsisTextBlock.Visibility" Value="Visible"/>
                                        <Setter Target="PART_BreadcrumbItemContentPresenter.Visibility" Value="Collapsed"/>
                                        <Setter Target="PART_ChevronTextBlock.Text" Value="{ThemeResource BreadcrumbChevronRightToLeft}"/>
                                    </VisualState.Setters>
                                </VisualState>
                            </VisualStateGroup>
                        </VisualStateManager.VisualStateGroups>

                        <Button.Content>
<<<<<<< HEAD

                            <Grid x:Name="PART_BreadcrumbItemGrid"
                                  AutomationProperties.Name="BreadcrumbItemGrid"
                                  AutomationProperties.AccessibilityView="Raw">

=======
                            <Grid>
>>>>>>> 41ea68c2
                                <Grid.ColumnDefinitions>
                                    <ColumnDefinition x:Name="ContentColumnDefinition" Width="Auto" />
                                    <ColumnDefinition x:Name="PART_SeparatorColumnDefinition" Width="0px" />
                                    <ColumnDefinition x:Name="PART_ChevronColumnDefinition" Width="Auto" />
                                </Grid.ColumnDefinitions>

                                <ContentPresenter x:Name="PART_BreadcrumbItemContentPresenter"
<<<<<<< HEAD
                                                  AutomationProperties.Name="BreadcrumbItemContentPresenter"
                                                  Grid.Column="0"
                                                  Content="{TemplateBinding Content}"
                                                  ContentTransitions="{TemplateBinding ContentTransitions}"
                                                  ContentTemplate="{TemplateBinding ContentTemplate}"
                                                  FontFamily="{TemplateBinding FontFamily}"
                                                  FontSize="{TemplateBinding FontSize}"
                                                  FontWeight="{TemplateBinding FontWeight}"
                                                  HorizontalContentAlignment="{TemplateBinding HorizontalContentAlignment}"
                                                  VerticalContentAlignment="{TemplateBinding VerticalContentAlignment}"
                                                  LineHeight="20"
                                                  AutomationProperties.AccessibilityView="Raw"/>

                                <TextBlock x:Name="PART_BreadcrumbEllipsisTextBlock"
                                           AutomationProperties.Name="BreadcrumbEllipsisTextBlock"
                                           FontFamily="{ThemeResource SymbolThemeFontFamily}"
                                           Text="&#xE712;"
                                           Visibility="Collapsed"
                                           VerticalAlignment="Stretch"
                                           IsTextScaleFactorEnabled="False"
                                           FontSize="{TemplateBinding FontSize}"
                                           AutomationProperties.AccessibilityView="Raw"
                                           Grid.Column="0"/>

                                <TextBlock x:Name="PART_ChevronTextBlock"
                                           AutomationProperties.Name="ChevronTextBlock"
                                           FontFamily="{ThemeResource SymbolThemeFontFamily}"
                                           Foreground="{ThemeResource BreadcrumbNormalForegroundBrush}"
                                           Text="&#xE76C;"
                                           VerticalAlignment="Center"
                                           HorizontalAlignment="Center"
                                           IsTextScaleFactorEnabled="False"
                                           FontSize="12"
                                           AutomationProperties.AccessibilityView="Raw"
                                           Padding="2,2,2,2"
                                           Grid.Column="2"/>
=======
                                    Grid.Column="0"
                                    Content="{TemplateBinding Content}"
                                    ContentTransitions="{TemplateBinding ContentTransitions}"
                                    ContentTemplate="{TemplateBinding ContentTemplate}"
                                    FontFamily="{TemplateBinding FontFamily}"
                                    FontSize="{TemplateBinding FontSize}"
                                    FontWeight="{TemplateBinding FontWeight}"
                                    HorizontalContentAlignment="{TemplateBinding HorizontalContentAlignment}"
                                    VerticalContentAlignment="{TemplateBinding VerticalContentAlignment}"
                                    LineHeight="20"
                                    AutomationProperties.AccessibilityView="Raw"/>

                                <TextBlock x:Name="PART_BreadcrumbEllipsisTextBlock"
                                    FontFamily="{ThemeResource SymbolThemeFontFamily}"
                                    Text="&#xE712;"
                                    Visibility="Collapsed"
                                    VerticalAlignment="Stretch"
                                    IsTextScaleFactorEnabled="False"
                                    FontSize="{TemplateBinding FontSize}"
                                    AutomationProperties.AccessibilityView="Raw"
                                    Grid.Column="0"/>

                                <TextBlock x:Name="PART_ChevronTextBlock"
                                    FontFamily="{ThemeResource SymbolThemeFontFamily}"
                                    Foreground="{ThemeResource BreadcrumbNormalForegroundBrush}"
                                    Text="&#xE76C;"
                                    VerticalAlignment="Center"
                                    HorizontalAlignment="Center"
                                    IsTextScaleFactorEnabled="False"
                                    FontSize="12"
                                    AutomationProperties.AccessibilityView="Raw"
                                    Padding="2,2,2,2"
                                    Grid.Column="2"/>
>>>>>>> 41ea68c2
                            </Grid>
                        </Button.Content>
                    </Button>
                </ControlTemplate>
            </Setter.Value>
        </Setter>
    </Style>
    
    <Style TargetType="local:Breadcrumb">
        <Setter Property="AutomationProperties.LandmarkType" Value="Navigation"/>
        <Setter Property="Template">
            <Setter.Value>
                <ControlTemplate TargetType="local:Breadcrumb">
                    <local:ItemsRepeater x:Name="PART_BreadcrumbItemsRepeater" />
                </ControlTemplate>
            </Setter.Value>
        </Setter>
    </Style>

    <Style TargetType="local:BreadcrumbDropDownItem" BasedOn="{StaticResource BreadcrumbDropDownItemStyle}"/>
    <Style TargetType="local:BreadcrumbItem" BasedOn="{StaticResource BreadcrumbItemStyle}"/>

</ResourceDictionary><|MERGE_RESOLUTION|>--- conflicted
+++ resolved
@@ -226,7 +226,6 @@
                                                 </VisualStateManager.VisualStateGroups>
 
                                                 <ContentPresenter x:Name="PART_ContentPresenter"
-<<<<<<< HEAD
                                                         AutomationProperties.Name="ContentPresenter"
                                                         BorderBrush="{TemplateBinding BorderBrush}"
                                                         Content="{TemplateBinding Content}"
@@ -236,16 +235,6 @@
                                                         HorizontalContentAlignment="{TemplateBinding HorizontalContentAlignment}"
                                                         VerticalContentAlignment="{TemplateBinding VerticalContentAlignment}"
                                                         AutomationProperties.AccessibilityView="Raw"/>
-=======
-                                                    BorderBrush="{TemplateBinding BorderBrush}"
-                                                    Content="{TemplateBinding Content}"
-                                                    ContentTransitions="{TemplateBinding ContentTransitions}"
-                                                    ContentTemplate="{TemplateBinding ContentTemplate}"
-                                                    Padding="{TemplateBinding Padding}"
-                                                    HorizontalContentAlignment="{TemplateBinding HorizontalContentAlignment}"
-                                                    VerticalContentAlignment="{TemplateBinding VerticalContentAlignment}"
-                                                    AutomationProperties.AccessibilityView="Raw"/>
->>>>>>> 41ea68c2
                                             </Grid>
                                         </ControlTemplate>
                                     </Setter.Value>
@@ -294,15 +283,9 @@
                         </VisualStateManager.VisualStateGroups>
 
                         <Button.Content>
-<<<<<<< HEAD
-
                             <Grid x:Name="PART_BreadcrumbItemGrid"
                                   AutomationProperties.Name="BreadcrumbItemGrid"
                                   AutomationProperties.AccessibilityView="Raw">
-
-=======
-                            <Grid>
->>>>>>> 41ea68c2
                                 <Grid.ColumnDefinitions>
                                     <ColumnDefinition x:Name="ContentColumnDefinition" Width="Auto" />
                                     <ColumnDefinition x:Name="PART_SeparatorColumnDefinition" Width="0px" />
@@ -310,7 +293,6 @@
                                 </Grid.ColumnDefinitions>
 
                                 <ContentPresenter x:Name="PART_BreadcrumbItemContentPresenter"
-<<<<<<< HEAD
                                                   AutomationProperties.Name="BreadcrumbItemContentPresenter"
                                                   Grid.Column="0"
                                                   Content="{TemplateBinding Content}"
@@ -347,41 +329,6 @@
                                            AutomationProperties.AccessibilityView="Raw"
                                            Padding="2,2,2,2"
                                            Grid.Column="2"/>
-=======
-                                    Grid.Column="0"
-                                    Content="{TemplateBinding Content}"
-                                    ContentTransitions="{TemplateBinding ContentTransitions}"
-                                    ContentTemplate="{TemplateBinding ContentTemplate}"
-                                    FontFamily="{TemplateBinding FontFamily}"
-                                    FontSize="{TemplateBinding FontSize}"
-                                    FontWeight="{TemplateBinding FontWeight}"
-                                    HorizontalContentAlignment="{TemplateBinding HorizontalContentAlignment}"
-                                    VerticalContentAlignment="{TemplateBinding VerticalContentAlignment}"
-                                    LineHeight="20"
-                                    AutomationProperties.AccessibilityView="Raw"/>
-
-                                <TextBlock x:Name="PART_BreadcrumbEllipsisTextBlock"
-                                    FontFamily="{ThemeResource SymbolThemeFontFamily}"
-                                    Text="&#xE712;"
-                                    Visibility="Collapsed"
-                                    VerticalAlignment="Stretch"
-                                    IsTextScaleFactorEnabled="False"
-                                    FontSize="{TemplateBinding FontSize}"
-                                    AutomationProperties.AccessibilityView="Raw"
-                                    Grid.Column="0"/>
-
-                                <TextBlock x:Name="PART_ChevronTextBlock"
-                                    FontFamily="{ThemeResource SymbolThemeFontFamily}"
-                                    Foreground="{ThemeResource BreadcrumbNormalForegroundBrush}"
-                                    Text="&#xE76C;"
-                                    VerticalAlignment="Center"
-                                    HorizontalAlignment="Center"
-                                    IsTextScaleFactorEnabled="False"
-                                    FontSize="12"
-                                    AutomationProperties.AccessibilityView="Raw"
-                                    Padding="2,2,2,2"
-                                    Grid.Column="2"/>
->>>>>>> 41ea68c2
                             </Grid>
                         </Button.Content>
                     </Button>
