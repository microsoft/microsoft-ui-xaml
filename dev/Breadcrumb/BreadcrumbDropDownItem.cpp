﻿// Copyright (c) Microsoft Corporation. All rights reserved.
// Licensed under the MIT License. See LICENSE in the project root for license information.

#include "pch.h"
#include "common.h"
#include "BreadcrumbDropDownItem.h"
#include "RuntimeProfiler.h"
#include "BreadcrumbItem.h"
#include "BreadcrumbDropDownItemAutomationPeer.h"

namespace winrt::Microsoft::UI::Xaml::Controls
{
    CppWinRTActivatableClassWithBasicFactory(BreadcrumbDropDownItem)
}

#include "BreadcrumbDropDownItem.g.cpp"

BreadcrumbDropDownItem::BreadcrumbDropDownItem()
{
    __RP_Marker_ClassById(RuntimeProfiler::ProfId_BreadcrumbDropDownItem);

    SetDefaultStyleKey(this);
    HookListeners();
}

BreadcrumbDropDownItem::~BreadcrumbDropDownItem()
{
    RevokeListeners();
}

void BreadcrumbDropDownItem::HookListeners()
{
    if (auto const& thisAsIUIElement7 = this->try_as<winrt::IUIElement7>())
    {
        thisAsIUIElement7.PreviewKeyDown({ this, &BreadcrumbDropDownItem::OnChildPreviewKeyDown });
    }
    else if (auto const& thisAsUIElement = this->try_as<winrt::UIElement>())
    {
        m_keyDownRevoker = AddRoutedEventHandler<RoutedEventType::KeyDown>(thisAsUIElement,
            { this, &BreadcrumbDropDownItem::OnChildPreviewKeyDown },
            true /*handledEventsToo*/);
    }

    m_isEnabledChangedRevoker = IsEnabledChanged(winrt::auto_revoke, { this,  &BreadcrumbDropDownItem::OnIsEnabledChanged });
}

void BreadcrumbDropDownItem::RevokeListeners()
{
    m_keyDownRevoker.revoke();
}

void BreadcrumbDropDownItem::OnApplyTemplate()
{
    __super::OnApplyTemplate();

    UpdateCommonVisualState(false /*useTransitions*/);
}

void BreadcrumbDropDownItem::OnChildPreviewKeyDown(const winrt::IInspectable& sender, const winrt::KeyRoutedEventArgs& args)
{
    if (args.Key() == winrt::VirtualKey::Enter || args.Key() == winrt::VirtualKey::Space)
    {
        this->OnClickEvent(sender, nullptr);
        args.Handled(true);
    }
    else
    {
        args.Handled(false);
    }
}

void BreadcrumbDropDownItem::OnClickEvent(const winrt::IInspectable&, const winrt::RoutedEventArgs&)
{
    if (const auto& breadcrumbItem = m_ellipsisBreadcrumbItem.get())
    {
        // Once an element has been clicked, close the flyout
        if (const auto& breadcrumbItemImpl = winrt::get_self<BreadcrumbItem>(breadcrumbItem))
        {
            breadcrumbItemImpl->CloseFlyout();
            breadcrumbItemImpl->RaiseItemClickedEvent(Content(), m_index - 1);
        }   
    }
}

void BreadcrumbDropDownItem::SetEllipsisBreadcrumbItem(const winrt::BreadcrumbItem& ellipsisBreadcrumbItem)
{
    m_ellipsisBreadcrumbItem.set(ellipsisBreadcrumbItem);
}

<<<<<<< HEAD
void BreadcrumbDropDownItem::OnIsEnabledChanged(
    const winrt::IInspectable&,
    const winrt::DependencyPropertyChangedEventArgs&)
{
    UpdateCommonVisualState(true /*useTransitions*/);
}

void BreadcrumbDropDownItem::OnPointerEntered(const winrt::PointerRoutedEventArgs& args)
=======
void BreadcrumbDropDownItem::SetIndex(const uint32_t index)
{
    m_index = index;
}

void BreadcrumbDropDownItem::OnPointerEvent(const winrt::IInspectable& sender, const winrt::PointerRoutedEventArgs& args)
>>>>>>> 6c6abb82
{
    __super::OnPointerEntered(args);

    ProcessPointerOver(args);
}

void BreadcrumbDropDownItem::OnPointerMoved(const winrt::PointerRoutedEventArgs& args)
{
    __super::OnPointerMoved(args);

    ProcessPointerOver(args);
}

void BreadcrumbDropDownItem::OnPointerExited(const winrt::PointerRoutedEventArgs& args)
{
    __super::OnPointerExited(args);

    ProcessPointerCanceled(args);
}

void BreadcrumbDropDownItem::OnPointerPressed(const winrt::PointerRoutedEventArgs& args)
{
    __super::OnPointerPressed(args);

    if (IgnorePointerId(args))
    {
        return;
    }

    MUX_ASSERT(!m_isPressed);

    if (args.Pointer().PointerDeviceType() == winrt::PointerDeviceType::Mouse)
    {
        auto pointerProperties = args.GetCurrentPoint(*this).Properties();
        m_isPressed = pointerProperties.IsLeftButtonPressed();
    }
    else
    {
        m_isPressed = true;
    }

    if (m_isPressed)
    {
        UpdateCommonVisualState(true /*useTransitions*/);
    }
}

void BreadcrumbDropDownItem::OnPointerReleased(const winrt::PointerRoutedEventArgs& args)
{
    __super::OnPointerReleased(args);

    if (IgnorePointerId(args))
    {
        return;
    }

    if (m_isPressed)
    {
        m_isPressed = false;
        UpdateCommonVisualState(true /*useTransitions*/);
        OnClickEvent(nullptr, nullptr);
    }
}

void BreadcrumbDropDownItem::OnPointerCanceled(const winrt::PointerRoutedEventArgs& args)
{
    __super::OnPointerCanceled(args);

    ProcessPointerCanceled(args);
}

void BreadcrumbDropDownItem::OnPointerCaptureLost(const winrt::PointerRoutedEventArgs& args)
{
    __super::OnPointerCaptureLost(args);

    ProcessPointerCanceled(args);
}

void BreadcrumbDropDownItem::ProcessPointerOver(const winrt::PointerRoutedEventArgs& args)
{
    if (IgnorePointerId(args))
    {
        return;
    }

    if (!m_isPointerOver)
    {
        m_isPointerOver = true;
        UpdateCommonVisualState(true /*useTransitions*/);
    }
}

void BreadcrumbDropDownItem::ProcessPointerCanceled(const winrt::PointerRoutedEventArgs& args)
{
    if (IgnorePointerId(args))
    {
        return;
    }

    m_isPressed = false;
    m_isPointerOver = false;
    ResetTrackedPointerId();
    UpdateCommonVisualState(true /*useTransitions*/);
}

void BreadcrumbDropDownItem::ResetTrackedPointerId()
{
    m_trackedPointerId = 0;
}

// Returns False when the provided pointer Id matches the currently tracked Id.
// When there is no currently tracked Id, sets the tracked Id to the provided Id and returns False.
// Returns True when the provided pointer Id does not match the currently tracked Id.
bool BreadcrumbDropDownItem::IgnorePointerId(const winrt::PointerRoutedEventArgs& args)
{
    uint32_t pointerId = args.Pointer().PointerId();

    if (m_trackedPointerId == 0)
    {
        m_trackedPointerId = pointerId;
    }
    else if (m_trackedPointerId != pointerId)
    {
        return true;
    }
    return false;
}

void BreadcrumbDropDownItem::UpdateCommonVisualState(bool useTransitions)
{
    hstring commonVisualStateName;

    if (!IsEnabled())
    {
        commonVisualStateName = s_disabledStateName;
    }
    else if (m_isPressed)
    {
        commonVisualStateName = s_pressedStateName;
    }
    else if (m_isPointerOver)
    {
        commonVisualStateName = s_pointerOverStateName;
    }
    else
    {
        commonVisualStateName = s_normalStateName;
    }

    winrt::VisualStateManager::GoToState(*this, commonVisualStateName, useTransitions);
}

winrt::AutomationPeer BreadcrumbDropDownItem::OnCreateAutomationPeer()
{
    return winrt::make<BreadcrumbDropDownItemAutomationPeer>(*this);
}<|MERGE_RESOLUTION|>--- conflicted
+++ resolved
@@ -87,7 +87,11 @@
     m_ellipsisBreadcrumbItem.set(ellipsisBreadcrumbItem);
 }
 
-<<<<<<< HEAD
+void BreadcrumbDropDownItem::SetIndex(const uint32_t index)
+{
+    m_index = index;
+}
+
 void BreadcrumbDropDownItem::OnIsEnabledChanged(
     const winrt::IInspectable&,
     const winrt::DependencyPropertyChangedEventArgs&)
@@ -96,14 +100,6 @@
 }
 
 void BreadcrumbDropDownItem::OnPointerEntered(const winrt::PointerRoutedEventArgs& args)
-=======
-void BreadcrumbDropDownItem::SetIndex(const uint32_t index)
-{
-    m_index = index;
-}
-
-void BreadcrumbDropDownItem::OnPointerEvent(const winrt::IInspectable& sender, const winrt::PointerRoutedEventArgs& args)
->>>>>>> 6c6abb82
 {
     __super::OnPointerEntered(args);
 
