--- conflicted
+++ resolved
@@ -1,15 +1,8 @@
 ﻿namespace MU_XC_NAMESPACE
 {
-<<<<<<< HEAD
-[WUXC_VERSION_PREVIEW]
-=======
-
-runtimeclass StackLayout;
-
 [MUX_PREVIEW]
->>>>>>> 6614a50a
+[default_interface]
 [webhosthidden]
-[default_interface]
 runtimeclass BreadcrumbItemClickedEventArgs
 {
     Int32 Index { get; };
