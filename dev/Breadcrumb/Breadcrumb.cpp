﻿// Copyright (c) Microsoft Corporation. All rights reserved.
// Licensed under the MIT License. See LICENSE in the project root for license information.

#include "pch.h"
#include "common.h"
#include "Vector.h"
#include "Breadcrumb.h"
#include "RuntimeProfiler.h"
#include "ResourceAccessor.h"
#include "BreadcrumbItem.h"
#include "BreadcrumbLayout.h"
#include "BreadcrumbItemClickedEventArgs.h"

Breadcrumb::Breadcrumb()
{
    __RP_Marker_ClassById(RuntimeProfiler::ProfId_Breadcrumb);

    SetDefaultStyleKey(this);
    m_itemsRepeaterElementFactory = winrt::make_self<BreadcrumbElementFactory>();
    m_itemsRepeaterLayout = winrt::make_self<BreadcrumbLayout>(*this);
    m_itemsIterable = winrt::make_self<BreadcrumbIterable>();
}

void Breadcrumb::RevokeListeners()
{
    m_itemsRepeaterLoadedRevoker.revoke();
    m_itemsRepeaterElementPreparedRevoker.revoke();
    m_itemsRepeaterElementIndexChangedRevoker.revoke();
    m_itemsRepeaterElementClearingRevoker.revoke();
    m_itemsSourceChanged.revoke();
    m_itemsSourceAsObservableVectorChanged.revoke();
}

void Breadcrumb::OnApplyTemplate()
{
    __super::OnApplyTemplate();

    RevokeListeners();

    winrt::IControlProtected controlProtected{ *this };

    m_itemsRepeater.set(GetTemplateChildT<winrt::ItemsRepeater>(s_breadcrumbItemsRepeaterPartName, controlProtected));

    if (auto const& thisAsIUIElement7 = this->try_as<winrt::IUIElement7>())
    {
        thisAsIUIElement7.PreviewKeyDown({ this, &Breadcrumb::OnChildPreviewKeyDown });
    }
    else if (auto const& thisAsUIElement = this->try_as<winrt::UIElement>())
    {
        m_breadcrumbKeyDownHandlerRevoker = AddRoutedEventHandler<RoutedEventType::KeyDown>(thisAsUIElement,
            { this, &Breadcrumb::OnChildPreviewKeyDown },
            true /*handledEventsToo*/);
    }

    AccessKeyInvoked({ this, &Breadcrumb::OnAccessKeyInvoked });
    GettingFocus({ this, &Breadcrumb::OnGettingFocus });

    RegisterPropertyChangedCallback(winrt::FrameworkElement::FlowDirectionProperty(), { this, &Breadcrumb::OnFlowDirectionChanged });

    if (const auto& itemsRepeater = m_itemsRepeater.get())
    {
        itemsRepeater.Layout(*m_itemsRepeaterLayout);
        itemsRepeater.ItemsSource(winrt::make<Vector<IInspectable>>());
        itemsRepeater.ItemTemplate(*m_itemsRepeaterElementFactory);
        
        m_itemsRepeaterElementPreparedRevoker = itemsRepeater.ElementPrepared(winrt::auto_revoke, { this, &Breadcrumb::OnElementPreparedEvent });
        m_itemsRepeaterElementIndexChangedRevoker = itemsRepeater.ElementIndexChanged(winrt::auto_revoke, { this, &Breadcrumb::OnElementIndexChangedEvent });
        m_itemsRepeaterElementClearingRevoker = itemsRepeater.ElementClearing(winrt::auto_revoke, { this, &Breadcrumb::OnElementClearingEvent });

        m_itemsRepeaterLoadedRevoker = itemsRepeater.Loaded(winrt::auto_revoke, { this, &Breadcrumb::OnBreadcrumbItemsRepeaterLoaded });
    }

    UpdateItemsRepeaterItemsSource();
}

void Breadcrumb::OnPropertyChanged(const winrt::DependencyPropertyChangedEventArgs& args)
{
    const winrt::IDependencyProperty& property = args.Property();

    if (property == s_ItemsSourceProperty)
    {
        UpdateItemsRepeaterItemsSource();
    }
    else if (property == s_ItemTemplateProperty)
    {
        UpdateItemTemplate();
    }
    else if (property == s_DropDownItemTemplateProperty)
    {
        UpdateEllipsisBreadcrumbItemDropDownItemTemplate();
    }
}

void Breadcrumb::OnFlowDirectionChanged(winrt::DependencyObject const& o, winrt::DependencyProperty const& p)
{
    UpdateBreadcrumbItemsFlowDirection();
}

void Breadcrumb::OnBreadcrumbItemsRepeaterLoaded(const winrt::IInspectable&, const winrt::RoutedEventArgs&)
{
    if (const auto& breadcrumbItemsRepeater = m_itemsRepeater.get())
    {
        OnBreadcrumbItemsSourceCollectionChanged(nullptr, nullptr);
    }
}

void Breadcrumb::UpdateItemTemplate()
{
    const winrt::IInspectable& newItemTemplate = ItemTemplate();
    m_itemsRepeaterElementFactory->UserElementFactory(newItemTemplate);
}

void Breadcrumb::UpdateEllipsisBreadcrumbItemDropDownItemTemplate()
{
    const winrt::IInspectable& newItemTemplate = DropDownItemTemplate();

    // Copy the item template to the ellipsis button too
    if (const auto& ellipsisBreadcrumbItem = m_ellipsisBreadcrumbItem.get())
    {
        if (const auto& itemImpl = winrt::get_self<BreadcrumbItem>(ellipsisBreadcrumbItem))
        {
            itemImpl->SetDropDownItemDataTemplate(newItemTemplate);
        }
    }
}

void Breadcrumb::UpdateBreadcrumbItemsFlowDirection()
{
    // Only if some ItemsSource has been defined then we change the BreadcrumbItems flow direction
    if (ItemsSource())
    {
        if (const auto& itemsRepeater = m_itemsRepeater.get())
        {
            // Add 1 to account for the leading null
            const int32_t elementCount = m_breadcrumbItemsSourceView.Count() + 1;
            for (int32_t i{}; i < elementCount; ++i)
            {
                const auto& element = itemsRepeater.TryGetElement(i).try_as<winrt::BreadcrumbItem>();
                element.FlowDirection(FlowDirection());
            }
        }
    }
}

void Breadcrumb::UpdateItemsRepeaterItemsSource()
{
    m_itemsSourceChanged.revoke();
    m_itemsSourceAsObservableVectorChanged.revoke();

    m_breadcrumbItemsSourceView = nullptr;
    if (ItemsSource())
    {
        m_breadcrumbItemsSourceView = winrt::ItemsSourceView(ItemsSource());

        if (m_breadcrumbItemsSourceView)
        {
            m_itemsSourceChanged = m_breadcrumbItemsSourceView.CollectionChanged(winrt::auto_revoke, { this, &Breadcrumb::OnBreadcrumbItemsSourceCollectionChanged });
        }
    }
}

void Breadcrumb::OnBreadcrumbItemsSourceCollectionChanged(const winrt::IInspectable&, const winrt::IInspectable& args)
{
    if (const auto& itemsRepeater = m_itemsRepeater.get())
    {
        // A new BreadcrumbIterable must be created as ItemsRepeater compares if the previous
        // itemsSource is equals to the new one
        m_itemsIterable = winrt::make_self<BreadcrumbIterable>(ItemsSource());
        itemsRepeater.ItemsSource(*m_itemsIterable);

        // For some reason, when interacting with keyboard, the last element doesn't raise the OnPrepared event
        ForceUpdateLastElement();
    }
}

void Breadcrumb::ResetLastBreadcrumbItem()
{
    if (const auto& lastItem = m_lastBreadcrumbItem.get())
    {
        auto lastItemImpl = winrt::get_self<BreadcrumbItem>(lastItem);
        lastItemImpl->ResetVisualProperties();
    }
}

void Breadcrumb::ForceUpdateLastElement()
{
    if (m_breadcrumbItemsSourceView)
    {
        const uint32_t itemCount = m_breadcrumbItemsSourceView.Count();

        if (const auto& itemsRepeater = m_itemsRepeater.get())
        {
            const auto& newLastItem = itemsRepeater.TryGetElement(itemCount).try_as<winrt::BreadcrumbItem>();
            UpdateLastElement(newLastItem);
        }

        // If the given collection is empty, then reset the last element visual properties
        if (itemCount == 0)
        {
            ResetLastBreadcrumbItem();
        }
    }
    else
    {
        // Or if the ItemsSource was null, also reset the last breadcrumb Item
        ResetLastBreadcrumbItem();
    }
}

void Breadcrumb::UpdateLastElement(const winrt::BreadcrumbItem& newLastBreadcrumbItem)
{
    // If the element is the last element in the array,
    // then we reset the visual properties for the previous
    // last element
    ResetLastBreadcrumbItem();

    if (const auto& newLastItemImpl = winrt::get_self<BreadcrumbItem>(newLastBreadcrumbItem))
    {
        newLastItemImpl->SetPropertiesForLastNode();
        m_lastBreadcrumbItem.set(newLastBreadcrumbItem);
    }
}

void Breadcrumb::OnElementPreparedEvent(const winrt::ItemsRepeater&, const winrt::ItemsRepeaterElementPreparedEventArgs& args)
{
    if (const auto& item = args.Element().try_as<winrt::BreadcrumbItem>())
    {
        if (const auto& itemImpl = winrt::get_self<BreadcrumbItem>(item))
        {
            // Set the parent breadcrumb reference for raising click events
            itemImpl->SetParentBreadcrumb(*this);

            // Set the item index to fill the Index parameter in the ClickedEventArgs
            const uint32_t itemIndex = args.Index();
            itemImpl->SetIndex(itemIndex);

            // The first element is always the ellipsis item
            if (itemIndex == 0)
            {
                itemImpl->SetPropertiesForEllipsisNode();
                m_ellipsisBreadcrumbItem.set(item);
                UpdateEllipsisBreadcrumbItemDropDownItemTemplate();

                winrt::AutomationProperties::SetName(item, ResourceAccessor::GetLocalizedStringResource(SR_AutomationNameEllipsisBreadcrumbItem));
            }
            else
            {
                if (m_breadcrumbItemsSourceView)
                {
                    const uint32_t itemCount = m_breadcrumbItemsSourceView.Count();

                    if (itemIndex == itemCount)
                    {
                        UpdateLastElement(item);
                    }
                    else
                    {
                        // Any other element just resets the visual properties
                        itemImpl->ResetVisualProperties();
                    }

                    winrt::AutomationProperties::SetName(item, s_breadcrumbItemAutomationName + winrt::to_hstring(itemIndex));
                }
            }
        }
    }
}

void Breadcrumb::OnElementIndexChangedEvent(const winrt::ItemsRepeater& sender, const winrt::ItemsRepeaterElementIndexChangedEventArgs& args)
{
    if (m_focusedIndex == args.OldIndex())
    {
        const uint32_t newIndex = args.NewIndex();

        if (const auto& item = args.Element().try_as<winrt::BreadcrumbItem>())
        {
            if (const auto& itemImpl = winrt::get_self<BreadcrumbItem>(item))
            {
                itemImpl->SetIndex(newIndex);
            }
        }

        FocusElementAt(newIndex);
        winrt::AutomationProperties::SetName(args.Element(), s_breadcrumbItemAutomationName + winrt::to_hstring(newIndex));
    }
}

void Breadcrumb::OnElementClearingEvent(const winrt::ItemsRepeater&, const winrt::ItemsRepeaterElementClearingEventArgs& args)
{
    if (const auto& item = args.Element().try_as<winrt::BreadcrumbItem>())
    {
        const auto& itemImpl = winrt::get_self<BreadcrumbItem>(item);
        itemImpl->ResetVisualProperties();

        winrt::AutomationProperties::SetName(item, winrt::hstring());
    }
}

void Breadcrumb::RaiseItemClickedEvent(const winrt::IInspectable& content, const uint32_t index)
{
    const auto& eventArgs = winrt::make_self<BreadcrumbItemClickedEventArgs>();
    eventArgs->Item(content);
    eventArgs->Index(index);

    if (m_itemClickedEventSource)
    {
        m_itemClickedEventSource(*this, *eventArgs);
    }
}

winrt::IVector<winrt::IInspectable> Breadcrumb::GetHiddenElementsList(uint32_t firstShownElement) const
{
    auto hiddenElements = winrt::make<Vector<winrt::IInspectable>>();

    if (m_breadcrumbItemsSourceView)
    {
        for (uint32_t i = 0; i < firstShownElement - 1; ++i)
        {
            hiddenElements.Append(m_breadcrumbItemsSourceView.GetAt(i));
        }
    }

    return hiddenElements;
}

winrt::IVector<winrt::IInspectable> Breadcrumb::HiddenElements() const
{
    // The hidden element list is generated in the BreadcrumbLayout during
    // the arrange method, so we retrieve the list from it
    if (const auto& itemsRepeater = m_itemsRepeater.get())
    {
        if (m_itemsRepeaterLayout)
        {
            if (m_itemsRepeaterLayout->EllipsisIsRendered())
            {
                return GetHiddenElementsList(m_itemsRepeaterLayout->FirstRenderedItemIndexAfterEllipsis());
            }
        }
    }

    // By default just return an empty list
    return winrt::make<Vector<winrt::IInspectable>>();
}

void Breadcrumb::ReIndexVisibleElementsForAccessibility() const
{
    // Once the arrangement of Breadcrumb Items has happened then index all visible items
    if (auto const& itemsRepeater = m_itemsRepeater.get())
    {
        const uint32_t visibleItemsCount{ m_itemsRepeaterLayout->GetVisibleItemsCount() };
        uint32_t firstItemToIndex{ 1 };

        if (m_itemsRepeaterLayout->EllipsisIsRendered())
        {
            firstItemToIndex = m_itemsRepeaterLayout->FirstRenderedItemIndexAfterEllipsis();
        }

        const auto& itemsSourceView = itemsRepeater.ItemsSourceView();

        // For every Breadcrumb item we set the index (starting from 1 for the root/highest-level item)
        // accessibilityIndex is the index to be assigned to each item
        // itemToIndex is the real index and it may differ from accessibilityIndex as we must only index the visible items
        for (uint32_t accessibilityIndex = 1, itemToIndex = firstItemToIndex; accessibilityIndex <= visibleItemsCount; ++accessibilityIndex, ++itemToIndex)
        {
            if (const auto& element = itemsRepeater.TryGetElement(itemToIndex))
            {
                element.SetValue(winrt::AutomationProperties::PositionInSetProperty(), box_value(accessibilityIndex));
                element.SetValue(winrt::AutomationProperties::SizeOfSetProperty(), box_value(visibleItemsCount));
            }
        }
    }
}

// When focus comes from outside the Breadcrumb control we will put focus on the selected item.
void Breadcrumb::OnGettingFocus(const winrt::IInspectable&, const winrt::GettingFocusEventArgs& args)
{
    if (auto const& itemsRepeater = m_itemsRepeater.get())
    {
        auto const& inputDevice = args.InputDevice();
        if (inputDevice == winrt::FocusInputDeviceKind::Keyboard)
        {
            // If focus is coming from outside the repeater, put focus on the selected item.
            auto const& oldFocusedElement = args.OldFocusedElement();
            if (!oldFocusedElement || itemsRepeater != winrt::VisualTreeHelper::GetParent(oldFocusedElement))
            {
                // Reset the focused index
                if (m_itemsRepeaterLayout)
                {
                    if (m_itemsRepeaterLayout.get()->EllipsisIsRendered())
                    {
                        m_focusedIndex = 0;
                    }
                    else
<<<<<<< HEAD
                    {
                        m_focusedIndex = 1;
                    }

                    if (m_itemsRepeaterLayout->EllipsisIsRendered() &&
                        m_focusedIndex < static_cast<int>(m_itemsRepeaterLayout->FirstRenderedItemIndexAfterEllipsis()))
=======
>>>>>>> 2abfc838
                    {
                        m_focusedIndex = 1;
                    }

                    FocusElementAt(m_focusedIndex);
                }

                if (auto const& selectedItem = itemsRepeater.TryGetElement(m_focusedIndex))
                {
                    if (auto const& argsAsIGettingFocusEventArgs2 = args.try_as<winrt::IGettingFocusEventArgs2>())
                    {
                        if (args.TrySetNewFocusedElement(selectedItem))
                        {
                            args.Handled(true);
                        }
                    }
                }   
            }

            // Focus was already in the repeater: in RS3+ Selection follows focus unless control is held down.
            else if (SharedHelpers::IsRS3OrHigher() &&
                (winrt::Window::Current().CoreWindow().GetKeyState(winrt::VirtualKey::Control) &
                    winrt::CoreVirtualKeyStates::Down) != winrt::CoreVirtualKeyStates::Down)
            {
                if (auto const& newFocusedElementAsUIE = args.NewFocusedElement().as<winrt::UIElement>())
                {
                    FocusElementAt(itemsRepeater.GetElementIndex(newFocusedElementAsUIE));
                    args.Handled(true);
                }
            }
        }
    }
}

void Breadcrumb::FocusElementAt(int index)
{
    if (index >= 0)
    {
        m_focusedIndex = index;
    }
}

bool Breadcrumb::MoveFocus(int indexIncrement)
{
    if (auto const& itemsRepeater = m_itemsRepeater.get())
    {
        const auto& focusedElem = winrt::FocusManager::GetFocusedElement();

        if (auto const& focusedElement = focusedElem.try_as<winrt::UIElement>())
        {
            auto focusedIndex = itemsRepeater.GetElementIndex(focusedElement);

            if (focusedIndex >= 0)
            {
                focusedIndex += indexIncrement;
                auto const itemCount = itemsRepeater.ItemsSourceView().Count();
                while (focusedIndex >= 0 && focusedIndex < itemCount)
                {
                    if (auto const item = itemsRepeater.TryGetElement(focusedIndex))
                    {
                        if (auto const itemAsControl = item.try_as<winrt::IControl>())
                        {
                            if (itemAsControl.Focus(winrt::FocusState::Programmatic))
                            {
                                FocusElementAt(focusedIndex);
                                return true;
                            }
                        }
                    }
                    focusedIndex += indexIncrement;
                }
            }
        }
    }
    return false;
}

bool Breadcrumb::MoveFocusPrevious()
{
    int movementPrevious{ -1 };

    // If the focus is in the first visible item, then move to the ellipsis
    if (const auto& itemsRepeater = m_itemsRepeater.get())
    {
        const auto& repeaterLayout = itemsRepeater.Layout();
        if (m_itemsRepeaterLayout)
        {
            if (m_focusedIndex == 1)
            {
                movementPrevious = 0;
            }
            else if (m_itemsRepeaterLayout->EllipsisIsRendered() &&
                m_focusedIndex == static_cast<int>(m_itemsRepeaterLayout->FirstRenderedItemIndexAfterEllipsis()))
            {
                movementPrevious = -m_focusedIndex;
            }
        }
    }

    return MoveFocus(movementPrevious);
}

bool Breadcrumb::MoveFocusNext()
{
    int movementNext{ 1 };

    // If the focus is in the ellipsis, then move to the first visible item 
    if (m_focusedIndex == 0)
    {
        if (const auto& itemsRepeater = m_itemsRepeater.get())
        {
            const auto& repeaterLayout = itemsRepeater.Layout();
            if (m_itemsRepeaterLayout)
            {
                movementNext = m_itemsRepeaterLayout->FirstRenderedItemIndexAfterEllipsis();
            }
        }
    }

    return MoveFocus(movementNext);
}

// If we haven't handled the key yet and the original source was the first(for up and left)
// or last(for down and right) element in the repeater we need to handle the key so
// BreadcrumbItem doesn't, which would result in the behavior.
bool Breadcrumb::HandleEdgeCaseFocus(bool first, const winrt::IInspectable& source)
{
    if (auto const& itemsRepeater = m_itemsRepeater.get())
    {
        if (auto const& sourceAsUIElement = source.try_as<winrt::UIElement>())
        {
            auto const index = [first, itemsRepeater]()
            {
                if (first)
                {
                    return 0;
                }
                if (auto const& itemsSourceView = itemsRepeater.ItemsSourceView())
                {
                    return itemsSourceView.Count() - 1;
                }
                return -1;
            }();

            if (itemsRepeater.GetElementIndex(sourceAsUIElement) == index)
            {
                return true;
            }
        }
    }
    return false;
}

winrt::FindNextElementOptions Breadcrumb::GetFindNextElementOptions()
{
    auto const& findNextElementOptions = winrt::FindNextElementOptions{};
    findNextElementOptions.SearchRoot(*this);
    return findNextElementOptions;
}

void Breadcrumb::OnChildPreviewKeyDown(const winrt::IInspectable&, const winrt::KeyRoutedEventArgs& args)
{
    const bool flowDirectionIsLTR = (FlowDirection() == winrt::FlowDirection::LeftToRight);
    const bool keyIsLeft = (args.Key() == winrt::VirtualKey::Left);
    const bool keyIsRight = (args.Key() == winrt::VirtualKey::Right);

    // Moving to the next element
    if ((flowDirectionIsLTR && keyIsRight) || (!flowDirectionIsLTR && keyIsLeft))
    {
        if (MoveFocusNext())
        {
            args.Handled(true);
            return;
        }
        else if ( (flowDirectionIsLTR && (args.OriginalKey() == winrt::VirtualKey::GamepadDPadRight)) ||
                    (!flowDirectionIsLTR && (args.OriginalKey() == winrt::VirtualKey::GamepadDPadLeft)) )
        {
            if (winrt::FocusManager::TryMoveFocus(winrt::FocusNavigationDirection::Next))
            {
                args.Handled(true);
                return;
            }
        }
        args.Handled(HandleEdgeCaseFocus(false, args.OriginalSource()));
    }
    // Moving to previous element
    else if ((flowDirectionIsLTR && keyIsLeft) || (!flowDirectionIsLTR && keyIsRight))
    {
        if (MoveFocusPrevious())
        {
            args.Handled(true);
            return;
        }
        else if ((flowDirectionIsLTR && (args.OriginalKey() == winrt::VirtualKey::GamepadDPadLeft)) ||
                    (!flowDirectionIsLTR && (args.OriginalKey() == winrt::VirtualKey::GamepadDPadRight)))
        {
            if (winrt::FocusManager::TryMoveFocus(winrt::FocusNavigationDirection::Previous))
            {
                args.Handled(true);
                return;
            }
        }
        args.Handled(HandleEdgeCaseFocus(true, args.OriginalSource()));
    }
    else if (args.Key() == winrt::VirtualKey::Down)
    {
        if (args.OriginalKey() != winrt::VirtualKey::GamepadDPadDown)
        {
            if (winrt::FocusManager::TryMoveFocus(winrt::FocusNavigationDirection::Right, GetFindNextElementOptions()))
            {
                args.Handled(true);
                return;
            }
        }
        else
        {
            if (winrt::FocusManager::TryMoveFocus(winrt::FocusNavigationDirection::Right))
            {
                args.Handled(true);
                return;
            }
        }
        args.Handled(HandleEdgeCaseFocus(false, args.OriginalSource()));
    }
    else if (args.Key() == winrt::VirtualKey::Up)
    {
        if (args.OriginalKey() != winrt::VirtualKey::GamepadDPadUp)
        {
            if (winrt::FocusManager::TryMoveFocus(winrt::FocusNavigationDirection::Left, GetFindNextElementOptions()))
            {
                args.Handled(true);
                return;
            }
        }
        else
        {
            if (winrt::FocusManager::TryMoveFocus(winrt::FocusNavigationDirection::Left))
            {
                args.Handled(true);
                return;
            }
        }
        args.Handled(HandleEdgeCaseFocus(true, args.OriginalSource()));
    }
}

void Breadcrumb::OnAccessKeyInvoked(const winrt::UIElement&, const winrt::AccessKeyInvokedEventArgs& args)
{
    // If Breadcrumb is an AccessKeyScope then we do not want to handle the access
    // key invoked event because the user has (probably) set up access keys for the
    // BreadcrumbItem elements.
    if (!IsAccessKeyScope())
    {
        if (m_focusedIndex)
        {
            if (auto const itemsRepeater = m_itemsRepeater.get())
            {
                if (auto const selectedItem = itemsRepeater.TryGetElement(m_focusedIndex))
                {
                    if (auto const selectedItemAsControl = selectedItem.try_as<winrt::Control>())
                    {
                        args.Handled(selectedItemAsControl.Focus(winrt::FocusState::Programmatic));
                        return;
                    }
                }
            }
        }

        // If we don't have a selected index, focus the RadioButton's which under normal
        // circumstances will put focus on the first radio button.
        args.Handled(this->Focus(winrt::FocusState::Programmatic));
    }
}<|MERGE_RESOLUTION|>--- conflicted
+++ resolved
@@ -391,15 +391,6 @@
                         m_focusedIndex = 0;
                     }
                     else
-<<<<<<< HEAD
-                    {
-                        m_focusedIndex = 1;
-                    }
-
-                    if (m_itemsRepeaterLayout->EllipsisIsRendered() &&
-                        m_focusedIndex < static_cast<int>(m_itemsRepeaterLayout->FirstRenderedItemIndexAfterEllipsis()))
-=======
->>>>>>> 2abfc838
                     {
                         m_focusedIndex = 1;
                     }
