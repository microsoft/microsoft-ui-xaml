--- conflicted
+++ resolved
@@ -5,11 +5,8 @@
 
     <x:String x:Key="BreadcrumbChevronLeftToRight">&#xE76C;</x:String>
     <x:String x:Key="BreadcrumbChevronRightToLeft">&#xE76B;</x:String>
-<<<<<<< HEAD
-=======
     
     <Thickness x:Key="BreadcrumbDropDownItemThemePadding">11,11,11,12</Thickness>
->>>>>>> 2abfc838
 
     <ResourceDictionary.ThemeDictionaries>
 
@@ -26,8 +23,6 @@
             <StaticResource x:Key="BreadcrumbCurrentDisabledForegroundBrush" ResourceKey="TextFillColorDisabledBrush" />
             <StaticResource x:Key="BreadcrumbCurrentFocusForegroundBrush" ResourceKey="TextFillColorPrimaryBrush" />
 
-<<<<<<< HEAD
-=======
             <StaticResource x:Key="BreadcrumbDropDownItemBackground" ResourceKey="SubtleFillColorTransparentBrush" />
             <StaticResource x:Key="BreadcrumbDropDownItemBackgroundPointerOver" ResourceKey="SubtleFillColorSecondaryBrush" />
             <StaticResource x:Key="BreadcrumbDropDownItemBackgroundPressed" ResourceKey="SubtleFillColorTertiaryBrush" />
@@ -37,7 +32,6 @@
             <StaticResource x:Key="BreadcrumbDropDownItemForegroundPressed" ResourceKey="TextFillColorPrimaryBrush" />
             <StaticResource x:Key="BreadcrumbDropDownItemForegroundDisabled" ResourceKey="TextFillColorDisabledBrush" />
 
->>>>>>> 2abfc838
             <SolidColorBrush x:Key="BreadcrumbBackgroundBrush" Color="Transparent"/>
             <SolidColorBrush x:Key="BreadcrumbBorderBrush" Color="Transparent"/>
 
@@ -57,8 +51,6 @@
             <StaticResource x:Key="BreadcrumbCurrentDisabledForegroundBrush" ResourceKey="TextFillColorDisabledBrush" />
             <StaticResource x:Key="BreadcrumbCurrentFocusForegroundBrush" ResourceKey="TextFillColorPrimaryBrush" />
 
-<<<<<<< HEAD
-=======
             <StaticResource x:Key="BreadcrumbDropDownItemBackground" ResourceKey="SubtleFillColorTransparentBrush" />
             <StaticResource x:Key="BreadcrumbDropDownItemBackgroundPointerOver" ResourceKey="SubtleFillColorSecondaryBrush" />
             <StaticResource x:Key="BreadcrumbDropDownItemBackgroundPressed" ResourceKey="SubtleFillColorTertiaryBrush" />
@@ -68,7 +60,6 @@
             <StaticResource x:Key="BreadcrumbDropDownItemForegroundPressed" ResourceKey="TextFillColorPrimaryBrush" />
             <StaticResource x:Key="BreadcrumbDropDownItemForegroundDisabled" ResourceKey="TextFillColorDisabledBrush" />
 
->>>>>>> 2abfc838
             <SolidColorBrush x:Key="BreadcrumbBackgroundBrush" Color="Transparent"/>
             <SolidColorBrush x:Key="BreadcrumbBorderBrush" Color="Transparent"/>
 
@@ -88,8 +79,6 @@
             <StaticResource x:Key="BreadcrumbCurrentDisabledForegroundBrush" ResourceKey="SystemColorGrayTextColor" />
             <StaticResource x:Key="BreadcrumbCurrentFocusForegroundBrush" ResourceKey="SystemColorHighlightColor" />
 
-<<<<<<< HEAD
-=======
             <StaticResource x:Key="BreadcrumbDropDownItemBackground" ResourceKey="SystemControlTransparentBrush" />
             <StaticResource x:Key="BreadcrumbDropDownItemBackgroundPointerOver" ResourceKey="SystemControlHighlightListLowBrush" />
             <StaticResource x:Key="BreadcrumbDropDownItemBackgroundPressed" ResourceKey="SystemControlHighlightListMediumBrush" />
@@ -99,7 +88,6 @@
             <StaticResource x:Key="BreadcrumbDropDownItemForegroundPressed" ResourceKey="SystemControlHighlightAltBaseHighBrush" />
             <StaticResource x:Key="BreadcrumbDropDownItemForegroundDisabled" ResourceKey="SystemControlDisabledBaseMediumLowBrush" />
 
->>>>>>> 2abfc838
             <StaticResource x:Key="BreadcrumbBackgroundBrush" ResourceKey="SystemColorButtonFaceColor" />
             <StaticResource x:Key="BreadcrumbBorderBrush" ResourceKey="SystemColorButtonFaceColor" />
 
