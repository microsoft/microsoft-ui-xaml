--- conflicted
+++ resolved
@@ -220,18 +220,7 @@
 
                 var rtlCheckbox = RetrieveRTLCheckBox();
 
-<<<<<<< HEAD
-                FocusHelper.SetFocus(rtlCheckbox);
-                KeyboardHelper.PressKey(Key.Tab);
-
-                Log.Comment("Verify 'Root' node is focused");
-                UIObject bi1 = FindElement.ByName("BreadcrumbItem1");
-                Verify.IsNotNull(bi1, "BreadcrumbItem1 does not exist");
-
-                Verify.IsTrue(breadcrumbItems[1].HasKeyboardFocus, "'Root' BreadcrumbItem should have focus");
-=======
                 SetFocusToFirstBreadcrumbItem(breadcrumb, false);
->>>>>>> 2abfc838
 
                 KeyboardHelper.PressKey(Key.Right);
                 Verify.IsTrue(breadcrumbItems[2].HasKeyboardFocus, "'Node A' BreadcrumbItem should have focus");
@@ -277,14 +266,7 @@
 
                 var rtlCheckbox = RetrieveRTLCheckBox(true);
 
-<<<<<<< HEAD
-                FocusHelper.SetFocus(rtlCheckbox);
-                KeyboardHelper.PressKey(Key.Tab);
-
-                Verify.IsTrue(breadcrumbItems[1].HasKeyboardFocus, "'Root' BreadcrumbItem should have focus");
-=======
                 SetFocusToFirstBreadcrumbItem(breadcrumb, false, true);
->>>>>>> 2abfc838
 
                 KeyboardHelper.PressKey(Key.Left);
                 Verify.IsTrue(breadcrumbItems[2].HasKeyboardFocus, "'Node A' BreadcrumbItem should have focus");
@@ -330,14 +312,7 @@
 
                 var rtlCheckbox = RetrieveRTLCheckBox();
 
-<<<<<<< HEAD
-                FocusHelper.SetFocus(rtlCheckbox);
-                KeyboardHelper.PressKey(Key.Tab);
-
-                Verify.IsTrue(breadcrumbItems[0].HasKeyboardFocus, "Ellipsis BreadcrumbItem should have focus");
-=======
                 SetFocusToFirstBreadcrumbItem(breadcrumb, true);
->>>>>>> 2abfc838
 
                 KeyboardHelper.PressKey(Key.Right);
                 Verify.IsTrue(breadcrumbItems[4].HasKeyboardFocus, "'Node A_2_3' BreadcrumbItem should have focus");
@@ -346,17 +321,10 @@
                 Verify.IsTrue(breadcrumbItems[5].HasKeyboardFocus, "'Node A_2_3_1' BreadcrumbItem should have focus");
 
                 KeyboardHelper.PressKey(Key.Left);
-<<<<<<< HEAD
-                Verify.IsTrue(breadcrumbItems[4].HasKeyboardFocus, "'Node A_2_3' BreadcrumbItem should have focus");
-
-                KeyboardHelper.PressKey(Key.Left);
-                Verify.IsTrue(breadcrumbItems[0].HasKeyboardFocus, "Ellipsis BreadcrumbItem should have focus");
-=======
                 Verify.IsTrue(breadcrumbItems[4].HasKeyboardFocus, "'Node A_2_3' BreadcrumbItem should have focus back");
 
                 KeyboardHelper.PressKey(Key.Left);
                 Verify.IsTrue(breadcrumbItems[0].HasKeyboardFocus, "Ellipsis BreadcrumbItem should have focus back");
->>>>>>> 2abfc838
             }
         }
 
@@ -371,14 +339,7 @@
 
                 var rtlCheckbox = RetrieveRTLCheckBox(true);
 
-<<<<<<< HEAD
-                FocusHelper.SetFocus(rtlCheckbox);
-                KeyboardHelper.PressKey(Key.Tab);
-
-                Verify.IsTrue(breadcrumbItems[0].HasKeyboardFocus, "Ellipsis BreadcrumbItem should have focus");
-=======
                 SetFocusToFirstBreadcrumbItem(breadcrumb, true);
->>>>>>> 2abfc838
 
                 KeyboardHelper.PressKey(Key.Left);
                 Verify.IsTrue(breadcrumbItems[4].HasKeyboardFocus, "'Node A_2_3' BreadcrumbItem should have focus");
@@ -405,18 +366,7 @@
 
                 var rtlCheckbox = RetrieveRTLCheckBox();
 
-<<<<<<< HEAD
-                FocusHelper.SetFocus(rtlCheckbox);
-                KeyboardHelper.PressKey(Key.Tab);
-
-                Log.Comment("Verify 'Root' node is focused");
-                UIObject bi1 = FindElement.ByName("BreadcrumbItem1");
-                Verify.IsNotNull(bi1, "BreadcrumbItem1 does not exist");
-
-                Verify.IsTrue(breadcrumbItems[0].HasKeyboardFocus, "Ellipsis BreadcrumbItem should have focus");
-=======
                 SetFocusToFirstBreadcrumbItem(breadcrumb, true);
->>>>>>> 2abfc838
 
                 KeyboardHelper.PressKey(Key.Enter);
                 Thread.Sleep(1000);
@@ -459,14 +409,7 @@
 
                 var rtlCheckbox = RetrieveRTLCheckBox();
 
-<<<<<<< HEAD
-                FocusHelper.SetFocus(rtlCheckbox);
-                KeyboardHelper.PressKey(Key.Tab);
-
-                Verify.IsTrue(breadcrumbItems[1].HasKeyboardFocus, "'Root' BreadcrumbItem should have focus");
-=======
                 SetFocusToFirstBreadcrumbItem(breadcrumb, false);
->>>>>>> 2abfc838
 
                 KeyboardHelper.PressKey(Key.Right);
                 Verify.IsTrue(breadcrumbItems[2].HasKeyboardFocus, "'Node A' BreadcrumbItem should have focus");
@@ -499,14 +442,7 @@
 
                 var rtlCheckbox = RetrieveRTLCheckBox();
 
-<<<<<<< HEAD
-                FocusHelper.SetFocus(rtlCheckbox);
-                KeyboardHelper.PressKey(Key.Tab);
-
-                Verify.IsTrue(breadcrumbItems[0].HasKeyboardFocus, "Ellipsis BreadcrumbItem should have focus");
-=======
                 SetFocusToFirstBreadcrumbItem(breadcrumb, true);
->>>>>>> 2abfc838
 
                 KeyboardHelper.PressKey(Key.Enter);
                 Thread.Sleep(1000);
@@ -550,11 +486,7 @@
             var breadcrumb = SetUpTest();
 
             UIObject slider = RetrieveWidthSlider();
-<<<<<<< HEAD
-            slider.Click(PointerButtons.Primary, slider.BoundingRectangle.Width / 3, slider.BoundingRectangle.Height / 2);
-=======
             slider.Click(PointerButtons.Primary, (slider.BoundingRectangle.Width / 3) - 10, slider.BoundingRectangle.Height / 2);
->>>>>>> 2abfc838
 
             return breadcrumb;
         }
@@ -567,8 +499,6 @@
             Thread.Sleep(1000);
         }
 
-<<<<<<< HEAD
-=======
         private bool TryGetFocusForRs2(UIObject breadcrumb, int indexToFocus, bool isEllipsisVisible)
         {
             Log.Comment("Try Set focus for RS2 build");
@@ -694,7 +624,6 @@
             }
         }
 
->>>>>>> 2abfc838
         private T ConvertTo<T>(UIObject uiObject)
         {
             if (uiObject != null)
