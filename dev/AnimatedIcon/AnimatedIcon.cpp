﻿// Copyright (c) Microsoft Corporation. All rights reserved.
// Licensed under the MIT License. See LICENSE in the project root for license information.

#include "pch.h"
#include "common.h"
#include "AnimatedIcon.h"
#include "RuntimeProfiler.h"
#include "ResourceAccessor.h"
#include <AnimatedIconTestHooks.h>
#include "Utils.h"
#include <mutex>

static constexpr wstring_view s_progressPropertyName{ L"Progress"sv };
static constexpr wstring_view s_foregroundPropertyName{ L"Foreground"sv };
static constexpr wstring_view s_transitionInfix{ L"To"sv };
static constexpr wstring_view s_transitionStartSuffix{ L"_Start"sv };
static constexpr wstring_view s_transitionEndSuffix{ L"_End"sv };
AnimatedIcon::AnimatedIcon()
{
    __RP_Marker_ClassById(RuntimeProfiler::ProfId_AnimatedIcon);
    m_progressPropertySet = winrt::Window::Current().Compositor().CreatePropertySet();
    m_progressPropertySet.InsertScalar(s_progressPropertyName, 0);
    Loaded({ this, &AnimatedIcon::OnLoaded });

    RegisterPropertyChangedCallback(winrt::IconElement::ForegroundProperty(), { this, &AnimatedIcon::OnForegroundPropertyChanged});
    RegisterPropertyChangedCallback(winrt::FrameworkElement::FlowDirectionProperty(), { this, &AnimatedIcon::OnFlowDirectionPropertyChanged });
}

void AnimatedIcon::OnApplyTemplate()
{
    __super::OnApplyTemplate();
    // Construct the visual from the Source property in on apply template so that it participates
    // in the initial measure for the object.
    ConstructAndInsertVisual();
    auto const panel = winrt::VisualTreeHelper::GetChild(*this, 0).as<winrt::Panel>();
    m_rootPanel.set(panel);
    m_currentState = GetState(*this);

    if (panel)
    {
        // Animated icon implements IconElement through PathIcon. We don't need the Path that
        // PathIcon creates, however when you set the foreground on AnimatedIcon, it assumes
        // its grid's first child has a fill property which it sets by known index. So we
        // keep this child around but collapse it so this behavior doesn't crash us when the
        // fallback is used.
        if (panel.Children().Size() > 0)
        {
            if (auto const path = panel.Children().GetAt(0))
            {
                path.Visibility(winrt::Visibility::Collapsed);
            }
        }
        if (auto const visual = m_animatedVisual.get())
        {
            winrt::ElementCompositionPreview::SetElementChildVisual(panel, visual.RootVisual());
        }

        TrySetForegroundProperty();
    }
}

void AnimatedIcon::OnLoaded(winrt::IInspectable const&, winrt::RoutedEventArgs const&)
{
    // AnimatedIcon might get added to a UI which has already set the State property on an ancestor.
    // If this is the case and the animated icon being added doesn't have its own state property
    // We copy the ancestor value when we load. Additionally we attach to our ancestor's property
    // changed event for AnimatedIcon.State to copy the value to AnimatedIcon.
    auto const property = winrt::AnimatedIcon::StateProperty();

    auto const [ancestorWithState, stateValue] = [this, property]()
    {
        auto parent = winrt::VisualTreeHelper::GetParent(*this);
        while (parent)
        {
            auto const stateValue = parent.GetValue(property);
            if (!unbox_value<winrt::hstring>(stateValue).empty())
            {
                return std::make_tuple(parent, stateValue);
            }
            parent = winrt::VisualTreeHelper::GetParent(parent);
        }
        return std::make_tuple(static_cast<winrt::DependencyObject>(nullptr), winrt::box_value(winrt::hstring{}));
    }();

    if (unbox_value<winrt::hstring>(GetValue(property)).empty())
    {
        SetValue(property, stateValue);
    }

    if (ancestorWithState)
    {
        m_ancestorStatePropertyChangedRevoker = RegisterPropertyChanged(ancestorWithState, property, { this, &AnimatedIcon::OnAncestorAnimatedIconStatePropertyChanged });
    }

    // Wait until loaded to apply the fallback icon source property because we need the icon source
    // properties to be set before we create the icon element from it.  If those poperties are bound in,
    // they will not have been set during OnApplyTemplate.
    OnFallbackIconSourcePropertyChanged(nullptr);
}


winrt::Size AnimatedIcon::MeasureOverride(winrt::Size const& availableSize)
{
    if (auto const visual = m_animatedVisual.get())
    {
        // Animated Icon scales using the Uniform strategy, meaning that it scales the horizonal and vertical
        // dimensions equally by the maximum amount that doesn't exceed the available size in either dimension.
        // If the available size is infinite in both dimensions then we don't scale the visual. Otherwise, we
        // calculate the scale factor by comparing the default visual size to the available size. This produces 2
        // scale factors, one for each dimension. We choose the smaller of the scale factors to not exceed the
        // available size in that dimension.
        auto const visualSize = visual.Size();
        if (visualSize != winrt::float2::zero())
        {
            const auto widthScale = availableSize.Width == std::numeric_limits<double>::infinity() ? std::numeric_limits<float>::infinity() : availableSize.Width / visualSize.x;
            const auto heightScale = availableSize.Height == std::numeric_limits<double>::infinity() ? std::numeric_limits<float>::infinity() : availableSize.Height / visualSize.y;
            if (widthScale == std::numeric_limits<double>::infinity() && heightScale == std::numeric_limits<double>::infinity())
            {
                return visualSize;
            }
            else if (widthScale == std::numeric_limits<double>::infinity())
            {
                return winrt::Size{ visualSize.x * heightScale, availableSize.Height };
            }
            else if (heightScale == std::numeric_limits<double>::infinity())
            {
                return winrt::Size{ availableSize.Width, visualSize.y * widthScale };
            }
            else
            {
                return (heightScale > widthScale)
                    ? winrt::Size{ availableSize.Width, visualSize.y * widthScale }
                : winrt::Size{ visualSize.x * heightScale, availableSize.Height };
            }
        }
        return visualSize;
    }
    // If we don't have a visual, we will show the fallback icon, so we need to do a traditional measure.
    else
    {
        return __super::MeasureOverride(availableSize);
    }
}

winrt::Size AnimatedIcon::ArrangeOverride(winrt::Size const& finalSize)
{
    if (auto const visual = m_animatedVisual.get())
    {
        auto const visualSize = visual.Size();
        auto const scale = [finalSize, visualSize]()
        {
            auto scale = static_cast<winrt::float2>(finalSize) / visualSize;
            if (scale.x < scale.y)
            {
                scale.y = scale.x;
            }
            else
            {
                scale.x = scale.y;
            }
            return scale;
        }();

        winrt::float2 const arrangedSize = {
            std::min(finalSize.Width / scale.x, visualSize.x),
            std::min(finalSize.Height / scale.y, visualSize.y)
        };
        const auto offset = (finalSize - (visualSize * scale)) / 2;
        const auto rootVisual = visual.RootVisual();
        rootVisual.Offset({ offset, 0.0f });
        rootVisual.Size(arrangedSize);
        rootVisual.Scale({ scale, 1.0f });
        return finalSize;
    }
    else
    {
        return __super::ArrangeOverride(finalSize);
    }
}

void AnimatedIcon::OnAnimatedIconStatePropertyChanged(
    const winrt::DependencyObject& sender,
    const winrt::DependencyPropertyChangedEventArgs& args)
{
    if (auto const senderAsAnimatedIcon = sender.try_as<AnimatedIcon>())
    {
        senderAsAnimatedIcon->OnStatePropertyChanged();
    }
}

void AnimatedIcon::OnAncestorAnimatedIconStatePropertyChanged(
    const winrt::DependencyObject& sender,
    const winrt::DependencyProperty& args)
{
    SetValue(AnimatedIconProperties::s_StateProperty, sender.GetValue(args));
}

// When we receive a state change it might be erroneous. This is because these state changes often come from Animated Icon's parent control's
// Visual state manager.  Many of our controls assume that it is okay to call GoToState("Foo") followed immediately by GoToState("Bar") in
// order to end up in the "Bar" state. However Animated Icon also cares what state you are coming from, so this pattern would not trigger
// the NormalToBar transition but instead NormalToFoo followed by FooToBar. Since we can't change these controls logic in WinUI2 we handle
// this by waiting until the next layout cycle to play an animated icon transition. However, the state dependency property changed is not
// enough to ensure that a layout updated will trigger, so we must also invalidate a layout property, arrange was chosen arbitrarily.
void AnimatedIcon::OnStatePropertyChanged()
{
    m_pendingState = ValueHelper<winrt::hstring>::CastOrUnbox(this->GetValue(AnimatedIconStateProperty()));
    m_layoutUpdatedRevoker = this->LayoutUpdated(winrt::auto_revoke, { this, &AnimatedIcon::OnLayoutUpdatedAfterStateChanged });
    SharedHelpers::QueueCallbackForCompositionRendering(
        [strongThis = get_strong()]
        {
            strongThis->InvalidateArrange();
        }
    );
}

void AnimatedIcon::OnLayoutUpdatedAfterStateChanged(winrt::IInspectable const& sender, winrt::IInspectable const& args)
{
    m_layoutUpdatedRevoker.revoke();
    switch (m_queueBehavior)
    {
    case winrt::AnimatedIconAnimationQueueBehavior::Cut:
        TransitionAndUpdateStates(m_currentState, m_pendingState);
        break;
    case winrt::AnimatedIconAnimationQueueBehavior::QueueOne:
        if (m_isPlaying)
        {
            // If we already have too many queued states, cancel the current animation with the previously queued transition
            // then Queue this new transition.
            if (m_queuedStates.size() >= m_queueLength)
            {
                TransitionAndUpdateStates(m_currentState, m_queuedStates.front());
            }
            m_queuedStates.push(m_pendingState);
        }
        else
        {
            TransitionAndUpdateStates(m_currentState, m_pendingState);
        }
        break;
    case winrt::AnimatedIconAnimationQueueBehavior::SpeedUpQueueOne:
        if (m_isPlaying)
        {
            // If we already have too many queued states, cancel the current animation with the previously queued transition
            //  played speed up then Queue this new transition.
            if (m_queuedStates.size() >= m_queueLength)
            {
                // Cancel the previous animation completed handler, before we cancel that animation by starting a new one.
                if (m_batch)
                {
                    m_batchCompletedRevoker.revoke();
                }
                TransitionAndUpdateStates(m_currentState, m_queuedStates.front(), m_speedUpMultiplier);
                m_queuedStates.push(m_pendingState);
            }
            else
            {
                m_queuedStates.push(m_pendingState);
                if (!m_isSpeedUp)
                {
<<<<<<< HEAD
                    PlaySegment(NAN, static_cast<float>(markers.Lookup(transitionEndName)), nullptr, m_speedUpMultiplier);
=======
                    // Cancel the previous animation completed handler, before we cancel that animation by starting a new one.
                    if (m_batch)
                    {
                        m_batchCompletedRevoker.revoke();
                    }

                    m_isSpeedUp = true;

                    auto const markers = Source().Markers();
                    winrt::hstring transitionEndName = StringUtil::FormatString(L"%1!s!%2!s!%3!s!%4!s!", m_previousState.c_str(), s_transitionInfix.data(), m_currentState.c_str(), s_transitionEndSuffix.data());
                    auto const hasEndMarker = markers.HasKey(transitionEndName);
                    if (hasEndMarker)
                    {
                        PlaySegment(NAN, static_cast<float>(markers.Lookup(transitionEndName)), m_speedUpMultiplier);
                    }
>>>>>>> 4911dae3
                }
            }
        }
        else
        {
            TransitionAndUpdateStates(m_currentState, m_pendingState);
        }
        break;
    }
    m_pendingState = L"";
}

void AnimatedIcon::TransitionAndUpdateStates(const winrt::hstring& fromState, const winrt::hstring& toState, float playbackMultiplier)
{
<<<<<<< HEAD
    std::once_flag cleanedUpFlag;
    std::function<void()> cleanupAction = [this, fromState, toState, &cleanedUpFlag]()
    {
        std::call_once(cleanedUpFlag, [this, fromState, toState]() {
                m_previousState = fromState;
                m_currentState = toState;
                m_queuedState = L"";
            });
    };
    TransitionStates(fromState, toState, cleanupAction, playbackMultiplier);
    cleanupAction();
=======
    TransitionStates(fromState, toState, playbackMultiplier);
    m_previousState = fromState;
    m_currentState = toState;
    if (!m_queuedStates.empty())
    {
        m_queuedStates.pop();
    }
>>>>>>> 4911dae3
}

void AnimatedIcon::TransitionStates(const winrt::hstring& fromState, const winrt::hstring& toState, const std::function<void()>& cleanupAction, float playbackMultiplier)
{
    if (auto const source = Source())
    {
        if (auto const markers = source.Markers())
        {
            winrt::hstring transitionName = StringUtil::FormatString(L"%1!s!%2!s!%3!s!", fromState.c_str(), s_transitionInfix.data(), toState.c_str());
            winrt::hstring transitionStartName = StringUtil::FormatString(L"%1!s!%2!s!", transitionName.c_str(), s_transitionStartSuffix.data());
            winrt::hstring transitionEndName = StringUtil::FormatString(L"%1!s!%2!s!", transitionName.c_str(), s_transitionEndSuffix.data());

            auto const hasStartMarker = markers.HasKey(transitionStartName);
            auto const hasEndMarker = markers.HasKey(transitionEndName);
            if (hasStartMarker && hasEndMarker)
            {
                auto const fromProgress = static_cast<float>(markers.Lookup(transitionStartName));
                auto const toProgress = static_cast<float>(markers.Lookup(transitionEndName));
                PlaySegment(fromProgress, toProgress, cleanupAction, playbackMultiplier);
                m_lastAnimationSegmentStart = transitionStartName;
                m_lastAnimationSegmentEnd = transitionEndName;
            }
            else if (hasEndMarker)
            {
                auto const toProgress = static_cast<float>(markers.Lookup(transitionEndName));
                m_progressPropertySet.InsertScalar(s_progressPropertyName, toProgress);
                m_lastAnimationSegmentStart = L"";
                m_lastAnimationSegmentEnd = transitionEndName;
            }
            else if (hasStartMarker)
            {
                auto const toProgress = static_cast<float>(markers.Lookup(transitionStartName));
                m_progressPropertySet.InsertScalar(s_progressPropertyName, toProgress);
                m_lastAnimationSegmentStart = transitionStartName;
                m_lastAnimationSegmentEnd = L"";
            }
            else if (markers.HasKey(transitionName))
            {
                auto const toProgress = static_cast<float>(markers.Lookup(transitionName));
                m_progressPropertySet.InsertScalar(s_progressPropertyName, toProgress);
                m_lastAnimationSegmentStart = L"";
                m_lastAnimationSegmentEnd = transitionName;
            }
            else if (markers.HasKey(toState))
            {
                auto const toProgress = static_cast<float>(markers.Lookup(toState));
                m_progressPropertySet.InsertScalar(s_progressPropertyName, toProgress);
                m_lastAnimationSegmentStart = L"";
                m_lastAnimationSegmentEnd = toState;
            }
            else
            {
                // Since we can't find an animation for this transition, try to find one that ends in the same place
                // and cut to that position instead.
                auto const [found, value] = [toState, markers, this]()
                {
                    winrt::hstring fragment = StringUtil::FormatString(L"%1!s!%2!s!%3!s!", s_transitionInfix.data(), toState.c_str(), s_transitionEndSuffix.data());
                    for (auto const [key, val] : markers)
                    {
                        std::wstring value = key.data();
                        if (value.find(fragment) != std::wstring::npos)
                        {
                            m_lastAnimationSegmentStart = L"";
                            m_lastAnimationSegmentEnd = key;
                            return std::make_tuple(true, static_cast<float>(val));
                        }
                    }
                    return std::make_tuple(false, 0.0f);
                }();
                if (found)
                {
                    m_progressPropertySet.InsertScalar(s_progressPropertyName, value);
                }
                else
                {
                    // We also support setting the state proprety to a float value, which instructs the animated icon
                    // to animate the Progress property to the provided value. Because wcstof returns 0.0f when the
                    // provided string doesn't parse to a float we can't distinguish between the string "0.0" and
                    // the string "a" (for example) from the parse output alone. Instead we use the wcstof's second
                    // parameter to determine if the 0.0 return value came from a valid parse or from the default return.
                    wchar_t* strEnd = nullptr;
                    auto const parsedFloat = wcstof(toState.c_str(), &strEnd);

                    if(strEnd == toState.c_str() + toState.size())
                    {
                        PlaySegment(NAN, parsedFloat, cleanupAction, playbackMultiplier);
                        m_lastAnimationSegmentStart = L"";
                        m_lastAnimationSegmentEnd = toState;
                    }
                    else
                    {
                        // None of our attempt to find an animation to play or frame to show have worked, so just cut
                        // to frame 0.
                        m_progressPropertySet.InsertScalar(s_progressPropertyName, 0.0);
                        m_lastAnimationSegmentStart = L"";
                        m_lastAnimationSegmentEnd = L"0.0";
                    }
                }
            }
            m_lastAnimationSegment = transitionName;
            AnimatedIconTestHooks::NotifyLastAnimationSegmentChanged(*this);
        }
    }
}

void AnimatedIcon::PlaySegment(float from, float to, const std::function<void()>& cleanupAction, float playbackMultiplier)
{
    auto const segmentLength = [from, to, previousSegmentLength = m_previousSegmentLength]()
    {
        if (std::isnan(from))
        {
            return previousSegmentLength;
        }
        return std::abs(to - from);
    }();

    m_previousSegmentLength = segmentLength;
    auto const duration = m_animatedVisual ?
        std::chrono::duration_cast<winrt::TimeSpan>(m_animatedVisual.get().Duration() * segmentLength * (1.0 / playbackMultiplier) * m_durationMultiplier) :
        winrt::TimeSpan::zero();
    // If the duration is really short (< 20ms) don't bother trying to animate, or if animations are disabled.
    if (duration < winrt::TimeSpan{ 20ms } || !SharedHelpers::IsAnimationsEnabled())
    {
        m_progressPropertySet.InsertScalar(s_progressPropertyName, to);
        if (cleanupAction)
        {
            cleanupAction();
        }
        OnAnimationCompleted(nullptr, nullptr);
    }
    else
    {
        auto compositor = m_progressPropertySet.Compositor();
        auto animation = compositor.CreateScalarKeyFrameAnimation();
        animation.Duration(duration);
        auto linearEasing = compositor.CreateLinearEasingFunction();

        // Play from fromProgress.
        if (!std::isnan(from))
        {
            animation.InsertKeyFrame(0, from);
        }

        // Play to toProgress
        animation.InsertKeyFrame(1, to, linearEasing);

        animation.IterationBehavior(winrt::AnimationIterationBehavior::Count);
        animation.IterationCount(1);

        if (m_batch)
        {
            m_batchCompletedRevoker.revoke();
        }
        m_batch = compositor.CreateScopedBatch(winrt::CompositionBatchTypes::Animation);
        m_batchCompletedRevoker = RegisterScopedBatchCompleted(m_batch, { this, &AnimatedIcon::OnAnimationCompleted });

        m_isPlaying = true;
        m_progressPropertySet.StartAnimation(s_progressPropertyName, animation);
        m_batch.End();
    }
}

void AnimatedIcon::OnSourcePropertyChanged(const winrt::DependencyPropertyChangedEventArgs&)
{
    if(!ConstructAndInsertVisual())
    {
        SetRootPanelChildToFallbackIcon();
    }
}

void AnimatedIcon::UpdateMirrorTransform()
{
    auto const scaleTransform = [this]()
    {
        if (!m_scaleTransform)
        {
            // Initialize the scale transform that will be used for mirroring and the
            // render transform origin as center in order to have the icon mirrored in place.
            winrt::Windows::UI::Xaml::Media::ScaleTransform scaleTransform;

            RenderTransform(scaleTransform);
            RenderTransformOrigin({ 0.5, 0.5 });
            m_scaleTransform.set(scaleTransform);
            return scaleTransform;
        }
        return m_scaleTransform.get();
    }();


    scaleTransform.ScaleX(FlowDirection() == winrt::FlowDirection::RightToLeft && !MirroredWhenRightToLeft() && m_canDisplayPrimaryContent ? -1.0f : 1.0f);
}

void AnimatedIcon::OnMirroredWhenRightToLeftPropertyChanged(const winrt::DependencyPropertyChangedEventArgs&)
{
    UpdateMirrorTransform();
}

bool AnimatedIcon::ConstructAndInsertVisual()
{
    auto const visual = [this]()
    {
        if (auto const source = Source())
        {
            TrySetForegroundProperty(source);

            winrt::IInspectable diagnostics{};
            auto const visual = source.TryCreateAnimatedVisual(winrt::Window::Current().Compositor(), diagnostics);
            m_animatedVisual.set(visual);
            return visual ? visual.RootVisual() : nullptr;
        }
        else
        {
            m_animatedVisual.set(nullptr);
            return static_cast<winrt::Visual>(nullptr);
        }
    }();

    if (auto const rootPanel = m_rootPanel.get())
    {
        winrt::ElementCompositionPreview::SetElementChildVisual(rootPanel, visual);
    }

    if (visual)
    {
        m_canDisplayPrimaryContent = true;
        if (auto const rootPanel = m_rootPanel.get())
        {
            // Remove the second child, if it exists, as this is the fallback icon.
            // Which we don't need because we have a visual now.
            if (rootPanel.Children().Size() > 1)
            {
                rootPanel.Children().RemoveAt(1);
            }
        }
        visual.Properties().InsertScalar(s_progressPropertyName, 0.0F);

        // Tie the animated visual's Progress property to the player Progress with an ExpressionAnimation.
        auto const compositor = visual.Compositor();
        auto const expression = StringUtil::FormatString(L"_.%1!s!", s_progressPropertyName.data());
        auto const progressAnimation = compositor.CreateExpressionAnimation(expression);
        progressAnimation.SetReferenceParameter(L"_", m_progressPropertySet);
        visual.Properties().StartAnimation(s_progressPropertyName, progressAnimation);

        return true;
    }
    else
    {
        m_canDisplayPrimaryContent = false;
        return false;
    }

    UpdateMirrorTransform();
}

void AnimatedIcon::OnFallbackIconSourcePropertyChanged(const winrt::DependencyPropertyChangedEventArgs&)
{
    if (!m_canDisplayPrimaryContent)
    {
        SetRootPanelChildToFallbackIcon();
    }
}

void AnimatedIcon::SetRootPanelChildToFallbackIcon()
{
    if (auto const iconSource = FallbackIconSource())
    {
        auto const iconElement = iconSource.CreateIconElement();
        if (auto const rootPanel = m_rootPanel.get())
        {
            // Remove the second child, if it exists, as this is the previous
            // fallback icon which we don't need because we have a visual now.
            if (rootPanel.Children().Size() > 1)
            {
                rootPanel.Children().RemoveAt(1);
            }
            rootPanel.Children().Append(iconElement);
        }
    }
}

void AnimatedIcon::OnForegroundPropertyChanged(const winrt::DependencyObject& sender, const winrt::DependencyProperty& args)
{
    m_foregroundColorPropertyChangedRevoker.revoke();
    if (auto const foregroundSolidColorBrush = Foreground().try_as<winrt::SolidColorBrush>())
    {
        m_foregroundColorPropertyChangedRevoker = RegisterPropertyChanged(foregroundSolidColorBrush, winrt::SolidColorBrush::ColorProperty(), { this, &AnimatedIcon::OnForegroundBrushColorPropertyChanged });
        TrySetForegroundProperty(foregroundSolidColorBrush.Color());
    }
}

void AnimatedIcon::OnFlowDirectionPropertyChanged(const winrt::DependencyObject& sender, const winrt::DependencyProperty& args)
{
    UpdateMirrorTransform();
}

void AnimatedIcon::OnForegroundBrushColorPropertyChanged(const winrt::DependencyObject& sender, const winrt::DependencyProperty& args)
{
    TrySetForegroundProperty(sender.GetValue(args).as<winrt::Color>());
}

void AnimatedIcon::TrySetForegroundProperty(winrt::IAnimatedVisualSource2 const& source)
{
    if (auto const foregroundSolidColorBrush = Foreground().try_as<winrt::SolidColorBrush>())
    {
        TrySetForegroundProperty(foregroundSolidColorBrush.Color(), source);
    }
}

void AnimatedIcon::TrySetForegroundProperty(winrt::Color color, winrt::IAnimatedVisualSource2 const& source)
{
    auto const localSource = source ? source : Source();
    if (localSource)
    {
        localSource.SetColorProperty(s_foregroundPropertyName, color);
    }
}

void AnimatedIcon::OnAnimationCompleted(winrt::IInspectable const&, winrt::CompositionBatchCompletedEventArgs const&)
{
    if (m_batch)
    {
        m_batchCompletedRevoker.revoke();
    }
    m_isPlaying = false;

    switch (m_queueBehavior)
    {
    case winrt::AnimatedIconAnimationQueueBehavior::Cut:
        break;
    case winrt::AnimatedIconAnimationQueueBehavior::QueueOne:
        if (!m_queuedStates.empty())
        {
            TransitionAndUpdateStates(m_currentState, m_queuedStates.front());
        }
        break;
    case winrt::AnimatedIconAnimationQueueBehavior::SpeedUpQueueOne:
        if (!m_queuedStates.empty())
        {
            if (m_queuedStates.size() == 1)
            {
                TransitionAndUpdateStates(m_currentState, m_queuedStates.front());
            }
            else
            {
                TransitionAndUpdateStates(m_currentState, m_queuedStates.front(), m_isSpeedUp ? m_speedUpMultiplier : 1.0f);
            }
        }
        break;
    }
}

// Test hooks
void AnimatedIcon::SetAnimationQueueBehavior(winrt::AnimatedIconAnimationQueueBehavior behavior)
{
    m_queueBehavior = behavior;
}


void AnimatedIcon::SetDurationMultiplier(float multiplier)
{
    m_durationMultiplier = multiplier;
}

void AnimatedIcon::SetSpeedUpMultiplier(float multiplier)
{
    m_speedUpMultiplier = multiplier;
}

void AnimatedIcon::SetQueueLength(unsigned int length)
{
    m_queueLength = length;
}

winrt::hstring AnimatedIcon::GetLastAnimationSegment()
{
    return m_lastAnimationSegment;
}

winrt::hstring AnimatedIcon::GetLastAnimationSegmentStart()
{
    return m_lastAnimationSegmentStart;
}

winrt::hstring AnimatedIcon::GetLastAnimationSegmentEnd()
{
    return m_lastAnimationSegmentEnd;
}<|MERGE_RESOLUTION|>--- conflicted
+++ resolved
@@ -257,9 +257,6 @@
                 m_queuedStates.push(m_pendingState);
                 if (!m_isSpeedUp)
                 {
-<<<<<<< HEAD
-                    PlaySegment(NAN, static_cast<float>(markers.Lookup(transitionEndName)), nullptr, m_speedUpMultiplier);
-=======
                     // Cancel the previous animation completed handler, before we cancel that animation by starting a new one.
                     if (m_batch)
                     {
@@ -275,7 +272,6 @@
                     {
                         PlaySegment(NAN, static_cast<float>(markers.Lookup(transitionEndName)), m_speedUpMultiplier);
                     }
->>>>>>> 4911dae3
                 }
             }
         }
@@ -290,27 +286,20 @@
 
 void AnimatedIcon::TransitionAndUpdateStates(const winrt::hstring& fromState, const winrt::hstring& toState, float playbackMultiplier)
 {
-<<<<<<< HEAD
     std::once_flag cleanedUpFlag;
     std::function<void()> cleanupAction = [this, fromState, toState, &cleanedUpFlag]()
     {
         std::call_once(cleanedUpFlag, [this, fromState, toState]() {
                 m_previousState = fromState;
                 m_currentState = toState;
-                m_queuedState = L"";
+                if (!m_queuedStates.empty())
+                {
+                    m_queuedStates.pop();
+                }
             });
     };
     TransitionStates(fromState, toState, cleanupAction, playbackMultiplier);
     cleanupAction();
-=======
-    TransitionStates(fromState, toState, playbackMultiplier);
-    m_previousState = fromState;
-    m_currentState = toState;
-    if (!m_queuedStates.empty())
-    {
-        m_queuedStates.pop();
-    }
->>>>>>> 4911dae3
 }
 
 void AnimatedIcon::TransitionStates(const winrt::hstring& fromState, const winrt::hstring& toState, const std::function<void()>& cleanupAction, float playbackMultiplier)
