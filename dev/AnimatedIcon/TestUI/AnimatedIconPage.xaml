﻿<!-- Copyright (c) Microsoft Corporation. All rights reserved. Licensed under the MIT License. See LICENSE in the project root for license information. -->
<local:TestPage
    x:Class="MUXControlsTestApp.AnimatedIconPage"
    x:Name="AnimatedIconTestPage"
    xmlns="http://schemas.microsoft.com/winfx/2006/xaml/presentation"
    xmlns:x="http://schemas.microsoft.com/winfx/2006/xaml"
    xmlns:local="using:MUXControlsTestApp"
    xmlns:d="http://schemas.microsoft.com/expression/blend/2008"
    xmlns:mc="http://schemas.openxmlformats.org/markup-compatibility/2006"
    xmlns:controls="using:Microsoft.UI.Xaml.Controls"
    xmlns:Windows10FallCreatorsUpdate="http://schemas.microsoft.com/winfx/2006/xaml/presentation?IsApiContractPresent(Windows.Foundation.UniversalApiContract, 5)"
    xmlns:contract7Present="http://schemas.microsoft.com/winfx/2006/xaml/presentation?IsApiContractPresent(Windows.Foundation.UniversalApiContract,7)"
    xmlns:contract7NotPresent="http://schemas.microsoft.com/winfx/2006/xaml/presentation?IsApiContractNotPresent(Windows.Foundation.UniversalApiContract,7)"
    xmlns:AnimatedVisuals="using:Microsoft.UI.Xaml.Controls.AnimatedVisuals"
    mc:Ignorable="d">
<<<<<<< HEAD
    <Page.Resources>
        <Style TargetType="local:AnimatedIconHost">
            <Setter Property="Template">
                <Setter.Value>
                    <ControlTemplate TargetType="local:AnimatedIconHost">
                        <StackPanel x:Name="RootGrid" Background="{TemplateBinding Background}">
                            <VisualStateManager.VisualStateGroups>
                                <VisualStateGroup x:Name="CommonStates">
                                    <VisualState x:Name="Normal">
                                        <VisualState.Setters>
                                            <Setter Target="Icon.(controls:AnimatedIcon.State)" Value="Normal"/>
                                            <Setter Target="StateTextBlock.Text" Value="Normal"/>
                                        </VisualState.Setters>
                                    </VisualState>
                                    <VisualState x:Name="PointerOver">
                                        <VisualState.Setters>
                                            <Setter Target="Icon.(controls:AnimatedIcon.State)" Value="Hover"/>
                                            <Setter Target="StateTextBlock.Text" Value="Hover"/>
                                        </VisualState.Setters>
                                    </VisualState>
                                    <VisualState x:Name="Pressed">
                                        <VisualState.Setters>
                                            <Setter Target="Icon.(controls:AnimatedIcon.State)" Value="Pressed"/>
                                            <Setter Target="StateTextBlock.Text" Value="Pressed"/>
                                        </VisualState.Setters>
                                    </VisualState>
                                    <VisualState x:Name="Disabled">
                                        <VisualState.Setters>
                                            <Setter Target="Icon.(controls:AnimatedIcon.State)" Value="Disabled"/>
                                            <Setter Target="StateTextBlock.Text" Value="Disabled"/>
                                        </VisualState.Setters>
                                    </VisualState>
                                </VisualStateGroup>
                            </VisualStateManager.VisualStateGroups>
                            <ContentPresenter Height="200" Width="200" x:Name="IconPresenter" Foreground="{TemplateBinding Foreground}">
                                <Border x:Name="Icon" controls:AnimatedIcon.State="Normal"/>
                            </ContentPresenter>
                            <TextBlock x:Name="StateTextBlock" HorizontalAlignment="Center"/>
                            <TextBlock x:Name="TransitionTextBlock" HorizontalAlignment="Center"/>
                        </StackPanel>
                    </ControlTemplate>
                </Setter.Value>
            </Setter>
        </Style>
        <local:DoubleToStringConverter x:Key="DoubleToStringConverter"/>
        <Style TargetType="CheckBox" BasedOn="{StaticResource OverrideCheckBoxStyle}" />
        <Style x:Key="OverrideCheckBoxStyle" TargetType="CheckBox">
            <Setter Property="Background" Value="{ThemeResource CheckBoxBackgroundUnchecked}" />
            <Setter Property="Foreground" Value="{ThemeResource CheckBoxForegroundUnchecked}" />
            <Setter Property="BorderBrush" Value="{ThemeResource CheckBoxBorderBrushUnchecked}" />
            <Setter Property="Padding" Value="8,5,0,0" />
            <Setter Property="HorizontalAlignment" Value="Left" />
            <Setter Property="VerticalAlignment" Value="Center" />
            <Setter Property="HorizontalContentAlignment" Value="Left" />
            <Setter Property="VerticalContentAlignment" Value="Top" />
            <Setter Property="FontFamily" Value="{ThemeResource ContentControlThemeFontFamily}" />
            <Setter Property="FontSize" Value="{ThemeResource ControlContentThemeFontSize}" />
            <Setter Property="MinWidth" Value="120" />
            <Setter Property="MinHeight" Value="32" />
            <Setter Property="UseSystemFocusVisuals" Value="{StaticResource UseSystemFocusVisuals}" />
            <Setter Property="FocusVisualMargin" Value="-7,-3,-7,-3" />
            <!--<contract7Present:Setter Property="CornerRadius" Value="{ThemeResource ControlCornerRadius}" />-->
            <Setter Property="Template">
                <Setter.Value>
                    <ControlTemplate TargetType="CheckBox">
                        <Grid x:Name="RootGrid"
                        Background="{TemplateBinding Background}"
                        BorderBrush="{TemplateBinding BorderBrush}"
                        BorderThickness="{TemplateBinding BorderThickness}"
                        contract7Present:CornerRadius="{TemplateBinding CornerRadius}"
                        contract7NotPresent:CornerRadius="{ThemeResource ControlCornerRadius}">

                            <VisualStateManager.VisualStateGroups>
                                <VisualStateGroup x:Name="CombinedStates">
                                    <VisualState x:Name="UncheckedNormal">

                                        <Storyboard>
                                            <ObjectAnimationUsingKeyFrames Storyboard.TargetName="ContentPresenter" Storyboard.TargetProperty="Foreground">
                                                <DiscreteObjectKeyFrame KeyTime="0" Value="{ThemeResource CheckBoxForegroundUnchecked}" />
                                            </ObjectAnimationUsingKeyFrames>
                                            <ObjectAnimationUsingKeyFrames Storyboard.TargetName="RootGrid" Storyboard.TargetProperty="Background">
                                                <DiscreteObjectKeyFrame KeyTime="0" Value="{ThemeResource CheckBoxBackgroundUnchecked}" />
                                            </ObjectAnimationUsingKeyFrames>
                                            <ObjectAnimationUsingKeyFrames Storyboard.TargetName="RootGrid" Storyboard.TargetProperty="BorderBrush">
                                                <DiscreteObjectKeyFrame KeyTime="0" Value="{ThemeResource CheckBoxBorderBrushUnchecked}" />
                                            </ObjectAnimationUsingKeyFrames>
                                            <ObjectAnimationUsingKeyFrames Storyboard.TargetName="NormalRectangle" Storyboard.TargetProperty="Stroke">
                                                <DiscreteObjectKeyFrame KeyTime="0" Value="{ThemeResource CheckBoxCheckBackgroundStrokeUnchecked}" />
                                            </ObjectAnimationUsingKeyFrames>
                                            <ObjectAnimationUsingKeyFrames Storyboard.TargetName="NormalRectangle" Storyboard.TargetProperty="Fill">
                                                <DiscreteObjectKeyFrame KeyTime="0" Value="{ThemeResource CheckBoxCheckBackgroundFillUnchecked}" />
                                            </ObjectAnimationUsingKeyFrames>
                                            <!--<ObjectAnimationUsingKeyFrames Storyboard.TargetName="CheckGlyph" Storyboard.TargetProperty="Foreground">
                                            <DiscreteObjectKeyFrame KeyTime="0" Value="{ThemeResource CheckBoxCheckGlyphForegroundUnchecked}" />
                                        </ObjectAnimationUsingKeyFrames>-->
                                        </Storyboard>
                                        <VisualState.Setters>
                                            <Setter Target="CheckGlyph.(AnimatedIcon.State)" Value="NormalOff"/>
                                        </VisualState.Setters>
                                    </VisualState>
                                    <VisualState x:Name="UncheckedPointerOver">

                                        <Storyboard>
                                            <ObjectAnimationUsingKeyFrames Storyboard.TargetName="ContentPresenter" Storyboard.TargetProperty="Foreground">
                                                <DiscreteObjectKeyFrame KeyTime="0" Value="{ThemeResource CheckBoxForegroundUncheckedPointerOver}" />
                                            </ObjectAnimationUsingKeyFrames>
                                            <ObjectAnimationUsingKeyFrames Storyboard.TargetName="RootGrid" Storyboard.TargetProperty="Background">
                                                <DiscreteObjectKeyFrame KeyTime="0" Value="{ThemeResource CheckBoxBackgroundUncheckedPointerOver}" />
                                            </ObjectAnimationUsingKeyFrames>
                                            <ObjectAnimationUsingKeyFrames Storyboard.TargetName="RootGrid" Storyboard.TargetProperty="BorderBrush">
                                                <DiscreteObjectKeyFrame KeyTime="0" Value="{ThemeResource CheckBoxBorderBrushUncheckedPointerOver}" />
                                            </ObjectAnimationUsingKeyFrames>
                                            <ObjectAnimationUsingKeyFrames Storyboard.TargetName="NormalRectangle" Storyboard.TargetProperty="Stroke">
                                                <DiscreteObjectKeyFrame KeyTime="0" Value="{ThemeResource CheckBoxCheckBackgroundStrokeUncheckedPointerOver}" />
                                            </ObjectAnimationUsingKeyFrames>
                                            <ObjectAnimationUsingKeyFrames Storyboard.TargetName="NormalRectangle" Storyboard.TargetProperty="Fill">
                                                <DiscreteObjectKeyFrame KeyTime="0" Value="{ThemeResource CheckBoxCheckBackgroundFillUncheckedPointerOver}" />
                                            </ObjectAnimationUsingKeyFrames>
                                            <!--<ObjectAnimationUsingKeyFrames Storyboard.TargetName="CheckGlyph" Storyboard.TargetProperty="Foreground">
                                            <DiscreteObjectKeyFrame KeyTime="0" Value="{ThemeResource CheckBoxCheckGlyphForegroundUncheckedPointerOver}" />
                                        </ObjectAnimationUsingKeyFrames>-->
                                        </Storyboard>
                                        <VisualState.Setters>
                                            <Setter Target="CheckGlyph.(AnimatedIcon.State)" Value="HoverOff"/>
                                        </VisualState.Setters>
                                    </VisualState>
                                    <VisualState x:Name="UncheckedPressed">

                                        <Storyboard>
                                            <ObjectAnimationUsingKeyFrames Storyboard.TargetName="ContentPresenter" Storyboard.TargetProperty="Foreground">
                                                <DiscreteObjectKeyFrame KeyTime="0" Value="{ThemeResource CheckBoxForegroundUncheckedPressed}" />
                                            </ObjectAnimationUsingKeyFrames>
                                            <ObjectAnimationUsingKeyFrames Storyboard.TargetName="RootGrid" Storyboard.TargetProperty="Background">
                                                <DiscreteObjectKeyFrame KeyTime="0" Value="{ThemeResource CheckBoxBackgroundUncheckedPressed}" />
                                            </ObjectAnimationUsingKeyFrames>
                                            <ObjectAnimationUsingKeyFrames Storyboard.TargetName="RootGrid" Storyboard.TargetProperty="BorderBrush">
                                                <DiscreteObjectKeyFrame KeyTime="0" Value="{ThemeResource CheckBoxBorderBrushUncheckedPressed}" />
                                            </ObjectAnimationUsingKeyFrames>
                                            <ObjectAnimationUsingKeyFrames Storyboard.TargetName="NormalRectangle" Storyboard.TargetProperty="Stroke">
                                                <DiscreteObjectKeyFrame KeyTime="0" Value="{ThemeResource CheckBoxCheckBackgroundStrokeUncheckedPressed}" />
                                            </ObjectAnimationUsingKeyFrames>
                                            <ObjectAnimationUsingKeyFrames Storyboard.TargetName="NormalRectangle" Storyboard.TargetProperty="Fill">
                                                <DiscreteObjectKeyFrame KeyTime="0" Value="{ThemeResource CheckBoxCheckBackgroundFillUncheckedPressed}" />
                                            </ObjectAnimationUsingKeyFrames>
                                            <!--<ObjectAnimationUsingKeyFrames Storyboard.TargetName="CheckGlyph" Storyboard.TargetProperty="Foreground">
                                            <DiscreteObjectKeyFrame KeyTime="0" Value="{ThemeResource CheckBoxCheckGlyphForegroundUncheckedPressed}" />
                                        </ObjectAnimationUsingKeyFrames>-->
                                        </Storyboard>
                                        <VisualState.Setters>
                                            <Setter Target="CheckGlyph.(AnimatedIcon.State)" Value="PressedOff"/>
                                        </VisualState.Setters>
                                    </VisualState>
                                    <VisualState x:Name="UncheckedDisabled">

                                        <Storyboard>
                                            <ObjectAnimationUsingKeyFrames Storyboard.TargetName="ContentPresenter" Storyboard.TargetProperty="Foreground">
                                                <DiscreteObjectKeyFrame KeyTime="0" Value="{ThemeResource CheckBoxForegroundUncheckedDisabled}" />
                                            </ObjectAnimationUsingKeyFrames>
                                            <ObjectAnimationUsingKeyFrames Storyboard.TargetName="RootGrid" Storyboard.TargetProperty="Background">
                                                <DiscreteObjectKeyFrame KeyTime="0" Value="{ThemeResource CheckBoxBackgroundUncheckedDisabled}" />
                                            </ObjectAnimationUsingKeyFrames>
                                            <ObjectAnimationUsingKeyFrames Storyboard.TargetName="RootGrid" Storyboard.TargetProperty="BorderBrush">
                                                <DiscreteObjectKeyFrame KeyTime="0" Value="{ThemeResource CheckBoxBorderBrushUncheckedDisabled}" />
                                            </ObjectAnimationUsingKeyFrames>
                                            <ObjectAnimationUsingKeyFrames Storyboard.TargetName="NormalRectangle" Storyboard.TargetProperty="Stroke">
                                                <DiscreteObjectKeyFrame KeyTime="0" Value="{ThemeResource CheckBoxCheckBackgroundStrokeUncheckedDisabled}" />
                                            </ObjectAnimationUsingKeyFrames>
                                            <ObjectAnimationUsingKeyFrames Storyboard.TargetName="NormalRectangle" Storyboard.TargetProperty="Fill">
                                                <DiscreteObjectKeyFrame KeyTime="0" Value="{ThemeResource CheckBoxCheckBackgroundFillUncheckedDisabled}" />
                                            </ObjectAnimationUsingKeyFrames>
                                            <!--<ObjectAnimationUsingKeyFrames Storyboard.TargetName="CheckGlyph" Storyboard.TargetProperty="Foreground">
                                            <DiscreteObjectKeyFrame KeyTime="0" Value="{ThemeResource CheckBoxCheckGlyphForegroundUncheckedDisabled}" />
                                        </ObjectAnimationUsingKeyFrames>-->
                                        </Storyboard>
                                        <VisualState.Setters>
                                            <Setter Target="CheckGlyph.(AnimatedIcon.State)" Value="DisabledOff"/>
                                        </VisualState.Setters>
                                    </VisualState>
                                    <VisualState x:Name="CheckedNormal">

                                        <Storyboard>
                                            <ObjectAnimationUsingKeyFrames Storyboard.TargetName="ContentPresenter" Storyboard.TargetProperty="Foreground">
                                                <DiscreteObjectKeyFrame KeyTime="0" Value="{ThemeResource CheckBoxForegroundChecked}" />
                                            </ObjectAnimationUsingKeyFrames>
                                            <ObjectAnimationUsingKeyFrames Storyboard.TargetName="RootGrid" Storyboard.TargetProperty="Background">
                                                <DiscreteObjectKeyFrame KeyTime="0" Value="{ThemeResource CheckBoxBackgroundChecked}" />
                                            </ObjectAnimationUsingKeyFrames>
                                            <ObjectAnimationUsingKeyFrames Storyboard.TargetName="RootGrid" Storyboard.TargetProperty="BorderBrush">
                                                <DiscreteObjectKeyFrame KeyTime="0" Value="{ThemeResource CheckBoxBorderBrushChecked}" />
                                            </ObjectAnimationUsingKeyFrames>
                                            <ObjectAnimationUsingKeyFrames Storyboard.TargetName="NormalRectangle" Storyboard.TargetProperty="Stroke">
                                                <DiscreteObjectKeyFrame KeyTime="0" Value="{ThemeResource CheckBoxCheckBackgroundStrokeChecked}" />
                                            </ObjectAnimationUsingKeyFrames>
                                            <ObjectAnimationUsingKeyFrames Storyboard.TargetName="NormalRectangle" Storyboard.TargetProperty="Fill">
                                                <DiscreteObjectKeyFrame KeyTime="0" Value="{ThemeResource CheckBoxCheckBackgroundFillChecked}" />
                                            </ObjectAnimationUsingKeyFrames>
                                            <!--<ObjectAnimationUsingKeyFrames Storyboard.TargetName="CheckGlyph" Storyboard.TargetProperty="Foreground">
                                            <DiscreteObjectKeyFrame KeyTime="0" Value="{ThemeResource CheckBoxCheckGlyphForegroundChecked}" />
                                        </ObjectAnimationUsingKeyFrames>-->
                                            <DoubleAnimation Storyboard.TargetName="NormalRectangle"
                                            Storyboard.TargetProperty="StrokeThickness"
                                            To="{ThemeResource CheckBoxCheckedStrokeThickness}"
                                            Duration="0" />
                                            <!--<DoubleAnimation Storyboard.TargetName="CheckGlyph"
                                            Storyboard.TargetProperty="Opacity"
                                            To="1"
                                            Duration="0" />-->
                                        </Storyboard>
                                        <VisualState.Setters>
                                            <Setter Target="CheckGlyph.(AnimatedIcon.State)" Value="NormalOn"/>
                                        </VisualState.Setters>
                                    </VisualState>
                                    <VisualState x:Name="CheckedPointerOver">

                                        <Storyboard>
                                            <ObjectAnimationUsingKeyFrames Storyboard.TargetName="ContentPresenter" Storyboard.TargetProperty="Foreground">
                                                <DiscreteObjectKeyFrame KeyTime="0" Value="{ThemeResource CheckBoxForegroundCheckedPointerOver}" />
                                            </ObjectAnimationUsingKeyFrames>
                                            <ObjectAnimationUsingKeyFrames Storyboard.TargetName="RootGrid" Storyboard.TargetProperty="Background">
                                                <DiscreteObjectKeyFrame KeyTime="0" Value="{ThemeResource CheckBoxBackgroundCheckedPointerOver}" />
                                            </ObjectAnimationUsingKeyFrames>
                                            <ObjectAnimationUsingKeyFrames Storyboard.TargetName="RootGrid" Storyboard.TargetProperty="BorderBrush">
                                                <DiscreteObjectKeyFrame KeyTime="0" Value="{ThemeResource CheckBoxBorderBrushCheckedPointerOver}" />
                                            </ObjectAnimationUsingKeyFrames>
                                            <ObjectAnimationUsingKeyFrames Storyboard.TargetName="NormalRectangle" Storyboard.TargetProperty="Stroke">
                                                <DiscreteObjectKeyFrame KeyTime="0" Value="{ThemeResource CheckBoxCheckBackgroundStrokeCheckedPointerOver}" />
                                            </ObjectAnimationUsingKeyFrames>
                                            <ObjectAnimationUsingKeyFrames Storyboard.TargetName="NormalRectangle" Storyboard.TargetProperty="Fill">
                                                <DiscreteObjectKeyFrame KeyTime="0" Value="{ThemeResource CheckBoxCheckBackgroundFillCheckedPointerOver}" />
                                            </ObjectAnimationUsingKeyFrames>
                                            <!--<ObjectAnimationUsingKeyFrames Storyboard.TargetName="CheckGlyph" Storyboard.TargetProperty="Foreground">
                                            <DiscreteObjectKeyFrame KeyTime="0" Value="{ThemeResource CheckBoxCheckGlyphForegroundCheckedPointerOver}" />
                                        </ObjectAnimationUsingKeyFrames>
                                        <DoubleAnimation Storyboard.TargetName="CheckGlyph"
                                            Storyboard.TargetProperty="Opacity"
                                            To="1"
                                            Duration="0" />-->
                                        </Storyboard>
                                        <VisualState.Setters>
                                            <Setter Target="CheckGlyph.(AnimatedIcon.State)" Value="HoverOn"/>
                                        </VisualState.Setters>
                                    </VisualState>
                                    <VisualState x:Name="CheckedPressed">

                                        <Storyboard>
                                            <ObjectAnimationUsingKeyFrames Storyboard.TargetName="ContentPresenter" Storyboard.TargetProperty="Foreground">
                                                <DiscreteObjectKeyFrame KeyTime="0" Value="{ThemeResource CheckBoxForegroundCheckedPressed}" />
                                            </ObjectAnimationUsingKeyFrames>
                                            <ObjectAnimationUsingKeyFrames Storyboard.TargetName="RootGrid" Storyboard.TargetProperty="Background">
                                                <DiscreteObjectKeyFrame KeyTime="0" Value="{ThemeResource CheckBoxBackgroundCheckedPressed}" />
                                            </ObjectAnimationUsingKeyFrames>
                                            <ObjectAnimationUsingKeyFrames Storyboard.TargetName="RootGrid" Storyboard.TargetProperty="BorderBrush">
                                                <DiscreteObjectKeyFrame KeyTime="0" Value="{ThemeResource CheckBoxBorderBrushCheckedPressed}" />
                                            </ObjectAnimationUsingKeyFrames>
                                            <ObjectAnimationUsingKeyFrames Storyboard.TargetName="NormalRectangle" Storyboard.TargetProperty="Stroke">
                                                <DiscreteObjectKeyFrame KeyTime="0" Value="{ThemeResource CheckBoxCheckBackgroundStrokeCheckedPressed}" />
                                            </ObjectAnimationUsingKeyFrames>
                                            <ObjectAnimationUsingKeyFrames Storyboard.TargetName="NormalRectangle" Storyboard.TargetProperty="Fill">
                                                <DiscreteObjectKeyFrame KeyTime="0" Value="{ThemeResource CheckBoxCheckBackgroundFillCheckedPressed}" />
                                            </ObjectAnimationUsingKeyFrames>
                                            <!--<ObjectAnimationUsingKeyFrames Storyboard.TargetName="CheckGlyph" Storyboard.TargetProperty="Foreground">
                                            <DiscreteObjectKeyFrame KeyTime="0" Value="{ThemeResource CheckBoxCheckGlyphForegroundCheckedPressed}" />
                                        </ObjectAnimationUsingKeyFrames>
                                        <DoubleAnimation Storyboard.TargetName="CheckGlyph"
                                            Storyboard.TargetProperty="Opacity"
                                            To="1"
                                            Duration="0" />-->
                                        </Storyboard>
                                        <VisualState.Setters>
                                            <Setter Target="CheckGlyph.(AnimatedIcon.State)" Value="PressedOn"/>
                                        </VisualState.Setters>
                                    </VisualState>
                                    <VisualState x:Name="CheckedDisabled">

                                        <Storyboard>
                                            <ObjectAnimationUsingKeyFrames Storyboard.TargetName="ContentPresenter" Storyboard.TargetProperty="Foreground">
                                                <DiscreteObjectKeyFrame KeyTime="0" Value="{ThemeResource CheckBoxForegroundCheckedDisabled}" />
                                            </ObjectAnimationUsingKeyFrames>
                                            <ObjectAnimationUsingKeyFrames Storyboard.TargetName="RootGrid" Storyboard.TargetProperty="Background">
                                                <DiscreteObjectKeyFrame KeyTime="0" Value="{ThemeResource CheckBoxBackgroundCheckedDisabled}" />
                                            </ObjectAnimationUsingKeyFrames>
                                            <ObjectAnimationUsingKeyFrames Storyboard.TargetName="RootGrid" Storyboard.TargetProperty="BorderBrush">
                                                <DiscreteObjectKeyFrame KeyTime="0" Value="{ThemeResource CheckBoxBorderBrushCheckedDisabled}" />
                                            </ObjectAnimationUsingKeyFrames>
                                            <ObjectAnimationUsingKeyFrames Storyboard.TargetName="NormalRectangle" Storyboard.TargetProperty="Stroke">
                                                <DiscreteObjectKeyFrame KeyTime="0" Value="{ThemeResource CheckBoxCheckBackgroundStrokeCheckedDisabled}" />
                                            </ObjectAnimationUsingKeyFrames>
                                            <ObjectAnimationUsingKeyFrames Storyboard.TargetName="NormalRectangle" Storyboard.TargetProperty="Fill">
                                                <DiscreteObjectKeyFrame KeyTime="0" Value="{ThemeResource CheckBoxCheckBackgroundFillCheckedDisabled}" />
                                            </ObjectAnimationUsingKeyFrames>
                                            <!--<ObjectAnimationUsingKeyFrames Storyboard.TargetName="CheckGlyph" Storyboard.TargetProperty="Foreground">
                                            <DiscreteObjectKeyFrame KeyTime="0" Value="{ThemeResource CheckBoxCheckGlyphForegroundCheckedDisabled}" />
                                        </ObjectAnimationUsingKeyFrames>
                                        <DoubleAnimation Storyboard.TargetName="CheckGlyph"
                                            Storyboard.TargetProperty="Opacity"
                                            To="1"
                                            Duration="0" />-->
                                        </Storyboard>
                                        <VisualState.Setters>
                                            <Setter Target="CheckGlyph.(AnimatedIcon.State)" Value="DisabledOn"/>
                                        </VisualState.Setters>
                                    </VisualState>
                                    <VisualState x:Name="IndeterminateNormal">

                                        <Storyboard>
                                            <ObjectAnimationUsingKeyFrames Storyboard.TargetName="ContentPresenter" Storyboard.TargetProperty="Foreground">
                                                <DiscreteObjectKeyFrame KeyTime="0" Value="{ThemeResource CheckBoxForegroundIndeterminate}" />
                                            </ObjectAnimationUsingKeyFrames>
                                            <ObjectAnimationUsingKeyFrames Storyboard.TargetName="RootGrid" Storyboard.TargetProperty="Background">
                                                <DiscreteObjectKeyFrame KeyTime="0" Value="{ThemeResource CheckBoxBackgroundIndeterminate}" />
                                            </ObjectAnimationUsingKeyFrames>
                                            <ObjectAnimationUsingKeyFrames Storyboard.TargetName="RootGrid" Storyboard.TargetProperty="BorderBrush">
                                                <DiscreteObjectKeyFrame KeyTime="0" Value="{ThemeResource CheckBoxBorderBrushIndeterminate}" />
                                            </ObjectAnimationUsingKeyFrames>
                                            <ObjectAnimationUsingKeyFrames Storyboard.TargetName="NormalRectangle" Storyboard.TargetProperty="Stroke">
                                                <DiscreteObjectKeyFrame KeyTime="0" Value="{ThemeResource CheckBoxCheckBackgroundStrokeIndeterminate}" />
                                            </ObjectAnimationUsingKeyFrames>
                                            <ObjectAnimationUsingKeyFrames Storyboard.TargetName="NormalRectangle" Storyboard.TargetProperty="Fill">
                                                <DiscreteObjectKeyFrame KeyTime="0" Value="{ThemeResource CheckBoxCheckBackgroundFillIndeterminate}" />
                                            </ObjectAnimationUsingKeyFrames>
                                            <!--<ObjectAnimationUsingKeyFrames Storyboard.TargetName="CheckGlyph" Storyboard.TargetProperty="Foreground">
                                            <DiscreteObjectKeyFrame KeyTime="0" Value="{ThemeResource CheckBoxCheckGlyphForegroundIndeterminate}" />
                                        </ObjectAnimationUsingKeyFrames>
                                        <ObjectAnimationUsingKeyFrames Storyboard.TargetName="CheckGlyph" Storyboard.TargetProperty="Glyph">
                                            <DiscreteObjectKeyFrame KeyTime="0" Value="&#xE73C;" />
                                        </ObjectAnimationUsingKeyFrames>
                                        <DoubleAnimation Storyboard.TargetName="CheckGlyph"
                                            Storyboard.TargetProperty="Opacity"
                                            To="1"
                                            Duration="0" />-->
                                        </Storyboard>
                                        <VisualState.Setters>
                                            <Setter Target="CheckGlyph.(AnimatedIcon.State)" Value="NormalIndeterminate"/>
                                        </VisualState.Setters>
                                    </VisualState>
                                    <VisualState x:Name="IndeterminatePointerOver">

                                        <Storyboard>
                                            <ObjectAnimationUsingKeyFrames Storyboard.TargetName="ContentPresenter" Storyboard.TargetProperty="Foreground">
                                                <DiscreteObjectKeyFrame KeyTime="0" Value="{ThemeResource CheckBoxForegroundIndeterminatePointerOver}" />
                                            </ObjectAnimationUsingKeyFrames>
                                            <ObjectAnimationUsingKeyFrames Storyboard.TargetName="RootGrid" Storyboard.TargetProperty="Background">
                                                <DiscreteObjectKeyFrame KeyTime="0" Value="{ThemeResource CheckBoxBackgroundIndeterminatePointerOver}" />
                                            </ObjectAnimationUsingKeyFrames>
                                            <ObjectAnimationUsingKeyFrames Storyboard.TargetName="RootGrid" Storyboard.TargetProperty="BorderBrush">
                                                <DiscreteObjectKeyFrame KeyTime="0" Value="{ThemeResource CheckBoxBorderBrushIndeterminatePointerOver}" />
                                            </ObjectAnimationUsingKeyFrames>
                                            <ObjectAnimationUsingKeyFrames Storyboard.TargetName="NormalRectangle" Storyboard.TargetProperty="Stroke">
                                                <DiscreteObjectKeyFrame KeyTime="0" Value="{ThemeResource CheckBoxCheckBackgroundStrokeIndeterminatePointerOver}" />
                                            </ObjectAnimationUsingKeyFrames>
                                            <ObjectAnimationUsingKeyFrames Storyboard.TargetName="NormalRectangle" Storyboard.TargetProperty="Fill">
                                                <DiscreteObjectKeyFrame KeyTime="0" Value="{ThemeResource CheckBoxCheckBackgroundFillIndeterminatePointerOver}" />
                                            </ObjectAnimationUsingKeyFrames>
                                            <!--<ObjectAnimationUsingKeyFrames Storyboard.TargetName="CheckGlyph" Storyboard.TargetProperty="Foreground">
                                            <DiscreteObjectKeyFrame KeyTime="0" Value="{ThemeResource CheckBoxCheckGlyphForegroundIndeterminatePointerOver}" />
                                        </ObjectAnimationUsingKeyFrames>
                                        <ObjectAnimationUsingKeyFrames Storyboard.TargetName="CheckGlyph" Storyboard.TargetProperty="Glyph">
                                            <DiscreteObjectKeyFrame KeyTime="0" Value="&#xE73C;" />
                                        </ObjectAnimationUsingKeyFrames>
                                        <DoubleAnimation Storyboard.TargetName="CheckGlyph"
                                            Storyboard.TargetProperty="Opacity"
                                            To="1"
                                            Duration="0" />-->
                                        </Storyboard>
                                        <VisualState.Setters>
                                            <Setter Target="CheckGlyph.(AnimatedIcon.State)" Value="HoverIndeterminate"/>
                                        </VisualState.Setters>
                                    </VisualState>
                                    <VisualState x:Name="IndeterminatePressed">

                                        <Storyboard>
                                            <ObjectAnimationUsingKeyFrames Storyboard.TargetName="ContentPresenter" Storyboard.TargetProperty="Foreground">
                                                <DiscreteObjectKeyFrame KeyTime="0" Value="{ThemeResource CheckBoxForegroundIndeterminatePressed}" />
                                            </ObjectAnimationUsingKeyFrames>
                                            <ObjectAnimationUsingKeyFrames Storyboard.TargetName="RootGrid" Storyboard.TargetProperty="Background">
                                                <DiscreteObjectKeyFrame KeyTime="0" Value="{ThemeResource CheckBoxBackgroundIndeterminatePressed}" />
                                            </ObjectAnimationUsingKeyFrames>
                                            <ObjectAnimationUsingKeyFrames Storyboard.TargetName="RootGrid" Storyboard.TargetProperty="BorderBrush">
                                                <DiscreteObjectKeyFrame KeyTime="0" Value="{ThemeResource CheckBoxBorderBrushIndeterminatePressed}" />
                                            </ObjectAnimationUsingKeyFrames>
                                            <ObjectAnimationUsingKeyFrames Storyboard.TargetName="NormalRectangle" Storyboard.TargetProperty="Stroke">
                                                <DiscreteObjectKeyFrame KeyTime="0" Value="{ThemeResource CheckBoxCheckBackgroundStrokeIndeterminatePressed}" />
                                            </ObjectAnimationUsingKeyFrames>
                                            <ObjectAnimationUsingKeyFrames Storyboard.TargetName="NormalRectangle" Storyboard.TargetProperty="Fill">
                                                <DiscreteObjectKeyFrame KeyTime="0" Value="{ThemeResource CheckBoxCheckBackgroundFillIndeterminatePressed}" />
                                            </ObjectAnimationUsingKeyFrames>
                                            <!--<ObjectAnimationUsingKeyFrames Storyboard.TargetName="CheckGlyph" Storyboard.TargetProperty="Foreground">
                                            <DiscreteObjectKeyFrame KeyTime="0" Value="{ThemeResource CheckBoxCheckGlyphForegroundIndeterminatePressed}" />
                                        </ObjectAnimationUsingKeyFrames>
                                        <ObjectAnimationUsingKeyFrames Storyboard.TargetName="CheckGlyph" Storyboard.TargetProperty="Glyph">
                                            <DiscreteObjectKeyFrame KeyTime="0" Value="&#xE73C;" />
                                        </ObjectAnimationUsingKeyFrames>
                                        <DoubleAnimation Storyboard.TargetName="CheckGlyph"
                                            Storyboard.TargetProperty="Opacity"
                                            To="1"
                                            Duration="0" />-->
                                        </Storyboard>
                                        <VisualState.Setters>
                                            <Setter Target="CheckGlyph.(AnimatedIcon.State)" Value="PressedIndeterminate"/>
                                        </VisualState.Setters>
                                    </VisualState>
                                    <VisualState x:Name="IndeterminateDisabled">

                                        <Storyboard>
                                            <ObjectAnimationUsingKeyFrames Storyboard.TargetName="ContentPresenter" Storyboard.TargetProperty="Foreground">
                                                <DiscreteObjectKeyFrame KeyTime="0" Value="{ThemeResource CheckBoxForegroundIndeterminateDisabled}" />
                                            </ObjectAnimationUsingKeyFrames>
                                            <ObjectAnimationUsingKeyFrames Storyboard.TargetName="RootGrid" Storyboard.TargetProperty="Background">
                                                <DiscreteObjectKeyFrame KeyTime="0" Value="{ThemeResource CheckBoxBackgroundIndeterminateDisabled}" />
                                            </ObjectAnimationUsingKeyFrames>
                                            <ObjectAnimationUsingKeyFrames Storyboard.TargetName="RootGrid" Storyboard.TargetProperty="BorderBrush">
                                                <DiscreteObjectKeyFrame KeyTime="0" Value="{ThemeResource CheckBoxBorderBrushIndeterminateDisabled}" />
                                            </ObjectAnimationUsingKeyFrames>
                                            <ObjectAnimationUsingKeyFrames Storyboard.TargetName="NormalRectangle" Storyboard.TargetProperty="Stroke">
                                                <DiscreteObjectKeyFrame KeyTime="0" Value="{ThemeResource CheckBoxCheckBackgroundStrokeIndeterminateDisabled}" />
                                            </ObjectAnimationUsingKeyFrames>
                                            <ObjectAnimationUsingKeyFrames Storyboard.TargetName="NormalRectangle" Storyboard.TargetProperty="Fill">
                                                <DiscreteObjectKeyFrame KeyTime="0" Value="{ThemeResource CheckBoxCheckBackgroundFillIndeterminateDisabled}" />
                                            </ObjectAnimationUsingKeyFrames>
                                            <!--<ObjectAnimationUsingKeyFrames Storyboard.TargetName="CheckGlyph" Storyboard.TargetProperty="Foreground">
                                            <DiscreteObjectKeyFrame KeyTime="0" Value="{ThemeResource CheckBoxCheckGlyphForegroundIndeterminateDisabled}" />
                                        </ObjectAnimationUsingKeyFrames>
                                        <ObjectAnimationUsingKeyFrames Storyboard.TargetName="CheckGlyph" Storyboard.TargetProperty="Glyph">
                                            <DiscreteObjectKeyFrame KeyTime="0" Value="&#xE73C;" />
                                        </ObjectAnimationUsingKeyFrames>
                                        <DoubleAnimation Storyboard.TargetName="CheckGlyph"
                                            Storyboard.TargetProperty="Opacity"
                                            To="1"
                                            Duration="0" />-->
                                        </Storyboard>
                                        <VisualState.Setters>
                                            <Setter Target="CheckGlyph.(AnimatedIcon.State)" Value="DisabledIndeterminate"/>
                                        </VisualState.Setters>
                                    </VisualState>

                                </VisualStateGroup>

                            </VisualStateManager.VisualStateGroups>

                            <Grid.ColumnDefinitions>
                                <ColumnDefinition Width="20" />
                                <ColumnDefinition Width="*" />
                            </Grid.ColumnDefinitions>

                            <Grid VerticalAlignment="Top" Height="32">
                                <Rectangle x:Name="NormalRectangle"
                                Fill="{ThemeResource CheckBoxCheckBackgroundFillUnchecked}"
                                Stroke="{ThemeResource CheckBoxCheckBackgroundStrokeUnchecked}"
                                StrokeThickness="{ThemeResource CheckBoxBorderThemeThickness}"
                                UseLayoutRounding="False"
                                Height="20"
                                Width="20"
                                contract7Present:RadiusX="{Binding CornerRadius, RelativeSource={RelativeSource TemplatedParent}, Converter={StaticResource TopLeftCornerRadiusDoubleValueConverter}}"
                                contract7Present:RadiusY="{Binding CornerRadius, RelativeSource={RelativeSource TemplatedParent}, Converter={StaticResource BottomRightCornerRadiusDoubleValueConverter}}"
                                contract7NotPresent:RadiusX="{Binding Source={ThemeResource ControlCornerRadius}, Converter={StaticResource TopLeftCornerRadiusDoubleValueConverter}}"
                                contract7NotPresent:RadiusY="{Binding Source={ThemeResource ControlCornerRadius}, Converter={StaticResource BottomRightCornerRadiusDoubleValueConverter}}"/>
                                <!--<FontIcon x:Name="CheckGlyph"
                                FontFamily="{ThemeResource SymbolThemeFontFamily}"
                                Glyph="&#xE001;"
                                FontSize="16"
                                Foreground="{ThemeResource CheckBoxCheckGlyphForegroundUnchecked}"
                                Opacity="0" />-->
                                <controls:AnimatedIcon x:Name="CheckGlyph" Foreground="{ThemeResource CheckBoxCheckGlyphForegroundUnchecked}">
                                    <controls:AnimatedIcon.Source>
                                        <AnimatedVisuals:Controls_01_Checkmark/>
                                    </controls:AnimatedIcon.Source>
                                    <controls:AnimatedIcon.FallbackIconSource>
                                        <controls:FontIconSource FontFamily="{ThemeResource SymbolThemeFontFamily}"    
                                                                 FontSize="16"
                                                                 Glyph="&#xE001;"
                                                                 IsTextScaleFactorEnabled="False"/>
                                    </controls:AnimatedIcon.FallbackIconSource>
                                </controls:AnimatedIcon>

                            </Grid>
                            <ContentPresenter x:Name="ContentPresenter"
                            ContentTemplate="{TemplateBinding ContentTemplate}"
                            ContentTransitions="{TemplateBinding ContentTransitions}"
                            Content="{TemplateBinding Content}"
                            Margin="{TemplateBinding Padding}"
                            HorizontalAlignment="{TemplateBinding HorizontalContentAlignment}"
                            VerticalAlignment="{TemplateBinding VerticalContentAlignment}"
                            Grid.Column="1"
                            AutomationProperties.AccessibilityView="Raw"
                            TextWrapping="Wrap" />

                        </Grid>
                    </ControlTemplate>
                </Setter.Value>
            </Setter>
        </Style>
    </Page.Resources>
=======
>>>>>>> 19859d59

    <Grid Background="{ThemeResource ApplicationPageBackgroundThemeBrush}" Margin="12">
        <Grid.Resources>
            <local:DoubleToStringConverter x:Key="DoubleToStringConverter"/>
        </Grid.Resources>
        <Grid>
            <Grid.RowDefinitions>
                <RowDefinition Height="auto"/>
                <RowDefinition Height="auto"/>
                <RowDefinition Height="auto"/>
                <RowDefinition Height="auto"/>
                <RowDefinition Height="*"/>
            </Grid.RowDefinitions>
            <TextBlock HorizontalAlignment="Center" Text="Animation Duration Multiplier" Grid.Row="0"/>
            <Slider HorizontalAlignment="Center" Minimum="0.1" Maximum="5.0" StepFrequency="0.1" Value="1.0" ValueChanged="Slider_ValueChanged" Width="150" Grid.Row="1"/>
            <TextBlock HorizontalAlignment="Center" Text="Speed Up behavior Multiplier" Grid.Row="2"/>
            <Slider HorizontalAlignment="Center" Minimum="1.0" Maximum="15.0" StepFrequency="0.1" Value="7.0" ValueChanged="SpeedUpSlider_ValueChanged" Width="150" Grid.Row="3"/>
            <ScrollViewer Grid.Row="4">
                <StackPanel>
                    <StackPanel Orientation="Horizontal" Windows10FallCreatorsUpdate:Spacing="5">
                        <StackPanel>
                            <local:AnimatedIconHost x:Name="DropDownIcon_Cut" Background="DarkSlateGray">
                                <local:AnimatedIconHost.IconSource>
                                    <controls:AnimatedIconSource>
                                        <controls:AnimatedIconSource.Source>
                                            <AnimatedVisuals:Controls_02_UpDown_Dropdown/>
                                        </controls:AnimatedIconSource.Source>
                                        <controls:AnimatedIconSource.FallbackIconSource>
                                            <controls:FontIconSource FontFamily="Segoe MDL2 Assets"
                                                                     FontSize="12"
                                                                     Glyph="&#xE70D;"
                                                                     IsTextScaleFactorEnabled="False"/>
                                        </controls:AnimatedIconSource.FallbackIconSource>
                                    </controls:AnimatedIconSource>
                                </local:AnimatedIconHost.IconSource>
                            </local:AnimatedIconHost>
                            <TextBlock Text="Cut Behavior" HorizontalAlignment="Center"/>
                        </StackPanel>
                        <StackPanel>
                            <local:AnimatedIconHost x:Name="DropDownIcon_Queue" Background="DarkSlateGray">
                                <local:AnimatedIconHost.IconSource>
                                    <controls:AnimatedIconSource>
                                        <controls:AnimatedIconSource.Source>
                                            <AnimatedVisuals:Controls_02_UpDown_Dropdown/>
                                        </controls:AnimatedIconSource.Source>
                                        <controls:AnimatedIconSource.FallbackIconSource>
                                            <controls:FontIconSource FontFamily="Segoe MDL2 Assets"
                                                                     FontSize="12"
                                                                     Glyph="&#xE70D;"
                                                                     IsTextScaleFactorEnabled="False"/>
                                        </controls:AnimatedIconSource.FallbackIconSource>
                                    </controls:AnimatedIconSource>
                                </local:AnimatedIconHost.IconSource>
                            </local:AnimatedIconHost>
                            <TextBlock Text="Queue Behavior" HorizontalAlignment="Center"/>
                        </StackPanel>
                        <StackPanel>
                            <local:AnimatedIconHost x:Name="DropDownIcon_SpeedUpQueue" Background="DarkSlateGray">
                                <local:AnimatedIconHost.IconSource>
                                    <controls:AnimatedIconSource>
                                        <controls:AnimatedIconSource.Source>
                                            <AnimatedVisuals:Controls_02_UpDown_Dropdown/>
                                        </controls:AnimatedIconSource.Source>
                                        <controls:AnimatedIconSource.FallbackIconSource>
                                            <controls:FontIconSource FontFamily="Segoe MDL2 Assets"
                                                                     FontSize="12"
                                                                     Glyph="&#xE70D;"
                                                                     IsTextScaleFactorEnabled="False"/>
                                        </controls:AnimatedIconSource.FallbackIconSource>
                                    </controls:AnimatedIconSource>
                                </local:AnimatedIconHost.IconSource>
                            </local:AnimatedIconHost>
                            <TextBlock Text="Speed Up Queue Behavior" HorizontalAlignment="Center"/>
                        </StackPanel>
                    </StackPanel>

                    <StackPanel Orientation="Horizontal" Windows10FallCreatorsUpdate:Spacing="5">
                        <StackPanel>
                            <local:AnimatedIconHost x:Name="HamburgerIcon_Cut" Background="DarkSlateGray">
                                <local:AnimatedIconHost.IconSource>
                                    <controls:AnimatedIconSource>
                                        <controls:AnimatedIconSource.Source>
                                            <AnimatedVisuals:Controls_09_Hamburger/>
                                        </controls:AnimatedIconSource.Source>
                                        <controls:AnimatedIconSource.FallbackIconSource>
                                            <controls:FontIconSource Glyph="&#xE700;"/>
                                        </controls:AnimatedIconSource.FallbackIconSource>
                                    </controls:AnimatedIconSource>
                                </local:AnimatedIconHost.IconSource>
                            </local:AnimatedIconHost>
                            <TextBlock Text="Cut Behavior" HorizontalAlignment="Center"/>
                        </StackPanel>
                        <StackPanel>
                            <local:AnimatedIconHost x:Name="HamburgerIcon_Queue" Background="DarkSlateGray">
                                <local:AnimatedIconHost.IconSource>
                                    <controls:AnimatedIconSource>
                                        <controls:AnimatedIconSource.Source>
                                            <AnimatedVisuals:Controls_09_Hamburger/>
                                        </controls:AnimatedIconSource.Source>
                                        <controls:AnimatedIconSource.FallbackIconSource>
                                            <controls:FontIconSource Glyph="&#xE700;"/>
                                        </controls:AnimatedIconSource.FallbackIconSource>
                                    </controls:AnimatedIconSource>
                                </local:AnimatedIconHost.IconSource>
                            </local:AnimatedIconHost>
                            <TextBlock Text="Queue Behavior" HorizontalAlignment="Center"/>
                        </StackPanel>
                        <StackPanel>
                            <local:AnimatedIconHost x:Name="HamburgerIcon_SpeedUpQueue" Background="DarkSlateGray">
                                <local:AnimatedIconHost.IconSource>
                                    <controls:AnimatedIconSource>
                                        <controls:AnimatedIconSource.Source>
                                            <AnimatedVisuals:Controls_09_Hamburger/>
                                        </controls:AnimatedIconSource.Source>
                                        <controls:AnimatedIconSource.FallbackIconSource>
                                            <controls:FontIconSource Glyph="&#xE700;"/>
                                        </controls:AnimatedIconSource.FallbackIconSource>
                                    </controls:AnimatedIconSource>
                                </local:AnimatedIconHost.IconSource>
                            </local:AnimatedIconHost>
                            <TextBlock Text="Speed Up Queue Behavior" HorizontalAlignment="Center"/>
                        </StackPanel>
                    </StackPanel>

                    <StackPanel Orientation="Horizontal" Windows10FallCreatorsUpdate:Spacing="5">
                        <StackPanel>
                            <local:AnimatedIconHost x:Name="SettingsIcon_Cut" Background="DarkSlateGray">
                                <local:AnimatedIconHost.IconSource>
                                    <controls:AnimatedIconSource>
                                        <controls:AnimatedIconSource.Source>
                                            <AnimatedVisuals:Controls_07_Settings/>
                                        </controls:AnimatedIconSource.Source>
                                        <controls:AnimatedIconSource.FallbackIconSource>
                                            <controls:SymbolIconSource Symbol="Setting"/>
                                        </controls:AnimatedIconSource.FallbackIconSource>
                                    </controls:AnimatedIconSource>
                                </local:AnimatedIconHost.IconSource>
                            </local:AnimatedIconHost>
                            <TextBlock Text="Cut Behavior" HorizontalAlignment="Center"/>
                        </StackPanel>
                        <StackPanel>
                            <local:AnimatedIconHost x:Name="SettingsIcon_Queue" Background="DarkSlateGray">
                                <local:AnimatedIconHost.IconSource>
                                    <controls:AnimatedIconSource>
                                        <controls:AnimatedIconSource.Source>
                                            <AnimatedVisuals:Controls_07_Settings/>
                                        </controls:AnimatedIconSource.Source>
                                        <controls:AnimatedIconSource.FallbackIconSource>
                                            <controls:SymbolIconSource Symbol="Setting"/>
                                        </controls:AnimatedIconSource.FallbackIconSource>
                                    </controls:AnimatedIconSource>
                                </local:AnimatedIconHost.IconSource>
                            </local:AnimatedIconHost>
                            <TextBlock Text="Queue Behavior" HorizontalAlignment="Center"/>
                        </StackPanel>
                        <StackPanel>
                            <local:AnimatedIconHost x:Name="SettingsIcon_SpeedUpQueue" Background="DarkSlateGray">
                                <local:AnimatedIconHost.IconSource>
                                    <controls:AnimatedIconSource>
                                        <controls:AnimatedIconSource.Source>
                                            <AnimatedVisuals:Controls_07_Settings/>
                                        </controls:AnimatedIconSource.Source>
                                        <controls:AnimatedIconSource.FallbackIconSource>
                                            <controls:SymbolIconSource Symbol="Setting"/>
                                        </controls:AnimatedIconSource.FallbackIconSource>
                                    </controls:AnimatedIconSource>
                                </local:AnimatedIconHost.IconSource>
                            </local:AnimatedIconHost>
                            <TextBlock Text="Speed Up Queue Behavior" HorizontalAlignment="Center"/>
                        </StackPanel>
                    </StackPanel>

                    <StackPanel Orientation="Horizontal" Windows10FallCreatorsUpdate:Spacing="5">
                        <StackPanel>
                            <local:AnimatedIconHost x:Name="BackIcon_Cut" Background="DarkSlateGray">
                                <local:AnimatedIconHost.IconSource>
                                    <controls:AnimatedIconSource>
                                        <controls:AnimatedIconSource.Source>
                                            <AnimatedVisuals:Controls_08_Back/>
                                        </controls:AnimatedIconSource.Source>
                                        <controls:AnimatedIconSource.FallbackIconSource>
                                            <controls:FontIconSource Glyph="&#xE72B;"
                                                                     FontSize="16"
                                                                     MirroredWhenRightToLeft="True"/>
                                        </controls:AnimatedIconSource.FallbackIconSource>
                                    </controls:AnimatedIconSource>
                                </local:AnimatedIconHost.IconSource>
                            </local:AnimatedIconHost>
                            <TextBlock Text="Cut Behavior" HorizontalAlignment="Center"/>
                        </StackPanel>
                        <StackPanel>
                            <local:AnimatedIconHost x:Name="BackIcon_Queue" Background="DarkSlateGray">
                                <local:AnimatedIconHost.IconSource>
                                    <controls:AnimatedIconSource>
                                        <controls:AnimatedIconSource.Source>
                                            <AnimatedVisuals:Controls_08_Back/>
                                        </controls:AnimatedIconSource.Source>
                                        <controls:AnimatedIconSource.FallbackIconSource>
                                            <controls:FontIconSource Glyph="&#xE72B;"
                                                                     FontSize="16"
                                                                     MirroredWhenRightToLeft="True"/>
                                        </controls:AnimatedIconSource.FallbackIconSource>
                                    </controls:AnimatedIconSource>
                                </local:AnimatedIconHost.IconSource>
                            </local:AnimatedIconHost>
                            <TextBlock Text="Queue Behavior" HorizontalAlignment="Center"/>
                        </StackPanel>
                        <StackPanel>
                            <local:AnimatedIconHost x:Name="BackIcon_SpeedUpQueue" Background="DarkSlateGray">
                                <local:AnimatedIconHost.IconSource>
                                    <controls:AnimatedIconSource>
                                        <controls:AnimatedIconSource.Source>
                                            <AnimatedVisuals:Controls_08_Back/>
                                        </controls:AnimatedIconSource.Source>
                                        <controls:AnimatedIconSource.FallbackIconSource>
                                            <controls:FontIconSource Glyph="&#xE72B;"
                                                                     FontSize="16"
                                                                     MirroredWhenRightToLeft="True"/>
                                        </controls:AnimatedIconSource.FallbackIconSource>
                                    </controls:AnimatedIconSource>
                                </local:AnimatedIconHost.IconSource>
                            </local:AnimatedIconHost>
                            <TextBlock Text="Speed Up Queue Behavior" HorizontalAlignment="Center"/>
                        </StackPanel>
                    </StackPanel>

                    <StackPanel Orientation="Horizontal" Windows10FallCreatorsUpdate:Spacing="5">
                        <StackPanel>
                            <local:AnimatedIconHost x:Name="SearchIcon_Cut" Background="DarkSlateGray">
                                <local:AnimatedIconHost.IconSource>
                                    <controls:AnimatedIconSource>
                                        <controls:AnimatedIconSource.Source>
                                            <AnimatedVisuals:Controls_10_Search/>
                                        </controls:AnimatedIconSource.Source>
                                        <controls:AnimatedIconSource.FallbackIconSource>
                                            <controls:SymbolIconSource Symbol="Find"/>
                                        </controls:AnimatedIconSource.FallbackIconSource>
                                    </controls:AnimatedIconSource>
                                </local:AnimatedIconHost.IconSource>
                            </local:AnimatedIconHost>
                            <TextBlock Text="Cut Behavior" HorizontalAlignment="Center"/>
                        </StackPanel>
                        <StackPanel>
                            <local:AnimatedIconHost x:Name="SearchIcon_Queue" Background="DarkSlateGray">
                                <local:AnimatedIconHost.IconSource>
                                    <controls:AnimatedIconSource>
                                        <controls:AnimatedIconSource.Source>
                                            <AnimatedVisuals:Controls_10_Search/>
                                        </controls:AnimatedIconSource.Source>
                                        <controls:AnimatedIconSource.FallbackIconSource>
                                            <controls:SymbolIconSource Symbol="Find"/>
                                        </controls:AnimatedIconSource.FallbackIconSource>
                                    </controls:AnimatedIconSource>
                                </local:AnimatedIconHost.IconSource>
                            </local:AnimatedIconHost>
                            <TextBlock Text="Queue Behavior" HorizontalAlignment="Center"/>
                        </StackPanel>
                        <StackPanel>
                            <local:AnimatedIconHost x:Name="SearchIcon_SpeedUpQueue" Background="DarkSlateGray">
                                <local:AnimatedIconHost.IconSource>
                                    <controls:AnimatedIconSource>
                                        <controls:AnimatedIconSource.Source>
                                            <AnimatedVisuals:Controls_10_Search/>
                                        </controls:AnimatedIconSource.Source>
                                        <controls:AnimatedIconSource.FallbackIconSource>
                                            <controls:SymbolIconSource Symbol="Find"/>
                                        </controls:AnimatedIconSource.FallbackIconSource>
                                    </controls:AnimatedIconSource>
                                </local:AnimatedIconHost.IconSource>
                            </local:AnimatedIconHost>
                            <TextBlock Text="Speed Up Queue Behavior" HorizontalAlignment="Center"/>
                        </StackPanel>
                    </StackPanel>

                    <StackPanel Orientation="Horizontal" Background="Gray" Width="250" Height="250">
                        <Slider x:Name="Slider" Minimum="0" Maximum="100" Width="100" Value="{x:Bind Mode=TwoWay, Path=SliderIcon.(controls:AnimatedIcon.State), Converter={StaticResource DoubleToStringConverter}}">
                            <Slider.Header>
                                <controls:AnimatedIcon x:Name="SliderIcon" Height="100" Width="100" Foreground="Red">
                                    <controls:AnimatedIcon.Source>
                                        <local:MockIRichAnimatedIconSource/>
                                    </controls:AnimatedIcon.Source>
                                </controls:AnimatedIcon>
                            </Slider.Header>
                        </Slider>
                    </StackPanel>
                    <StackPanel Background="Gray">
                        <TextBlock Text="Checkbox with AnimatedIcon check."/>
                        <CheckBox x:Name="AnimatedCheckbox" HorizontalAlignment="Center"/>
                        <Viewbox Height="200" Width="800">
                            <CheckBox x:Name="LargeAnimatedCheckbox" HorizontalAlignment="Center"/>
                        </Viewbox>
                        <TextBlock x:Name="LastTransitionTextBlock"/>
                    </StackPanel>
                </StackPanel>
            </ScrollViewer>
        </Grid>
    </Grid>
</local:TestPage><|MERGE_RESOLUTION|>--- conflicted
+++ resolved
@@ -13,7 +13,6 @@
     xmlns:contract7NotPresent="http://schemas.microsoft.com/winfx/2006/xaml/presentation?IsApiContractNotPresent(Windows.Foundation.UniversalApiContract,7)"
     xmlns:AnimatedVisuals="using:Microsoft.UI.Xaml.Controls.AnimatedVisuals"
     mc:Ignorable="d">
-<<<<<<< HEAD
     <Page.Resources>
         <Style TargetType="local:AnimatedIconHost">
             <Setter Property="Template">
@@ -59,455 +58,8 @@
             </Setter>
         </Style>
         <local:DoubleToStringConverter x:Key="DoubleToStringConverter"/>
-        <Style TargetType="CheckBox" BasedOn="{StaticResource OverrideCheckBoxStyle}" />
-        <Style x:Key="OverrideCheckBoxStyle" TargetType="CheckBox">
-            <Setter Property="Background" Value="{ThemeResource CheckBoxBackgroundUnchecked}" />
-            <Setter Property="Foreground" Value="{ThemeResource CheckBoxForegroundUnchecked}" />
-            <Setter Property="BorderBrush" Value="{ThemeResource CheckBoxBorderBrushUnchecked}" />
-            <Setter Property="Padding" Value="8,5,0,0" />
-            <Setter Property="HorizontalAlignment" Value="Left" />
-            <Setter Property="VerticalAlignment" Value="Center" />
-            <Setter Property="HorizontalContentAlignment" Value="Left" />
-            <Setter Property="VerticalContentAlignment" Value="Top" />
-            <Setter Property="FontFamily" Value="{ThemeResource ContentControlThemeFontFamily}" />
-            <Setter Property="FontSize" Value="{ThemeResource ControlContentThemeFontSize}" />
-            <Setter Property="MinWidth" Value="120" />
-            <Setter Property="MinHeight" Value="32" />
-            <Setter Property="UseSystemFocusVisuals" Value="{StaticResource UseSystemFocusVisuals}" />
-            <Setter Property="FocusVisualMargin" Value="-7,-3,-7,-3" />
-            <!--<contract7Present:Setter Property="CornerRadius" Value="{ThemeResource ControlCornerRadius}" />-->
-            <Setter Property="Template">
-                <Setter.Value>
-                    <ControlTemplate TargetType="CheckBox">
-                        <Grid x:Name="RootGrid"
-                        Background="{TemplateBinding Background}"
-                        BorderBrush="{TemplateBinding BorderBrush}"
-                        BorderThickness="{TemplateBinding BorderThickness}"
-                        contract7Present:CornerRadius="{TemplateBinding CornerRadius}"
-                        contract7NotPresent:CornerRadius="{ThemeResource ControlCornerRadius}">
-
-                            <VisualStateManager.VisualStateGroups>
-                                <VisualStateGroup x:Name="CombinedStates">
-                                    <VisualState x:Name="UncheckedNormal">
-
-                                        <Storyboard>
-                                            <ObjectAnimationUsingKeyFrames Storyboard.TargetName="ContentPresenter" Storyboard.TargetProperty="Foreground">
-                                                <DiscreteObjectKeyFrame KeyTime="0" Value="{ThemeResource CheckBoxForegroundUnchecked}" />
-                                            </ObjectAnimationUsingKeyFrames>
-                                            <ObjectAnimationUsingKeyFrames Storyboard.TargetName="RootGrid" Storyboard.TargetProperty="Background">
-                                                <DiscreteObjectKeyFrame KeyTime="0" Value="{ThemeResource CheckBoxBackgroundUnchecked}" />
-                                            </ObjectAnimationUsingKeyFrames>
-                                            <ObjectAnimationUsingKeyFrames Storyboard.TargetName="RootGrid" Storyboard.TargetProperty="BorderBrush">
-                                                <DiscreteObjectKeyFrame KeyTime="0" Value="{ThemeResource CheckBoxBorderBrushUnchecked}" />
-                                            </ObjectAnimationUsingKeyFrames>
-                                            <ObjectAnimationUsingKeyFrames Storyboard.TargetName="NormalRectangle" Storyboard.TargetProperty="Stroke">
-                                                <DiscreteObjectKeyFrame KeyTime="0" Value="{ThemeResource CheckBoxCheckBackgroundStrokeUnchecked}" />
-                                            </ObjectAnimationUsingKeyFrames>
-                                            <ObjectAnimationUsingKeyFrames Storyboard.TargetName="NormalRectangle" Storyboard.TargetProperty="Fill">
-                                                <DiscreteObjectKeyFrame KeyTime="0" Value="{ThemeResource CheckBoxCheckBackgroundFillUnchecked}" />
-                                            </ObjectAnimationUsingKeyFrames>
-                                            <!--<ObjectAnimationUsingKeyFrames Storyboard.TargetName="CheckGlyph" Storyboard.TargetProperty="Foreground">
-                                            <DiscreteObjectKeyFrame KeyTime="0" Value="{ThemeResource CheckBoxCheckGlyphForegroundUnchecked}" />
-                                        </ObjectAnimationUsingKeyFrames>-->
-                                        </Storyboard>
-                                        <VisualState.Setters>
-                                            <Setter Target="CheckGlyph.(AnimatedIcon.State)" Value="NormalOff"/>
-                                        </VisualState.Setters>
-                                    </VisualState>
-                                    <VisualState x:Name="UncheckedPointerOver">
-
-                                        <Storyboard>
-                                            <ObjectAnimationUsingKeyFrames Storyboard.TargetName="ContentPresenter" Storyboard.TargetProperty="Foreground">
-                                                <DiscreteObjectKeyFrame KeyTime="0" Value="{ThemeResource CheckBoxForegroundUncheckedPointerOver}" />
-                                            </ObjectAnimationUsingKeyFrames>
-                                            <ObjectAnimationUsingKeyFrames Storyboard.TargetName="RootGrid" Storyboard.TargetProperty="Background">
-                                                <DiscreteObjectKeyFrame KeyTime="0" Value="{ThemeResource CheckBoxBackgroundUncheckedPointerOver}" />
-                                            </ObjectAnimationUsingKeyFrames>
-                                            <ObjectAnimationUsingKeyFrames Storyboard.TargetName="RootGrid" Storyboard.TargetProperty="BorderBrush">
-                                                <DiscreteObjectKeyFrame KeyTime="0" Value="{ThemeResource CheckBoxBorderBrushUncheckedPointerOver}" />
-                                            </ObjectAnimationUsingKeyFrames>
-                                            <ObjectAnimationUsingKeyFrames Storyboard.TargetName="NormalRectangle" Storyboard.TargetProperty="Stroke">
-                                                <DiscreteObjectKeyFrame KeyTime="0" Value="{ThemeResource CheckBoxCheckBackgroundStrokeUncheckedPointerOver}" />
-                                            </ObjectAnimationUsingKeyFrames>
-                                            <ObjectAnimationUsingKeyFrames Storyboard.TargetName="NormalRectangle" Storyboard.TargetProperty="Fill">
-                                                <DiscreteObjectKeyFrame KeyTime="0" Value="{ThemeResource CheckBoxCheckBackgroundFillUncheckedPointerOver}" />
-                                            </ObjectAnimationUsingKeyFrames>
-                                            <!--<ObjectAnimationUsingKeyFrames Storyboard.TargetName="CheckGlyph" Storyboard.TargetProperty="Foreground">
-                                            <DiscreteObjectKeyFrame KeyTime="0" Value="{ThemeResource CheckBoxCheckGlyphForegroundUncheckedPointerOver}" />
-                                        </ObjectAnimationUsingKeyFrames>-->
-                                        </Storyboard>
-                                        <VisualState.Setters>
-                                            <Setter Target="CheckGlyph.(AnimatedIcon.State)" Value="HoverOff"/>
-                                        </VisualState.Setters>
-                                    </VisualState>
-                                    <VisualState x:Name="UncheckedPressed">
-
-                                        <Storyboard>
-                                            <ObjectAnimationUsingKeyFrames Storyboard.TargetName="ContentPresenter" Storyboard.TargetProperty="Foreground">
-                                                <DiscreteObjectKeyFrame KeyTime="0" Value="{ThemeResource CheckBoxForegroundUncheckedPressed}" />
-                                            </ObjectAnimationUsingKeyFrames>
-                                            <ObjectAnimationUsingKeyFrames Storyboard.TargetName="RootGrid" Storyboard.TargetProperty="Background">
-                                                <DiscreteObjectKeyFrame KeyTime="0" Value="{ThemeResource CheckBoxBackgroundUncheckedPressed}" />
-                                            </ObjectAnimationUsingKeyFrames>
-                                            <ObjectAnimationUsingKeyFrames Storyboard.TargetName="RootGrid" Storyboard.TargetProperty="BorderBrush">
-                                                <DiscreteObjectKeyFrame KeyTime="0" Value="{ThemeResource CheckBoxBorderBrushUncheckedPressed}" />
-                                            </ObjectAnimationUsingKeyFrames>
-                                            <ObjectAnimationUsingKeyFrames Storyboard.TargetName="NormalRectangle" Storyboard.TargetProperty="Stroke">
-                                                <DiscreteObjectKeyFrame KeyTime="0" Value="{ThemeResource CheckBoxCheckBackgroundStrokeUncheckedPressed}" />
-                                            </ObjectAnimationUsingKeyFrames>
-                                            <ObjectAnimationUsingKeyFrames Storyboard.TargetName="NormalRectangle" Storyboard.TargetProperty="Fill">
-                                                <DiscreteObjectKeyFrame KeyTime="0" Value="{ThemeResource CheckBoxCheckBackgroundFillUncheckedPressed}" />
-                                            </ObjectAnimationUsingKeyFrames>
-                                            <!--<ObjectAnimationUsingKeyFrames Storyboard.TargetName="CheckGlyph" Storyboard.TargetProperty="Foreground">
-                                            <DiscreteObjectKeyFrame KeyTime="0" Value="{ThemeResource CheckBoxCheckGlyphForegroundUncheckedPressed}" />
-                                        </ObjectAnimationUsingKeyFrames>-->
-                                        </Storyboard>
-                                        <VisualState.Setters>
-                                            <Setter Target="CheckGlyph.(AnimatedIcon.State)" Value="PressedOff"/>
-                                        </VisualState.Setters>
-                                    </VisualState>
-                                    <VisualState x:Name="UncheckedDisabled">
-
-                                        <Storyboard>
-                                            <ObjectAnimationUsingKeyFrames Storyboard.TargetName="ContentPresenter" Storyboard.TargetProperty="Foreground">
-                                                <DiscreteObjectKeyFrame KeyTime="0" Value="{ThemeResource CheckBoxForegroundUncheckedDisabled}" />
-                                            </ObjectAnimationUsingKeyFrames>
-                                            <ObjectAnimationUsingKeyFrames Storyboard.TargetName="RootGrid" Storyboard.TargetProperty="Background">
-                                                <DiscreteObjectKeyFrame KeyTime="0" Value="{ThemeResource CheckBoxBackgroundUncheckedDisabled}" />
-                                            </ObjectAnimationUsingKeyFrames>
-                                            <ObjectAnimationUsingKeyFrames Storyboard.TargetName="RootGrid" Storyboard.TargetProperty="BorderBrush">
-                                                <DiscreteObjectKeyFrame KeyTime="0" Value="{ThemeResource CheckBoxBorderBrushUncheckedDisabled}" />
-                                            </ObjectAnimationUsingKeyFrames>
-                                            <ObjectAnimationUsingKeyFrames Storyboard.TargetName="NormalRectangle" Storyboard.TargetProperty="Stroke">
-                                                <DiscreteObjectKeyFrame KeyTime="0" Value="{ThemeResource CheckBoxCheckBackgroundStrokeUncheckedDisabled}" />
-                                            </ObjectAnimationUsingKeyFrames>
-                                            <ObjectAnimationUsingKeyFrames Storyboard.TargetName="NormalRectangle" Storyboard.TargetProperty="Fill">
-                                                <DiscreteObjectKeyFrame KeyTime="0" Value="{ThemeResource CheckBoxCheckBackgroundFillUncheckedDisabled}" />
-                                            </ObjectAnimationUsingKeyFrames>
-                                            <!--<ObjectAnimationUsingKeyFrames Storyboard.TargetName="CheckGlyph" Storyboard.TargetProperty="Foreground">
-                                            <DiscreteObjectKeyFrame KeyTime="0" Value="{ThemeResource CheckBoxCheckGlyphForegroundUncheckedDisabled}" />
-                                        </ObjectAnimationUsingKeyFrames>-->
-                                        </Storyboard>
-                                        <VisualState.Setters>
-                                            <Setter Target="CheckGlyph.(AnimatedIcon.State)" Value="DisabledOff"/>
-                                        </VisualState.Setters>
-                                    </VisualState>
-                                    <VisualState x:Name="CheckedNormal">
-
-                                        <Storyboard>
-                                            <ObjectAnimationUsingKeyFrames Storyboard.TargetName="ContentPresenter" Storyboard.TargetProperty="Foreground">
-                                                <DiscreteObjectKeyFrame KeyTime="0" Value="{ThemeResource CheckBoxForegroundChecked}" />
-                                            </ObjectAnimationUsingKeyFrames>
-                                            <ObjectAnimationUsingKeyFrames Storyboard.TargetName="RootGrid" Storyboard.TargetProperty="Background">
-                                                <DiscreteObjectKeyFrame KeyTime="0" Value="{ThemeResource CheckBoxBackgroundChecked}" />
-                                            </ObjectAnimationUsingKeyFrames>
-                                            <ObjectAnimationUsingKeyFrames Storyboard.TargetName="RootGrid" Storyboard.TargetProperty="BorderBrush">
-                                                <DiscreteObjectKeyFrame KeyTime="0" Value="{ThemeResource CheckBoxBorderBrushChecked}" />
-                                            </ObjectAnimationUsingKeyFrames>
-                                            <ObjectAnimationUsingKeyFrames Storyboard.TargetName="NormalRectangle" Storyboard.TargetProperty="Stroke">
-                                                <DiscreteObjectKeyFrame KeyTime="0" Value="{ThemeResource CheckBoxCheckBackgroundStrokeChecked}" />
-                                            </ObjectAnimationUsingKeyFrames>
-                                            <ObjectAnimationUsingKeyFrames Storyboard.TargetName="NormalRectangle" Storyboard.TargetProperty="Fill">
-                                                <DiscreteObjectKeyFrame KeyTime="0" Value="{ThemeResource CheckBoxCheckBackgroundFillChecked}" />
-                                            </ObjectAnimationUsingKeyFrames>
-                                            <!--<ObjectAnimationUsingKeyFrames Storyboard.TargetName="CheckGlyph" Storyboard.TargetProperty="Foreground">
-                                            <DiscreteObjectKeyFrame KeyTime="0" Value="{ThemeResource CheckBoxCheckGlyphForegroundChecked}" />
-                                        </ObjectAnimationUsingKeyFrames>-->
-                                            <DoubleAnimation Storyboard.TargetName="NormalRectangle"
-                                            Storyboard.TargetProperty="StrokeThickness"
-                                            To="{ThemeResource CheckBoxCheckedStrokeThickness}"
-                                            Duration="0" />
-                                            <!--<DoubleAnimation Storyboard.TargetName="CheckGlyph"
-                                            Storyboard.TargetProperty="Opacity"
-                                            To="1"
-                                            Duration="0" />-->
-                                        </Storyboard>
-                                        <VisualState.Setters>
-                                            <Setter Target="CheckGlyph.(AnimatedIcon.State)" Value="NormalOn"/>
-                                        </VisualState.Setters>
-                                    </VisualState>
-                                    <VisualState x:Name="CheckedPointerOver">
-
-                                        <Storyboard>
-                                            <ObjectAnimationUsingKeyFrames Storyboard.TargetName="ContentPresenter" Storyboard.TargetProperty="Foreground">
-                                                <DiscreteObjectKeyFrame KeyTime="0" Value="{ThemeResource CheckBoxForegroundCheckedPointerOver}" />
-                                            </ObjectAnimationUsingKeyFrames>
-                                            <ObjectAnimationUsingKeyFrames Storyboard.TargetName="RootGrid" Storyboard.TargetProperty="Background">
-                                                <DiscreteObjectKeyFrame KeyTime="0" Value="{ThemeResource CheckBoxBackgroundCheckedPointerOver}" />
-                                            </ObjectAnimationUsingKeyFrames>
-                                            <ObjectAnimationUsingKeyFrames Storyboard.TargetName="RootGrid" Storyboard.TargetProperty="BorderBrush">
-                                                <DiscreteObjectKeyFrame KeyTime="0" Value="{ThemeResource CheckBoxBorderBrushCheckedPointerOver}" />
-                                            </ObjectAnimationUsingKeyFrames>
-                                            <ObjectAnimationUsingKeyFrames Storyboard.TargetName="NormalRectangle" Storyboard.TargetProperty="Stroke">
-                                                <DiscreteObjectKeyFrame KeyTime="0" Value="{ThemeResource CheckBoxCheckBackgroundStrokeCheckedPointerOver}" />
-                                            </ObjectAnimationUsingKeyFrames>
-                                            <ObjectAnimationUsingKeyFrames Storyboard.TargetName="NormalRectangle" Storyboard.TargetProperty="Fill">
-                                                <DiscreteObjectKeyFrame KeyTime="0" Value="{ThemeResource CheckBoxCheckBackgroundFillCheckedPointerOver}" />
-                                            </ObjectAnimationUsingKeyFrames>
-                                            <!--<ObjectAnimationUsingKeyFrames Storyboard.TargetName="CheckGlyph" Storyboard.TargetProperty="Foreground">
-                                            <DiscreteObjectKeyFrame KeyTime="0" Value="{ThemeResource CheckBoxCheckGlyphForegroundCheckedPointerOver}" />
-                                        </ObjectAnimationUsingKeyFrames>
-                                        <DoubleAnimation Storyboard.TargetName="CheckGlyph"
-                                            Storyboard.TargetProperty="Opacity"
-                                            To="1"
-                                            Duration="0" />-->
-                                        </Storyboard>
-                                        <VisualState.Setters>
-                                            <Setter Target="CheckGlyph.(AnimatedIcon.State)" Value="HoverOn"/>
-                                        </VisualState.Setters>
-                                    </VisualState>
-                                    <VisualState x:Name="CheckedPressed">
-
-                                        <Storyboard>
-                                            <ObjectAnimationUsingKeyFrames Storyboard.TargetName="ContentPresenter" Storyboard.TargetProperty="Foreground">
-                                                <DiscreteObjectKeyFrame KeyTime="0" Value="{ThemeResource CheckBoxForegroundCheckedPressed}" />
-                                            </ObjectAnimationUsingKeyFrames>
-                                            <ObjectAnimationUsingKeyFrames Storyboard.TargetName="RootGrid" Storyboard.TargetProperty="Background">
-                                                <DiscreteObjectKeyFrame KeyTime="0" Value="{ThemeResource CheckBoxBackgroundCheckedPressed}" />
-                                            </ObjectAnimationUsingKeyFrames>
-                                            <ObjectAnimationUsingKeyFrames Storyboard.TargetName="RootGrid" Storyboard.TargetProperty="BorderBrush">
-                                                <DiscreteObjectKeyFrame KeyTime="0" Value="{ThemeResource CheckBoxBorderBrushCheckedPressed}" />
-                                            </ObjectAnimationUsingKeyFrames>
-                                            <ObjectAnimationUsingKeyFrames Storyboard.TargetName="NormalRectangle" Storyboard.TargetProperty="Stroke">
-                                                <DiscreteObjectKeyFrame KeyTime="0" Value="{ThemeResource CheckBoxCheckBackgroundStrokeCheckedPressed}" />
-                                            </ObjectAnimationUsingKeyFrames>
-                                            <ObjectAnimationUsingKeyFrames Storyboard.TargetName="NormalRectangle" Storyboard.TargetProperty="Fill">
-                                                <DiscreteObjectKeyFrame KeyTime="0" Value="{ThemeResource CheckBoxCheckBackgroundFillCheckedPressed}" />
-                                            </ObjectAnimationUsingKeyFrames>
-                                            <!--<ObjectAnimationUsingKeyFrames Storyboard.TargetName="CheckGlyph" Storyboard.TargetProperty="Foreground">
-                                            <DiscreteObjectKeyFrame KeyTime="0" Value="{ThemeResource CheckBoxCheckGlyphForegroundCheckedPressed}" />
-                                        </ObjectAnimationUsingKeyFrames>
-                                        <DoubleAnimation Storyboard.TargetName="CheckGlyph"
-                                            Storyboard.TargetProperty="Opacity"
-                                            To="1"
-                                            Duration="0" />-->
-                                        </Storyboard>
-                                        <VisualState.Setters>
-                                            <Setter Target="CheckGlyph.(AnimatedIcon.State)" Value="PressedOn"/>
-                                        </VisualState.Setters>
-                                    </VisualState>
-                                    <VisualState x:Name="CheckedDisabled">
-
-                                        <Storyboard>
-                                            <ObjectAnimationUsingKeyFrames Storyboard.TargetName="ContentPresenter" Storyboard.TargetProperty="Foreground">
-                                                <DiscreteObjectKeyFrame KeyTime="0" Value="{ThemeResource CheckBoxForegroundCheckedDisabled}" />
-                                            </ObjectAnimationUsingKeyFrames>
-                                            <ObjectAnimationUsingKeyFrames Storyboard.TargetName="RootGrid" Storyboard.TargetProperty="Background">
-                                                <DiscreteObjectKeyFrame KeyTime="0" Value="{ThemeResource CheckBoxBackgroundCheckedDisabled}" />
-                                            </ObjectAnimationUsingKeyFrames>
-                                            <ObjectAnimationUsingKeyFrames Storyboard.TargetName="RootGrid" Storyboard.TargetProperty="BorderBrush">
-                                                <DiscreteObjectKeyFrame KeyTime="0" Value="{ThemeResource CheckBoxBorderBrushCheckedDisabled}" />
-                                            </ObjectAnimationUsingKeyFrames>
-                                            <ObjectAnimationUsingKeyFrames Storyboard.TargetName="NormalRectangle" Storyboard.TargetProperty="Stroke">
-                                                <DiscreteObjectKeyFrame KeyTime="0" Value="{ThemeResource CheckBoxCheckBackgroundStrokeCheckedDisabled}" />
-                                            </ObjectAnimationUsingKeyFrames>
-                                            <ObjectAnimationUsingKeyFrames Storyboard.TargetName="NormalRectangle" Storyboard.TargetProperty="Fill">
-                                                <DiscreteObjectKeyFrame KeyTime="0" Value="{ThemeResource CheckBoxCheckBackgroundFillCheckedDisabled}" />
-                                            </ObjectAnimationUsingKeyFrames>
-                                            <!--<ObjectAnimationUsingKeyFrames Storyboard.TargetName="CheckGlyph" Storyboard.TargetProperty="Foreground">
-                                            <DiscreteObjectKeyFrame KeyTime="0" Value="{ThemeResource CheckBoxCheckGlyphForegroundCheckedDisabled}" />
-                                        </ObjectAnimationUsingKeyFrames>
-                                        <DoubleAnimation Storyboard.TargetName="CheckGlyph"
-                                            Storyboard.TargetProperty="Opacity"
-                                            To="1"
-                                            Duration="0" />-->
-                                        </Storyboard>
-                                        <VisualState.Setters>
-                                            <Setter Target="CheckGlyph.(AnimatedIcon.State)" Value="DisabledOn"/>
-                                        </VisualState.Setters>
-                                    </VisualState>
-                                    <VisualState x:Name="IndeterminateNormal">
-
-                                        <Storyboard>
-                                            <ObjectAnimationUsingKeyFrames Storyboard.TargetName="ContentPresenter" Storyboard.TargetProperty="Foreground">
-                                                <DiscreteObjectKeyFrame KeyTime="0" Value="{ThemeResource CheckBoxForegroundIndeterminate}" />
-                                            </ObjectAnimationUsingKeyFrames>
-                                            <ObjectAnimationUsingKeyFrames Storyboard.TargetName="RootGrid" Storyboard.TargetProperty="Background">
-                                                <DiscreteObjectKeyFrame KeyTime="0" Value="{ThemeResource CheckBoxBackgroundIndeterminate}" />
-                                            </ObjectAnimationUsingKeyFrames>
-                                            <ObjectAnimationUsingKeyFrames Storyboard.TargetName="RootGrid" Storyboard.TargetProperty="BorderBrush">
-                                                <DiscreteObjectKeyFrame KeyTime="0" Value="{ThemeResource CheckBoxBorderBrushIndeterminate}" />
-                                            </ObjectAnimationUsingKeyFrames>
-                                            <ObjectAnimationUsingKeyFrames Storyboard.TargetName="NormalRectangle" Storyboard.TargetProperty="Stroke">
-                                                <DiscreteObjectKeyFrame KeyTime="0" Value="{ThemeResource CheckBoxCheckBackgroundStrokeIndeterminate}" />
-                                            </ObjectAnimationUsingKeyFrames>
-                                            <ObjectAnimationUsingKeyFrames Storyboard.TargetName="NormalRectangle" Storyboard.TargetProperty="Fill">
-                                                <DiscreteObjectKeyFrame KeyTime="0" Value="{ThemeResource CheckBoxCheckBackgroundFillIndeterminate}" />
-                                            </ObjectAnimationUsingKeyFrames>
-                                            <!--<ObjectAnimationUsingKeyFrames Storyboard.TargetName="CheckGlyph" Storyboard.TargetProperty="Foreground">
-                                            <DiscreteObjectKeyFrame KeyTime="0" Value="{ThemeResource CheckBoxCheckGlyphForegroundIndeterminate}" />
-                                        </ObjectAnimationUsingKeyFrames>
-                                        <ObjectAnimationUsingKeyFrames Storyboard.TargetName="CheckGlyph" Storyboard.TargetProperty="Glyph">
-                                            <DiscreteObjectKeyFrame KeyTime="0" Value="&#xE73C;" />
-                                        </ObjectAnimationUsingKeyFrames>
-                                        <DoubleAnimation Storyboard.TargetName="CheckGlyph"
-                                            Storyboard.TargetProperty="Opacity"
-                                            To="1"
-                                            Duration="0" />-->
-                                        </Storyboard>
-                                        <VisualState.Setters>
-                                            <Setter Target="CheckGlyph.(AnimatedIcon.State)" Value="NormalIndeterminate"/>
-                                        </VisualState.Setters>
-                                    </VisualState>
-                                    <VisualState x:Name="IndeterminatePointerOver">
-
-                                        <Storyboard>
-                                            <ObjectAnimationUsingKeyFrames Storyboard.TargetName="ContentPresenter" Storyboard.TargetProperty="Foreground">
-                                                <DiscreteObjectKeyFrame KeyTime="0" Value="{ThemeResource CheckBoxForegroundIndeterminatePointerOver}" />
-                                            </ObjectAnimationUsingKeyFrames>
-                                            <ObjectAnimationUsingKeyFrames Storyboard.TargetName="RootGrid" Storyboard.TargetProperty="Background">
-                                                <DiscreteObjectKeyFrame KeyTime="0" Value="{ThemeResource CheckBoxBackgroundIndeterminatePointerOver}" />
-                                            </ObjectAnimationUsingKeyFrames>
-                                            <ObjectAnimationUsingKeyFrames Storyboard.TargetName="RootGrid" Storyboard.TargetProperty="BorderBrush">
-                                                <DiscreteObjectKeyFrame KeyTime="0" Value="{ThemeResource CheckBoxBorderBrushIndeterminatePointerOver}" />
-                                            </ObjectAnimationUsingKeyFrames>
-                                            <ObjectAnimationUsingKeyFrames Storyboard.TargetName="NormalRectangle" Storyboard.TargetProperty="Stroke">
-                                                <DiscreteObjectKeyFrame KeyTime="0" Value="{ThemeResource CheckBoxCheckBackgroundStrokeIndeterminatePointerOver}" />
-                                            </ObjectAnimationUsingKeyFrames>
-                                            <ObjectAnimationUsingKeyFrames Storyboard.TargetName="NormalRectangle" Storyboard.TargetProperty="Fill">
-                                                <DiscreteObjectKeyFrame KeyTime="0" Value="{ThemeResource CheckBoxCheckBackgroundFillIndeterminatePointerOver}" />
-                                            </ObjectAnimationUsingKeyFrames>
-                                            <!--<ObjectAnimationUsingKeyFrames Storyboard.TargetName="CheckGlyph" Storyboard.TargetProperty="Foreground">
-                                            <DiscreteObjectKeyFrame KeyTime="0" Value="{ThemeResource CheckBoxCheckGlyphForegroundIndeterminatePointerOver}" />
-                                        </ObjectAnimationUsingKeyFrames>
-                                        <ObjectAnimationUsingKeyFrames Storyboard.TargetName="CheckGlyph" Storyboard.TargetProperty="Glyph">
-                                            <DiscreteObjectKeyFrame KeyTime="0" Value="&#xE73C;" />
-                                        </ObjectAnimationUsingKeyFrames>
-                                        <DoubleAnimation Storyboard.TargetName="CheckGlyph"
-                                            Storyboard.TargetProperty="Opacity"
-                                            To="1"
-                                            Duration="0" />-->
-                                        </Storyboard>
-                                        <VisualState.Setters>
-                                            <Setter Target="CheckGlyph.(AnimatedIcon.State)" Value="HoverIndeterminate"/>
-                                        </VisualState.Setters>
-                                    </VisualState>
-                                    <VisualState x:Name="IndeterminatePressed">
-
-                                        <Storyboard>
-                                            <ObjectAnimationUsingKeyFrames Storyboard.TargetName="ContentPresenter" Storyboard.TargetProperty="Foreground">
-                                                <DiscreteObjectKeyFrame KeyTime="0" Value="{ThemeResource CheckBoxForegroundIndeterminatePressed}" />
-                                            </ObjectAnimationUsingKeyFrames>
-                                            <ObjectAnimationUsingKeyFrames Storyboard.TargetName="RootGrid" Storyboard.TargetProperty="Background">
-                                                <DiscreteObjectKeyFrame KeyTime="0" Value="{ThemeResource CheckBoxBackgroundIndeterminatePressed}" />
-                                            </ObjectAnimationUsingKeyFrames>
-                                            <ObjectAnimationUsingKeyFrames Storyboard.TargetName="RootGrid" Storyboard.TargetProperty="BorderBrush">
-                                                <DiscreteObjectKeyFrame KeyTime="0" Value="{ThemeResource CheckBoxBorderBrushIndeterminatePressed}" />
-                                            </ObjectAnimationUsingKeyFrames>
-                                            <ObjectAnimationUsingKeyFrames Storyboard.TargetName="NormalRectangle" Storyboard.TargetProperty="Stroke">
-                                                <DiscreteObjectKeyFrame KeyTime="0" Value="{ThemeResource CheckBoxCheckBackgroundStrokeIndeterminatePressed}" />
-                                            </ObjectAnimationUsingKeyFrames>
-                                            <ObjectAnimationUsingKeyFrames Storyboard.TargetName="NormalRectangle" Storyboard.TargetProperty="Fill">
-                                                <DiscreteObjectKeyFrame KeyTime="0" Value="{ThemeResource CheckBoxCheckBackgroundFillIndeterminatePressed}" />
-                                            </ObjectAnimationUsingKeyFrames>
-                                            <!--<ObjectAnimationUsingKeyFrames Storyboard.TargetName="CheckGlyph" Storyboard.TargetProperty="Foreground">
-                                            <DiscreteObjectKeyFrame KeyTime="0" Value="{ThemeResource CheckBoxCheckGlyphForegroundIndeterminatePressed}" />
-                                        </ObjectAnimationUsingKeyFrames>
-                                        <ObjectAnimationUsingKeyFrames Storyboard.TargetName="CheckGlyph" Storyboard.TargetProperty="Glyph">
-                                            <DiscreteObjectKeyFrame KeyTime="0" Value="&#xE73C;" />
-                                        </ObjectAnimationUsingKeyFrames>
-                                        <DoubleAnimation Storyboard.TargetName="CheckGlyph"
-                                            Storyboard.TargetProperty="Opacity"
-                                            To="1"
-                                            Duration="0" />-->
-                                        </Storyboard>
-                                        <VisualState.Setters>
-                                            <Setter Target="CheckGlyph.(AnimatedIcon.State)" Value="PressedIndeterminate"/>
-                                        </VisualState.Setters>
-                                    </VisualState>
-                                    <VisualState x:Name="IndeterminateDisabled">
-
-                                        <Storyboard>
-                                            <ObjectAnimationUsingKeyFrames Storyboard.TargetName="ContentPresenter" Storyboard.TargetProperty="Foreground">
-                                                <DiscreteObjectKeyFrame KeyTime="0" Value="{ThemeResource CheckBoxForegroundIndeterminateDisabled}" />
-                                            </ObjectAnimationUsingKeyFrames>
-                                            <ObjectAnimationUsingKeyFrames Storyboard.TargetName="RootGrid" Storyboard.TargetProperty="Background">
-                                                <DiscreteObjectKeyFrame KeyTime="0" Value="{ThemeResource CheckBoxBackgroundIndeterminateDisabled}" />
-                                            </ObjectAnimationUsingKeyFrames>
-                                            <ObjectAnimationUsingKeyFrames Storyboard.TargetName="RootGrid" Storyboard.TargetProperty="BorderBrush">
-                                                <DiscreteObjectKeyFrame KeyTime="0" Value="{ThemeResource CheckBoxBorderBrushIndeterminateDisabled}" />
-                                            </ObjectAnimationUsingKeyFrames>
-                                            <ObjectAnimationUsingKeyFrames Storyboard.TargetName="NormalRectangle" Storyboard.TargetProperty="Stroke">
-                                                <DiscreteObjectKeyFrame KeyTime="0" Value="{ThemeResource CheckBoxCheckBackgroundStrokeIndeterminateDisabled}" />
-                                            </ObjectAnimationUsingKeyFrames>
-                                            <ObjectAnimationUsingKeyFrames Storyboard.TargetName="NormalRectangle" Storyboard.TargetProperty="Fill">
-                                                <DiscreteObjectKeyFrame KeyTime="0" Value="{ThemeResource CheckBoxCheckBackgroundFillIndeterminateDisabled}" />
-                                            </ObjectAnimationUsingKeyFrames>
-                                            <!--<ObjectAnimationUsingKeyFrames Storyboard.TargetName="CheckGlyph" Storyboard.TargetProperty="Foreground">
-                                            <DiscreteObjectKeyFrame KeyTime="0" Value="{ThemeResource CheckBoxCheckGlyphForegroundIndeterminateDisabled}" />
-                                        </ObjectAnimationUsingKeyFrames>
-                                        <ObjectAnimationUsingKeyFrames Storyboard.TargetName="CheckGlyph" Storyboard.TargetProperty="Glyph">
-                                            <DiscreteObjectKeyFrame KeyTime="0" Value="&#xE73C;" />
-                                        </ObjectAnimationUsingKeyFrames>
-                                        <DoubleAnimation Storyboard.TargetName="CheckGlyph"
-                                            Storyboard.TargetProperty="Opacity"
-                                            To="1"
-                                            Duration="0" />-->
-                                        </Storyboard>
-                                        <VisualState.Setters>
-                                            <Setter Target="CheckGlyph.(AnimatedIcon.State)" Value="DisabledIndeterminate"/>
-                                        </VisualState.Setters>
-                                    </VisualState>
-
-                                </VisualStateGroup>
-
-                            </VisualStateManager.VisualStateGroups>
-
-                            <Grid.ColumnDefinitions>
-                                <ColumnDefinition Width="20" />
-                                <ColumnDefinition Width="*" />
-                            </Grid.ColumnDefinitions>
-
-                            <Grid VerticalAlignment="Top" Height="32">
-                                <Rectangle x:Name="NormalRectangle"
-                                Fill="{ThemeResource CheckBoxCheckBackgroundFillUnchecked}"
-                                Stroke="{ThemeResource CheckBoxCheckBackgroundStrokeUnchecked}"
-                                StrokeThickness="{ThemeResource CheckBoxBorderThemeThickness}"
-                                UseLayoutRounding="False"
-                                Height="20"
-                                Width="20"
-                                contract7Present:RadiusX="{Binding CornerRadius, RelativeSource={RelativeSource TemplatedParent}, Converter={StaticResource TopLeftCornerRadiusDoubleValueConverter}}"
-                                contract7Present:RadiusY="{Binding CornerRadius, RelativeSource={RelativeSource TemplatedParent}, Converter={StaticResource BottomRightCornerRadiusDoubleValueConverter}}"
-                                contract7NotPresent:RadiusX="{Binding Source={ThemeResource ControlCornerRadius}, Converter={StaticResource TopLeftCornerRadiusDoubleValueConverter}}"
-                                contract7NotPresent:RadiusY="{Binding Source={ThemeResource ControlCornerRadius}, Converter={StaticResource BottomRightCornerRadiusDoubleValueConverter}}"/>
-                                <!--<FontIcon x:Name="CheckGlyph"
-                                FontFamily="{ThemeResource SymbolThemeFontFamily}"
-                                Glyph="&#xE001;"
-                                FontSize="16"
-                                Foreground="{ThemeResource CheckBoxCheckGlyphForegroundUnchecked}"
-                                Opacity="0" />-->
-                                <controls:AnimatedIcon x:Name="CheckGlyph" Foreground="{ThemeResource CheckBoxCheckGlyphForegroundUnchecked}">
-                                    <controls:AnimatedIcon.Source>
-                                        <AnimatedVisuals:Controls_01_Checkmark/>
-                                    </controls:AnimatedIcon.Source>
-                                    <controls:AnimatedIcon.FallbackIconSource>
-                                        <controls:FontIconSource FontFamily="{ThemeResource SymbolThemeFontFamily}"    
-                                                                 FontSize="16"
-                                                                 Glyph="&#xE001;"
-                                                                 IsTextScaleFactorEnabled="False"/>
-                                    </controls:AnimatedIcon.FallbackIconSource>
-                                </controls:AnimatedIcon>
-
-                            </Grid>
-                            <ContentPresenter x:Name="ContentPresenter"
-                            ContentTemplate="{TemplateBinding ContentTemplate}"
-                            ContentTransitions="{TemplateBinding ContentTransitions}"
-                            Content="{TemplateBinding Content}"
-                            Margin="{TemplateBinding Padding}"
-                            HorizontalAlignment="{TemplateBinding HorizontalContentAlignment}"
-                            VerticalAlignment="{TemplateBinding VerticalContentAlignment}"
-                            Grid.Column="1"
-                            AutomationProperties.AccessibilityView="Raw"
-                            TextWrapping="Wrap" />
-
-                        </Grid>
-                    </ControlTemplate>
-                </Setter.Value>
-            </Setter>
-        </Style>
+        
     </Page.Resources>
-=======
->>>>>>> 19859d59
 
     <Grid Background="{ThemeResource ApplicationPageBackgroundThemeBrush}" Margin="12">
         <Grid.Resources>
