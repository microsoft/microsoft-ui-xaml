--- conflicted
+++ resolved
@@ -656,7 +656,6 @@
                                 </controls:AnimatedIcon>
                             </StackPanel>
                         </Button>
-<<<<<<< HEAD
                         <StackPanel>
                             <StackPanel.Resources>
                                 <controls:FontIconSource x:Name="MyFontIconSource" Glyph="{Binding ElementName=boundFallback, Path=FallbackGlyph}"/>
@@ -668,14 +667,13 @@
                             </local:AnimatedIconHost>
                             <controls:AnimatedIcon FallbackIconSource="{StaticResource MyFontIconSource}"/>
                             <Button Content="Change FallbackGlyph" Click="ChangeFallbackGlyphButton_Click"/>
-=======
+                        </StackPanel>
                         <StackPanel Background="Maroon">
                             <controls:AnimatedIcon Height="100" Width="100" Foreground="Pink">
                                 <controls:AnimatedIcon.FallbackIconSource>
                                     <controls:SymbolIconSource Symbol="AddFriend" Foreground="Purple"/>
                                 </controls:AnimatedIcon.FallbackIconSource>
                             </controls:AnimatedIcon>
->>>>>>> 69a06c39
                         </StackPanel>
                     </StackPanel>
                 </StackPanel>
