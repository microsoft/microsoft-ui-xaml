--- conflicted
+++ resolved
@@ -554,25 +554,6 @@
                                 </controls:AnimatedIcon>
                             </Border>
                         </Button>
-<<<<<<< HEAD
-                        <StackPanel Background="Maroon">
-                            <controls:AnimatedIcon Height="100" Width="100" Foreground="Black">
-                                <controls:AnimatedIcon.FallbackIconSource>
-                                    <controls:SymbolIconSource Symbol="AddFriend" Foreground="Cyan"/>
-                                </controls:AnimatedIcon.FallbackIconSource>
-                            </controls:AnimatedIcon>
-                        </StackPanel>
-                        <local:AnimatedIconHost x:Name="BindingToFallback" Foreground="{StaticResource TestIconForeground}" Title="AnimatedFindVisualSource" Background="DarkSlateGray" FallbackGlyph="&#xE001;">
-                            <local:AnimatedIconHost.IconSource>
-                                <controls:AnimatedIconSource>
-                                    <controls:AnimatedIconSource.FallbackIconSource>
-                                        <controls:FontIconSource Glyph="{Binding ElementName=BindingToFallback, Path=FallbackGlyph}"/>
-                                    </controls:AnimatedIconSource.FallbackIconSource>
-                                </controls:AnimatedIconSource>
-                            </local:AnimatedIconHost.IconSource>
-                        </local:AnimatedIconHost>
-                        <FontIcon Glyph="{Binding ElementName=BindingToFallback, Path=FallbackGlyph}"/>
-=======
                         <StackPanel>
                             <StackPanel.Resources>
                                 <controls:FontIconSource x:Name="MyFontIconSource" Glyph="{Binding ElementName=boundFallback, Path=FallbackGlyph}"/>
@@ -592,7 +573,6 @@
                                 </controls:AnimatedIcon.FallbackIconSource>
                             </controls:AnimatedIcon>
                         </StackPanel>
->>>>>>> 91b6038d
                     </StackPanel>
                 </StackPanel>
             </ScrollViewer>
