--- conflicted
+++ resolved
@@ -16,16 +16,19 @@
     </Page.Resources>
 
     <Grid Background="{ThemeResource ApplicationPageBackgroundThemeBrush}" Margin="12">
+        <Grid.ColumnDefinitions>
+            <ColumnDefinition Width="Auto"/>
+            <ColumnDefinition Width="Auto"/>
+            <ColumnDefinition Width="*"/>
+        </Grid.ColumnDefinitions>
+
         <Grid.RowDefinitions>
+            <RowDefinition Height="Auto"/>
             <RowDefinition Height="Auto"/>
             <RowDefinition Height="*"/>
         </Grid.RowDefinitions>
 
-<<<<<<< HEAD
-        <StackPanel Orientation="Horizontal" VerticalAlignment="Top">
-=======
         <StackPanel Grid.ColumnSpan="3" Orientation="Horizontal" contract5Present:Spacing="8">
->>>>>>> a00cc2b6
             <TextBlock Text="Sample Progressbar" Style="{ThemeResource StandardGroupHeader}"/>
             <FontIcon Glyph="&#xF0AF;" Margin="4,0,40,3" FontSize="14" VerticalAlignment="Center"/>
             <ProgressBar
@@ -49,105 +52,6 @@
                 ShowError="{x:Bind ShowErrorCheckBox.IsChecked, Converter={StaticResource NullableBooleanToBooleanConverter}, Mode=OneWay}"/>
         </StackPanel>
 
-<<<<<<< HEAD
-        <ScrollViewer Grid.Row="1">
-            <Grid>
-                <Grid.ColumnDefinitions>
-                    <ColumnDefinition Width="Auto"/>
-                    <ColumnDefinition Width="Auto"/>
-                    <ColumnDefinition Width="*"/>
-                </Grid.ColumnDefinitions>
-
-                <StackPanel Style="{ThemeResource StandardGroupingStackPanel}">
-                    <TextBlock Text="Options" Style="{ThemeResource StandardGroupHeader}"/>
-                    <Grid Width="300" HorizontalAlignment="Left">
-                        <Grid.ColumnDefinitions>
-                            <ColumnDefinition Width="1*" />
-                            <ColumnDefinition Width="1*" />
-                            <ColumnDefinition Width="1*" />
-                        </Grid.ColumnDefinitions>
-                        <Grid.RowDefinitions>
-                            <RowDefinition Height="*" />
-                            <RowDefinition Height="*" />
-                            <RowDefinition Height="*" />
-                            <RowDefinition Height="*" />
-                        </Grid.RowDefinitions>
-
-                        <TextBox x:Name="MaximumInput" AutomationProperties.Name="MaximumInput" Header="Maximum" PlaceholderText="100" Width="90" HorizontalAlignment="Left"/>
-                        <TextBlock x:Name="MaximumInputText" AutomationProperties.Name="MaximumInputText" Grid.Column="1" Text="{Binding ElementName=TestProgressBar, Path=Maximum, Mode=TwoWay}"/>
-
-                        <TextBox x:Name="MinimumInput" AutomationProperties.Name="MinimumInput" Header="Minimum" PlaceholderText="0" Width="90" HorizontalAlignment="Left" Grid.Row="1"/>
-                        <TextBlock x:Name="MinimumInputText" AutomationProperties.Name="MinimumInputText" Grid.Row="1" Grid.Column="1" Text="{Binding ElementName=TestProgressBar, Path=Minimum, Mode=TwoWay}"/>
-
-                        <TextBox x:Name="WidthInput" AutomationProperties.Name="WidthInput" Header="Width" PlaceholderText="0" Width="90" HorizontalAlignment="Left" Grid.Row="2"/>
-                        <TextBlock x:Name="WidthInputText" AutomationProperties.Name="WidthInputText" Grid.Row="2" Grid.Column="1" Text="{Binding ElementName=TestProgressBar, Path=Width, Mode=TwoWay}"/>
-
-                        <TextBox x:Name="ValueInput" AutomationProperties.Name="ValueInput" Header="Value" PlaceholderText="0" Width="90" HorizontalAlignment="Left" Grid.Row="3"/>
-                        <TextBlock x:Name="ValueText" AutomationProperties.Name="ValueText" Grid.Row="3" Grid.Column="1" Text="{Binding ElementName=TestProgressBar, Path=Value, Mode=TwoWay}"/>
-                    </Grid>
-
-                    <TextBlock Text="Padding" Margin="0, 20, 0, 10"/>
-
-                    <Grid Width="300" HorizontalAlignment="Left">
-                        <Grid.ColumnDefinitions>
-                            <ColumnDefinition Width="1*" />
-                            <ColumnDefinition Width="1*" />
-                            <ColumnDefinition Width="1*" />
-                        </Grid.ColumnDefinitions>
-                        <Grid.RowDefinitions>
-                            <RowDefinition Height="*" />
-                            <RowDefinition Height="*" />
-                            <RowDefinition Height="*" />
-                            <RowDefinition Height="*" />
-                        </Grid.RowDefinitions>
-
-                        <TextBox x:Name="PaddingLeftInput" AutomationProperties.Name="PaddingLeftInput" Header="Left" PlaceholderText="0" Width="90" HorizontalAlignment="Left" Grid.Row="1"/>
-                        <TextBlock x:Name="PaddingLeftText" AutomationProperties.Name="PaddingLeftText" Grid.Row="1" Grid.Column="1" Text="{Binding ElementName=TestProgressBar, Path=Padding.Left, Mode=TwoWay}"/>
-
-                        <TextBox x:Name="PaddingRightInput" AutomationProperties.Name="PaddingRightInput" Header="Right" PlaceholderText="0" Width="90" HorizontalAlignment="Left" Grid.Row="2"/>
-                        <TextBlock x:Name="PaddingRightText" AutomationProperties.Name="PaddingRightText" Grid.Row="2" Grid.Column="1" Text="{Binding ElementName=TestProgressBar, Path=Padding.Right, Mode=TwoWay}"/>
-
-                    </Grid>
-                    <TextBlock Text="States"/>
-                    <CheckBox x:Name="ShowPausedCheckBox" AutomationProperties.Name="ShowPausedCheckBox" Content="ShowPaused" />
-                    <CheckBox x:Name="ShowErrorCheckBox" AutomationProperties.Name="ShowErrorCheckBox"  Content="ShowError"/>
-                    <CheckBox x:Name="ShowIsIndeterminateCheckBox" AutomationProperties.Name="ShowIsIndeterminateCheckBox" Content="IsIndeterminate"/>
-                </StackPanel>
-
-                <StackPanel Style="{ThemeResource StandardGroupingStackPanel}" Grid.Column="1" Margin="16,0,0,0">
-                    <TextBlock Text="Actions" Style="{ThemeResource StandardGroupHeader}"/>
-                    <Button x:Name="UpdateMinMaxButton" AutomationProperties.Name="UpdateMinMaxButton" Content="Update Min and Max" Click="UpdateMinMax_Click"/>
-                    <Button x:Name="UpdateWidthButton" AutomationProperties.Name="UpdateWidthButton" Content="Update Width" Click="UpdateWidth_Click"/>
-                    <Button x:Name="UpdateValueButton" AutomationProperties.Name="UpdateValueButton" Content="Update Value" Click="UpdateValue_Click"/>
-                    <RepeatButton x:Name="ChangeValueButton" AutomationProperties.Name="ChangeValueButton" Content="Hold and Change Value" Click="ChangeValue_Click" />
-                    <Button x:Name="UpdatePaddingButton" AutomationProperties.Name="UpdatePaddingButton" Content="Update Padding Left and Right" Click="UpdatePadding_Click"/>
-                </StackPanel>
-
-                <StackPanel Grid.Column="2" Margin="16,0,0,0"
-                        Style="{ThemeResource StandardGroupingStackPanel}">
-                    <TextBlock Text="Properties" Style="{ThemeResource StandardGroupHeader}"/>
-
-                    <TextBlock Text="Value" Margin="0, 20, 0, 0"/>
-                    <TextBlock x:Name="ROValueText" AutomationProperties.Name="ROValueText" Margin="0, 0, 0, 20"/>
-
-                    <TextBlock Text="Indicator Width" Margin="0, 20, 0, 0"/>
-                    <TextBlock x:Name="IndicatorWidthText" AutomationProperties.Name="IndicatorWidthText" Margin="0, 0, 0, 20"/>
-
-                    <TextBlock Text="Is paused:" Margin="0, 20, 0, 0" FontSize="20"/>
-                    <TextBlock AutomationProperties.Name="ShowPausedText" Text="{x:Bind ShowPausedCheckBox.IsChecked, Mode=OneWay}"/>
-
-                    <TextBlock Text="Is error:" Margin="0, 20, 0, 0" FontSize="20"/>
-                    <TextBlock AutomationProperties.Name="ShowErrorText" Text="{x:Bind ShowErrorCheckBox.IsChecked, Mode=OneWay}"/>
-
-                    <TextBlock Text="Is indeterminate:" Margin="0, 20, 0, 0" FontSize="20"/>
-                    <TextBlock AutomationProperties.Name="ShowIsIndeterminateText" Text="{x:Bind ShowIsIndeterminateCheckBox.IsChecked, Mode=OneWay}"/>
-
-                    <TextBlock x:Name="VisualStateText" AutomationProperties.Name="VisualStateText" Margin="0, 20, 0, 0" />
-                    <Button x:Name="NavigateToReTemplatePage" AutomationProperties.Name="NavigateToReTemplatePage">ProgressBar Re-Template Page</Button>
-                </StackPanel>
-            </Grid>
-        </ScrollViewer>
-=======
         <StackPanel Grid.Row="1">
             <StackPanel Style="{ThemeResource StandardGroupingStackPanel}">
                 <TextBlock Text="Options" Style="{ThemeResource StandardGroupHeader}"/>
@@ -237,6 +141,5 @@
             <TextBlock x:Name="VisualStateText" AutomationProperties.Name="VisualStateText" Margin="0, 20, 0, 0" />
             <Button x:Name="NavigateToReTemplatePage" AutomationProperties.Name="NavigateToReTemplatePage">ProgressBar Re-Template Page</Button>
         </StackPanel>
->>>>>>> a00cc2b6
     </Grid>
 </local:TestPage>