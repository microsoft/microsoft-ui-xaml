--- conflicted
+++ resolved
@@ -58,17 +58,15 @@
     void OnChildPreviewKeyDown(const winrt::IInspectable& sender, const winrt::KeyRoutedEventArgs& args);
     void OnAccessKeyInvoked(const winrt::UIElement&, const winrt::AccessKeyInvokedEventArgs& args);
 
-<<<<<<< HEAD
     winrt::UIElement TryGetRepeaterElement(const winrt::UIElement& radioButton);
     bool TryGetRepeaterElementIndex(const winrt::UIElement& radioButton, const winrt::ItemsRepeater& repeater, int& index);
     winrt::UIElement TryGetRadioButtonAsUIElement(const winrt::UIElement& repeaterElement);
     winrt::UIElement TryGetRadioButtonAsUIElement(int repeaterElementIndex, const winrt::ItemsRepeater& repeater);
 
     bool IsRepeaterOwnedElement(const winrt::DependencyObject& element, const winrt::ItemsRepeater& repeater);
-=======
+
     void OnIsEnabledChanged(const winrt::IInspectable&, const winrt::DependencyPropertyChangedEventArgs&);
     void UpdateVisualStateForIsEnabledChange();
->>>>>>> f5034668
 
     void UpdateItemsSource();
     winrt::IInspectable GetItemsSource();
