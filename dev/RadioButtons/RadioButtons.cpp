﻿// Copyright (c) Microsoft Corporation. All rights reserved.
// Licensed under the MIT License. See LICENSE in the project root for license information.

#include "pch.h"
#include "common.h"
#include "RadioButtons.h"
#include "Vector.h"
#include "RuntimeProfiler.h"
#include "ResourceAccessor.h"
#include "RadioButtonsTestHooks.h"
#include <InspectingDataSource.h>

RadioButtons::RadioButtons()
{
    __RP_Marker_ClassById(RuntimeProfiler::ProfId_RadioButtons);

    auto const items = winrt::make<Vector<winrt::IInspectable>>();
    SetValue(s_ItemsProperty, items);

    SetDefaultStyleKey(this);

    // Override normal up/down/left/right behavior -- down should always go to the next item and up to the previous.
    // left and right should be spacial but contained to the RadioButtons control. We have to attach to PreviewKeyDown
    // because RadioButton has a key down handler for up and down that gets called before we can intercept. Issue #1634.
    if (auto const thisAsIUIElement7 = this->try_as<winrt::IUIElement7>())
    {
        PreviewKeyDown({ this, &RadioButtons::OnChildPreviewKeyDown });
    }
    GettingFocus({ this, &RadioButtons::OnGettingFocus });

    // RadioButtons adds handlers to its child radio button elements' checked and unchecked events.
    // To ensure proper lifetime management we create revokers for these elements and attach
    // the revokers to the child radio button via this attached property.  This way, if/when the child
    // is cleaned up we will automatically revoke the handler.
    s_childHandlersProperty =
        InitializeDependencyProperty(
            s_childHandlersPropertyName,
            winrt::name_of<ChildHandlers>(),
            winrt::name_of<winrt::RadioButtons>(),
            true /* isAttached */,
            nullptr,
            nullptr);
}

void RadioButtons::OnApplyTemplate()
{
    const winrt::IControlProtected controlProtected{ *this };

    m_repeater.set([this, controlProtected]() {
        if (auto const repeater = GetTemplateChildT<winrt::ItemsRepeater>(s_repeaterName, controlProtected))
        {
            m_repeaterElementPreparedRevoker = repeater.ElementPrepared(winrt::auto_revoke, { this, &RadioButtons::OnRepeaterElementPrepared });
            m_repeaterElementClearingRevoker = repeater.ElementClearing(winrt::auto_revoke, { this, &RadioButtons::OnRepeaterElementClearing });
            m_repeaterElementIndexChangedRevoker = repeater.ElementIndexChanged(winrt::auto_revoke, { this, &RadioButtons::OnRepeaterElementIndexChanged });
            m_repeaterLoadedRevoker = repeater.Loaded(winrt::auto_revoke, { this, &RadioButtons::OnRepeaterLoaded });
            return repeater;
        }
        return static_cast<winrt::ItemsRepeater>(nullptr);
    }());

    UpdateItemsSource();
}

// When focus comes from outside the RadioButtons control we will put focus on the selected radio button.
void RadioButtons::OnGettingFocus(const winrt::IInspectable&, const winrt::GettingFocusEventArgs& args)
{
    if (auto const repeater = m_repeater.get())
<<<<<<< HEAD
    {
        auto const inputDevice = args.InputDevice();
        if (inputDevice == winrt::FocusInputDeviceKind::Keyboard || inputDevice == winrt::FocusInputDeviceKind::GameController)
        {
            if (m_selectedIndex >= 0)
            {
                if (auto const oldFocusedElement = args.OldFocusedElement())
                {
                    if (auto const oldFocusedElementAsUIElement = oldFocusedElement.try_as<winrt::UIElement>())
                    {
                        // If focus is coming from outside the repeater, put focus on the selected item.
                        if (repeater.GetElementIndex(oldFocusedElementAsUIElement) < 0)
                        {
                            if (auto const selectedItem = repeater.TryGetElement(m_selectedIndex))
                            {
                                if (auto const argsAsIGettingFocusEventArgs2 = args.try_as<winrt::IGettingFocusEventArgs2>())
                                {
                                    if (args.TrySetNewFocusedElement(selectedItem))
                                    {
                                        args.Handled(true);
                                    }
                                }
                            }
                        }
                    }
                }
            }
        }

        // On RS3+ Selection follows focus unless control is held down.
        if (SharedHelpers::IsRS3OrHigher() && 
            (winrt::Window::Current().CoreWindow().GetKeyState(winrt::VirtualKey::Control) &
            winrt::CoreVirtualKeyStates::Down) != winrt::CoreVirtualKeyStates::Down)
        {
            if (auto const newFocusedElementAsUIE = args.NewFocusedElement().as<winrt::UIElement>())
            {
                Select(repeater.GetElementIndex(newFocusedElementAsUIE));
                args.Handled(true);
            }
        }
    }
}

void RadioButtons::OnRepeaterLoaded(const winrt::IInspectable&, const winrt::RoutedEventArgs&)
{
    if (auto const repeater = m_repeater.get())
    {
        if (m_testHooksEnabled)
        {
            AttachToLayoutChanged();
        }

        UpdateSelectedItem();
        UpdateSelectedIndex();
        OnRepeaterCollectionChanged(nullptr, nullptr);
    }
}

void RadioButtons::OnChildPreviewKeyDown(const winrt::IInspectable&, const winrt::KeyRoutedEventArgs& args)
{
    switch (args.Key())
    {
    case winrt::VirtualKey::Down:
        if (MoveFocusNext())
        {
            return args.Handled(true);
        }
        else if (args.OriginalKey() == winrt::VirtualKey::GamepadDPadDown)
        {
            if (winrt::FocusManager::TryMoveFocus(winrt::FocusNavigationDirection::Next))
            {
                return args.Handled(true);
            }
        }
        args.Handled(HandleEdgeCaseFocus(false, args.OriginalSource()));
        break;
    case winrt::VirtualKey::Up:
        if (MoveFocusPrevious())
        {
            return args.Handled(true);
        }
        else if (args.OriginalKey() == winrt::VirtualKey::GamepadDPadUp)
        {
            if (winrt::FocusManager::TryMoveFocus(winrt::FocusNavigationDirection::Previous))
            {
                return args.Handled(true);
            }
        }
        args.Handled(HandleEdgeCaseFocus(true, args.OriginalSource()));
        break;
    case winrt::VirtualKey::Right:
        if (args.OriginalKey() != winrt::VirtualKey::GamepadDPadRight)
        {
            if (winrt::FocusManager::TryMoveFocus(winrt::FocusNavigationDirection::Right, GetFindNextElementOptions()))
            {
                return args.Handled(true);
            }
        }
        else
        {
            if (winrt::FocusManager::TryMoveFocus(winrt::FocusNavigationDirection::Right))
            {
                return args.Handled(true);
            }
        }
        args.Handled(HandleEdgeCaseFocus(false, args.OriginalSource()));
        break;

    case winrt::VirtualKey::Left:
        if (args.OriginalKey() != winrt::VirtualKey::GamepadDPadLeft)
        {
            if (winrt::FocusManager::TryMoveFocus(winrt::FocusNavigationDirection::Left, GetFindNextElementOptions()))
            {
                return args.Handled(true);
=======
    {
        auto const inputDevice = args.InputDevice();
        if (inputDevice == winrt::FocusInputDeviceKind::Keyboard || inputDevice == winrt::FocusInputDeviceKind::GameController)
        {
            if (m_selectedIndex >= 0)
            {
                if (auto const oldFocusedElement = args.OldFocusedElement())
                {
                    auto oldElementParent = winrt::VisualTreeHelper::GetParent(oldFocusedElement);
                    // If focus is coming from outside the repeater, put focus on the selected item.
                    if (repeater != oldElementParent)
                    {
                        if (auto const selectedItem = repeater.TryGetElement(m_selectedIndex))
                        {
                            if (auto const argsAsIGettingFocusEventArgs2 = args.try_as<winrt::IGettingFocusEventArgs2>())
                            {
                                if (args.TrySetNewFocusedElement(selectedItem))
                                {
                                    args.Handled(true);
                                }
                            }
                        }
                    }
                }
            }
        }

        // On RS3+ Selection follows focus unless control is held down.
        if (SharedHelpers::IsRS3OrHigher() && 
            (winrt::Window::Current().CoreWindow().GetKeyState(winrt::VirtualKey::Control) &
            winrt::CoreVirtualKeyStates::Down) != winrt::CoreVirtualKeyStates::Down)
        {
            if (auto const newFocusedElementAsUIE = args.NewFocusedElement().as<winrt::UIElement>())
            {
                Select(repeater.GetElementIndex(newFocusedElementAsUIE));
                args.Handled(true);
            }
        }
    }
}

void RadioButtons::OnRepeaterLoaded(const winrt::IInspectable&, const winrt::RoutedEventArgs&)
{
    if (auto const repeater = m_repeater.get())
    {
        if (m_testHooksEnabled)
        {
            AttachToLayoutChanged();
        }

        UpdateSelectedIndex();
        OnRepeaterCollectionChanged(nullptr, nullptr);
    }
}

void RadioButtons::OnChildPreviewKeyDown(const winrt::IInspectable&, const winrt::KeyRoutedEventArgs& args)
{
    switch (args.Key())
    {
    case winrt::VirtualKey::Down:
        if (MoveFocusNext())
        {
            return args.Handled(true);
        }
        else if (args.OriginalKey() == winrt::VirtualKey::GamepadDPadDown)
        {
            if (winrt::FocusManager::TryMoveFocus(winrt::FocusNavigationDirection::Next))
            {
                return args.Handled(true);
            }
        }
        args.Handled(HandleEdgeCaseFocus(false, args.OriginalSource()));
        break;
    case winrt::VirtualKey::Up:
        if (MoveFocusPrevious())
        {
            return args.Handled(true);
        }
        else if (args.OriginalKey() == winrt::VirtualKey::GamepadDPadUp)
        {
            if (winrt::FocusManager::TryMoveFocus(winrt::FocusNavigationDirection::Previous))
            {
                return args.Handled(true);
            }
        }
        args.Handled(HandleEdgeCaseFocus(true, args.OriginalSource()));
        break;
    case winrt::VirtualKey::Right:
        if (args.OriginalKey() != winrt::VirtualKey::GamepadDPadRight)
        {
            if (winrt::FocusManager::TryMoveFocus(winrt::FocusNavigationDirection::Right, GetFindNextElementOptions()))
            {
                return args.Handled(true);
            }
        }
        else
        {
            if (winrt::FocusManager::TryMoveFocus(winrt::FocusNavigationDirection::Right))
            {
                return args.Handled(true);
            }
        }
        args.Handled(HandleEdgeCaseFocus(false, args.OriginalSource()));
        break;

    case winrt::VirtualKey::Left:
        if (args.OriginalKey() != winrt::VirtualKey::GamepadDPadLeft)
        {
            if (winrt::FocusManager::TryMoveFocus(winrt::FocusNavigationDirection::Left, GetFindNextElementOptions()))
            {
                return args.Handled(true);
            }
        }
        else
        {
            if (winrt::FocusManager::TryMoveFocus(winrt::FocusNavigationDirection::Left))
            {
                return args.Handled(true);
            }
        }
        args.Handled(HandleEdgeCaseFocus(true, args.OriginalSource()));
        break;
    }
}

// If we haven't handled the key yet and the original source was the first(for up and left)
// or last(for down and right) element in the repeater we need to handle the key so
// RadioButton doesn't, which would result in the behavior.
bool RadioButtons::HandleEdgeCaseFocus(bool first, const winrt::IInspectable& source)
{
    if (auto const repeater = m_repeater.get())
    {
        if (auto const sourceAsUIElement = source.try_as<winrt::UIElement>())
        {
            auto const index = [first, repeater]()
            {
                if (first)
                {
                    return 0;
                }
                if (auto const itemsSourceView = repeater.ItemsSourceView())
                {
                    return itemsSourceView.Count() - 1;
                }
                return -1;
            }();

            if (repeater.GetElementIndex(sourceAsUIElement) == index)
            {
                return true;
            }
        }
    }
    return false;
}

winrt::FindNextElementOptions RadioButtons::GetFindNextElementOptions()
{
    auto const findNextElementOptions = winrt::FindNextElementOptions{};
    findNextElementOptions.SearchRoot(*this);
    return findNextElementOptions;
}

void RadioButtons::OnRepeaterElementPrepared(const winrt::ItemsRepeater&, const winrt::ItemsRepeaterElementPreparedEventArgs& args)
{
    if (auto const element = args.Element())
    {
        if (auto const toggleButton = element.try_as<winrt::ToggleButton>())
        {
            auto childHandlers = winrt::make_self<ChildHandlers>();
            childHandlers->checkedRevoker = toggleButton.Checked(winrt::auto_revoke, { this, &RadioButtons::OnChildChecked });
            childHandlers->uncheckedRevoker = toggleButton.Unchecked(winrt::auto_revoke, { this, &RadioButtons::OnChildUnchecked });
                
            toggleButton.SetValue(s_childHandlersProperty, childHandlers.as<winrt::IInspectable>());
        }
        if (auto const repeater = m_repeater.get())
        {
            if (auto const itemSourceView = repeater.ItemsSourceView())
            {
                element.SetValue(winrt::AutomationProperties::PositionInSetProperty(), box_value(args.Index() + 1));
                element.SetValue(winrt::AutomationProperties::SizeOfSetProperty(), box_value(itemSourceView.Count()));
>>>>>>> c5b73dbf
            }
        }
        else
        {
            if (winrt::FocusManager::TryMoveFocus(winrt::FocusNavigationDirection::Left))
            {
                return args.Handled(true);
            }
        }
        args.Handled(HandleEdgeCaseFocus(true, args.OriginalSource()));
        break;
    }
}

<<<<<<< HEAD
// If we haven't handled the key yet and the original source was the first(for up and left)
// or last(for down and right) element in the repeater we need to handle the key so
// RadioButton doesn't, which would result in the behavior.
bool RadioButtons::HandleEdgeCaseFocus(bool first, const winrt::IInspectable& source)
{
    if (auto const repeater = m_repeater.get())
    {
        if (auto const sourceAsUIElement = source.try_as<winrt::UIElement>())
        {
            auto const index = [first, repeater]()
            {
                if (first)
                {
                    return 0;
                }
                if (auto const itemsSourceView = repeater.ItemsSourceView())
                {
                    return itemsSourceView.Count() - 1;
                }
                return -1;
            }();

            if (repeater.GetElementIndex(sourceAsUIElement) == index)
            {
                return true;
            }
        }
    }
    return false;
}

winrt::FindNextElementOptions RadioButtons::GetFindNextElementOptions()
{
    auto const findNextElementOptions = winrt::FindNextElementOptions{};
    findNextElementOptions.SearchRoot(*this);
    return findNextElementOptions;
}

void RadioButtons::OnRepeaterElementPrepared(const winrt::ItemsRepeater&, const winrt::ItemsRepeaterElementPreparedEventArgs& args)
{
    if (auto const element = args.Element())
    {
        if (auto const toggleButton = element.try_as<winrt::ToggleButton>())
        {
            auto childHandlers = winrt::make_self<ChildHandlers>();
            childHandlers->checkedRevoker = toggleButton.Checked(winrt::auto_revoke, { this, &RadioButtons::OnChildChecked });
            childHandlers->uncheckedRevoker = toggleButton.Unchecked(winrt::auto_revoke, { this, &RadioButtons::OnChildUnchecked });
                
            toggleButton.SetValue(s_childHandlersProperty, childHandlers.as<winrt::IInspectable>());

            // If the developer adds a checked toggle button to the collection, update selection to this item.
            auto const isChecked = toggleButton.IsChecked();
            if (isChecked && isChecked.GetBoolean())
            {
                Select(args.Index());
            }
        }
        if (auto const repeater = m_repeater.get())
        {
            if (auto const itemSourceView = repeater.ItemsSourceView())
            {
                element.SetValue(winrt::AutomationProperties::PositionInSetProperty(), box_value(args.Index() + 1));
                element.SetValue(winrt::AutomationProperties::SizeOfSetProperty(), box_value(itemSourceView.Count()));
            }
        }
    }
}

void RadioButtons::OnRepeaterElementClearing(const winrt::ItemsRepeater&, const winrt::ItemsRepeaterElementClearingEventArgs& args)
{
    if (auto const element = args.Element())
    {
        element.SetValue(s_childHandlersProperty, nullptr);

        // If the removed element was the selected one, update selection to -1
        if (auto const elementAsToggle = element.try_as<winrt::ToggleButton>())
        {
            auto const isChecked = elementAsToggle.IsChecked();
            if(isChecked && isChecked.GetBoolean())
            {
                Select(-1);
            }
        }
    }
}

void RadioButtons::OnRepeaterElementIndexChanged(const winrt::ItemsRepeater&, const winrt::ItemsRepeaterElementIndexChangedEventArgs& args)
{
    if (auto const element = args.Element())
    {
        element.SetValue(winrt::AutomationProperties::PositionInSetProperty(), box_value(args.NewIndex() + 1));

        // When the selected item's index changes, update selection to match
        if (auto const elementAsToggle = element.try_as<winrt::ToggleButton>())
        {
            auto const isChecked = elementAsToggle.IsChecked();
            if (isChecked && isChecked.GetBoolean())
            {
                Select(args.NewIndex());
            }
        }
    }
}

void RadioButtons::OnRepeaterCollectionChanged(const winrt::IInspectable&, const winrt::IInspectable&)
{
    if (auto const repeater = m_repeater.get())
    {
        if (auto const itemSourceView = repeater.ItemsSourceView())
        {
            auto const count = itemSourceView.Count();
            for (auto index = 0; index < count; index++)
            {
                if (auto const element = repeater.TryGetElement(index))
                {
                    element.SetValue(winrt::AutomationProperties::SizeOfSetProperty(), box_value(count));
                }
            }
        }
    }
}

void RadioButtons::Select(int index)
{
    if(!m_currentlySelecting && m_selectedIndex != index)
    {
        // Calling Select updates the checked state on the radio button being selected
        // and the radio button being unselected, as well as updates the SelectedIndex
        // and SelectedItem DP. All of these things would cause Select to be called so
        // we'll prevent reentrency with this m_currentlySelecting boolean.
        auto clearSelecting = gsl::finally([this]()
            {
                m_currentlySelecting = false;
            });
        m_currentlySelecting = true;

        auto const previousSelectedIndex = m_selectedIndex;
        m_selectedIndex = index;

        auto const newSelectedItem = GetDataAtIndex(m_selectedIndex, true);
        auto const previousSelectedItem = GetDataAtIndex(previousSelectedIndex, false);

        SelectedIndex(m_selectedIndex);
        SelectedItem(newSelectedItem);
        m_selectionChangedEventSource(*this, winrt::SelectionChangedEventArgs({ previousSelectedItem }, { newSelectedItem }));
    }
}

winrt::IInspectable RadioButtons::GetDataAtIndex(int index, bool containerIsChecked)
{
    if (auto const repeater = m_repeater.get())
    {
        if (auto const item = repeater.TryGetElement(index))
        {
            if (auto const itemAsToggleButton = item.try_as<winrt::ToggleButton>())
            {
                itemAsToggleButton.IsChecked(containerIsChecked);
            }
        }
        if (index >= 0)
        {
            if (auto const itemsSourceView = repeater.ItemsSourceView())
            {
                if (index < itemsSourceView.Count())
                {
                    return itemsSourceView.GetAt(index);
                }
            }
        }
    }
    return static_cast<winrt::IInspectable>(nullptr);
}

void RadioButtons::OnChildChecked(const winrt::IInspectable& sender, const winrt::RoutedEventArgs&)
{
    if (!m_currentlySelecting)
    {
        if (auto const repeater = m_repeater.get())
        {
            if (auto const senderAsUIE = sender.as<winrt::UIElement>())
            {
                Select(repeater.GetElementIndex(senderAsUIE));
            }
        }
    }
}

void RadioButtons::OnChildUnchecked(const winrt::IInspectable& sender, const winrt::RoutedEventArgs&)
{
    if (!m_currentlySelecting)
    {
        if (auto const repeater = m_repeater.get())
        {
            if (auto const senderAsUIE = sender.as<winrt::UIElement>())
            {
                if (m_selectedIndex == repeater.GetElementIndex(senderAsUIE))
                {
                    Select(-1);
                }
            }
        }
    }
}

bool RadioButtons::MoveFocusNext()
{
    return MoveFocus(1);
}

bool RadioButtons::MoveFocusPrevious()
{
    return MoveFocus(-1);
}

bool RadioButtons::MoveFocus(int indexIncrement)
{
    if (auto const repeater = m_repeater.get())
    {
        if (auto const focusedElement = winrt::FocusManager::GetFocusedElement().try_as<winrt::UIElement>())
        {
            auto focusedIndex = repeater.GetElementIndex(focusedElement);
            
            if (focusedIndex >= 0)
            {
=======
void RadioButtons::OnRepeaterElementClearing(const winrt::ItemsRepeater&, const winrt::ItemsRepeaterElementClearingEventArgs& args)
{
    if (auto const element = args.Element())
    {
        element.SetValue(s_childHandlersProperty, nullptr);
    }
}

void RadioButtons::OnRepeaterElementIndexChanged(const winrt::ItemsRepeater&, const winrt::ItemsRepeaterElementIndexChangedEventArgs& args)
{
    if (auto const element = args.Element())
    {
        element.SetValue(winrt::AutomationProperties::PositionInSetProperty(), box_value(args.NewIndex() + 1));
    }
    if (args.OldIndex() == m_selectedIndex)
    {
        Select(args.NewIndex());
    }
}

void RadioButtons::OnRepeaterCollectionChanged(const winrt::IInspectable&, const winrt::IInspectable&)
{
    if (auto const repeater = m_repeater.get())
    {
        if (auto const itemSourceView = repeater.ItemsSourceView())
        {
            auto const count = itemSourceView.Count();
            for (auto index = 0; index < count; index++)
            {
                if (auto const radioButton = repeater.TryGetElement(index))
                {
                    radioButton.SetValue(winrt::AutomationProperties::SizeOfSetProperty(), box_value(count));
                }
            }
        }
    }
}

void RadioButtons::Select(int index)
{
    if(!m_currentlySelecting && m_selectedIndex != index)
    {
        // Calling Select updates the checked state on the radio button being selected
        // and the radio button being unselected, as well as updates the SelectedIndex
        // and SelectedItem DP. All of these things would cause Select to be called so
        // we'll prevent reentrency with this m_currentlySelecting boolean.
        auto clearSelecting = gsl::finally([this]()
            {
                m_currentlySelecting = false;
            });
        m_currentlySelecting = true;

        auto const previousSelectedIndex = m_selectedIndex;
        m_selectedIndex = index;

        auto const newSelectedItem = GetDataAtIndex(m_selectedIndex, true);
        auto const previousSelectedItem = GetDataAtIndex(previousSelectedIndex, false);

        SelectedIndex(m_selectedIndex);
        SelectedItem(newSelectedItem);
        m_selectionChangedEventSource(*this, winrt::SelectionChangedEventArgs({ previousSelectedItem }, { newSelectedItem }));
    }
}

winrt::IInspectable RadioButtons::GetDataAtIndex(int index, bool containerIsChecked)
{
    if (auto const repeater = m_repeater.get())
    {
        if (auto const item = repeater.TryGetElement(index))
        {
            if (auto const itemAsToggleButton = item.try_as<winrt::ToggleButton>())
            {
                itemAsToggleButton.IsChecked(containerIsChecked);
            }
        }
        if (index >= 0)
        {
            if (auto const itemsSourceView = repeater.ItemsSourceView())
            {
                if (index < itemsSourceView.Count())
                {
                    return itemsSourceView.GetAt(index);
                }
            }
        }
    }
    return static_cast<winrt::IInspectable>(nullptr);
}

void RadioButtons::OnChildChecked(const winrt::IInspectable& sender, const winrt::RoutedEventArgs&)
{
    if (!m_currentlySelecting)
    {
        if (auto const repeater = m_repeater.get())
        {
            if (auto const senderAsUIE = sender.as<winrt::UIElement>())
            {
                Select(repeater.GetElementIndex(senderAsUIE));
            }
        }
    }
}

void RadioButtons::OnChildUnchecked(const winrt::IInspectable& sender, const winrt::RoutedEventArgs&)
{
    if (!m_currentlySelecting)
    {
        if (auto const repeater = m_repeater.get())
        {
            if (auto const senderAsUIE = sender.as<winrt::UIElement>())
            {
                if (m_selectedIndex == repeater.GetElementIndex(senderAsUIE))
                {
                    Select(-1);
                }
            }
        }
    }
}

bool RadioButtons::MoveFocusNext()
{
    return MoveFocus(1);
}

bool RadioButtons::MoveFocusPrevious()
{
    return MoveFocus(-1);
}

bool RadioButtons::MoveFocus(int indexIncrement)
{
    if (auto const repeater = m_repeater.get())
    {
        if (auto const focusedElement = winrt::FocusManager::GetFocusedElement().try_as<winrt::UIElement>())
        {
            auto focusedIndex = repeater.GetElementIndex(focusedElement);
            
            if (focusedIndex >= 0)
            {
>>>>>>> c5b73dbf
                focusedIndex += indexIncrement;
                auto const itemCount = repeater.ItemsSourceView().Count();
                while (focusedIndex >= 0 && focusedIndex < itemCount)
                {
                    if (auto const item = repeater.TryGetElement(focusedIndex))
                    {
                        if (auto const itemAsControl = item.try_as<winrt::IControl>())
                        {
                            if (itemAsControl.IsEnabled() && itemAsControl.IsTabStop())
                            {
                                itemAsControl.Focus(winrt::FocusState::Keyboard);
                                return true;
                            }
                        }
                    }
                    focusedIndex += indexIncrement;
                }
            }
        }
    }
    return false;
}

void RadioButtons::OnPropertyChanged(const winrt::DependencyPropertyChangedEventArgs& args)
{
    winrt::IDependencyProperty property = args.Property();

    if (property == s_ItemsProperty || property == s_ItemsSourceProperty)
    {
        UpdateItemsSource();
    }
    else if (property == s_SelectedIndexProperty)
    {
        UpdateSelectedIndex();
    }
}

void RadioButtons::UpdateItemsSource()
{
    Select(-1);
    m_itemsSourceChanged.revoke();
    if (auto const repeater = m_repeater.get())
    {
        repeater.ItemsSource(GetItemsSource());

        if (auto const itemsSourceView = repeater.ItemsSourceView())
        {
            m_itemsSourceChanged = itemsSourceView.CollectionChanged(winrt::auto_revoke, { this, &RadioButtons::OnRepeaterCollectionChanged });
        }
    }
}

winrt::IInspectable RadioButtons::GetItemsSource()
{
    if (auto const itemsSource = ItemsSource())
    {
        return itemsSource;
    }
    else
    {
        return Items();
    }
}

void RadioButtons::UpdateSelectedIndex()
{
    if (!m_currentlySelecting)
    {
        Select(SelectedIndex());
    }
}

winrt::UIElement RadioButtons::ContainerFromIndex(int index)
{
    if (auto const repeater = m_repeater.get())
    {
        return repeater.TryGetElement(index);
    }
    return nullptr;
}

// Test Hooks helpers, only function when m_testHooksEnabled == true
void RadioButtons::SetTestHooksEnabled(bool enabled)
{
<<<<<<< HEAD
    Select(-1);
    m_itemsSourceChanged.revoke();
    if (auto const repeater = m_repeater.get())
    {
        repeater.ItemsSource(GetItemsSource());

        if (auto const itemsSourceView = repeater.ItemsSourceView())
        {
            m_itemsSourceChanged = itemsSourceView.CollectionChanged(winrt::auto_revoke, { this, &RadioButtons::OnRepeaterCollectionChanged });
=======
    if (m_testHooksEnabled != enabled)
    {
        m_testHooksEnabled = enabled;
        if (enabled)
        {
            AttachToLayoutChanged();
>>>>>>> c5b73dbf
        }
    }
}

winrt::IInspectable RadioButtons::GetItemsSource()
{
    if (auto const itemsSource = ItemsSource())
    {
        return itemsSource;
    }
    else
    {
        return Items();
    }
}

void RadioButtons::UpdateSelectedIndex()
{
    if (!m_currentlySelecting)
    {
        Select(SelectedIndex());
    }
}

void RadioButtons::UpdateSelectedItem()
{
    if (!m_currentlySelecting)
    {
        if (auto const repeater = m_repeater.get())
        {
<<<<<<< HEAD
            if (auto const itemsSourceView = repeater.ItemsSourceView())
            {
                if (auto const inspectingDataSource = static_cast<InspectingDataSource*>(winrt::get_self<ItemsSourceView>(itemsSourceView)))
                {
                    Select(inspectingDataSource->IndexOf(SelectedItem()));
                }
            }
        }
    }
}

winrt::UIElement RadioButtons::ContainerFromIndex(int index)
{
    if (auto const repeater = m_repeater.get())
    {
        return repeater.TryGetElement(index);
=======
            DetatchFromLayoutChanged();
        }
    }
}

RadioButtons::~RadioButtons()
{
    if (m_layoutChangedToken)
    {
        if (auto const layout = GetLayout())
        {
            layout->LayoutChanged(m_layoutChangedToken);
            m_layoutChangedToken = { 0 };
        }
>>>>>>> c5b73dbf
    }
    return nullptr;
}

<<<<<<< HEAD
// Test Hooks helpers, only function when m_testHooksEnabled == true
void RadioButtons::SetTestHooksEnabled(bool enabled)
{
    if (m_testHooksEnabled != enabled)
    {
        m_testHooksEnabled = enabled;
        if (enabled)
        {
            AttachToLayoutChanged();
        }
        else
        {
            DetatchFromLayoutChanged();
        }
=======
void RadioButtons::OnLayoutChanged(const winrt::ColumnMajorUniformToLargestGridLayout&, const winrt::IInspectable&)
{
    RadioButtonsTestHooks::NotifyLayoutChanged(*this);
}

int RadioButtons::GetRows()
{
    if (auto const layout = GetLayout())
    {
        return layout->GetRows();
>>>>>>> c5b73dbf
    }
    return -1;
}

<<<<<<< HEAD
RadioButtons::~RadioButtons()
{
    if (m_layoutChangedToken)
    {
        if (auto const layout = GetLayout())
        {
            layout->LayoutChanged(m_layoutChangedToken);
            m_layoutChangedToken = { 0 };
        }
=======
int RadioButtons::GetColumns()
{
    if (auto const layout = GetLayout())
    {
        return layout->GetColumns();
>>>>>>> c5b73dbf
    }
    return -1;
}

<<<<<<< HEAD
void RadioButtons::OnLayoutChanged(const winrt::ColumnMajorUniformToLargestGridLayout&, const winrt::IInspectable&)
{
    RadioButtonsTestHooks::NotifyLayoutChanged(*this);
}

int RadioButtons::GetRows()
{
    if (auto const layout = GetLayout())
    {
        return layout->GetRows();
    }
    return -1;
}

int RadioButtons::GetColumns()
{
    if (auto const layout = GetLayout())
    {
        return layout->GetColumns();
    }
    return -1;
}

int RadioButtons::GetLargerColumns()
{
    if (auto const layout = GetLayout())
    {
        return layout->GetLargerColumns();
    }
    return -1;
}


void RadioButtons::AttachToLayoutChanged()
{
    if (auto const layout = GetLayout())
    {
        layout->SetTestHooksEnabled(true);
        m_layoutChangedToken = layout->LayoutChanged({ this, &RadioButtons::OnLayoutChanged });
    }
}

void RadioButtons::DetatchFromLayoutChanged()
{
    if (auto const layout = GetLayout())
    {
=======
int RadioButtons::GetLargerColumns()
{
    if (auto const layout = GetLayout())
    {
        return layout->GetLargerColumns();
    }
    return -1;
}


void RadioButtons::AttachToLayoutChanged()
{
    if (auto const layout = GetLayout())
    {
        layout->SetTestHooksEnabled(true);
        m_layoutChangedToken = layout->LayoutChanged({ this, &RadioButtons::OnLayoutChanged });
    }
}

void RadioButtons::DetatchFromLayoutChanged()
{
    if (auto const layout = GetLayout())
    {
>>>>>>> c5b73dbf
        layout->SetTestHooksEnabled(false);
        layout->LayoutChanged(m_layoutChangedToken);
        m_layoutChangedToken = { 0 };
    }
}

com_ptr<ColumnMajorUniformToLargestGridLayout> RadioButtons::GetLayout()
{
    if (auto const repeater = m_repeater.get())
    {
        if (auto const layout = repeater.Layout())
        {
            if (auto const customLayout = layout.try_as<winrt::ColumnMajorUniformToLargestGridLayout>())
            {
                return winrt::get_self<ColumnMajorUniformToLargestGridLayout>(customLayout)->get_strong();
            }
        }
    }
    return nullptr;
}<|MERGE_RESOLUTION|>--- conflicted
+++ resolved
@@ -65,122 +65,6 @@
 void RadioButtons::OnGettingFocus(const winrt::IInspectable&, const winrt::GettingFocusEventArgs& args)
 {
     if (auto const repeater = m_repeater.get())
-<<<<<<< HEAD
-    {
-        auto const inputDevice = args.InputDevice();
-        if (inputDevice == winrt::FocusInputDeviceKind::Keyboard || inputDevice == winrt::FocusInputDeviceKind::GameController)
-        {
-            if (m_selectedIndex >= 0)
-            {
-                if (auto const oldFocusedElement = args.OldFocusedElement())
-                {
-                    if (auto const oldFocusedElementAsUIElement = oldFocusedElement.try_as<winrt::UIElement>())
-                    {
-                        // If focus is coming from outside the repeater, put focus on the selected item.
-                        if (repeater.GetElementIndex(oldFocusedElementAsUIElement) < 0)
-                        {
-                            if (auto const selectedItem = repeater.TryGetElement(m_selectedIndex))
-                            {
-                                if (auto const argsAsIGettingFocusEventArgs2 = args.try_as<winrt::IGettingFocusEventArgs2>())
-                                {
-                                    if (args.TrySetNewFocusedElement(selectedItem))
-                                    {
-                                        args.Handled(true);
-                                    }
-                                }
-                            }
-                        }
-                    }
-                }
-            }
-        }
-
-        // On RS3+ Selection follows focus unless control is held down.
-        if (SharedHelpers::IsRS3OrHigher() && 
-            (winrt::Window::Current().CoreWindow().GetKeyState(winrt::VirtualKey::Control) &
-            winrt::CoreVirtualKeyStates::Down) != winrt::CoreVirtualKeyStates::Down)
-        {
-            if (auto const newFocusedElementAsUIE = args.NewFocusedElement().as<winrt::UIElement>())
-            {
-                Select(repeater.GetElementIndex(newFocusedElementAsUIE));
-                args.Handled(true);
-            }
-        }
-    }
-}
-
-void RadioButtons::OnRepeaterLoaded(const winrt::IInspectable&, const winrt::RoutedEventArgs&)
-{
-    if (auto const repeater = m_repeater.get())
-    {
-        if (m_testHooksEnabled)
-        {
-            AttachToLayoutChanged();
-        }
-
-        UpdateSelectedItem();
-        UpdateSelectedIndex();
-        OnRepeaterCollectionChanged(nullptr, nullptr);
-    }
-}
-
-void RadioButtons::OnChildPreviewKeyDown(const winrt::IInspectable&, const winrt::KeyRoutedEventArgs& args)
-{
-    switch (args.Key())
-    {
-    case winrt::VirtualKey::Down:
-        if (MoveFocusNext())
-        {
-            return args.Handled(true);
-        }
-        else if (args.OriginalKey() == winrt::VirtualKey::GamepadDPadDown)
-        {
-            if (winrt::FocusManager::TryMoveFocus(winrt::FocusNavigationDirection::Next))
-            {
-                return args.Handled(true);
-            }
-        }
-        args.Handled(HandleEdgeCaseFocus(false, args.OriginalSource()));
-        break;
-    case winrt::VirtualKey::Up:
-        if (MoveFocusPrevious())
-        {
-            return args.Handled(true);
-        }
-        else if (args.OriginalKey() == winrt::VirtualKey::GamepadDPadUp)
-        {
-            if (winrt::FocusManager::TryMoveFocus(winrt::FocusNavigationDirection::Previous))
-            {
-                return args.Handled(true);
-            }
-        }
-        args.Handled(HandleEdgeCaseFocus(true, args.OriginalSource()));
-        break;
-    case winrt::VirtualKey::Right:
-        if (args.OriginalKey() != winrt::VirtualKey::GamepadDPadRight)
-        {
-            if (winrt::FocusManager::TryMoveFocus(winrt::FocusNavigationDirection::Right, GetFindNextElementOptions()))
-            {
-                return args.Handled(true);
-            }
-        }
-        else
-        {
-            if (winrt::FocusManager::TryMoveFocus(winrt::FocusNavigationDirection::Right))
-            {
-                return args.Handled(true);
-            }
-        }
-        args.Handled(HandleEdgeCaseFocus(false, args.OriginalSource()));
-        break;
-
-    case winrt::VirtualKey::Left:
-        if (args.OriginalKey() != winrt::VirtualKey::GamepadDPadLeft)
-        {
-            if (winrt::FocusManager::TryMoveFocus(winrt::FocusNavigationDirection::Left, GetFindNextElementOptions()))
-            {
-                return args.Handled(true);
-=======
     {
         auto const inputDevice = args.InputDevice();
         if (inputDevice == winrt::FocusInputDeviceKind::Keyboard || inputDevice == winrt::FocusInputDeviceKind::GameController)
@@ -231,6 +115,7 @@
             AttachToLayoutChanged();
         }
 
+        UpdateSelectedItem();
         UpdateSelectedIndex();
         OnRepeaterCollectionChanged(nullptr, nullptr);
     }
@@ -355,78 +240,6 @@
             childHandlers->uncheckedRevoker = toggleButton.Unchecked(winrt::auto_revoke, { this, &RadioButtons::OnChildUnchecked });
                 
             toggleButton.SetValue(s_childHandlersProperty, childHandlers.as<winrt::IInspectable>());
-        }
-        if (auto const repeater = m_repeater.get())
-        {
-            if (auto const itemSourceView = repeater.ItemsSourceView())
-            {
-                element.SetValue(winrt::AutomationProperties::PositionInSetProperty(), box_value(args.Index() + 1));
-                element.SetValue(winrt::AutomationProperties::SizeOfSetProperty(), box_value(itemSourceView.Count()));
->>>>>>> c5b73dbf
-            }
-        }
-        else
-        {
-            if (winrt::FocusManager::TryMoveFocus(winrt::FocusNavigationDirection::Left))
-            {
-                return args.Handled(true);
-            }
-        }
-        args.Handled(HandleEdgeCaseFocus(true, args.OriginalSource()));
-        break;
-    }
-}
-
-<<<<<<< HEAD
-// If we haven't handled the key yet and the original source was the first(for up and left)
-// or last(for down and right) element in the repeater we need to handle the key so
-// RadioButton doesn't, which would result in the behavior.
-bool RadioButtons::HandleEdgeCaseFocus(bool first, const winrt::IInspectable& source)
-{
-    if (auto const repeater = m_repeater.get())
-    {
-        if (auto const sourceAsUIElement = source.try_as<winrt::UIElement>())
-        {
-            auto const index = [first, repeater]()
-            {
-                if (first)
-                {
-                    return 0;
-                }
-                if (auto const itemsSourceView = repeater.ItemsSourceView())
-                {
-                    return itemsSourceView.Count() - 1;
-                }
-                return -1;
-            }();
-
-            if (repeater.GetElementIndex(sourceAsUIElement) == index)
-            {
-                return true;
-            }
-        }
-    }
-    return false;
-}
-
-winrt::FindNextElementOptions RadioButtons::GetFindNextElementOptions()
-{
-    auto const findNextElementOptions = winrt::FindNextElementOptions{};
-    findNextElementOptions.SearchRoot(*this);
-    return findNextElementOptions;
-}
-
-void RadioButtons::OnRepeaterElementPrepared(const winrt::ItemsRepeater&, const winrt::ItemsRepeaterElementPreparedEventArgs& args)
-{
-    if (auto const element = args.Element())
-    {
-        if (auto const toggleButton = element.try_as<winrt::ToggleButton>())
-        {
-            auto childHandlers = winrt::make_self<ChildHandlers>();
-            childHandlers->checkedRevoker = toggleButton.Checked(winrt::auto_revoke, { this, &RadioButtons::OnChildChecked });
-            childHandlers->uncheckedRevoker = toggleButton.Unchecked(winrt::auto_revoke, { this, &RadioButtons::OnChildUnchecked });
-                
-            toggleButton.SetValue(s_childHandlersProperty, childHandlers.as<winrt::IInspectable>());
 
             // If the developer adds a checked toggle button to the collection, update selection to this item.
             auto const isChecked = toggleButton.IsChecked();
@@ -602,148 +415,6 @@
             
             if (focusedIndex >= 0)
             {
-=======
-void RadioButtons::OnRepeaterElementClearing(const winrt::ItemsRepeater&, const winrt::ItemsRepeaterElementClearingEventArgs& args)
-{
-    if (auto const element = args.Element())
-    {
-        element.SetValue(s_childHandlersProperty, nullptr);
-    }
-}
-
-void RadioButtons::OnRepeaterElementIndexChanged(const winrt::ItemsRepeater&, const winrt::ItemsRepeaterElementIndexChangedEventArgs& args)
-{
-    if (auto const element = args.Element())
-    {
-        element.SetValue(winrt::AutomationProperties::PositionInSetProperty(), box_value(args.NewIndex() + 1));
-    }
-    if (args.OldIndex() == m_selectedIndex)
-    {
-        Select(args.NewIndex());
-    }
-}
-
-void RadioButtons::OnRepeaterCollectionChanged(const winrt::IInspectable&, const winrt::IInspectable&)
-{
-    if (auto const repeater = m_repeater.get())
-    {
-        if (auto const itemSourceView = repeater.ItemsSourceView())
-        {
-            auto const count = itemSourceView.Count();
-            for (auto index = 0; index < count; index++)
-            {
-                if (auto const radioButton = repeater.TryGetElement(index))
-                {
-                    radioButton.SetValue(winrt::AutomationProperties::SizeOfSetProperty(), box_value(count));
-                }
-            }
-        }
-    }
-}
-
-void RadioButtons::Select(int index)
-{
-    if(!m_currentlySelecting && m_selectedIndex != index)
-    {
-        // Calling Select updates the checked state on the radio button being selected
-        // and the radio button being unselected, as well as updates the SelectedIndex
-        // and SelectedItem DP. All of these things would cause Select to be called so
-        // we'll prevent reentrency with this m_currentlySelecting boolean.
-        auto clearSelecting = gsl::finally([this]()
-            {
-                m_currentlySelecting = false;
-            });
-        m_currentlySelecting = true;
-
-        auto const previousSelectedIndex = m_selectedIndex;
-        m_selectedIndex = index;
-
-        auto const newSelectedItem = GetDataAtIndex(m_selectedIndex, true);
-        auto const previousSelectedItem = GetDataAtIndex(previousSelectedIndex, false);
-
-        SelectedIndex(m_selectedIndex);
-        SelectedItem(newSelectedItem);
-        m_selectionChangedEventSource(*this, winrt::SelectionChangedEventArgs({ previousSelectedItem }, { newSelectedItem }));
-    }
-}
-
-winrt::IInspectable RadioButtons::GetDataAtIndex(int index, bool containerIsChecked)
-{
-    if (auto const repeater = m_repeater.get())
-    {
-        if (auto const item = repeater.TryGetElement(index))
-        {
-            if (auto const itemAsToggleButton = item.try_as<winrt::ToggleButton>())
-            {
-                itemAsToggleButton.IsChecked(containerIsChecked);
-            }
-        }
-        if (index >= 0)
-        {
-            if (auto const itemsSourceView = repeater.ItemsSourceView())
-            {
-                if (index < itemsSourceView.Count())
-                {
-                    return itemsSourceView.GetAt(index);
-                }
-            }
-        }
-    }
-    return static_cast<winrt::IInspectable>(nullptr);
-}
-
-void RadioButtons::OnChildChecked(const winrt::IInspectable& sender, const winrt::RoutedEventArgs&)
-{
-    if (!m_currentlySelecting)
-    {
-        if (auto const repeater = m_repeater.get())
-        {
-            if (auto const senderAsUIE = sender.as<winrt::UIElement>())
-            {
-                Select(repeater.GetElementIndex(senderAsUIE));
-            }
-        }
-    }
-}
-
-void RadioButtons::OnChildUnchecked(const winrt::IInspectable& sender, const winrt::RoutedEventArgs&)
-{
-    if (!m_currentlySelecting)
-    {
-        if (auto const repeater = m_repeater.get())
-        {
-            if (auto const senderAsUIE = sender.as<winrt::UIElement>())
-            {
-                if (m_selectedIndex == repeater.GetElementIndex(senderAsUIE))
-                {
-                    Select(-1);
-                }
-            }
-        }
-    }
-}
-
-bool RadioButtons::MoveFocusNext()
-{
-    return MoveFocus(1);
-}
-
-bool RadioButtons::MoveFocusPrevious()
-{
-    return MoveFocus(-1);
-}
-
-bool RadioButtons::MoveFocus(int indexIncrement)
-{
-    if (auto const repeater = m_repeater.get())
-    {
-        if (auto const focusedElement = winrt::FocusManager::GetFocusedElement().try_as<winrt::UIElement>())
-        {
-            auto focusedIndex = repeater.GetElementIndex(focusedElement);
-            
-            if (focusedIndex >= 0)
-            {
->>>>>>> c5b73dbf
                 focusedIndex += indexIncrement;
                 auto const itemCount = repeater.ItemsSourceView().Count();
                 while (focusedIndex >= 0 && focusedIndex < itemCount)
@@ -777,11 +448,21 @@
     }
     else if (property == s_SelectedIndexProperty)
     {
-        UpdateSelectedIndex();
-    }
-}
-
-void RadioButtons::UpdateItemsSource()
+        Select(SelectedIndex());
+    }
+}
+
+winrt::UIElement RadioButtons::ContainerFromIndex(int index)
+{
+    if (auto const repeater = m_repeater.get())
+    {
+        return repeater.TryGetElement(index);
+    }
+    return nullptr;
+}
+
+// Test Hooks helpers, only function when m_testHooksEnabled == true
+void RadioButtons::SetTestHooksEnabled(bool enabled)
 {
     Select(-1);
     m_itemsSourceChanged.revoke();
@@ -816,6 +497,23 @@
     }
 }
 
+void RadioButtons::UpdateSelectedItem()
+{
+    if (!m_currentlySelecting)
+    {
+        if (auto const repeater = m_repeater.get())
+        {
+            if (auto const itemsSourceView = repeater.ItemsSourceView())
+            {
+                if (auto const inspectingDataSource = static_cast<InspectingDataSource*>(winrt::get_self<ItemsSourceView>(itemsSourceView)))
+                {
+                    Select(inspectingDataSource->IndexOf(SelectedItem()));
+                }
+            }
+        }
+    }
+}
+
 winrt::UIElement RadioButtons::ContainerFromIndex(int index)
 {
     if (auto const repeater = m_repeater.get())
@@ -828,72 +526,15 @@
 // Test Hooks helpers, only function when m_testHooksEnabled == true
 void RadioButtons::SetTestHooksEnabled(bool enabled)
 {
-<<<<<<< HEAD
-    Select(-1);
-    m_itemsSourceChanged.revoke();
-    if (auto const repeater = m_repeater.get())
-    {
-        repeater.ItemsSource(GetItemsSource());
-
-        if (auto const itemsSourceView = repeater.ItemsSourceView())
-        {
-            m_itemsSourceChanged = itemsSourceView.CollectionChanged(winrt::auto_revoke, { this, &RadioButtons::OnRepeaterCollectionChanged });
-=======
     if (m_testHooksEnabled != enabled)
     {
         m_testHooksEnabled = enabled;
         if (enabled)
         {
             AttachToLayoutChanged();
->>>>>>> c5b73dbf
-        }
-    }
-}
-
-winrt::IInspectable RadioButtons::GetItemsSource()
-{
-    if (auto const itemsSource = ItemsSource())
-    {
-        return itemsSource;
-    }
-    else
-    {
-        return Items();
-    }
-}
-
-void RadioButtons::UpdateSelectedIndex()
-{
-    if (!m_currentlySelecting)
-    {
-        Select(SelectedIndex());
-    }
-}
-
-void RadioButtons::UpdateSelectedItem()
-{
-    if (!m_currentlySelecting)
-    {
-        if (auto const repeater = m_repeater.get())
-        {
-<<<<<<< HEAD
-            if (auto const itemsSourceView = repeater.ItemsSourceView())
-            {
-                if (auto const inspectingDataSource = static_cast<InspectingDataSource*>(winrt::get_self<ItemsSourceView>(itemsSourceView)))
-                {
-                    Select(inspectingDataSource->IndexOf(SelectedItem()));
-                }
-            }
-        }
-    }
-}
-
-winrt::UIElement RadioButtons::ContainerFromIndex(int index)
-{
-    if (auto const repeater = m_repeater.get())
-    {
-        return repeater.TryGetElement(index);
-=======
+        }
+        else
+        {
             DetatchFromLayoutChanged();
         }
     }
@@ -908,64 +549,9 @@
             layout->LayoutChanged(m_layoutChangedToken);
             m_layoutChangedToken = { 0 };
         }
->>>>>>> c5b73dbf
-    }
-    return nullptr;
-}
-
-<<<<<<< HEAD
-// Test Hooks helpers, only function when m_testHooksEnabled == true
-void RadioButtons::SetTestHooksEnabled(bool enabled)
-{
-    if (m_testHooksEnabled != enabled)
-    {
-        m_testHooksEnabled = enabled;
-        if (enabled)
-        {
-            AttachToLayoutChanged();
-        }
-        else
-        {
-            DetatchFromLayoutChanged();
-        }
-=======
-void RadioButtons::OnLayoutChanged(const winrt::ColumnMajorUniformToLargestGridLayout&, const winrt::IInspectable&)
-{
-    RadioButtonsTestHooks::NotifyLayoutChanged(*this);
-}
-
-int RadioButtons::GetRows()
-{
-    if (auto const layout = GetLayout())
-    {
-        return layout->GetRows();
->>>>>>> c5b73dbf
-    }
-    return -1;
-}
-
-<<<<<<< HEAD
-RadioButtons::~RadioButtons()
-{
-    if (m_layoutChangedToken)
-    {
-        if (auto const layout = GetLayout())
-        {
-            layout->LayoutChanged(m_layoutChangedToken);
-            m_layoutChangedToken = { 0 };
-        }
-=======
-int RadioButtons::GetColumns()
-{
-    if (auto const layout = GetLayout())
-    {
-        return layout->GetColumns();
->>>>>>> c5b73dbf
-    }
-    return -1;
-}
-
-<<<<<<< HEAD
+    }
+}
+
 void RadioButtons::OnLayoutChanged(const winrt::ColumnMajorUniformToLargestGridLayout&, const winrt::IInspectable&)
 {
     RadioButtonsTestHooks::NotifyLayoutChanged(*this);
@@ -1012,31 +598,6 @@
 {
     if (auto const layout = GetLayout())
     {
-=======
-int RadioButtons::GetLargerColumns()
-{
-    if (auto const layout = GetLayout())
-    {
-        return layout->GetLargerColumns();
-    }
-    return -1;
-}
-
-
-void RadioButtons::AttachToLayoutChanged()
-{
-    if (auto const layout = GetLayout())
-    {
-        layout->SetTestHooksEnabled(true);
-        m_layoutChangedToken = layout->LayoutChanged({ this, &RadioButtons::OnLayoutChanged });
-    }
-}
-
-void RadioButtons::DetatchFromLayoutChanged()
-{
-    if (auto const layout = GetLayout())
-    {
->>>>>>> c5b73dbf
         layout->SetTestHooksEnabled(false);
         layout->LayoutChanged(m_layoutChangedToken);
         m_layoutChangedToken = { 0 };
