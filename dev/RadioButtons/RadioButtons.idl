--- conflicted
+++ resolved
@@ -12,11 +12,7 @@
 
     Object ItemsSource;
     Windows.Foundation.Collections.IVector<Object> Items{ get; };
-<<<<<<< HEAD
     [MUX_DEFAULT_VALUE("winrt::make<RadioButtonsElementFactory>()")]
-=======
-    [MUX_DEFAULT_VALUE("winrt::RadioButtonsElementFactory{}")]
->>>>>>> c5b73dbf
     Object ItemTemplate;
 
     Windows.UI.Xaml.UIElement ContainerFromIndex(Int32 index);
