﻿<ResourceDictionary
    xmlns="http://schemas.microsoft.com/winfx/2006/xaml/presentation"
    xmlns:x="http://schemas.microsoft.com/winfx/2006/xaml"
    xmlns:local="using:MUXControlsTestApp"
    xmlns:controls="using:Microsoft.UI.Xaml.Controls">

<<<<<<< HEAD
    <x:Double x:Key="NumberPanelButtonWidth">35</x:Double>

    <Style x:Key="NumberPanelButtonStyle" TargetType="Button">
        <Setter Property="MinWidth" Value="{StaticResource NumberPanelButtonWidth}"/>
        <Setter Property="Background" Value="Transparent"/>
    </Style>

    <DataTemplate x:Key="NumberPanelButtonTemplate">
        <Button Content="{Binding}" Style="{StaticResource NumberPanelButtonStyle}"/>
    </DataTemplate>
=======
    <x:Double x:Key="NumberPanelButtonWidth">32</x:Double>

    <Style x:Key="NumberPanelButtonStyle" TargetType="Button">
        <Setter Property="MinWidth" Value="{StaticResource NumberPanelButtonWidth}"/>
        <Setter Property="MinHeight" Value="20"/>
        <Setter Property="Background" Value="Transparent"/>
    </Style>

    <Style x:Key="NumberPanelNotSelectedButtonStyle" TargetType="Button" BasedOn="{StaticResource NumberPanelButtonStyle}">
        <Setter Property="Foreground" Value="{ThemeResource ButtonForegroundThemeBrush}"/>
    </Style>

    <Style x:Key="NumberPanelSelectedButtonStyle" TargetType="Button" BasedOn="{StaticResource NumberPanelButtonStyle}">
        <Setter Property="Foreground" Value="Red"/>
    </Style>

    <Style x:Key="NumberPanelCurrentPageIdentifierStyle" TargetType="Rectangle">
        <Setter Property="Width" Value="{StaticResource NumberPanelButtonWidth}"/>
        <Setter Property="Height" Value="2"/>
        <Setter Property="Fill" Value="#0064C1"/>
        <Setter Property="RadiusX" Value="1"/>
        <Setter Property="RadiusY" Value="1"/>
    </Style>
>>>>>>> b04759c4

    <Style TargetType="local:PrototypePager">
        <Setter Property="Template">
            <Setter.Value>
                <ControlTemplate TargetType="local:PrototypePager">
                    <Grid
                        Background="{TemplateBinding Background}"
                        BorderBrush="{TemplateBinding BorderBrush}"
                        BorderThickness="{TemplateBinding BorderThickness}">
                        <Grid.RowDefinitions>
                            <RowDefinition Height="Auto"/>
                            <RowDefinition Height="Auto"/>
                        </Grid.RowDefinitions>
                        <Grid.ColumnDefinitions>
                            <ColumnDefinition Width="*"/>
                            <ColumnDefinition Width="Auto"/>
                            <ColumnDefinition Width="*"/>
                        </Grid.ColumnDefinitions>
                        <VisualStateManager.VisualStateGroups>
                            <VisualStateGroup x:Name="FirstPageButtonVisibilityStates">
                                <VisualState x:Name="FirstPageButtonVisible"/>
                                <VisualState x:Name="FirstPageButtonCollapsed">
                                    <VisualState.Setters>
                                        <Setter Target="FirstPageButton.Visibility" Value="Collapsed"/>
                                    </VisualState.Setters>
                                </VisualState>
                            </VisualStateGroup>
                            <VisualStateGroup x:Name="FirstPageButtonIsEnabledStates">
                                <VisualState x:Name="FirstPageButtonEnabled">
                                    <VisualState.Setters>
                                        <Setter Target="FirstPageButton.IsEnabled" Value="true"/>
                                    </VisualState.Setters>
                                </VisualState>
                                <VisualState x:Name="FirstPageButtonDisabled"/>
                            </VisualStateGroup>
                            <VisualStateGroup x:Name="PreviousPageButtonVisibilityStates">
                                <VisualState x:Name="PreviousPageButtonVisible"/>
                                <VisualState x:Name="PreviousPageButtonCollapsed">
                                    <VisualState.Setters>
                                        <Setter Target="PreviousPageButton.Visibility" Value="Collapsed"/>
                                    </VisualState.Setters>
                                </VisualState>
                            </VisualStateGroup>
                            <VisualStateGroup x:Name="PreviousPageButtonIsEnabledStates">
                                <VisualState x:Name="PreviousPageButtonEnabled">
                                    <VisualState.Setters>
                                        <Setter Target="PreviousPageButton.IsEnabled" Value="true"/>
                                    </VisualState.Setters>
                                </VisualState>
                                <VisualState x:Name="PreviousPageButtonDisabled"/>
                            </VisualStateGroup>
                            <VisualStateGroup x:Name="NextPageButtonVisibilityStates">
                                <VisualState x:Name="NextPageButtonVisible"/>
                                <VisualState x:Name="NextPageButtonCollapsed">
                                    <VisualState.Setters>
                                        <Setter Target="NextPageButton.Visibility" Value="Collapsed"/>
                                    </VisualState.Setters>
                                </VisualState>
                            </VisualStateGroup>
                            <VisualStateGroup x:Name="NextPageButtonIsEnabledStates">
                                <VisualState x:Name="NextPageButtonEnabled"/>
                                <VisualState x:Name="NextPageButtonDisabled">
                                    <VisualState.Setters>
                                        <Setter Target="NextPageButton.IsEnabled" Value="false"/>
                                    </VisualState.Setters>
                                </VisualState>
                            </VisualStateGroup>
                            <VisualStateGroup x:Name="LastPageButtonStates">
                                <VisualState x:Name="LastPageButtonVisible"/>
                                <VisualState x:Name="LastPageButtonCollapsed">
                                    <VisualState.Setters>
                                        <Setter Target="LastPageButton.Visibility" Value="Collapsed"/>
                                    </VisualState.Setters>
                                </VisualState>
                            </VisualStateGroup>
                            <VisualStateGroup>
                                <VisualState x:Name="LastPageButtonEnabled"/>
                                <VisualState x:Name="LastPageButtonDisabled">
                                    <VisualState.Setters>
                                        <Setter Target="LastPageButton.IsEnabled" Value="false"/>
                                    </VisualState.Setters>
                                </VisualState>
                            </VisualStateGroup>
                            <VisualStateGroup x:Name="PagerDisplayModeStates">
                                <VisualState x:Name="NumberBoxVisible">
                                    <VisualState.Setters>
                                        <Setter Target="NumberBoxDisplay.IsEnabled" Value="True"/>
                                        <Setter Target="BoxPanels.Visibility" Value="Visible"/>
                                        <Setter Target="NumberBoxDisplay.Visibility" Value="Visible"/>
                                    </VisualState.Setters>
                                </VisualState>
                                <VisualState x:Name="ComboBoxVisible">
                                    <VisualState.Setters>
                                        <Setter Target="ComboBoxDisplay.IsEnabled" Value="True"/>
                                        <Setter Target="BoxPanels.Visibility" Value="Visible"/>
                                        <Setter Target="ComboBoxDisplay.Visibility" Value="Visible"/>
                                    </VisualState.Setters>
                                </VisualState>
                                <VisualState x:Name="NumberPanelVisible">
                                    <VisualState.Setters>
                                        <Setter Target="BoxPanels.Visibility" Value="Collapsed"/>
                                        <Setter Target="NumberBoxDisplay.Visibility" Value="Collapsed"/>
                                        <Setter Target="ComboBoxDisplay.Visibility" Value="Collapsed"/>
                                        <Setter Target="NumberPanelItemsRepeater.Visibility" Value="Visible"/>
                                        <Setter Target="NumberPanelCurrentPageIdentifier.Visibility" Value="Visible"/>
                                    </VisualState.Setters>
                                </VisualState>
                            </VisualStateGroup>
                        </VisualStateManager.VisualStateGroups>
<<<<<<< HEAD
                            <StackPanel Orientation="Horizontal"
                                        Grid.Row="0"
                                        Grid.Column="0"
                                        HorizontalAlignment="Right">
                                <Button x:Name="FirstPageButton"
                                        IsEnabled="False"
                                        Style="{StaticResource NavigationBackButtonNormalStyle}"
                                        FontFamily="{StaticResource SymbolThemeFontFamily}"
                                        Content="&#xE892;"/>
                                <TextBlock x:Name="FirstPageButtonText" VerticalAlignment="Center" HorizontalAlignment="Center"
                                           Text="{TemplateBinding FirstPageButtonText}"
                                           Visibility="{Binding ElementName=FirstPageButton, Path=Visibility}"/>
                                <Button x:Name="PreviousPageButton"
                                        IsEnabled="False"
                                        Style="{StaticResource NavigationBackButtonNormalStyle}"
                                        FontFamily="{StaticResource SymbolThemeFontFamily}"
                                        Content="&#xE76B;"/>
                                <TextBlock x:Name="PreviousPageButtonText" VerticalAlignment="Center" HorizontalAlignment="Center"
                                           Text="{TemplateBinding PreviousPageButtonText}"
                                           Visibility="{Binding ElementName=PreviousPageButton, Path=Visibility}"/>
                            </StackPanel>
                            <StackPanel x:Name="BoxPanels" Visibility="Collapsed" Orientation="Horizontal" Grid.Row="0" Grid.Column="1">
                                <TextBlock VerticalAlignment="Center" Margin="0,0,5,0" Text="{TemplateBinding PrefixText}" />
                                <!--NumberBox Display-->
                                <controls:NumberBox x:Name="NumberBoxDisplay" HorizontalAlignment="Center" VerticalAlignment="Center"
                                                Maximum="{Binding RelativeSource={RelativeSource TemplatedParent}, Path=NumberOfPages}" Minimum="1"
                                                Value="{Binding RelativeSource={RelativeSource TemplatedParent}, Path=SelectedIndex, Mode=TwoWay}"
                                                SmallChange="1" LargeChange="5"
                                                IsEnabled="False" Visibility="Collapsed" />
                                <!--ComboBox Display-->
                                <ComboBox x:Name="ComboBoxDisplay" HorizontalAlignment="Center" VerticalAlignment="Center"
                                      ItemsSource="{Binding RelativeSource={RelativeSource TemplatedParent}, Path=TemplateSettings.Pages}"
                                      IsEnabled="False" Visibility="Collapsed"/>
                                <TextBlock VerticalAlignment="Center" Margin="5,0,5,0" Text="/"/>
                                <TextBlock VerticalAlignment="Center" Margin="0,0,5,0" Text="{Binding RelativeSource={RelativeSource TemplatedParent}, Path=NumberOfPages}"/>
                            </StackPanel>
                                <StackPanel x:Name="NumberPanelDisplay" Grid.Row="0" Grid.Column="1"
                                            Orientation="Horizontal" Visibility="Collapsed">
                                    <ScrollViewer x:Name="NumberPanelViewer"
                                              HorizontalScrollBarVisibility="Hidden" HorizontalScrollMode="Disabled"
                                              VerticalScrollBarVisibility="Disabled" VerticalScrollMode="Disabled">
                                        <controls:ItemsRepeater x:Name="NumberPanelItemsRepeater"
                                        ItemTemplate="{StaticResource NumberPanelButtonTemplate}">
                                            <controls:ItemsRepeater.Layout>
                                                <controls:StackLayout Orientation="Horizontal" Spacing="5"/>
                                            </controls:ItemsRepeater.Layout>
                                        </controls:ItemsRepeater>
                                    </ScrollViewer>
                                </StackPanel>
=======
                        <StackPanel Orientation="Horizontal"
                                    Grid.Row="0"
                                    Grid.Column="0"
                                    HorizontalAlignment="Right">
                            <Button x:Name="FirstPageButton"
                                    IsEnabled="False"
                                    Style="{StaticResource NavigationBackButtonNormalStyle}"
                                    FontFamily="{StaticResource SymbolThemeFontFamily}"
                                    Content="&#xE892;"/>
                            <TextBlock x:Name="FirstPageButtonText" VerticalAlignment="Center" HorizontalAlignment="Center"
                                        Text="{TemplateBinding FirstPageButtonText}"
                                        Visibility="{Binding ElementName=FirstPageButton, Path=Visibility}"/>
                            <Button x:Name="PreviousPageButton"
                                    IsEnabled="False"
                                    Style="{StaticResource NavigationBackButtonNormalStyle}"
                                    FontFamily="{StaticResource SymbolThemeFontFamily}"
                                    Content="&#xE76B;"/>
                            <TextBlock x:Name="PreviousPageButtonText" VerticalAlignment="Center" HorizontalAlignment="Center"
                                        Text="{TemplateBinding PreviousPageButtonText}"
                                        Visibility="{Binding ElementName=PreviousPageButton, Path=Visibility}"/>
                        </StackPanel>
                        <StackPanel x:Name="BoxPanels" Visibility="Collapsed" Orientation="Horizontal" Grid.Row="0" Grid.Column="1">
                            <TextBlock VerticalAlignment="Center" Margin="0,0,5,0" Text="{TemplateBinding PrefixText}" />
                            <!--NumberBox Display-->
                            <controls:NumberBox x:Name="NumberBoxDisplay" HorizontalAlignment="Center" VerticalAlignment="Center"
                                            Maximum="{Binding RelativeSource={RelativeSource TemplatedParent}, Path=NumberOfPages}" Minimum="1"
                                            Value="{Binding RelativeSource={RelativeSource TemplatedParent}, Path=SelectedIndex, Mode=TwoWay}"
                                            SmallChange="1" LargeChange="5"
                                            IsEnabled="False" Visibility="Collapsed" />
                            <!--ComboBox Display-->
                            <ComboBox x:Name="ComboBoxDisplay" HorizontalAlignment="Center" VerticalAlignment="Center"
                                    ItemsSource="{Binding RelativeSource={RelativeSource TemplatedParent}, Path=TemplateSettings.Pages}"
                                    IsEnabled="False" Visibility="Collapsed"/>
                            <TextBlock VerticalAlignment="Center" Margin="5,0,5,0" Text="/"/>
                            <TextBlock VerticalAlignment="Center" Margin="0,0,5,0" Text="{Binding RelativeSource={RelativeSource TemplatedParent}, Path=NumberOfPages}"/>
                        </StackPanel>
                        <controls:ItemsRepeater x:Name="NumberPanelItemsRepeater" Grid.Row="0" Grid.Column="1"
                            ItemTemplate="{TemplateBinding PagerElementFactory}" Background="Blue" Visibility="Collapsed">
                            <controls:ItemsRepeater.Layout>
                                <controls:StackLayout Orientation="Horizontal" Spacing="5"/>
                            </controls:ItemsRepeater.Layout>
                        </controls:ItemsRepeater>
                        <Rectangle x:Name="NumberPanelCurrentPageIdentifier" Style="{StaticResource NumberPanelCurrentPageIdentifierStyle}"
                                   HorizontalAlignment="Left" VerticalAlignment="Bottom" Grid.Column="1" Grid.Row="0" Visibility="Collapsed">
                            <Rectangle.Transitions>
                                <TransitionCollection>
                                    <RepositionThemeTransition/>
                                </TransitionCollection>
                            </Rectangle.Transitions>
                        </Rectangle>
>>>>>>> b04759c4
                        <StackPanel Orientation="Horizontal" Grid.Row="0" Grid.Column="2" HorizontalAlignment="Left">
                            <TextBlock x:Name="NextPageButtonText" VerticalAlignment="Center" HorizontalAlignment="Center"
                                            Text="{TemplateBinding NextPageButtonText}"
                                            Visibility="{Binding ElementName=NextPageButton, Path=Visibility}"/>
                            <Button x:Name="NextPageButton"
                                        Style="{StaticResource NavigationBackButtonNormalStyle}"
                                        FontFamily="{StaticResource SymbolThemeFontFamily}"
                                        Content="&#xE76C;" />
                            <TextBlock x:Name="LastPageButtonText" VerticalAlignment="Center" HorizontalAlignment="Center"
                                            Text="{TemplateBinding LastPageButtonText}"
                                            Visibility="{Binding ElementName=LastPageButton, Path=Visibility}"/>
                            <Button x:Name="LastPageButton"
                                        Style="{StaticResource NavigationBackButtonNormalStyle}"
                                        FontFamily="{StaticResource SymbolThemeFontFamily}"
                                        Content="&#xE893;"/>
                        </StackPanel>
                    </Grid>
                </ControlTemplate>
            </Setter.Value>
        </Setter>
    </Style>
    
</ResourceDictionary><|MERGE_RESOLUTION|>--- conflicted
+++ resolved
@@ -4,18 +4,6 @@
     xmlns:local="using:MUXControlsTestApp"
     xmlns:controls="using:Microsoft.UI.Xaml.Controls">
 
-<<<<<<< HEAD
-    <x:Double x:Key="NumberPanelButtonWidth">35</x:Double>
-
-    <Style x:Key="NumberPanelButtonStyle" TargetType="Button">
-        <Setter Property="MinWidth" Value="{StaticResource NumberPanelButtonWidth}"/>
-        <Setter Property="Background" Value="Transparent"/>
-    </Style>
-
-    <DataTemplate x:Key="NumberPanelButtonTemplate">
-        <Button Content="{Binding}" Style="{StaticResource NumberPanelButtonStyle}"/>
-    </DataTemplate>
-=======
     <x:Double x:Key="NumberPanelButtonWidth">32</x:Double>
 
     <Style x:Key="NumberPanelButtonStyle" TargetType="Button">
@@ -39,7 +27,6 @@
         <Setter Property="RadiusX" Value="1"/>
         <Setter Property="RadiusY" Value="1"/>
     </Style>
->>>>>>> b04759c4
 
     <Style TargetType="local:PrototypePager">
         <Setter Property="Template">
@@ -149,57 +136,6 @@
                                 </VisualState>
                             </VisualStateGroup>
                         </VisualStateManager.VisualStateGroups>
-<<<<<<< HEAD
-                            <StackPanel Orientation="Horizontal"
-                                        Grid.Row="0"
-                                        Grid.Column="0"
-                                        HorizontalAlignment="Right">
-                                <Button x:Name="FirstPageButton"
-                                        IsEnabled="False"
-                                        Style="{StaticResource NavigationBackButtonNormalStyle}"
-                                        FontFamily="{StaticResource SymbolThemeFontFamily}"
-                                        Content="&#xE892;"/>
-                                <TextBlock x:Name="FirstPageButtonText" VerticalAlignment="Center" HorizontalAlignment="Center"
-                                           Text="{TemplateBinding FirstPageButtonText}"
-                                           Visibility="{Binding ElementName=FirstPageButton, Path=Visibility}"/>
-                                <Button x:Name="PreviousPageButton"
-                                        IsEnabled="False"
-                                        Style="{StaticResource NavigationBackButtonNormalStyle}"
-                                        FontFamily="{StaticResource SymbolThemeFontFamily}"
-                                        Content="&#xE76B;"/>
-                                <TextBlock x:Name="PreviousPageButtonText" VerticalAlignment="Center" HorizontalAlignment="Center"
-                                           Text="{TemplateBinding PreviousPageButtonText}"
-                                           Visibility="{Binding ElementName=PreviousPageButton, Path=Visibility}"/>
-                            </StackPanel>
-                            <StackPanel x:Name="BoxPanels" Visibility="Collapsed" Orientation="Horizontal" Grid.Row="0" Grid.Column="1">
-                                <TextBlock VerticalAlignment="Center" Margin="0,0,5,0" Text="{TemplateBinding PrefixText}" />
-                                <!--NumberBox Display-->
-                                <controls:NumberBox x:Name="NumberBoxDisplay" HorizontalAlignment="Center" VerticalAlignment="Center"
-                                                Maximum="{Binding RelativeSource={RelativeSource TemplatedParent}, Path=NumberOfPages}" Minimum="1"
-                                                Value="{Binding RelativeSource={RelativeSource TemplatedParent}, Path=SelectedIndex, Mode=TwoWay}"
-                                                SmallChange="1" LargeChange="5"
-                                                IsEnabled="False" Visibility="Collapsed" />
-                                <!--ComboBox Display-->
-                                <ComboBox x:Name="ComboBoxDisplay" HorizontalAlignment="Center" VerticalAlignment="Center"
-                                      ItemsSource="{Binding RelativeSource={RelativeSource TemplatedParent}, Path=TemplateSettings.Pages}"
-                                      IsEnabled="False" Visibility="Collapsed"/>
-                                <TextBlock VerticalAlignment="Center" Margin="5,0,5,0" Text="/"/>
-                                <TextBlock VerticalAlignment="Center" Margin="0,0,5,0" Text="{Binding RelativeSource={RelativeSource TemplatedParent}, Path=NumberOfPages}"/>
-                            </StackPanel>
-                                <StackPanel x:Name="NumberPanelDisplay" Grid.Row="0" Grid.Column="1"
-                                            Orientation="Horizontal" Visibility="Collapsed">
-                                    <ScrollViewer x:Name="NumberPanelViewer"
-                                              HorizontalScrollBarVisibility="Hidden" HorizontalScrollMode="Disabled"
-                                              VerticalScrollBarVisibility="Disabled" VerticalScrollMode="Disabled">
-                                        <controls:ItemsRepeater x:Name="NumberPanelItemsRepeater"
-                                        ItemTemplate="{StaticResource NumberPanelButtonTemplate}">
-                                            <controls:ItemsRepeater.Layout>
-                                                <controls:StackLayout Orientation="Horizontal" Spacing="5"/>
-                                            </controls:ItemsRepeater.Layout>
-                                        </controls:ItemsRepeater>
-                                    </ScrollViewer>
-                                </StackPanel>
-=======
                         <StackPanel Orientation="Horizontal"
                                     Grid.Row="0"
                                     Grid.Column="0"
@@ -250,7 +186,6 @@
                                 </TransitionCollection>
                             </Rectangle.Transitions>
                         </Rectangle>
->>>>>>> b04759c4
                         <StackPanel Orientation="Horizontal" Grid.Row="0" Grid.Column="2" HorizontalAlignment="Left">
                             <TextBlock x:Name="NextPageButtonText" VerticalAlignment="Center" HorizontalAlignment="Center"
                                             Text="{TemplateBinding NextPageButtonText}"
