﻿#pragma once

#include "pch.h"
#include "common.h"

#include "TeachingTipTemplateSettings.h"

#include "TeachingTip.g.h"
#include "TeachingTip.properties.h"

class TeachingTip :
    public ReferenceTracker<TeachingTip, winrt::implementation::TeachingTipT>,
    public TeachingTipProperties
{

public:
    TeachingTip();

    // IFrameworkElement
    void OnApplyTemplate();
    void OnPropertyChanged(const winrt::DependencyPropertyChangedEventArgs& args);

    // ContentControl
    void OnContentChanged(const winrt::IInspectable& oldContent, const winrt::IInspectable& newContent);

    // UIElement
    winrt::AutomationPeer OnCreateAutomationPeer();

    tracker_ref<winrt::FrameworkElement> m_target{ this };

    // TestHooks
    void SetExpandEasingFunction(const winrt::CompositionEasingFunction& easingFunction);
    void SetContractEasingFunction(const winrt::CompositionEasingFunction& easingFunction);
    void SetTipShouldHaveShadow(bool tipShadow);
    void SetContentElevation(float elevation);
    void SetTailElevation(float elevation);
    bool GetIsIdle();
    winrt::TeachingTipPlacementMode GetEffectivePlacement();
    winrt::TeachingTipHeroContentPlacementMode GetEffectiveHeroContentPlacement();
    double GetHorizontalOffset();
    double GetVerticalOffset();
    void SetUseTestWindowBounds(bool useTestWindowBounds);
    void SetTestWindowBounds(const winrt::Rect& testWindowBounds);
    void SetTipFollowsTarget(bool tipFollowsTarget);
    void SetExpandAnimationDuration(const winrt::TimeSpan& expandAnimationDuration);
    void SetContractAnimationDuration(const winrt::TimeSpan& contractAnimationDuration);

    bool m_isIdle{ true };

private:
    winrt::Button::Click_revoker m_closeButtonClickedRevoker{};
    winrt::Button::Click_revoker m_alternateCloseButtonClickedRevoker{};
    winrt::Button::Click_revoker m_actionButtonClickedRevoker{};
    winrt::FrameworkElement::SizeChanged_revoker m_contentSizeChangedRevoker{};
    winrt::FrameworkElement::EffectiveViewportChanged_revoker m_effectiveViewportChangedRevoker{};
    winrt::FrameworkElement::EffectiveViewportChanged_revoker m_targetEffectiveViewportChangedRevoker{};
    winrt::FrameworkElement::LayoutUpdated_revoker m_targetLayoutUpdatedRevoker{};
    winrt::Popup::Opened_revoker m_popupOpenedRevoker{};
    winrt::Popup::Closed_revoker m_popupClosedRevoker{};
    winrt::Popup::Closed_revoker m_lightDismissIndicatorPopupClosedRevoker{};
    winrt::Window::SizeChanged_revoker m_windowSizeChangedRevoker{};
<<<<<<< HEAD
    winrt::Grid::Loaded_revoker m_pointerOcclusionGridLoadedRevoker{};
    void SetPopupAutomationProperties();
=======
    winrt::Grid::Loaded_revoker m_tailOcclusionGridLoadedRevoker{};
>>>>>>> 790fdc48
    void CreateLightDismissIndicatorPopup();
    void UpdateTail();
    void PositionPopup();
    void PositionTargetedPopup();
    void PositionUntargetedPopup();
    void UpdateSizeBasedTemplateSettings();
    void UpdateButtonsState();
    void UpdateDynamicHeroContentPlacementToTop();
    void UpdateDynamicHeroContentPlacementToBottom();

    static void OnPropertyChanged(
        const winrt::DependencyObject& sender,
        const winrt::DependencyPropertyChangedEventArgs& args);

    void OnIsOpenChanged();
    void OnTargetChanged();
    void OnTailVisibilityChanged();
    void OnIconSourceChanged();
    void OnPlacementMarginChanged();
    void OnIsLightDismissEnabledChanged();
    void OnHeroContentPlacementChanged();

    void OnCloseButtonClicked(const winrt::IInspectable&, const winrt::RoutedEventArgs&);
    void OnActionButtonClicked(const winrt::IInspectable&, const winrt::RoutedEventArgs&);
    void OnPopupOpened(const winrt::IInspectable&, const winrt::IInspectable&);
    void OnPopupClosed(const winrt::IInspectable&, const winrt::IInspectable&);
    void OnLightDismissIndicatorPopupClosed(const winrt::IInspectable&, const winrt::IInspectable&);
    void OnTailOcclusionGridLoaded(const winrt::IInspectable&, const winrt::IInspectable&);

    void RaiseClosingEvent();
    void ClosePopupWithAnimationIfAvailable();
    void ClosePopup();

    void SetViewportChangedEvent();
    void RevokeViewportChangedEvent();
    void TargetLayoutUpdated(const winrt::IInspectable&, const winrt::IInspectable&);

    void CreateExpandAnimation();
    void CreateContractAnimation();

    void StartExpandToOpen();
    void StartContractToClose();

    winrt::TeachingTipPlacementMode DetermineEffectivePlacement();
    void EstablishShadows();

    tracker_ref<winrt::Border> m_container{ this };

    tracker_ref<winrt::Popup> m_popup{ this };
    tracker_ref<winrt::Popup> m_lightDismissIndicatorPopup{ this };

    tracker_ref<winrt::UIElement> m_rootElement{ this };
    tracker_ref<winrt::Grid> m_tailOcclusionGrid{ this };
    tracker_ref<winrt::Grid> m_contentRootGrid{ this };
    tracker_ref<winrt::Grid> m_nonHeroContentRootGrid{ this };
    tracker_ref<winrt::Border> m_heroContentBorder{ this };
    tracker_ref<winrt::Border> m_iconBorder{ this };
    tracker_ref<winrt::Button> m_actionButton{ this };
    tracker_ref<winrt::Button> m_alternateCloseButton{ this };
    tracker_ref<winrt::Button> m_closeButton{ this };
    tracker_ref<winrt::Polygon> m_tailPolygon{ this };
    tracker_ref<winrt::Grid> m_tailEdgeBorder{ this };

    tracker_ref<winrt::KeyFrameAnimation> m_expandAnimation{ this };
    tracker_ref<winrt::KeyFrameAnimation> m_contractAnimation{ this };
    tracker_ref<winrt::KeyFrameAnimation> m_expandElevationAnimation{ this };
    tracker_ref<winrt::KeyFrameAnimation> m_contractElevationAnimation{ this };
    tracker_ref<winrt::CompositionEasingFunction> m_expandEasingFunction{ this };
    tracker_ref<winrt::CompositionEasingFunction> m_contractEasingFunction{ this };

    winrt::TeachingTipPlacementMode m_currentEffectiveTipPlacementMode{ winrt::TeachingTipPlacementMode::Auto };
    winrt::TeachingTipPlacementMode m_currentEffectiveTailPlacementMode{ winrt::TeachingTipPlacementMode::Auto };
    winrt::TeachingTipHeroContentPlacementMode m_currentHeroContentEffectivePlacementMode{ winrt::TeachingTipHeroContentPlacementMode::Auto };

    winrt::Rect m_currentBounds{ 0,0,0,0 };
    winrt::Rect m_currentTargetBounds{ 0,0,0,0 };

    bool m_isTemplateApplied{ false };

    bool m_isExpandAnimationPlaying{ false };
    bool m_isContractAnimationPlaying{ false };

    bool m_useTestWindowBounds{ false };
    winrt::Rect m_testWindowBounds{ 0,0,0,0 };

    bool m_tipShouldHaveShadow{ true };

    bool m_tipFollowsTarget{ false };

    float m_contentElevation{ 32.0f };
    float m_tailElevation{ 0.0f };
    bool m_tailShadowTargetsShadowTarget{ false };

    winrt::TimeSpan m_expandAnimationDuration{ 300ms };
    winrt::TimeSpan m_contractAnimationDuration{ 200ms };

    winrt::TeachingTipCloseReason m_lastCloseReason{ winrt::TeachingTipCloseReason::Programmatic };

    // These values are shifted by one because this is the 1px highlight that sits adjacent to the tip border.
    inline winrt::Thickness BottomPlacementTopRightHighlightMargin(double width, double height) { return { (width / 2) + (TailShortSideLength() - 1.0f), 0, 1, 0 }; }
    inline winrt::Thickness BottomEdgeAlignedRightPlacementTopRightHighlightMargin(double width, double height) { return { MinimumTipEdgeToTailEdgeMargin() + TailLongSideLength() - 1.0f, 0, 1, 0 }; }
    inline winrt::Thickness BottomEdgeAlignedLeftPlacementTopRightHighlightMargin(double width, double height) { return { width - (MinimumTipEdgeToTailEdgeMargin() + 1.0f), 0, 1, 0 }; }
    static inline winrt::Thickness OtherPlacementTopRightHighlightMargin(double width, double height) { return { 0, 0, 0, 0 }; }

    inline winrt::Thickness BottomPlacementTopLeftHighlightMargin(double width, double height) { return { 1, 0, (width / 2) + (TailShortSideLength() - 1.0f), 0 }; }
    inline winrt::Thickness BottomEdgeAlignedRightPlacementTopLeftHighlightMargin(double width, double height) { return { 1, 0, width - (MinimumTipEdgeToTailEdgeMargin() + 1.0f), 0 }; }
    inline winrt::Thickness BottomEdgeAlignedLeftPlacementTopLeftHighlightMargin(double width, double height) { return { 1, 0, MinimumTipEdgeToTailEdgeMargin() + TailLongSideLength() - 1.0f, 0 }; }
    static inline winrt::Thickness TopEdgePlacementTopLeftHighlightMargin(double width, double height) { return { 1, 1, 1, 0 }; }
    // Shifted by one since the tail edge's border is not accounted for automatically.
    static inline winrt::Thickness LeftEdgePlacementTopLeftHighlightMargin(double width, double height) { return { 1, 1, 0, 0 }; }
    static inline winrt::Thickness RightEdgePlacementTopLeftHighlightMargin(double width, double height) { return { 0, 1, 1, 0 }; }

    static inline double UntargetedTipFarPlacementOffset(float windowSize, double tipSize, double offset) { return windowSize - (tipSize + s_untargetedTipWindowEdgeMargin + offset); }
    static inline double UntargetedTipCenterPlacementOffset(float windowSize, double tipSize, double nearOffset, double farOffset) { return (windowSize / 2) - (tipSize / 2) + nearOffset - farOffset; }
    static inline double UntargetedTipNearPlacementOffset(double offset) { return s_untargetedTipWindowEdgeMargin + offset; }

    static constexpr wstring_view s_scaleTargetName{ L"Scale"sv };
    static constexpr wstring_view s_translationTargetName{ L"Translation"sv };

    static constexpr wstring_view s_containerName{ L"Container"sv };
    static constexpr wstring_view s_popupName{ L"Popup"sv };
    static constexpr wstring_view s_tailOcclusionGridName{ L"TailOcclusionGrid"sv };
    static constexpr wstring_view s_contentRootGridName{ L"ContentRootGrid"sv };
    static constexpr wstring_view s_nonHeroContentRootGridName{ L"NonHeroContentRootGrid"sv };
    static constexpr wstring_view s_shadowTargetName{ L"ShadowTarget"sv };
    static constexpr wstring_view s_heroContentBorderName{ L"HeroContentBorder"sv };
    static constexpr wstring_view s_iconBorderName{ L"IconBorder"sv };
    static constexpr wstring_view s_titlesStackPanelName{ L"TitlesStackPanel"sv };
    static constexpr wstring_view s_titleTextBoxName{ L"TitleTextBlock"sv };
    static constexpr wstring_view s_subtitleTextBoxName{ L"SubtitleTextBlock"sv };
    static constexpr wstring_view s_alternateCloseButtonName{ L"AlternateCloseButton"sv };
    static constexpr wstring_view s_mainContentPresenterName{ L"MainContentPresenter"sv };
    static constexpr wstring_view s_actionButtonName{ L"ActionButton"sv };
    static constexpr wstring_view s_closeButtonName{ L"CloseButton"sv };
    static constexpr wstring_view s_tailPolygonName{ L"TailPolygon"sv };
    static constexpr wstring_view s_tailEdgeBorderName{ L"TailEdgeBorder"sv };
    static constexpr wstring_view s_topTailPolygonHighlightName{ L"TopTailPolygonHighlight"sv };
    static constexpr wstring_view s_topHighlightLeftName{ L"TopHighlightLeft"sv };
    static constexpr wstring_view s_topHighlightRightName{ L"TopHighlightRight"sv };

    static constexpr wstring_view s_accentButtonStyleName{ L"AccentButtonStyle" };
    static constexpr wstring_view s_teachingTipTopHighlightBrushName{ L"TeachingTipTopHighlightBrush" };

    static constexpr winrt::float2 s_expandAnimationEasingCurveControlPoint1{ 0.1f, 0.9f };
    static constexpr winrt::float2 s_expandAnimationEasingCurveControlPoint2{ 0.2f, 1.0f };
    static constexpr winrt::float2 s_contractAnimationEasingCurveControlPoint1{ 0.7f, 0.0f };
    static constexpr winrt::float2 s_contractAnimationEasingCurveControlPoint2{ 1.0f, 0.5f };

    //It is possible this should be exposed as a property, but you can adjust what it does with margin.
    static constexpr float s_untargetedTipWindowEdgeMargin = 24;
    static constexpr float s_defaultTipHeightAndWidth = 320;

    //Ideally this would be computed from layout but it is difficult to do.
    static constexpr float s_tailOcclusionAmount = 2;

    // The tail is designed as an 8x16 pixel shape, however it is actually a 10x20 shape which is partially occluded by the tip content.
    // This is done to get the border of the tip to follow the tail shape without drawing the border on the tip edge of the tail.
    inline float MinimumTipEdgeToTailEdgeMargin()
    {
        return m_tailOcclusionGrid.get().ColumnDefinitions().Size() > 1 ?
            static_cast<float>(m_tailOcclusionGrid.get().ColumnDefinitions().GetAt(1).ActualWidth() + s_tailOcclusionAmount)
            : 0.0f;
    }

    inline float MinimumTipEdgeToTailCenter()
    {
        return m_tailOcclusionGrid.get().ColumnDefinitions().Size() > 1 ?  
            static_cast<float>(m_tailOcclusionGrid.get().ColumnDefinitions().GetAt(0).ActualWidth() +
                m_tailOcclusionGrid.get().ColumnDefinitions().GetAt(1).ActualWidth() +
                (std::max(m_tailPolygon.get().ActualHeight(), m_tailPolygon.get().ActualWidth()) / 2))
            : 0.0f;
    }

    inline float TailLongSideActualLength() { return static_cast<float>(std::max(m_tailPolygon.get().ActualHeight(), m_tailPolygon.get().ActualWidth())); }
    inline float TailLongSideLength() { return static_cast<float>(TailLongSideActualLength() - (2 * s_tailOcclusionAmount)); }
    inline float TailShortSideLength() { return static_cast<float>(std::min(m_tailPolygon.get().ActualHeight(), m_tailPolygon.get().ActualWidth()) - s_tailOcclusionAmount); }
};<|MERGE_RESOLUTION|>--- conflicted
+++ resolved
@@ -59,12 +59,8 @@
     winrt::Popup::Closed_revoker m_popupClosedRevoker{};
     winrt::Popup::Closed_revoker m_lightDismissIndicatorPopupClosedRevoker{};
     winrt::Window::SizeChanged_revoker m_windowSizeChangedRevoker{};
-<<<<<<< HEAD
-    winrt::Grid::Loaded_revoker m_pointerOcclusionGridLoadedRevoker{};
-    void SetPopupAutomationProperties();
-=======
     winrt::Grid::Loaded_revoker m_tailOcclusionGridLoadedRevoker{};
->>>>>>> 790fdc48
+	void SetPopupAutomationProperties();
     void CreateLightDismissIndicatorPopup();
     void UpdateTail();
     void PositionPopup();
