﻿#pragma once

#include "pch.h"
#include "common.h"

#include "TeachingTipTemplateSettings.h"

#include "TeachingTip.g.h"
#include "TeachingTip.properties.h"

class TeachingTip :
    public ReferenceTracker<TeachingTip, winrt::implementation::TeachingTipT>,
    public TeachingTipProperties
{

public:
    TeachingTip();
    ~TeachingTip();

    // IFrameworkElement
    void OnApplyTemplate();
    void OnPropertyChanged(const winrt::DependencyPropertyChangedEventArgs& args);

    // ContentControl
    void OnContentChanged(const winrt::IInspectable& oldContent, const winrt::IInspectable& newContent);

    // UIElement
    winrt::AutomationPeer OnCreateAutomationPeer();

    tracker_ref<winrt::FrameworkElement> m_target{ this };

    // TestHooks
    void SetExpandEasingFunction(const winrt::CompositionEasingFunction& easingFunction);
    void SetContractEasingFunction(const winrt::CompositionEasingFunction& easingFunction);
    void SetTipShouldHaveShadow(bool tipShadow);
    void SetContentElevation(float elevation);
    void SetTailElevation(float elevation);
    bool GetIsIdle();
    winrt::TeachingTipPlacementMode GetEffectivePlacement();
    winrt::TeachingTipHeroContentPlacementMode GetEffectiveHeroContentPlacement();
    double GetHorizontalOffset();
    double GetVerticalOffset();
    void SetUseTestWindowBounds(bool useTestWindowBounds);
    void SetTestWindowBounds(const winrt::Rect& testWindowBounds);
    void SetUseTestScreenBounds(bool useTestScreenBounds);
    void SetTestScreenBounds(const winrt::Rect& testScreenBounds);
    void SetTipFollowsTarget(bool tipFollowsTarget);
    void SetReturnTopForOutOfWindowPlacement(bool useScreenBoundsForAutoPlacement);
    void SetExpandAnimationDuration(const winrt::TimeSpan& expandAnimationDuration);
    void SetContractAnimationDuration(const winrt::TimeSpan& contractAnimationDuration);

    bool m_isIdle{ true };

    friend class TeachingTipTestHooks;

private:
    PropertyChanged_revoker m_automationNameChangedRevoker{};
    PropertyChanged_revoker m_automationIdChangedRevoker{};
    winrt::CoreDispatcher::AcceleratorKeyActivated_revoker m_acceleratorKeyActivatedRevoker{};
    winrt::Button::Click_revoker m_closeButtonClickedRevoker{};
    winrt::Button::Click_revoker m_alternateCloseButtonClickedRevoker{};
    winrt::Button::Click_revoker m_actionButtonClickedRevoker{};
    winrt::FrameworkElement::SizeChanged_revoker m_contentSizeChangedRevoker{};
    winrt::FrameworkElement::EffectiveViewportChanged_revoker m_effectiveViewportChangedRevoker{};
    winrt::FrameworkElement::EffectiveViewportChanged_revoker m_targetEffectiveViewportChangedRevoker{};
    winrt::FrameworkElement::LayoutUpdated_revoker m_targetLayoutUpdatedRevoker{};
    winrt::FrameworkElement::Loaded_revoker m_targetLoadedRevoker{};
    winrt::Popup::Opened_revoker m_popupOpenedRevoker{};
    winrt::Popup::Closed_revoker m_popupClosedRevoker{};
    winrt::Popup::Closed_revoker m_lightDismissIndicatorPopupClosedRevoker{};
    winrt::CoreWindow::SizeChanged_revoker m_windowSizeChangedRevoker{};
    winrt::Grid::Loaded_revoker m_tailOcclusionGridLoadedRevoker{};
<<<<<<< HEAD
    // The XamlRoot::Changed_revoker doesn't work for unattaching the event.
    // Tracked by internal bug #21302432.
    winrt::event_token m_xamlRootChangedToken{ 0 };
	void SetPopupAutomationProperties();
=======
    winrt::FrameworkElement::ActualThemeChanged_revoker m_actualThemeChangedRevoker{};
    
    void SetPopupAutomationProperties();
>>>>>>> 804cd52c
    void CreateLightDismissIndicatorPopup();
    bool UpdateTail();
    void PositionPopup();
    bool PositionTargetedPopup();
    bool PositionUntargetedPopup();
    void UpdateSizeBasedTemplateSettings();
    void UpdateButtonsState();
    void UpdateDynamicHeroContentPlacementToTop();
    void UpdateDynamicHeroContentPlacementToBottom();

    static void OnPropertyChanged(
        const winrt::DependencyObject& sender,
        const winrt::DependencyPropertyChangedEventArgs& args);

    void OnIsOpenChanged();
    void IsOpenChangedToOpen();
    void IsOpenChangedToClose();
    void CreateNewPopup();
    void OnTargetChanged();
    void OnTailVisibilityChanged();
    void OnIconSourceChanged();
    void OnPlacementMarginChanged();
    void OnIsLightDismissEnabledChanged();
    void OnShouldConstrainToRootBoundsChanged();
    void OnHeroContentPlacementChanged();

    void OnAutomationNameChanged(const winrt::IInspectable&, const winrt::IInspectable&);
    void OnAutomationIdChanged(const winrt::IInspectable&, const winrt::IInspectable&);

    void OnContentSizeChanged(const winrt::IInspectable&, const winrt::SizeChangedEventArgs& args);
    void OnF6AcceleratorKeyClicked(const winrt::CoreDispatcher&, const winrt::AcceleratorKeyEventArgs& args);
    void OnCloseButtonClicked(const winrt::IInspectable&, const winrt::RoutedEventArgs&);
    void OnActionButtonClicked(const winrt::IInspectable&, const winrt::RoutedEventArgs&);
    void OnPopupOpened(const winrt::IInspectable&, const winrt::IInspectable&);
    void OnPopupClosed(const winrt::IInspectable&, const winrt::IInspectable&);
    void OnLightDismissIndicatorPopupClosed(const winrt::IInspectable&, const winrt::IInspectable&);

    void RaiseClosingEvent(bool attachDeferralCompletedHandler);
    void ClosePopupWithAnimationIfAvailable();
    void ClosePopup();

    void SetViewportChangedEvent(const gsl::strict_not_null<winrt::FrameworkElement>& target);
    void RevokeViewportChangedEvent();
<<<<<<< HEAD
    void WindowSizeChanged(const winrt::CoreWindow&, const winrt::WindowSizeChangedEventArgs&);
    void XamlRootChanged(const winrt::XamlRoot&, const winrt::XamlRootChangedEventArgs&);
    void TargetLayoutUpdated(const winrt::IInspectable&, const winrt::IInspectable&);
=======
    void OnTargetLayoutUpdated(const winrt::IInspectable&, const winrt::IInspectable&);
    void OnTargetLoaded(const winrt::IInspectable&, const winrt::IInspectable&);
>>>>>>> 804cd52c
    void RepositionPopup();

    void CreateExpandAnimation();
    void CreateContractAnimation();

    void StartExpandToOpen();
    void StartContractToClose();

    void UpdatePopupRequestedTheme();

    std::tuple<winrt::TeachingTipPlacementMode, bool> DetermineEffectivePlacement();
    std::tuple<winrt::TeachingTipPlacementMode, bool> DetermineEffectivePlacementTargeted(double contentHight, double contentWidth);
    std::tuple<winrt::TeachingTipPlacementMode, bool> DetermineEffectivePlacementUntargeted(double contentHight, double contentWidth);
    std::tuple<winrt::Thickness, winrt::Thickness> DetermineSpaceAroundTarget();
    winrt::Rect GetEffectiveWindowBoundsInCoreWindowSpace(const winrt::Rect& windowBounds);
    winrt::Rect GetEffectiveScreenBoundsInCoreWindowSpace(const winrt::Rect& windowBounds);
    winrt::Rect GetWindowBounds();
    static std::array<winrt::TeachingTipPlacementMode, 13> GetPlacementFallbackOrder(winrt::TeachingTipPlacementMode preferredPalcement);
    void EstablishShadows();
    void TrySetCenterPoint(const winrt::IUIElement9& element, const winrt::float3& centerPoint);

    // The tail is designed as an 8x16 pixel shape, however it is actually a 10x20 shape which is partially occluded by the tip content.
    // This is done to get the border of the tip to follow the tail shape without drawing the border on the tip edge of the tail.
    float TailLongSideActualLength();
    float TailLongSideLength();
    float TailShortSideLength();
    float MinimumTipEdgeToTailEdgeMargin();
    float MinimumTipEdgeToTailCenter();

    tracker_ref<winrt::Border> m_container{ this };

    tracker_ref<winrt::Popup> m_popup{ this };
    tracker_ref<winrt::Popup> m_lightDismissIndicatorPopup{ this };
    tracker_ref<winrt::ContentControl> m_popupContentControl{ this };

    tracker_ref<winrt::UIElement> m_rootElement{ this };
    tracker_ref<winrt::Grid> m_tailOcclusionGrid{ this };
    tracker_ref<winrt::Grid> m_contentRootGrid{ this };
    tracker_ref<winrt::Grid> m_nonHeroContentRootGrid{ this };
    tracker_ref<winrt::Border> m_heroContentBorder{ this };
    tracker_ref<winrt::Border> m_iconBorder{ this };
    tracker_ref<winrt::Button> m_actionButton{ this };
    tracker_ref<winrt::Button> m_alternateCloseButton{ this };
    tracker_ref<winrt::Button> m_closeButton{ this };
    tracker_ref<winrt::Polygon> m_tailPolygon{ this };
    tracker_ref<winrt::Grid> m_tailEdgeBorder{ this };

    weak_ref<winrt::DependencyObject> m_previouslyFocusedElement{ };

    tracker_ref<winrt::KeyFrameAnimation> m_expandAnimation{ this };
    tracker_ref<winrt::KeyFrameAnimation> m_contractAnimation{ this };
    tracker_ref<winrt::KeyFrameAnimation> m_expandElevationAnimation{ this };
    tracker_ref<winrt::KeyFrameAnimation> m_contractElevationAnimation{ this };
    tracker_ref<winrt::CompositionEasingFunction> m_expandEasingFunction{ this };
    tracker_ref<winrt::CompositionEasingFunction> m_contractEasingFunction{ this };

    winrt::TeachingTipPlacementMode m_currentEffectiveTipPlacementMode{ winrt::TeachingTipPlacementMode::Auto };
    winrt::TeachingTipPlacementMode m_currentEffectiveTailPlacementMode{ winrt::TeachingTipPlacementMode::Auto };
    winrt::TeachingTipHeroContentPlacementMode m_currentHeroContentEffectivePlacementMode{ winrt::TeachingTipHeroContentPlacementMode::Auto };

    winrt::Rect m_currentBoundsInCoreWindowSpace{ 0,0,0,0 };
    winrt::Rect m_currentTargetBoundsInCoreWindowSpace{ 0,0,0,0 };

    winrt::Size m_currentXamlRootSize{ 0,0 };

    bool m_isTemplateApplied{ false };
    bool m_createNewPopupOnOpen{ false };

    bool m_isExpandAnimationPlaying{ false };
    bool m_isContractAnimationPlaying{ false };

    bool m_hasF6BeenInvoked{ false };

    bool m_useTestWindowBounds{ false };
    winrt::Rect m_testWindowBoundsInCoreWindowSpace{ 0,0,0,0 };
    bool m_useTestScreenBounds{ false };
    winrt::Rect m_testScreenBoundsInCoreWindowSpace{ 0,0,0,0 };

    bool m_tipShouldHaveShadow{ true };

    bool m_tipFollowsTarget{ false };
    bool m_returnTopForOutOfWindowPlacement{ true };

    float m_contentElevation{ 32.0f };
    float m_tailElevation{ 0.0f };
    bool m_tailShadowTargetsShadowTarget{ false };

    winrt::TimeSpan m_expandAnimationDuration{ 300ms };
    winrt::TimeSpan m_contractAnimationDuration{ 200ms };

    winrt::TeachingTipCloseReason m_lastCloseReason{ winrt::TeachingTipCloseReason::Programmatic };

    static bool IsPlacementTop(winrt::TeachingTipPlacementMode placement) {
        return placement == winrt::TeachingTipPlacementMode::Top ||
            placement == winrt::TeachingTipPlacementMode::TopLeft ||
            placement == winrt::TeachingTipPlacementMode::TopRight;
    }
    static bool IsPlacementBottom(winrt::TeachingTipPlacementMode placement) {
        return placement == winrt::TeachingTipPlacementMode::Bottom ||
            placement == winrt::TeachingTipPlacementMode::BottomLeft ||
            placement == winrt::TeachingTipPlacementMode::BottomRight;
    }
    static bool IsPlacementLeft(winrt::TeachingTipPlacementMode placement) {
        return placement == winrt::TeachingTipPlacementMode::Left ||
            placement == winrt::TeachingTipPlacementMode::LeftTop ||
            placement == winrt::TeachingTipPlacementMode::LeftBottom;
    }
    static bool IsPlacementRight(winrt::TeachingTipPlacementMode placement) {
        return placement == winrt::TeachingTipPlacementMode::Right ||
            placement == winrt::TeachingTipPlacementMode::RightTop ||
            placement == winrt::TeachingTipPlacementMode::RightBottom;
    }

    // These values are shifted by one because this is the 1px highlight that sits adjacent to the tip border.
    inline winrt::Thickness BottomPlacementTopRightHighlightMargin(double width, double height) { return { (width / 2) + (TailShortSideLength() - 1.0f), 0, 1, 0 }; }
    inline winrt::Thickness BottomRightPlacementTopRightHighlightMargin(double width, double height) { return { MinimumTipEdgeToTailEdgeMargin() + TailLongSideLength() - 1.0f, 0, 1, 0 }; }
    inline winrt::Thickness BottomLeftPlacementTopRightHighlightMargin(double width, double height) { return { width - (MinimumTipEdgeToTailEdgeMargin() + 1.0f), 0, 1, 0 }; }
    static inline winrt::Thickness OtherPlacementTopRightHighlightMargin(double width, double height) { return { 0, 0, 0, 0 }; }

    inline winrt::Thickness BottomPlacementTopLeftHighlightMargin(double width, double height) { return { 1, 0, (width / 2) + (TailShortSideLength() - 1.0f), 0 }; }
    inline winrt::Thickness BottomRightPlacementTopLeftHighlightMargin(double width, double height) { return { 1, 0, width - (MinimumTipEdgeToTailEdgeMargin() + 1.0f), 0 }; }
    inline winrt::Thickness BottomLeftPlacementTopLeftHighlightMargin(double width, double height) { return { 1, 0, MinimumTipEdgeToTailEdgeMargin() + TailLongSideLength() - 1.0f, 0 }; }
    static inline winrt::Thickness TopEdgePlacementTopLeftHighlightMargin(double width, double height) { return { 1, 1, 1, 0 }; }
    // Shifted by one since the tail edge's border is not accounted for automatically.
    static inline winrt::Thickness LeftEdgePlacementTopLeftHighlightMargin(double width, double height) { return { 1, 1, 0, 0 }; }
    static inline winrt::Thickness RightEdgePlacementTopLeftHighlightMargin(double width, double height) { return { 0, 1, 1, 0 }; }

    static inline double UntargetedTipFarPlacementOffset(float farWindowCoordinateInCoreWindowSpace, double tipSize, double offset) { return farWindowCoordinateInCoreWindowSpace - (tipSize + s_untargetedTipWindowEdgeMargin + offset); }
    static inline double UntargetedTipCenterPlacementOffset(float nearWindowCoordinateInCoreWindowSpace, float farWindowCoordinateInCoreWindowSpace, double tipSize, double nearOffset, double farOffset) { return ((nearWindowCoordinateInCoreWindowSpace + farWindowCoordinateInCoreWindowSpace) / 2)  - (tipSize / 2) + nearOffset - farOffset; }
    static inline double UntargetedTipNearPlacementOffset(float nearWindowCoordinateInCoreWindowSpace, double offset) { return s_untargetedTipWindowEdgeMargin + nearWindowCoordinateInCoreWindowSpace + offset; }

    static constexpr wstring_view s_scaleTargetName{ L"Scale"sv };
    static constexpr wstring_view s_translationTargetName{ L"Translation"sv };

    static constexpr wstring_view s_containerName{ L"Container"sv };
    static constexpr wstring_view s_popupName{ L"Popup"sv };
    static constexpr wstring_view s_tailOcclusionGridName{ L"TailOcclusionGrid"sv };
    static constexpr wstring_view s_contentRootGridName{ L"ContentRootGrid"sv };
    static constexpr wstring_view s_nonHeroContentRootGridName{ L"NonHeroContentRootGrid"sv };
    static constexpr wstring_view s_shadowTargetName{ L"ShadowTarget"sv };
    static constexpr wstring_view s_heroContentBorderName{ L"HeroContentBorder"sv };
    static constexpr wstring_view s_iconBorderName{ L"IconBorder"sv };
    static constexpr wstring_view s_titlesStackPanelName{ L"TitlesStackPanel"sv };
    static constexpr wstring_view s_titleTextBoxName{ L"TitleTextBlock"sv };
    static constexpr wstring_view s_subtitleTextBoxName{ L"SubtitleTextBlock"sv };
    static constexpr wstring_view s_alternateCloseButtonName{ L"AlternateCloseButton"sv };
    static constexpr wstring_view s_mainContentPresenterName{ L"MainContentPresenter"sv };
    static constexpr wstring_view s_actionButtonName{ L"ActionButton"sv };
    static constexpr wstring_view s_closeButtonName{ L"CloseButton"sv };
    static constexpr wstring_view s_tailPolygonName{ L"TailPolygon"sv };
    static constexpr wstring_view s_tailEdgeBorderName{ L"TailEdgeBorder"sv };
    static constexpr wstring_view s_topTailPolygonHighlightName{ L"TopTailPolygonHighlight"sv };
    static constexpr wstring_view s_topHighlightLeftName{ L"TopHighlightLeft"sv };
    static constexpr wstring_view s_topHighlightRightName{ L"TopHighlightRight"sv };

    static constexpr wstring_view s_accentButtonStyleName{ L"AccentButtonStyle" };
    static constexpr wstring_view s_teachingTipTopHighlightBrushName{ L"TeachingTipTopHighlightBrush" };

    static constexpr winrt::float2 s_expandAnimationEasingCurveControlPoint1{ 0.1f, 0.9f };
    static constexpr winrt::float2 s_expandAnimationEasingCurveControlPoint2{ 0.2f, 1.0f };
    static constexpr winrt::float2 s_contractAnimationEasingCurveControlPoint1{ 0.7f, 0.0f };
    static constexpr winrt::float2 s_contractAnimationEasingCurveControlPoint2{ 1.0f, 0.5f };

    //It is possible this should be exposed as a property, but you can adjust what it does with margin.
    static constexpr float s_untargetedTipWindowEdgeMargin = 24;
    static constexpr float s_defaultTipHeightAndWidth = 320;

    //Ideally this would be computed from layout but it is difficult to do.
    static constexpr float s_tailOcclusionAmount = 2;
};<|MERGE_RESOLUTION|>--- conflicted
+++ resolved
@@ -70,16 +70,12 @@
     winrt::Popup::Closed_revoker m_lightDismissIndicatorPopupClosedRevoker{};
     winrt::CoreWindow::SizeChanged_revoker m_windowSizeChangedRevoker{};
     winrt::Grid::Loaded_revoker m_tailOcclusionGridLoadedRevoker{};
-<<<<<<< HEAD
     // The XamlRoot::Changed_revoker doesn't work for unattaching the event.
     // Tracked by internal bug #21302432.
     winrt::event_token m_xamlRootChangedToken{ 0 };
-	void SetPopupAutomationProperties();
-=======
     winrt::FrameworkElement::ActualThemeChanged_revoker m_actualThemeChangedRevoker{};
     
     void SetPopupAutomationProperties();
->>>>>>> 804cd52c
     void CreateLightDismissIndicatorPopup();
     bool UpdateTail();
     void PositionPopup();
@@ -123,14 +119,10 @@
 
     void SetViewportChangedEvent(const gsl::strict_not_null<winrt::FrameworkElement>& target);
     void RevokeViewportChangedEvent();
-<<<<<<< HEAD
     void WindowSizeChanged(const winrt::CoreWindow&, const winrt::WindowSizeChangedEventArgs&);
     void XamlRootChanged(const winrt::XamlRoot&, const winrt::XamlRootChangedEventArgs&);
-    void TargetLayoutUpdated(const winrt::IInspectable&, const winrt::IInspectable&);
-=======
     void OnTargetLayoutUpdated(const winrt::IInspectable&, const winrt::IInspectable&);
     void OnTargetLoaded(const winrt::IInspectable&, const winrt::IInspectable&);
->>>>>>> 804cd52c
     void RepositionPopup();
 
     void CreateExpandAnimation();
