﻿using System;
using System.Collections.Generic;
using System.IO;
using System.Linq;
using System.Runtime.InteropServices.WindowsRuntime;
using Windows.Foundation;
using Windows.Foundation.Collections;
using Windows.UI;
using Windows.UI.Xaml;
using Windows.UI.Xaml.Controls;
using Windows.UI.Xaml.Controls.Primitives;
using Windows.UI.Xaml.Data;
using Windows.UI.Xaml.Input;
using Windows.UI.Xaml.Media;
using Windows.UI.Xaml.Media.Imaging;
using Windows.UI.Xaml.Navigation;


#if !BUILD_WINDOWS
using TeachingTip = Microsoft.UI.Xaml.Controls.TeachingTip;
using TeachingTipClosedEventArgs = Microsoft.UI.Xaml.Controls.TeachingTipClosedEventArgs;
using TeachingTipClosingEventArgs = Microsoft.UI.Xaml.Controls.TeachingTipClosingEventArgs;
using TeachingTipTestHooks = Microsoft.UI.Private.Controls.TeachingTipTestHooks;
using TeachingTipBleedingImagePlacementMode = Microsoft.UI.Xaml.Controls.TeachingTipBleedingImagePlacementMode;
using TeachingTipPlacementMode = Microsoft.UI.Xaml.Controls.TeachingTipPlacementMode;
using TeachingTipCloseButtonKind = Microsoft.UI.Xaml.Controls.TeachingTipCloseButtonKind;
using SymbolIconSource = Microsoft.UI.Xaml.Controls.SymbolIconSource;
#endif

namespace MUXControlsTestApp
{
    enum TipLocation
    {
<<<<<<< HEAD
        SetAttach = 0,
        VisualTree = 1,
        Resources = 2
=======
        VisualTree = 0,
        Resources = 1
>>>>>>> b3410213
    }
    public sealed partial class TeachingTipPage : TestPage
    {
        Deferral deferral;
        DispatcherTimer timer;
        Popup testWindowBounds;
<<<<<<< HEAD
        TipLocation tipLocation = TipLocation.SetAttach;
        FrameworkElement TeachingTipInResourcesRoot;
        FrameworkElement TeachingTipInSetAttachRoot;
=======
        TipLocation tipLocation = TipLocation.VisualTree;
        FrameworkElement TeachingTipInResourcesRoot;
>>>>>>> b3410213
        FrameworkElement TeachingTipInVisualTreeRoot;

        public TeachingTipPage()
        {
            this.InitializeComponent();
            TeachingTipTestHooks.IdleStatusChanged += TeachingTipTestHooks_IdleStatusChanged;
            TeachingTipTestHooks.OpenedStatusChanged += TeachingTipTestHooks_OpenedStatusChanged;
            TeachingTipTestHooks.EffectivePlacementChanged += TeachingTipTestHooks_EffectivePlacementChanged;
            TeachingTipTestHooks.EffectiveBleedingPlacementChanged += TeachingTipTestHooks_EffectiveBleedingPlacementChanged;
            TeachingTipTestHooks.OffsetChanged += TeachingTipTestHooks_OffsetChanged;
            this.TeachingTipInVisualTree.Closed += TeachingTipInVisualTree_Closed;
<<<<<<< HEAD
            this.TeachingTipInSetAttach.Closed += TeachingTipInSetAttach_Closed;
=======
>>>>>>> b3410213
            this.TeachingTipInResources.Closed += TeachingTipInResources_Closed;
            this.ContentScrollViewer.ViewChanged += ContentScrollViewer_ViewChanged;
        }

        private void TeachingTipInResources_Closed(TeachingTip sender, TeachingTipClosedEventArgs args)
        {
            if (TeachingTipInResourcesRoot != null)
            {
                TeachingTipInResourcesRoot.SizeChanged -= TeachingTip_SizeChanged;
            }
        }

<<<<<<< HEAD
        private void TeachingTipInSetAttach_Closed(TeachingTip sender, TeachingTipClosedEventArgs args)
        {
            if (TeachingTipInSetAttachRoot != null)
            {
                TeachingTipInSetAttachRoot.SizeChanged -= TeachingTip_SizeChanged;
            }
        }

=======
>>>>>>> b3410213
        private void TeachingTipInVisualTree_Closed(TeachingTip sender, TeachingTipClosedEventArgs args)
        {
            if (TeachingTipInVisualTreeRoot != null)
            {
                TeachingTipInVisualTreeRoot.SizeChanged -= TeachingTip_SizeChanged;
            }
        }

        protected override void OnNavigatedFrom(NavigationEventArgs e)
        {
<<<<<<< HEAD
            if (this.TeachingTipInSetAttach != null && this.TeachingTipInSetAttach.IsOpen)
            {
                this.TeachingTipInSetAttach.IsOpen = false;
            }
            if (this.TeachingTipInResources != null && this.TeachingTipInResources.IsOpen)
            {
                this.TeachingTipInResources.IsOpen = false;
            }
            if (this.TeachingTipInVisualTree != null && this.TeachingTipInVisualTree.IsOpen)
            {
                this.TeachingTipInVisualTree.IsOpen = false;
            }
=======
            if (this.TeachingTipInResources != null && this.TeachingTipInResources.IsOpen)
            {
                this.TeachingTipInResources.IsOpen = false;
            }
            if (this.TeachingTipInVisualTree != null && this.TeachingTipInVisualTree.IsOpen)
            {
                this.TeachingTipInVisualTree.IsOpen = false;
            }
>>>>>>> b3410213
            if (testWindowBounds != null && testWindowBounds.IsOpen)
            {
                testWindowBounds.IsOpen = false;
            }

            base.OnNavigatedFrom(e);
        }

        private void TeachingTip_SizeChanged(object sender, SizeChangedEventArgs e)
        {
            this.TipHeightTextBlock.Text = ((FrameworkElement)sender).ActualHeight.ToString();
            this.TipWidthTextBlock.Text = ((FrameworkElement)sender).ActualWidth.ToString();
        }

        private void TeachingTipTestHooks_OffsetChanged(TeachingTip sender, object args)
        {
            if (sender == getTeachingTip())
            {
                this.PopupVerticalOffsetTextBlock.Text = TeachingTipTestHooks.GetVerticalOffset(sender).ToString();
                this.PopupHorizontalOffsetTextBlock.Text = TeachingTipTestHooks.GetHorizontalOffset(sender).ToString();
            }
        }

        private void TeachingTipTestHooks_EffectiveBleedingPlacementChanged(TeachingTip sender, object args)
        {
            if (sender == getTeachingTip())
            {
                var placement = TeachingTipTestHooks.GetEffectiveBleedingPlacement(sender);
                this.EffectiveBleedingPlacementTextBlock.Text = placement.ToString();
            }
        }

        private void TeachingTipTestHooks_EffectivePlacementChanged(TeachingTip sender, object args)
        {
            if (sender == getTeachingTip())
            {
                var placement = TeachingTipTestHooks.GetEffectivePlacement(sender);
                this.EffectivePlacementTextBlock.Text = placement.ToString();
            }
        }

        private void ContentScrollViewer_ViewChanged(object sender, ScrollViewerViewChangedEventArgs e)
        {
            this.ScrollViewerOffsetTextBox.Text = this.ContentScrollViewer.VerticalOffset.ToString();
            if(e.IsIntermediate)
            {
                this.ScrollViewerStateTextBox.Text = "Scrolling";
            }
            else
            {
                this.ScrollViewerStateTextBox.Text = "Idle";
            }
            OnGetTargetBoundsButtonClicked(null, null);
        }

        private void TeachingTipTestHooks_OpenedStatusChanged(TeachingTip sender, object args)
        {
            if (this.TeachingTipInResources.IsOpen ||
<<<<<<< HEAD
                this.TeachingTipInSetAttach.IsOpen ||
=======
>>>>>>> b3410213
                this.TeachingTipInVisualTree.IsOpen)
            {
                this.IsOpenCheckBox.IsChecked = true;
            }
            else
            {
                this.IsOpenCheckBox.IsChecked = false;
            }
        }

        private void TeachingTipTestHooks_IdleStatusChanged(TeachingTip sender, object args)
        {
            if (TeachingTipTestHooks.GetIsIdle(this.TeachingTipInResources) &&
<<<<<<< HEAD
                TeachingTipTestHooks.GetIsIdle(this.TeachingTipInSetAttach) &&
=======
>>>>>>> b3410213
                TeachingTipTestHooks.GetIsIdle(this.TeachingTipInVisualTree))
            {
                this.IsIdleCheckBox.IsChecked = true;
            }
            else
            {
                this.IsIdleCheckBox.IsChecked = false;
            }
        }

        public void OnSetIconButtonClicked(object sender, RoutedEventArgs args)
        {
            if (this.IconComboBox.SelectedItem == IconPeople)
            {
                SymbolIconSource symbolIconSource = new SymbolIconSource();
                symbolIconSource.Symbol = Symbol.People;
                getTeachingTip().IconSource = symbolIconSource;
                
            }
            else
            {
                getTeachingTip().IconSource = null;
            }
        }

        public void OnSetTipLocationButton(object sender, RoutedEventArgs args)
        {
<<<<<<< HEAD
            if(this.TipLocationComboBox.SelectedItem == TipInSetAttach)
            {
                if(tipLocation != TipLocation.SetAttach)
                {
                    TeachingTipInResources.IsOpen = false;
                    TeachingTipInVisualTree.IsOpen = false;
                    tipLocation = TipLocation.SetAttach;
                }
            }
            else if (this.TipLocationComboBox.SelectedItem == TipInVisualTree)
=======
            if (this.TipLocationComboBox.SelectedItem == TipInVisualTree)
>>>>>>> b3410213
            {
                if (tipLocation != TipLocation.VisualTree)
                {
                    TeachingTipInResources.IsOpen = false;
<<<<<<< HEAD
                    TeachingTipInSetAttach.IsOpen = false;
=======
>>>>>>> b3410213
                    tipLocation = TipLocation.VisualTree;
                }
                tipLocation = TipLocation.VisualTree;
            }
            else
            {
                if (tipLocation != TipLocation.Resources)
                {
                    TeachingTipInVisualTree.IsOpen = false;
<<<<<<< HEAD
                    TeachingTipInSetAttach.IsOpen = false;
=======
>>>>>>> b3410213
                    tipLocation = TipLocation.Resources;
                }
                tipLocation = TipLocation.Resources;
            }
        }

        public void OnSetBleedingContentButtonClicked(object sender, RoutedEventArgs args)
        {
            if (this.BleedingContentComboBox.SelectedItem == BleedingRedSquare)
            {
                Grid grid = new Grid();
                grid.Background = new SolidColorBrush(Colors.Red);
                getTeachingTip().BleedingImageContent = grid;
            }
            else if (this.BleedingContentComboBox.SelectedItem == BleedingBlueSquare)
            {
                Grid grid = new Grid();
                grid.Background = new SolidColorBrush(Colors.Blue);
                getTeachingTip().BleedingImageContent = grid;
            }
            else if (this.BleedingContentComboBox.SelectedItem == BleedingImage)
            {
                Image image = new Image();
                BitmapImage bitmapImage = new BitmapImage();
                image.Width = bitmapImage.DecodePixelWidth = 300;
                bitmapImage.UriSource = new Uri("ms-appx:///Assets/ingredient1.png");
                image.Source = bitmapImage;
                getTeachingTip().BleedingImageContent = image;
            }
            else if (this.BleedingContentComboBox.SelectedItem == BleedingAutoSave)
            {
                Image image = new Image();
                BitmapImage bitmapImage = new BitmapImage();
                bitmapImage.UriSource = new Uri("ms-appx:///Assets/AutoSave.png");
                image.Source = bitmapImage;
                getTeachingTip().BleedingImageContent = image;
            }
            else
            {
                getTeachingTip().BleedingImageContent = null;
            }
        }

        public void OnSetContentButtonClicked(object sender, RoutedEventArgs args)
        {
            if (this.ContentComboBox.SelectedItem == ContentRedSquare)
            {
                Grid grid = new Grid();
                grid.Background = new SolidColorBrush(Colors.Red);
                getTeachingTip().Content = grid;
            }
            else if (this.ContentComboBox.SelectedItem == ContentBlueSquare)
            {
                Grid grid = new Grid();
                grid.Background = new SolidColorBrush(Colors.Blue);
                getTeachingTip().Content = grid;
            }
            else if (this.ContentComboBox.SelectedItem == ContentImage)
            {
                Image image = new Image();
                BitmapImage bitmapImage = new BitmapImage();
                image.Width = bitmapImage.DecodePixelWidth = 300;
                bitmapImage.UriSource = new Uri("ms-appx:///Assets/ingredient1.png");
                image.Source = bitmapImage;
                getTeachingTip().Content = image;
            }
            else if (this.ContentComboBox.SelectedItem == ContentShort)
            {
                TextBlock textBlock = new TextBlock();
                textBlock.Text = "This is shorter content.";
                getTeachingTip().Content = textBlock;
            }
            else if (this.ContentComboBox.SelectedItem == ContentLong)
            {
                TextBlock textBlock = new TextBlock();
                textBlock.Text = "This is longer content. This is longer content. This is longer content. This is longer content. " +
                    "This is longer content. This is longer content.This is longer content. This is longer content." +
                    "This is longer content.This is longer content.This is longer content. This is longer content." +
                    "This is longer content.This is longer content.This is longer content.This is longer content." +
                    "This is longer content.This is longer content.This is longer content.This is longer content." +
                    "This is longer content.This is longer content.This is longer content.This is longer content." +
                    "This is longer content.This is longer content.This is longer content.This is longer content." +
                    "This is longer content.This is longer content.This is longer content.This is longer content." +
                    "This is longer content.This is longer content.";
                textBlock.TextWrapping = TextWrapping.WrapWholeWords;
                getTeachingTip().Content = textBlock;
            }
            else if (this.ContentComboBox.SelectedItem == ContentAutoSave)
            {
                Image image = new Image();
                BitmapImage bitmapImage = new BitmapImage();
                bitmapImage.UriSource = new Uri("ms-appx:///Assets/AutoSave.png");
                image.Source = bitmapImage;
                getTeachingTip().Content = image;
            }
            else
            {
                getTeachingTip().Content = null;
            }
        }

        public void OnSetTitleButtonClicked(object sender, RoutedEventArgs args)
        {
            if (this.TitleComboBox.SelectedItem == TitleNo)
            {
                getTeachingTip().Title = "";
            }
            else if (this.TitleComboBox.SelectedItem == TitleSmall)
            {
                getTeachingTip().Title = "Short title.";
            }
            else
            {
                getTeachingTip().Title = "This is a much longer title that might cause some issues if we don't do the right thing...";
            }
        }

        public void OnSetSubtextButtonClicked(object sender, RoutedEventArgs args)
        {
            if (this.SubtextComboBox.SelectedItem == SubtextNo)
            {
                getTeachingTip().Subtext = "";
            }
            else if (this.SubtextComboBox.SelectedItem == SubtextSmall)
            {
                getTeachingTip().Subtext = "Short Subtext.";
            }
            else
            {
                getTeachingTip().Subtext = "This is a much longer subtext that might cause some issues if we don't do the right thing..." +
                    "This is a much longer subtext that might cause some issues if we don't do the right thing...";
            }
        }

        public void OnSetActionButtonTextButtonClicked(object sender, RoutedEventArgs args)
        {
            if (this.ActionButtonTextComboBox.SelectedItem == ActionButtonTextNo)
            {
                getTeachingTip().ActionButtonText = "";
            }
            else if (this.ActionButtonTextComboBox.SelectedItem == ActionButtonTextSmall)
            {
                getTeachingTip().ActionButtonText = "A:Short Text.";
            }
            else
            {
                getTeachingTip().ActionButtonText = "A:This is a much longer subtext that might cause some issues if we don't do the right thing...";
            }
        }

        public void OnSetCloseButtonTextButtonClicked(object sender, RoutedEventArgs args)
        {
            if (this.CloseButtonTextComboBox.SelectedItem == CloseButtonTextNo)
            {
                getTeachingTip().CloseButtonText = "";
            }
            else if (this.CloseButtonTextComboBox.SelectedItem == CloseButtonTextSmall)
            {
                getTeachingTip().CloseButtonText = "C:Short Text.";
            }
            else
            {
                getTeachingTip().CloseButtonText = "C:This is a much longer subtext that might cause some issues if we don't do the right thing...";
            }
        }

        public void OnSetBleeingImagePlacementButtonClicked(object sender, RoutedEventArgs args)
        {
            if(this.BleedingImagePlacementComboBox.SelectedItem == BleedingPlacementAuto)
            {
                getTeachingTip().BleedingImagePlacement = TeachingTipBleedingImagePlacementMode.Auto;
            }
            else if(this.BleedingImagePlacementComboBox.SelectedItem == BleedingPlacementTop)
            {
                getTeachingTip().BleedingImagePlacement = TeachingTipBleedingImagePlacementMode.Top;
            }
            else
            {
                getTeachingTip().BleedingImagePlacement = TeachingTipBleedingImagePlacementMode.Bottom;
            }
        }
        public void OnGetTargetBoundsButtonClicked(object sender, RoutedEventArgs args)
        {
            var bounds = this.targetButton.TransformToVisual(null).TransformBounds(new Rect(0.0,
                0.0,
                this.targetButton.ActualWidth,
                this.targetButton.ActualHeight));
            
            this.TargetXOffsetTextBlock.Text = bounds.X.ToString();
            this.TargetYOffsetTextBlock.Text = bounds.Y.ToString();
            this.TargetWidthTextBlock.Text = bounds.Width.ToString();
            this.TargetHeightTextBlock.Text = bounds.Height.ToString();
        }

        public void OnSetScrollViewerOffsetButtonClicked(object sender, RoutedEventArgs args)
        {
            this.ContentScrollViewer.ChangeView(0, double.Parse(this.ScrollViewerOffsetTextBox.Text), 1);
        }

        public void OnBringTargetIntoViewButtonClicked(object sender, RoutedEventArgs args)
        {
            this.targetButton.StartBringIntoView(new BringIntoViewOptions());
        }

        public void OnUseTestWindowBoundsCheckBoxChecked(object sender, RoutedEventArgs args)
        {
            var tip = getTeachingTip();
            Rect windowRect = new Rect(double.Parse(this.TestWindowBoundsXTextBox.Text),
                                       double.Parse(this.TestWindowBoundsYTextBox.Text),
                                       double.Parse(this.TestWindowBoundsWidthTextBox.Text),
                                       double.Parse(this.TestWindowBoundsHeightTextBox.Text));
            TeachingTipTestHooks.SetUseTestWindowBounds(tip, true);
            TeachingTipTestHooks.SetTestWindowBounds(tip, windowRect);
            if(testWindowBounds == null)
            {
                testWindowBounds = new Popup();
                testWindowBounds.IsHitTestVisible = false;
            }
            Grid windowBounds = new Grid();
            windowBounds.Width = windowRect.Width;
            windowBounds.Height = windowRect.Height;
            windowBounds.Background = new SolidColorBrush(Colors.Transparent);
            windowBounds.BorderBrush = new SolidColorBrush(Colors.Red);
            windowBounds.BorderThickness = new Thickness(1.0);
            testWindowBounds.Child = windowBounds;
            testWindowBounds.HorizontalOffset = windowRect.X;
            testWindowBounds.VerticalOffset = windowRect.Y;
            testWindowBounds.IsOpen = true;
        }

        public void OnUseTestWindowBoundsCheckBoxUnchecked(object sender, RoutedEventArgs args)
        {
            TeachingTipTestHooks.SetUseTestWindowBounds(getTeachingTip(), false);
            testWindowBounds.IsOpen = false;
        }

        public void OnTipFollowsTargetCheckBoxChecked(object sender, RoutedEventArgs args)
        {
            TeachingTipTestHooks.SetTipFollowsTarget(getTeachingTip(), true);
        }

        public void OnTipFollowsTargetCheckBoxUnchecked(object sender, RoutedEventArgs args)
        {
            TeachingTipTestHooks.SetTipFollowsTarget(getTeachingTip(), false);
        }

        public void OnSetPlacementButtonClicked(object sender, RoutedEventArgs args)
        {
            if (this.PlacementComboBox.SelectedItem == PlacementTop)
            {
                getTeachingTip().Placement = TeachingTipPlacementMode.Top;
            }
            else if (this.PlacementComboBox.SelectedItem == PlacementBottom)
            {
                getTeachingTip().Placement = TeachingTipPlacementMode.Bottom;
            }
            else if (this.PlacementComboBox.SelectedItem == PlacementLeft)
            {
                getTeachingTip().Placement = TeachingTipPlacementMode.Left;
            }
            else if (this.PlacementComboBox.SelectedItem == PlacementRight)
            {
                getTeachingTip().Placement = TeachingTipPlacementMode.Right;
            }
            else if (this.PlacementComboBox.SelectedItem == PlacementTopEdgeRight)
            {
                getTeachingTip().Placement = TeachingTipPlacementMode.TopEdgeAlignedRight;
            }
            else if (this.PlacementComboBox.SelectedItem == PlacementTopEdgeLeft)
            {
                getTeachingTip().Placement = TeachingTipPlacementMode.TopEdgeAlignedLeft;
            }
            else if (this.PlacementComboBox.SelectedItem == PlacementBottomEdgeRight)
            {
                getTeachingTip().Placement = TeachingTipPlacementMode.BottomEdgeAlignedRight;
            }
            else if (this.PlacementComboBox.SelectedItem == PlacementBottomEdgeLeft)
            {
                getTeachingTip().Placement = TeachingTipPlacementMode.BottomEdgeAlignedLeft;
            }
            else if (this.PlacementComboBox.SelectedItem == PlacementLeftEdgeTop)
            {
                getTeachingTip().Placement = TeachingTipPlacementMode.LeftEdgeAlignedTop;
            }
            else if (this.PlacementComboBox.SelectedItem == PlacementLeftEdgeBottom)
            {
                getTeachingTip().Placement = TeachingTipPlacementMode.LeftEdgeAlignedBottom;
            }
            else if (this.PlacementComboBox.SelectedItem == PlacementRightEdgeTop)
            {
                getTeachingTip().Placement = TeachingTipPlacementMode.RightEdgeAlignedTop;
            }
            else if (this.PlacementComboBox.SelectedItem == PlacementRightEdgeBottom)
            {
                getTeachingTip().Placement = TeachingTipPlacementMode.RightEdgeAlignedBottom;
            }
            else
            {
                getTeachingTip().Placement = TeachingTipPlacementMode.Auto;
            }
        }

        public void OnSetCloseButtonKindButtonClicked(object sender, RoutedEventArgs args)
        {
            if(this.CloseButtonKindComboBox.SelectedItem == CloseButtonKindAuto)
            {
                getTeachingTip().CloseButtonKind = TeachingTipCloseButtonKind.Auto;
            }
            else if (this.CloseButtonKindComboBox.SelectedItem == CloseButtonKindHeader)
            {
                getTeachingTip().CloseButtonKind = TeachingTipCloseButtonKind.Header;
            }
            else
            {
                getTeachingTip().CloseButtonKind = TeachingTipCloseButtonKind.Footer;
            }
        }

        public void OnSetIsLightDismissEnabledButtonClicked(object sender, RoutedEventArgs args)
        {
            if(this.IsLightDismissEnabledComboBox.SelectedItem == IsLightDismissFalse)
            {
                getTeachingTip().IsLightDismissEnabled = false;
            }
            else
            {
                getTeachingTip().IsLightDismissEnabled = true;
            }
        }

        public void OnSetTargetOffsetButtonClicked(object sender, RoutedEventArgs args)
        {
            getTeachingTip().TargetOffset = new Thickness(Double.Parse(this.TargetOffsetTextBox.Text));
        }

        public void OnSetTargetButtonClicked(object sender, RoutedEventArgs args)
        {
<<<<<<< HEAD
            TeachingTip.SetAttach(this.targetButton, getTeachingTip());
=======
            getTeachingTip().Target = this.targetButton;
>>>>>>> b3410213
        }

        public void OnUntargetButtonClicked(object sender, RoutedEventArgs args)
        {
<<<<<<< HEAD
            TeachingTip.SetAttach(null, getTeachingTip());
=======
            getTeachingTip().Target = null;
>>>>>>> b3410213
        }

        public void OnShowButtonClicked(object sender, RoutedEventArgs args)
        {
            getTeachingTip().IsOpen = true;
            switch (tipLocation)
            {
<<<<<<< HEAD
                case TipLocation.SetAttach:
                    if (TeachingTipInSetAttachRoot == null)
                    {
                        getCancelClosesInTeachingTip().Loaded += TeachingTipInSetAttachRoot_Loaded;
                    }
                    else
                    {
                        TeachingTipInSetAttachRoot.SizeChanged += TeachingTip_SizeChanged;
                        TeachingTip_SizeChanged(TeachingTipInSetAttachRoot, null);
                    }
                    break;
=======
>>>>>>> b3410213
                case TipLocation.VisualTree:
                    if (TeachingTipInVisualTreeRoot == null)
                    {
                        getCancelClosesInTeachingTip().Loaded += TeachingTipInVisualTreeRoot_Loaded; ;
                    }
                    else
                    {
                        TeachingTipInVisualTreeRoot.SizeChanged += TeachingTip_SizeChanged;
                        TeachingTip_SizeChanged(TeachingTipInVisualTreeRoot, null);
                    }
                    break;
                default:
                    if (TeachingTipInResourcesRoot == null)
                    {
                        getCancelClosesInTeachingTip().Loaded += TeachingTipInResourcesRoot_Loaded;
                    }
                    else
                    {
                        TeachingTipInResourcesRoot.SizeChanged += TeachingTip_SizeChanged;
                        TeachingTip_SizeChanged(TeachingTipInResourcesRoot, null);
                    }
                    break;
            }
        }

        private void TeachingTipInResourcesRoot_Loaded(object sender, RoutedEventArgs e)
        {
<<<<<<< HEAD
            ((FrameworkElement)sender).Loaded -= TeachingTipInSetAttachRoot_Loaded;
=======
            ((FrameworkElement)sender).Loaded -= TeachingTipInResourcesRoot_Loaded;
>>>>>>> b3410213
            TeachingTipInResourcesRoot = getTeachingTipRoot(getCancelClosesInTeachingTip());
            TeachingTipInResourcesRoot.SizeChanged += TeachingTip_SizeChanged;
            TeachingTip_SizeChanged(TeachingTipInResourcesRoot, null);
        }

        private void TeachingTipInVisualTreeRoot_Loaded(object sender, RoutedEventArgs e)
        {
<<<<<<< HEAD
            ((FrameworkElement)sender).Loaded -= TeachingTipInSetAttachRoot_Loaded;
            TeachingTipInVisualTreeRoot = getTeachingTipRoot(getCancelClosesInTeachingTip());
            TeachingTipInVisualTreeRoot.SizeChanged += TeachingTip_SizeChanged;
            TeachingTip_SizeChanged(TeachingTipInVisualTreeRoot, null);
        }

        private void TeachingTipInSetAttachRoot_Loaded(object sender, RoutedEventArgs e)
        {
            ((FrameworkElement)sender).Loaded -= TeachingTipInSetAttachRoot_Loaded;
            TeachingTipInSetAttachRoot = getTeachingTipRoot(getCancelClosesInTeachingTip());
            TeachingTipInSetAttachRoot.SizeChanged += TeachingTip_SizeChanged;
            TeachingTip_SizeChanged(TeachingTipInSetAttachRoot, null);
=======
            ((FrameworkElement)sender).Loaded -= TeachingTipInVisualTreeRoot_Loaded;
            TeachingTipInVisualTreeRoot = getTeachingTipRoot(getCancelClosesInTeachingTip());
            TeachingTipInVisualTreeRoot.SizeChanged += TeachingTip_SizeChanged;
            TeachingTip_SizeChanged(TeachingTipInVisualTreeRoot, null);
>>>>>>> b3410213
        }

        public void OnCloseButtonClicked(object sender, RoutedEventArgs args)
        {
            getTeachingTip().IsOpen = false;
        }

        public void OnSetTargetVerticalAlignmentButtonClicked(object sender, RoutedEventArgs args)
        {
            if(TargetVerticalAlignmentComboBox.SelectedItem == TargetVerticalAlignmentTop)
            {
                getTeachingTip().VerticalAlignment = VerticalAlignment.Top;
            }
            else if (TargetVerticalAlignmentComboBox.SelectedItem == TargetVerticalAlignmentCenter)
            {
                getTeachingTip().VerticalAlignment = VerticalAlignment.Center;
            }
            else
            {
                getTeachingTip().VerticalAlignment = VerticalAlignment.Bottom;
            }
            OnGetTargetBoundsButtonClicked(null, null);
        }
        public void OnSetTargetHorizontalAlignmentButtonClicked(object sender, RoutedEventArgs args)
        {
            if (TargetHorizontalAlignmentComboBox.SelectedItem == TargetHorizontalAlignmentLeft)
            {
                getTeachingTip().HorizontalAlignment = HorizontalAlignment.Left;
            }
            else if (TargetHorizontalAlignmentComboBox.SelectedItem == TargetHorizontalAlignmentCenter)
            {
                getTeachingTip().HorizontalAlignment = HorizontalAlignment.Center;
            }
            else
            {
                getTeachingTip().HorizontalAlignment = HorizontalAlignment.Right;
            }
            OnGetTargetBoundsButtonClicked(null, null);
        }

        public void OnSetAnimationParametersButtonClicked(object sender, RoutedEventArgs args)
        {
            var expandEasing = Window.Current.Compositor.CreateCubicBezierEasingFunction(
                new System.Numerics.Vector2(float.Parse(this.ExpandControlPoint1X.Text), float.Parse(this.ExpandControlPoint1Y.Text)),
                new System.Numerics.Vector2(float.Parse(this.ExpandControlPoint2X.Text), float.Parse(this.ExpandControlPoint2Y.Text)));

            var contractEasing = Window.Current.Compositor.CreateCubicBezierEasingFunction(
                new System.Numerics.Vector2(float.Parse(this.ExpandControlPoint1X.Text), float.Parse(this.ExpandControlPoint1Y.Text)),
                new System.Numerics.Vector2(float.Parse(this.ExpandControlPoint2X.Text), float.Parse(this.ExpandControlPoint2Y.Text)));

            var tip = getTeachingTip();
            TeachingTipTestHooks.SetExpandEasingFunction(tip, expandEasing);
            TeachingTipTestHooks.SetContractEasingFunction(tip, contractEasing);
        }

        public void OnSetAnimationDurationsButtonClicked(object sender, RoutedEventArgs args)
        {
            var expandDuration = new TimeSpan(0, 0, 0, 0, int.Parse(ExpandAnimationDuration.Text));
            var contractDuration = new TimeSpan(0, 0, 0, 0, int.Parse(ContractAnimationDuration.Text));
            TeachingTipTestHooks.SetExpandAnimationDuration(getTeachingTip(), expandDuration);
            TeachingTipTestHooks.SetContractAnimationDuration(getTeachingTip(), contractDuration);
        }

        public void ContentElevationSliderChanged(object sender, RangeBaseValueChangedEventArgs args)
        {
            TeachingTipTestHooks.SetContentElevation(getTeachingTip(), (float)args.NewValue);
        }

        public void BeakElevationSliderChanged(object sender, RangeBaseValueChangedEventArgs args)
        {
            TeachingTipTestHooks.SetBeakElevation(getTeachingTip(), (float)args.NewValue);
        }

        public void OnTipShadowChecked(object sender, RoutedEventArgs args)
        {
            TeachingTipTestHooks.SetTipShouldHaveShadow(getTeachingTip(), true);
        }

        public void OnTipShadowUnchecked(object sender, RoutedEventArgs args)
        {
            TeachingTipTestHooks.SetTipShouldHaveShadow(getTeachingTip(), false);
        }

        public void OnTeachingTipClosed(object sender, TeachingTipClosedEventArgs args)
        {
            lstTeachingTipEvents.Items.Add(lstTeachingTipEvents.Items.Count.ToString() + ") " + args.ToString() + " Reason: " + args.Reason.ToString());
            lstTeachingTipEvents.ScrollIntoView(lstTeachingTipEvents.Items.Last<object>());
        }

        public void OnTeachingTipClosing(TeachingTip sender, TeachingTipClosingEventArgs args)
        {
            lstTeachingTipEvents.Items.Add(lstTeachingTipEvents.Items.Count.ToString() + ") " + args.ToString() + " Reason: " + args.Reason.ToString());
            lstTeachingTipEvents.ScrollIntoView(lstTeachingTipEvents.Items.Last<object>());

            CheckBox cancelClosesCheckBox = null;
<<<<<<< HEAD
            if (sender == TeachingTipInSetAttach)
            {
                cancelClosesCheckBox = CancelClosesCheckBoxInSetAttach;
            }
            else if (sender == TeachingTipInResources)
=======
            if (sender == TeachingTipInResources)
>>>>>>> b3410213
            {
                cancelClosesCheckBox = CancelClosesCheckBoxInResources;
            }
            else
            {
                cancelClosesCheckBox = CancelClosesCheckBoxInVisualTree;
            }

            if (cancelClosesCheckBox.IsChecked == true)
            {
                deferral = args.GetDeferral();
                args.Cancel = true;
                timer = new DispatcherTimer();
                timer.Tick += Timer_Tick;
                timer.Interval = new TimeSpan(0, 0, 1);
                timer.Start();
            }
        }

        private void Timer_Tick(object sender, object e)
        {
            timer.Stop();
            deferral.Complete();
        }

        public void OnTeachingTipActionButtonClicked(object sender, object args)
        {
            lstTeachingTipEvents.Items.Add(lstTeachingTipEvents.Items.Count.ToString() + ") " + "Action Button Clicked Event");
            lstTeachingTipEvents.ScrollIntoView(lstTeachingTipEvents.Items.Last<object>());
        }

        public void OnTeachingTipCloseButtonClicked(object sender, object args)
        {
            lstTeachingTipEvents.Items.Add(lstTeachingTipEvents.Items.Count.ToString() + ") " + "Close Button Clicked Event");
            lstTeachingTipEvents.ScrollIntoView(lstTeachingTipEvents.Items.Last<object>());
        }

        private void BtnClearTeachingTipEvents_Click(object sender, RoutedEventArgs e)
        {
            this.lstTeachingTipEvents.Items.Clear();
        }

        private TeachingTip getTeachingTip()
        {
            switch(tipLocation)
            {
<<<<<<< HEAD
                case TipLocation.SetAttach:
                    return this.TeachingTipInSetAttach;
=======
>>>>>>> b3410213
                case TipLocation.VisualTree:
                    return this.TeachingTipInVisualTree;
                default:
                    return this.TeachingTipInResources;
            }
        }

        private FrameworkElement getCancelClosesInTeachingTip()
        {
            switch(tipLocation)
            {
<<<<<<< HEAD
                case TipLocation.SetAttach:
                    return this.CancelClosesCheckBoxInSetAttach;
=======
>>>>>>> b3410213
                case TipLocation.VisualTree:
                    return this.CancelClosesCheckBoxInVisualTree;
                default:
                    return this.CancelClosesCheckBoxInResources;
            }
        }

        private FrameworkElement getTeachingTipRoot(UIElement cancelClosesCheckBox)
        {
            DependencyObject current = cancelClosesCheckBox;
            for(int i = 0; i < 11; i++)
            {
                current = VisualTreeHelper.GetParent(current);
            }
            return (FrameworkElement)current;
        }
    }
}<|MERGE_RESOLUTION|>--- conflicted
+++ resolved
@@ -31,28 +31,16 @@
 {
     enum TipLocation
     {
-<<<<<<< HEAD
-        SetAttach = 0,
-        VisualTree = 1,
-        Resources = 2
-=======
         VisualTree = 0,
         Resources = 1
->>>>>>> b3410213
     }
     public sealed partial class TeachingTipPage : TestPage
     {
         Deferral deferral;
         DispatcherTimer timer;
         Popup testWindowBounds;
-<<<<<<< HEAD
-        TipLocation tipLocation = TipLocation.SetAttach;
-        FrameworkElement TeachingTipInResourcesRoot;
-        FrameworkElement TeachingTipInSetAttachRoot;
-=======
         TipLocation tipLocation = TipLocation.VisualTree;
         FrameworkElement TeachingTipInResourcesRoot;
->>>>>>> b3410213
         FrameworkElement TeachingTipInVisualTreeRoot;
 
         public TeachingTipPage()
@@ -64,10 +52,6 @@
             TeachingTipTestHooks.EffectiveBleedingPlacementChanged += TeachingTipTestHooks_EffectiveBleedingPlacementChanged;
             TeachingTipTestHooks.OffsetChanged += TeachingTipTestHooks_OffsetChanged;
             this.TeachingTipInVisualTree.Closed += TeachingTipInVisualTree_Closed;
-<<<<<<< HEAD
-            this.TeachingTipInSetAttach.Closed += TeachingTipInSetAttach_Closed;
-=======
->>>>>>> b3410213
             this.TeachingTipInResources.Closed += TeachingTipInResources_Closed;
             this.ContentScrollViewer.ViewChanged += ContentScrollViewer_ViewChanged;
         }
@@ -80,17 +64,6 @@
             }
         }
 
-<<<<<<< HEAD
-        private void TeachingTipInSetAttach_Closed(TeachingTip sender, TeachingTipClosedEventArgs args)
-        {
-            if (TeachingTipInSetAttachRoot != null)
-            {
-                TeachingTipInSetAttachRoot.SizeChanged -= TeachingTip_SizeChanged;
-            }
-        }
-
-=======
->>>>>>> b3410213
         private void TeachingTipInVisualTree_Closed(TeachingTip sender, TeachingTipClosedEventArgs args)
         {
             if (TeachingTipInVisualTreeRoot != null)
@@ -101,11 +74,6 @@
 
         protected override void OnNavigatedFrom(NavigationEventArgs e)
         {
-<<<<<<< HEAD
-            if (this.TeachingTipInSetAttach != null && this.TeachingTipInSetAttach.IsOpen)
-            {
-                this.TeachingTipInSetAttach.IsOpen = false;
-            }
             if (this.TeachingTipInResources != null && this.TeachingTipInResources.IsOpen)
             {
                 this.TeachingTipInResources.IsOpen = false;
@@ -114,16 +82,6 @@
             {
                 this.TeachingTipInVisualTree.IsOpen = false;
             }
-=======
-            if (this.TeachingTipInResources != null && this.TeachingTipInResources.IsOpen)
-            {
-                this.TeachingTipInResources.IsOpen = false;
-            }
-            if (this.TeachingTipInVisualTree != null && this.TeachingTipInVisualTree.IsOpen)
-            {
-                this.TeachingTipInVisualTree.IsOpen = false;
-            }
->>>>>>> b3410213
             if (testWindowBounds != null && testWindowBounds.IsOpen)
             {
                 testWindowBounds.IsOpen = false;
@@ -182,10 +140,6 @@
         private void TeachingTipTestHooks_OpenedStatusChanged(TeachingTip sender, object args)
         {
             if (this.TeachingTipInResources.IsOpen ||
-<<<<<<< HEAD
-                this.TeachingTipInSetAttach.IsOpen ||
-=======
->>>>>>> b3410213
                 this.TeachingTipInVisualTree.IsOpen)
             {
                 this.IsOpenCheckBox.IsChecked = true;
@@ -199,10 +153,6 @@
         private void TeachingTipTestHooks_IdleStatusChanged(TeachingTip sender, object args)
         {
             if (TeachingTipTestHooks.GetIsIdle(this.TeachingTipInResources) &&
-<<<<<<< HEAD
-                TeachingTipTestHooks.GetIsIdle(this.TeachingTipInSetAttach) &&
-=======
->>>>>>> b3410213
                 TeachingTipTestHooks.GetIsIdle(this.TeachingTipInVisualTree))
             {
                 this.IsIdleCheckBox.IsChecked = true;
@@ -230,28 +180,11 @@
 
         public void OnSetTipLocationButton(object sender, RoutedEventArgs args)
         {
-<<<<<<< HEAD
-            if(this.TipLocationComboBox.SelectedItem == TipInSetAttach)
-            {
-                if(tipLocation != TipLocation.SetAttach)
-                {
-                    TeachingTipInResources.IsOpen = false;
-                    TeachingTipInVisualTree.IsOpen = false;
-                    tipLocation = TipLocation.SetAttach;
-                }
-            }
-            else if (this.TipLocationComboBox.SelectedItem == TipInVisualTree)
-=======
             if (this.TipLocationComboBox.SelectedItem == TipInVisualTree)
->>>>>>> b3410213
             {
                 if (tipLocation != TipLocation.VisualTree)
                 {
                     TeachingTipInResources.IsOpen = false;
-<<<<<<< HEAD
-                    TeachingTipInSetAttach.IsOpen = false;
-=======
->>>>>>> b3410213
                     tipLocation = TipLocation.VisualTree;
                 }
                 tipLocation = TipLocation.VisualTree;
@@ -261,10 +194,6 @@
                 if (tipLocation != TipLocation.Resources)
                 {
                     TeachingTipInVisualTree.IsOpen = false;
-<<<<<<< HEAD
-                    TeachingTipInSetAttach.IsOpen = false;
-=======
->>>>>>> b3410213
                     tipLocation = TipLocation.Resources;
                 }
                 tipLocation = TipLocation.Resources;
@@ -602,20 +531,12 @@
 
         public void OnSetTargetButtonClicked(object sender, RoutedEventArgs args)
         {
-<<<<<<< HEAD
-            TeachingTip.SetAttach(this.targetButton, getTeachingTip());
-=======
             getTeachingTip().Target = this.targetButton;
->>>>>>> b3410213
         }
 
         public void OnUntargetButtonClicked(object sender, RoutedEventArgs args)
         {
-<<<<<<< HEAD
-            TeachingTip.SetAttach(null, getTeachingTip());
-=======
             getTeachingTip().Target = null;
->>>>>>> b3410213
         }
 
         public void OnShowButtonClicked(object sender, RoutedEventArgs args)
@@ -623,20 +544,6 @@
             getTeachingTip().IsOpen = true;
             switch (tipLocation)
             {
-<<<<<<< HEAD
-                case TipLocation.SetAttach:
-                    if (TeachingTipInSetAttachRoot == null)
-                    {
-                        getCancelClosesInTeachingTip().Loaded += TeachingTipInSetAttachRoot_Loaded;
-                    }
-                    else
-                    {
-                        TeachingTipInSetAttachRoot.SizeChanged += TeachingTip_SizeChanged;
-                        TeachingTip_SizeChanged(TeachingTipInSetAttachRoot, null);
-                    }
-                    break;
-=======
->>>>>>> b3410213
                 case TipLocation.VisualTree:
                     if (TeachingTipInVisualTreeRoot == null)
                     {
@@ -664,11 +571,7 @@
 
         private void TeachingTipInResourcesRoot_Loaded(object sender, RoutedEventArgs e)
         {
-<<<<<<< HEAD
-            ((FrameworkElement)sender).Loaded -= TeachingTipInSetAttachRoot_Loaded;
-=======
             ((FrameworkElement)sender).Loaded -= TeachingTipInResourcesRoot_Loaded;
->>>>>>> b3410213
             TeachingTipInResourcesRoot = getTeachingTipRoot(getCancelClosesInTeachingTip());
             TeachingTipInResourcesRoot.SizeChanged += TeachingTip_SizeChanged;
             TeachingTip_SizeChanged(TeachingTipInResourcesRoot, null);
@@ -676,25 +579,10 @@
 
         private void TeachingTipInVisualTreeRoot_Loaded(object sender, RoutedEventArgs e)
         {
-<<<<<<< HEAD
-            ((FrameworkElement)sender).Loaded -= TeachingTipInSetAttachRoot_Loaded;
-            TeachingTipInVisualTreeRoot = getTeachingTipRoot(getCancelClosesInTeachingTip());
-            TeachingTipInVisualTreeRoot.SizeChanged += TeachingTip_SizeChanged;
-            TeachingTip_SizeChanged(TeachingTipInVisualTreeRoot, null);
-        }
-
-        private void TeachingTipInSetAttachRoot_Loaded(object sender, RoutedEventArgs e)
-        {
-            ((FrameworkElement)sender).Loaded -= TeachingTipInSetAttachRoot_Loaded;
-            TeachingTipInSetAttachRoot = getTeachingTipRoot(getCancelClosesInTeachingTip());
-            TeachingTipInSetAttachRoot.SizeChanged += TeachingTip_SizeChanged;
-            TeachingTip_SizeChanged(TeachingTipInSetAttachRoot, null);
-=======
             ((FrameworkElement)sender).Loaded -= TeachingTipInVisualTreeRoot_Loaded;
             TeachingTipInVisualTreeRoot = getTeachingTipRoot(getCancelClosesInTeachingTip());
             TeachingTipInVisualTreeRoot.SizeChanged += TeachingTip_SizeChanged;
             TeachingTip_SizeChanged(TeachingTipInVisualTreeRoot, null);
->>>>>>> b3410213
         }
 
         public void OnCloseButtonClicked(object sender, RoutedEventArgs args)
@@ -790,15 +678,7 @@
             lstTeachingTipEvents.ScrollIntoView(lstTeachingTipEvents.Items.Last<object>());
 
             CheckBox cancelClosesCheckBox = null;
-<<<<<<< HEAD
-            if (sender == TeachingTipInSetAttach)
-            {
-                cancelClosesCheckBox = CancelClosesCheckBoxInSetAttach;
-            }
-            else if (sender == TeachingTipInResources)
-=======
             if (sender == TeachingTipInResources)
->>>>>>> b3410213
             {
                 cancelClosesCheckBox = CancelClosesCheckBoxInResources;
             }
@@ -845,11 +725,6 @@
         {
             switch(tipLocation)
             {
-<<<<<<< HEAD
-                case TipLocation.SetAttach:
-                    return this.TeachingTipInSetAttach;
-=======
->>>>>>> b3410213
                 case TipLocation.VisualTree:
                     return this.TeachingTipInVisualTree;
                 default:
@@ -861,11 +736,6 @@
         {
             switch(tipLocation)
             {
-<<<<<<< HEAD
-                case TipLocation.SetAttach:
-                    return this.CancelClosesCheckBoxInSetAttach;
-=======
->>>>>>> b3410213
                 case TipLocation.VisualTree:
                     return this.CancelClosesCheckBoxInVisualTree;
                 default:
