﻿using System;
using System.Collections.Generic;
using System.IO;
using System.Linq;
using System.Runtime.InteropServices.WindowsRuntime;
using Windows.Foundation;
using Windows.Foundation.Collections;
using Windows.UI;
using Windows.UI.Xaml;
using Windows.UI.Xaml.Controls;
using Windows.UI.Xaml.Controls.Primitives;
using Windows.UI.Xaml.Data;
using Windows.UI.Xaml.Input;
using Windows.UI.Xaml.Media;
using Windows.UI.Xaml.Media.Imaging;
using Windows.UI.Xaml.Navigation;


#if !BUILD_WINDOWS
using TeachingTip = Microsoft.UI.Xaml.Controls.TeachingTip;
using TeachingTipClosedEventArgs = Microsoft.UI.Xaml.Controls.TeachingTipClosedEventArgs;
using TeachingTipClosingEventArgs = Microsoft.UI.Xaml.Controls.TeachingTipClosingEventArgs;
using TeachingTipTestHooks = Microsoft.UI.Private.Controls.TeachingTipTestHooks;
using TeachingTipBleedingImagePlacementMode = Microsoft.UI.Xaml.Controls.TeachingTipBleedingImagePlacementMode;
using TeachingTipPlacementMode = Microsoft.UI.Xaml.Controls.TeachingTipPlacementMode;
using TeachingTipCloseButtonKind = Microsoft.UI.Xaml.Controls.TeachingTipCloseButtonKind;
using SymbolIconSource = Microsoft.UI.Xaml.Controls.SymbolIconSource;
#endif

namespace MUXControlsTestApp
{
    enum TipLocation
    {
        SetAttach = 0,
        VisualTree = 1,
        Resources = 2
    }
    public sealed partial class TeachingTipPage : TestPage
    {
        Deferral deferral;
        DispatcherTimer timer;
        Popup testWindowBounds;
        TipLocation tipLocation = TipLocation.SetAttach;

        public TeachingTipPage()
        {
            this.InitializeComponent();
            TeachingTipTestHooks.IdleStatusChanged += TeachingTipTestHooks_IdleStatusChanged;
            TeachingTipTestHooks.OpenedStatusChanged += TeachingTipTestHooks_OpenedStatusChanged;
            TeachingTipTestHooks.EffectivePlacementChanged += TeachingTipTestHooks_EffectivePlacementChanged;
            TeachingTipTestHooks.EffectiveBleedingPlacementChanged += TeachingTipTestHooks_EffectiveBleedingPlacementChanged;
            TeachingTipTestHooks.OffsetChanged += TeachingTipTestHooks_OffsetChanged;
            this.TeachingTipInSetAttach.SizeChanged += TeachingTip_SizeChanged;
            this.TeachingTipInVisualTree.SizeChanged += TeachingTip_SizeChanged;
            this.TeachingTipInResources.SizeChanged += TeachingTip_SizeChanged;
            this.ContentScrollViewer.ViewChanged += ContentScrollViewer_ViewChanged;
        }

        protected override void OnNavigatedFrom(NavigationEventArgs e)
        {
            if (this.TeachingTipInSetAttach != null && this.TeachingTipInSetAttach.IsOpen)
            {
                this.TeachingTipInSetAttach.IsOpen = false;
            }
            if (this.TeachingTipInResources != null && this.TeachingTipInResources.IsOpen)
            {
                this.TeachingTipInResources.IsOpen = false;
            }
            if (this.TeachingTipInVisualTree != null && this.TeachingTipInVisualTree.IsOpen)
            {
                this.TeachingTipInVisualTree.IsOpen = false;
            }
            if (testWindowBounds != null && testWindowBounds.IsOpen)
            {
                testWindowBounds.IsOpen = false;
            }

            base.OnNavigatedFrom(e);
        }

        private void TeachingTip_SizeChanged(object sender, SizeChangedEventArgs e)
        {
            if(sender == getTeachingTip())
            {
                this.TipHeightTextBlock.Text = ((TeachingTip)sender).ActualHeight.ToString();
                this.TipWidthTextBlock.Text = ((TeachingTip)sender).ActualWidth.ToString();
            }
        }

        private void TeachingTipTestHooks_OffsetChanged(TeachingTip sender, object args)
        {
            if (sender == getTeachingTip())
            {
                this.PopupVerticalOffsetTextBlock.Text = TeachingTipTestHooks.GetVerticalOffset(sender).ToString();
                this.PopupHorizontalOffsetTextBlock.Text = TeachingTipTestHooks.GetHorizontalOffset(sender).ToString();
            }
        }

        private void TeachingTipTestHooks_EffectiveBleedingPlacementChanged(TeachingTip sender, object args)
        {
            if (sender == getTeachingTip())
            {
                var placement = TeachingTipTestHooks.GetEffectiveBleedingPlacement(sender);
                this.EffectiveBleedingPlacementTextBlock.Text = placement.ToString();
            }
        }

        private void TeachingTipTestHooks_EffectivePlacementChanged(TeachingTip sender, object args)
        {
            if (sender == getTeachingTip())
            {
                var placement = TeachingTipTestHooks.GetEffectivePlacement(sender);
                this.EffectivePlacementTextBlock.Text = placement.ToString();
            }
        }

        private void ContentScrollViewer_ViewChanged(object sender, ScrollViewerViewChangedEventArgs e)
        {
            this.ScrollViewerOffsetTextBox.Text = this.ContentScrollViewer.VerticalOffset.ToString();
            if(e.IsIntermediate)
            {
                this.ScrollViewerStateTextBox.Text = "Scrolling";
            }
            else
            {
                this.ScrollViewerStateTextBox.Text = "Idle";
            }
            OnGetTargetBoundsButtonClicked(null, null);
        }

        private void TeachingTipTestHooks_OpenedStatusChanged(TeachingTip sender, object args)
        {
            if (sender == getTeachingTip())
            {
                if (sender.IsOpen)
                {
                    this.IsOpenCheckBox.IsChecked = true;
                }
                else
                {
                    this.IsOpenCheckBox.IsChecked = false;
                }
            }
        }

        private void TeachingTipTestHooks_IdleStatusChanged(TeachingTip sender, object args)
        {
            if (sender == getTeachingTip())
            {
                if (TeachingTipTestHooks.GetIsIdle(sender))
                {
                    this.IsIdleCheckBox.IsChecked = true;
                }
                else
                {
                    this.IsIdleCheckBox.IsChecked = false;
                }
            }
        }

        public void OnSetIconButtonClicked(object sender, RoutedEventArgs args)
        {
            if (this.IconComboBox.SelectedItem == IconPeople)
            {
                SymbolIconSource symbolIconSource = new SymbolIconSource();
                symbolIconSource.Symbol = Symbol.People;
                getTeachingTip().IconSource = symbolIconSource;
                
            }
            else
            {
                getTeachingTip().IconSource = null;
            }
        }

        public void OnSetTipLocationButton(object sender, RoutedEventArgs args)
        {
            if(this.TipLocationComboBox.SelectedItem == TipInSetAttach)
            {
                if(tipLocation != TipLocation.SetAttach)
                {
                    TeachingTipInResources.IsOpen = false;
                    TeachingTipInVisualTree.IsOpen = false;
                    tipLocation = TipLocation.SetAttach;
                }
            }
            else if (this.TipLocationComboBox.SelectedItem == TipInVisualTree)
            {
                if (tipLocation != TipLocation.VisualTree)
                {
                    TeachingTipInResources.IsOpen = false;
                    TeachingTipInSetAttach.IsOpen = false;
                    tipLocation = TipLocation.VisualTree;
                }
                tipLocation = TipLocation.VisualTree;
            }
            else
            {
                if (tipLocation != TipLocation.Resources)
                {
                    TeachingTipInVisualTree.IsOpen = false;
                    TeachingTipInSetAttach.IsOpen = false;
                    tipLocation = TipLocation.Resources;
                }
                tipLocation = TipLocation.Resources;
            }
        }

        public void OnSetBleedingContentButtonClicked(object sender, RoutedEventArgs args)
        {
            if (this.BleedingContentComboBox.SelectedItem == BleedingRedSquare)
            {
                Grid grid = new Grid();
                grid.Background = new SolidColorBrush(Colors.Red);
                getTeachingTip().BleedingImageContent = grid;
            }
            else if (this.BleedingContentComboBox.SelectedItem == BleedingBlueSquare)
            {
                Grid grid = new Grid();
                grid.Background = new SolidColorBrush(Colors.Blue);
                getTeachingTip().BleedingImageContent = grid;
            }
            else if (this.BleedingContentComboBox.SelectedItem == BleedingImage)
            {
                Image image = new Image();
                BitmapImage bitmapImage = new BitmapImage();
                image.Width = bitmapImage.DecodePixelWidth = 300;
                bitmapImage.UriSource = new Uri("ms-appx:///Assets/ingredient1.png");
                image.Source = bitmapImage;
                getTeachingTip().BleedingImageContent = image;
            }
            else if (this.BleedingContentComboBox.SelectedItem == BleedingAutoSave)
            {
                Image image = new Image();
                BitmapImage bitmapImage = new BitmapImage();
                bitmapImage.UriSource = new Uri("ms-appx:///Assets/AutoSave.png");
                image.Source = bitmapImage;
                getTeachingTip().BleedingImageContent = image;
            }
            else
            {
                getTeachingTip().BleedingImageContent = null;
            }
        }

        public void OnSetContentButtonClicked(object sender, RoutedEventArgs args)
        {
            if (this.ContentComboBox.SelectedItem == ContentRedSquare)
            {
                Grid grid = new Grid();
                grid.Background = new SolidColorBrush(Colors.Red);
                getTeachingTip().Content = grid;
            }
            else if (this.ContentComboBox.SelectedItem == ContentBlueSquare)
            {
                Grid grid = new Grid();
                grid.Background = new SolidColorBrush(Colors.Blue);
                getTeachingTip().Content = grid;
            }
            else if (this.ContentComboBox.SelectedItem == ContentImage)
            {
                Image image = new Image();
                BitmapImage bitmapImage = new BitmapImage();
                image.Width = bitmapImage.DecodePixelWidth = 300;
                bitmapImage.UriSource = new Uri("ms-appx:///Assets/ingredient1.png");
                image.Source = bitmapImage;
                getTeachingTip().Content = image;
            }
            else if (this.ContentComboBox.SelectedItem == ContentShort)
            {
                TextBlock textBlock = new TextBlock();
                textBlock.Text = "This is shorter content.";
                getTeachingTip().Content = textBlock;
            }
            else if (this.ContentComboBox.SelectedItem == ContentLong)
            {
                TextBlock textBlock = new TextBlock();
                textBlock.Text = "This is longer content. This is longer content. This is longer content. This is longer content. " +
                    "This is longer content. This is longer content.This is longer content. This is longer content." +
                    "This is longer content.This is longer content.This is longer content. This is longer content." +
                    "This is longer content.This is longer content.This is longer content.This is longer content." +
                    "This is longer content.This is longer content.This is longer content.This is longer content." +
                    "This is longer content.This is longer content.This is longer content.This is longer content." +
                    "This is longer content.This is longer content.This is longer content.This is longer content." +
                    "This is longer content.This is longer content.This is longer content.This is longer content." +
                    "This is longer content.This is longer content.";
                textBlock.TextWrapping = TextWrapping.WrapWholeWords;
                getTeachingTip().Content = textBlock;
            }
            else if (this.ContentComboBox.SelectedItem == ContentAutoSave)
            {
                Image image = new Image();
                BitmapImage bitmapImage = new BitmapImage();
                bitmapImage.UriSource = new Uri("ms-appx:///Assets/AutoSave.png");
                image.Source = bitmapImage;
                getTeachingTip().Content = image;
            }
            else
            {
                getTeachingTip().Content = null;
            }
        }

        public void OnSetTitleButtonClicked(object sender, RoutedEventArgs args)
        {
            if (this.TitleComboBox.SelectedItem == TitleNo)
            {
                getTeachingTip().Title = "";
            }
            else if (this.TitleComboBox.SelectedItem == TitleSmall)
            {
                getTeachingTip().Title = "Short title.";
            }
            else
            {
                getTeachingTip().Title = "This is a much longer title that might cause some issues if we don't do the right thing...";
            }
        }

        public void OnSetSubtextButtonClicked(object sender, RoutedEventArgs args)
        {
            if (this.SubtextComboBox.SelectedItem == SubtextNo)
            {
                getTeachingTip().Subtext = "";
            }
            else if (this.SubtextComboBox.SelectedItem == SubtextSmall)
            {
                getTeachingTip().Subtext = "Short Subtext.";
            }
            else
            {
                getTeachingTip().Subtext = "This is a much longer subtext that might cause some issues if we don't do the right thing..." +
                    "This is a much longer subtext that might cause some issues if we don't do the right thing...";
            }
        }

        public void OnSetActionButtonTextButtonClicked(object sender, RoutedEventArgs args)
        {
            if (this.ActionButtonTextComboBox.SelectedItem == ActionButtonTextNo)
            {
                getTeachingTip().ActionButtonText = "";
            }
            else if (this.ActionButtonTextComboBox.SelectedItem == ActionButtonTextSmall)
            {
                getTeachingTip().ActionButtonText = "A:Short Text.";
            }
            else
            {
                getTeachingTip().ActionButtonText = "A:This is a much longer subtext that might cause some issues if we don't do the right thing...";
            }
        }

        public void OnSetCloseButtonTextButtonClicked(object sender, RoutedEventArgs args)
        {
            if (this.CloseButtonTextComboBox.SelectedItem == CloseButtonTextNo)
            {
                getTeachingTip().CloseButtonText = "";
            }
            else if (this.CloseButtonTextComboBox.SelectedItem == CloseButtonTextSmall)
            {
                getTeachingTip().CloseButtonText = "C:Short Text.";
            }
            else
            {
                getTeachingTip().CloseButtonText = "C:This is a much longer subtext that might cause some issues if we don't do the right thing...";
            }
        }

        public void OnSetBleeingImagePlacementButtonClicked(object sender, RoutedEventArgs args)
        {
            if(this.BleedingImagePlacementComboBox.SelectedItem == BleedingPlacementAuto)
            {
                getTeachingTip().BleedingImagePlacement = TeachingTipBleedingImagePlacementMode.Auto;
            }
            else if(this.BleedingImagePlacementComboBox.SelectedItem == BleedingPlacementTop)
            {
                getTeachingTip().BleedingImagePlacement = TeachingTipBleedingImagePlacementMode.Top;
            }
            else
            {
                getTeachingTip().BleedingImagePlacement = TeachingTipBleedingImagePlacementMode.Bottom;
            }
        }
        public void OnGetTargetBoundsButtonClicked(object sender, RoutedEventArgs args)
        {
            var bounds = this.targetButton.TransformToVisual(null).TransformBounds(new Rect(0.0,
                0.0,
                this.targetButton.ActualWidth,
                this.targetButton.ActualHeight));
            
            this.TargetXOffsetTextBlock.Text = bounds.X.ToString();
            this.TargetYOffsetTextBlock.Text = bounds.Y.ToString();
            this.TargetWidthTextBlock.Text = bounds.Width.ToString();
            this.TargetHeightTextBlock.Text = bounds.Height.ToString();
        }

        public void OnSetScrollViewerOffsetButtonClicked(object sender, RoutedEventArgs args)
        {
            this.ContentScrollViewer.ChangeView(0, double.Parse(this.ScrollViewerOffsetTextBox.Text), 1);
        }

        public void OnBringTargetIntoViewButtonClicked(object sender, RoutedEventArgs args)
        {
            this.targetButton.StartBringIntoView(new BringIntoViewOptions());
        }

        public void OnUseTestWindowBoundsCheckBoxChecked(object sender, RoutedEventArgs args)
        {
            var tip = getTeachingTip();
            Rect windowRect = new Rect(double.Parse(this.TestWindowBoundsXTextBox.Text),
                                       double.Parse(this.TestWindowBoundsYTextBox.Text),
                                       double.Parse(this.TestWindowBoundsWidthTextBox.Text),
                                       double.Parse(this.TestWindowBoundsHeightTextBox.Text));
            TeachingTipTestHooks.SetUseTestWindowBounds(tip, true);
            TeachingTipTestHooks.SetTestWindowBounds(tip, windowRect);
            if(testWindowBounds == null)
            {
                testWindowBounds = new Popup();
                testWindowBounds.IsHitTestVisible = false;
            }
            Grid windowBounds = new Grid();
            windowBounds.Width = windowRect.Width;
            windowBounds.Height = windowRect.Height;
            windowBounds.Background = new SolidColorBrush(Colors.Transparent);
            windowBounds.BorderBrush = new SolidColorBrush(Colors.Red);
            windowBounds.BorderThickness = new Thickness(1.0);
            testWindowBounds.Child = windowBounds;
            testWindowBounds.HorizontalOffset = windowRect.X;
            testWindowBounds.VerticalOffset = windowRect.Y;
            testWindowBounds.IsOpen = true;
        }

        public void OnUseTestWindowBoundsCheckBoxUnchecked(object sender, RoutedEventArgs args)
        {
            TeachingTipTestHooks.SetUseTestWindowBounds(getTeachingTip(), false);
            testWindowBounds.IsOpen = false;
        }

        public void OnTipFollowsTargetCheckBoxChecked(object sender, RoutedEventArgs args)
        {
            TeachingTipTestHooks.SetTipFollowsTarget(getTeachingTip(), true);
        }

        public void OnTipFollowsTargetCheckBoxUnchecked(object sender, RoutedEventArgs args)
        {
            TeachingTipTestHooks.SetTipFollowsTarget(getTeachingTip(), false);
        }

        public void OnSetPlacementButtonClicked(object sender, RoutedEventArgs args)
        {
            if (this.PlacementComboBox.SelectedItem == PlacementTop)
            {
                getTeachingTip().Placement = TeachingTipPlacementMode.Top;
            }
            else if (this.PlacementComboBox.SelectedItem == PlacementBottom)
            {
                getTeachingTip().Placement = TeachingTipPlacementMode.Bottom;
            }
            else if (this.PlacementComboBox.SelectedItem == PlacementLeft)
            {
                getTeachingTip().Placement = TeachingTipPlacementMode.Left;
            }
            else if (this.PlacementComboBox.SelectedItem == PlacementRight)
            {
                getTeachingTip().Placement = TeachingTipPlacementMode.Right;
            }
            else if (this.PlacementComboBox.SelectedItem == PlacementTopEdgeRight)
            {
                getTeachingTip().Placement = TeachingTipPlacementMode.TopEdgeAlignedRight;
            }
            else if (this.PlacementComboBox.SelectedItem == PlacementTopEdgeLeft)
            {
                getTeachingTip().Placement = TeachingTipPlacementMode.TopEdgeAlignedLeft;
            }
            else if (this.PlacementComboBox.SelectedItem == PlacementBottomEdgeRight)
            {
                getTeachingTip().Placement = TeachingTipPlacementMode.BottomEdgeAlignedRight;
            }
            else if (this.PlacementComboBox.SelectedItem == PlacementBottomEdgeLeft)
            {
                getTeachingTip().Placement = TeachingTipPlacementMode.BottomEdgeAlignedLeft;
            }
            else if (this.PlacementComboBox.SelectedItem == PlacementLeftEdgeTop)
            {
                getTeachingTip().Placement = TeachingTipPlacementMode.LeftEdgeAlignedTop;
            }
            else if (this.PlacementComboBox.SelectedItem == PlacementLeftEdgeBottom)
            {
                getTeachingTip().Placement = TeachingTipPlacementMode.LeftEdgeAlignedBottom;
            }
            else if (this.PlacementComboBox.SelectedItem == PlacementRightEdgeTop)
            {
                getTeachingTip().Placement = TeachingTipPlacementMode.RightEdgeAlignedTop;
            }
            else if (this.PlacementComboBox.SelectedItem == PlacementRightEdgeBottom)
            {
                getTeachingTip().Placement = TeachingTipPlacementMode.RightEdgeAlignedBottom;
            }
            else
            {
                getTeachingTip().Placement = TeachingTipPlacementMode.Auto;
            }
        }

        public void OnSetCloseButtonKindButtonClicked(object sender, RoutedEventArgs args)
        {
            if(this.CloseButtonKindComboBox.SelectedItem == CloseButtonKindAuto)
            {
                getTeachingTip().CloseButtonKind = TeachingTipCloseButtonKind.Auto;
            }
            else if (this.CloseButtonKindComboBox.SelectedItem == CloseButtonKindHeader)
            {
                getTeachingTip().CloseButtonKind = TeachingTipCloseButtonKind.Header;
            }
            else
            {
                getTeachingTip().CloseButtonKind = TeachingTipCloseButtonKind.Footer;
            }
        }

        public void OnSetIsLightDismissEnabledButtonClicked(object sender, RoutedEventArgs args)
        {
            if(this.IsLightDismissEnabledComboBox.SelectedItem == IsLightDismissFalse)
            {
                getTeachingTip().IsLightDismissEnabled = false;
            }
            else
            {
                getTeachingTip().IsLightDismissEnabled = true;
            }
        }

        public void OnSetTargetOffsetButtonClicked(object sender, RoutedEventArgs args)
        {
            getTeachingTip().TargetOffset = new Thickness(Double.Parse(this.TargetOffsetTextBox.Text));
        }

        public void OnSetTargetButtonClicked(object sender, RoutedEventArgs args)
        {
            TeachingTip.SetAttach(this.targetButton, getTeachingTip());
        }

        public void OnUntargetButtonClicked(object sender, RoutedEventArgs args)
        {
            TeachingTip.SetAttach(null, getTeachingTip());
        }

        public void OnShowButtonClicked(object sender, RoutedEventArgs args)
        {
            getTeachingTip().IsOpen = true;
        }

        public void OnCloseButtonClicked(object sender, RoutedEventArgs args)
        {
            getTeachingTip().IsOpen = false;
        }

        public void OnSetTargetVerticalAlignmentButtonClicked(object sender, RoutedEventArgs args)
        {
            if(TargetVerticalAlignmentComboBox.SelectedItem == TargetVerticalAlignmentTop)
            {
                getTeachingTip().VerticalAlignment = VerticalAlignment.Top;
            }
            else if (TargetVerticalAlignmentComboBox.SelectedItem == TargetVerticalAlignmentCenter)
            {
                getTeachingTip().VerticalAlignment = VerticalAlignment.Center;
            }
            else
            {
                getTeachingTip().VerticalAlignment = VerticalAlignment.Bottom;
            }
            OnGetTargetBoundsButtonClicked(null, null);
        }
        public void OnSetTargetHorizontalAlignmentButtonClicked(object sender, RoutedEventArgs args)
        {
            if (TargetHorizontalAlignmentComboBox.SelectedItem == TargetHorizontalAlignmentLeft)
            {
                getTeachingTip().HorizontalAlignment = HorizontalAlignment.Left;
            }
            else if (TargetHorizontalAlignmentComboBox.SelectedItem == TargetHorizontalAlignmentCenter)
            {
                getTeachingTip().HorizontalAlignment = HorizontalAlignment.Center;
            }
            else
            {
                getTeachingTip().HorizontalAlignment = HorizontalAlignment.Right;
            }
            OnGetTargetBoundsButtonClicked(null, null);
        }

        public void OnSetAnimationParametersButtonClicked(object sender, RoutedEventArgs args)
        {
            var expandEasing = Window.Current.Compositor.CreateCubicBezierEasingFunction(
                new System.Numerics.Vector2(float.Parse(this.ExpandControlPoint1X.Text), float.Parse(this.ExpandControlPoint1Y.Text)),
                new System.Numerics.Vector2(float.Parse(this.ExpandControlPoint2X.Text), float.Parse(this.ExpandControlPoint2Y.Text)));

            var contractEasing = Window.Current.Compositor.CreateCubicBezierEasingFunction(
                new System.Numerics.Vector2(float.Parse(this.ExpandControlPoint1X.Text), float.Parse(this.ExpandControlPoint1Y.Text)),
                new System.Numerics.Vector2(float.Parse(this.ExpandControlPoint2X.Text), float.Parse(this.ExpandControlPoint2Y.Text)));

            var tip = getTeachingTip();
            TeachingTipTestHooks.SetExpandEasingFunction(tip, expandEasing);
            TeachingTipTestHooks.SetContractEasingFunction(tip, contractEasing);
        }

        public void OnSetAnimationDurationsButtonClicked(object sender, RoutedEventArgs args)
        {
            var expandDuration = new TimeSpan(0, 0, 0, 0, int.Parse(ExpandAnimationDuration.Text));
            var contractDuration = new TimeSpan(0, 0, 0, 0, int.Parse(ContractAnimationDuration.Text));
            TeachingTipTestHooks.SetExpandAnimationDuration(this.TeachingTip, expandDuration);
            TeachingTipTestHooks.SetContractAnimationDuration(this.TeachingTip, contractDuration);
        }

        public void ContentElevationSliderChanged(object sender, RangeBaseValueChangedEventArgs args)
        {
            TeachingTipTestHooks.SetContentElevation(getTeachingTip(), (float)args.NewValue);
        }

        public void BeakElevationSliderChanged(object sender, RangeBaseValueChangedEventArgs args)
        {
            TeachingTipTestHooks.SetBeakElevation(getTeachingTip(), (float)args.NewValue);
        }

        public void OnTipShadowChecked(object sender, RoutedEventArgs args)
        {
<<<<<<< HEAD
            TeachingTipTestHooks.SetBeakShadowTargetsShadowTarget(getTeachingTip(), true);
=======
            TeachingTipTestHooks.SetTipShouldHaveShadow(this.TeachingTip, true);
>>>>>>> 3803e07f
        }

        public void OnTipShadowUnchecked(object sender, RoutedEventArgs args)
        {
<<<<<<< HEAD
            TeachingTipTestHooks.SetBeakShadowTargetsShadowTarget(getTeachingTip(), false);
=======
            TeachingTipTestHooks.SetTipShouldHaveShadow(this.TeachingTip, false);
>>>>>>> 3803e07f
        }

        public void OnTeachingTipClosed(object sender, TeachingTipClosedEventArgs args)
        {
            lstTeachingTipEvents.Items.Add(lstTeachingTipEvents.Items.Count.ToString() + ") " + args.ToString() + " Reason: " + args.Reason.ToString());
            lstTeachingTipEvents.ScrollIntoView(lstTeachingTipEvents.Items.Last<object>());
        }

        public void OnTeachingTipClosing(TeachingTip sender, TeachingTipClosingEventArgs args)
        {
            lstTeachingTipEvents.Items.Add(lstTeachingTipEvents.Items.Count.ToString() + ") " + args.ToString() + " Reason: " + args.Reason.ToString());
            lstTeachingTipEvents.ScrollIntoView(lstTeachingTipEvents.Items.Last<object>());

            CheckBox cancelClosesCheckBox = null;
            if (sender == TeachingTipInSetAttach)
            {
                cancelClosesCheckBox = CancelClosesCheckBoxInSetAttach;
            }
            else if (sender == TeachingTipInResources)
            {
                cancelClosesCheckBox = CancelClosesCheckBoxInResources;
            }
            else
            {
                cancelClosesCheckBox = CancelClosesCheckBoxInVisualTree;
            }

            if (cancelClosesCheckBox.IsChecked == true)
            {
                deferral = args.GetDeferral();
                args.Cancel = true;
                timer = new DispatcherTimer();
                timer.Tick += Timer_Tick;
                timer.Interval = new TimeSpan(0, 0, 1);
                timer.Start();
            }
        }

        private void Timer_Tick(object sender, object e)
        {
            timer.Stop();
            deferral.Complete();
        }

        public void OnTeachingTipActionButtonClicked(object sender, object args)
        {
            lstTeachingTipEvents.Items.Add(lstTeachingTipEvents.Items.Count.ToString() + ") " + "Action Button Clicked Event");
            lstTeachingTipEvents.ScrollIntoView(lstTeachingTipEvents.Items.Last<object>());
        }

        public void OnTeachingTipCloseButtonClicked(object sender, object args)
        {
            lstTeachingTipEvents.Items.Add(lstTeachingTipEvents.Items.Count.ToString() + ") " + "Close Button Clicked Event");
            lstTeachingTipEvents.ScrollIntoView(lstTeachingTipEvents.Items.Last<object>());
        }

        private void BtnClearTeachingTipEvents_Click(object sender, RoutedEventArgs e)
        {
            this.lstTeachingTipEvents.Items.Clear();
        }

        private TeachingTip getTeachingTip()
        {
            switch(tipLocation)
            {
                case TipLocation.SetAttach:
                    return this.TeachingTipInSetAttach;
                case TipLocation.VisualTree:
                    return this.TeachingTipInVisualTree;
                default:
                    return this.TeachingTipInResources;
            }
        }
    }
}<|MERGE_RESOLUTION|>--- conflicted
+++ resolved
@@ -623,20 +623,12 @@
 
         public void OnTipShadowChecked(object sender, RoutedEventArgs args)
         {
-<<<<<<< HEAD
-            TeachingTipTestHooks.SetBeakShadowTargetsShadowTarget(getTeachingTip(), true);
-=======
-            TeachingTipTestHooks.SetTipShouldHaveShadow(this.TeachingTip, true);
->>>>>>> 3803e07f
+            TeachingTipTestHooks.SetTipShouldHaveShadow(getTeachingTip(), true);
         }
 
         public void OnTipShadowUnchecked(object sender, RoutedEventArgs args)
         {
-<<<<<<< HEAD
-            TeachingTipTestHooks.SetBeakShadowTargetsShadowTarget(getTeachingTip(), false);
-=======
-            TeachingTipTestHooks.SetTipShouldHaveShadow(this.TeachingTip, false);
->>>>>>> 3803e07f
+            TeachingTipTestHooks.SetTipShouldHaveShadow(getTeachingTip(), false);
         }
 
         public void OnTeachingTipClosed(object sender, TeachingTipClosedEventArgs args)
