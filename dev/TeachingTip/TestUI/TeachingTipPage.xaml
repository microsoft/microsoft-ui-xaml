﻿<local:TestPage
    x:Class="MUXControlsTestApp.TeachingTipPage"
    xmlns="http://schemas.microsoft.com/winfx/2006/xaml/presentation"
    xmlns:x="http://schemas.microsoft.com/winfx/2006/xaml"
    xmlns:local="using:MUXControlsTestApp"
    xmlns:muxc="using:Microsoft.UI.Xaml.Controls"
    xmlns:d="http://schemas.microsoft.com/expression/blend/2008"
    xmlns:mc="http://schemas.openxmlformats.org/markup-compatibility/2006"
    mc:Ignorable="d"
    AutomationProperties.Name="TeachingTipPage">

    <Grid BorderThickness="1" Margin="10">
        <Grid.ColumnDefinitions>
            <ColumnDefinition Width="Auto"/>
            <ColumnDefinition Width="Auto"/>
            <ColumnDefinition Width="Auto"/>
            <ColumnDefinition Width="*"/>
        </Grid.ColumnDefinitions>

        <Grid Grid.Column="0" Margin="5" MinWidth="500">
            <ScrollViewer x:Name="ContentScrollViewer">
                <StackPanel>
                    <Grid Background="Green" Width="100" Height="1000"/>
                    <muxc:TeachingTip x:Name="TeachingTipInVisualTree" 
                                          AutomationProperties.Name="TeachingTipInVisualTree"
                                          Title="We've Added Auto Saving!" 
                                          Subtext="Documents will now automatically save to OneDrive." 
                                          Closed="OnTeachingTipClosed" 
                                          Closing="OnTeachingTipClosing"
                                          ActionButtonClick="OnTeachingTipActionButtonClicked"
                                          CloseButtonClick="OnTeachingTipCloseButtonClicked"
                                          Target="{x:Bind targetButton}">
                        <muxc:TeachingTip.IconSource>
                            <muxc:SymbolIconSource Symbol="People"/>
                        </muxc:TeachingTip.IconSource>
                        <muxc:TeachingTip.HeroContent>
                            <Grid MinHeight="200" MinWidth="200" Background="red"/>
                        </muxc:TeachingTip.HeroContent>
                        <muxc:TeachingTip.Content>
                            <StackPanel Orientation="Horizontal">
                                <TextBlock VerticalAlignment="Center">Cancel closes:</TextBlock>
                                <CheckBox x:Name="CancelClosesCheckBoxInVisualTree" IsChecked="False" VerticalAlignment="Center"/>
                            </StackPanel>
                        </muxc:TeachingTip.Content>
                    </muxc:TeachingTip>
                    <Button x:Name="targetButton" HorizontalAlignment="Center" VerticalAlignment="Center" Click="OnShowButtonClicked" Height="300">Enable AutoSave
<<<<<<< HEAD
                        <muxc:TeachingTip.Attach>
                            <muxc:TeachingTip x:Name="TeachingTipInSetAttach" 
                                          AutomationProperties.Name="TeachingTipInSetAttach"
                                          Title="We've Added Auto Saving!" 
                                          Subtext="Documents will now automatically save to OneDrive." 
                                          Closed="OnTeachingTipClosed" 
                                          Closing="OnTeachingTipClosing"
                                          ActionButtonClick="OnTeachingTipActionButtonClicked"
                                          CloseButtonClick="OnTeachingTipCloseButtonClicked">
                                <muxc:TeachingTip.IconSource>
                                    <muxc:SymbolIconSource Symbol="People"/>
                                </muxc:TeachingTip.IconSource>
                                <muxc:TeachingTip.HeroContent>
                                    <Grid MinHeight="200" MinWidth="200" Background="red"/>
                                </muxc:TeachingTip.HeroContent>
                                <muxc:TeachingTip.Content>
                                    <StackPanel Orientation="Horizontal">
                                        <TextBlock VerticalAlignment="Center">Cancel closes:</TextBlock>
                                        <CheckBox x:Name="CancelClosesCheckBoxInSetAttach" IsChecked="False" VerticalAlignment="Center"/>
                                    </StackPanel>
                                </muxc:TeachingTip.Content>
                            </muxc:TeachingTip>
                        </muxc:TeachingTip.Attach>
=======
>>>>>>> 02479151
                        <Button.Resources>
                            <muxc:TeachingTip x:Name="TeachingTipInResources" 
                                          AutomationProperties.Name="TeachingTipInResources"
                                          Title="We've Added Auto Saving!" 
                                          Subtext="Documents will now automatically save to OneDrive." 
                                          Closed="OnTeachingTipClosed" 
                                          Closing="OnTeachingTipClosing"
                                          ActionButtonClick="OnTeachingTipActionButtonClicked"
                                          CloseButtonClick="OnTeachingTipCloseButtonClicked"
                                          Target="{x:Bind targetButton}">
                                <muxc:TeachingTip.IconSource>
                                    <muxc:SymbolIconSource Symbol="People"/>
                                </muxc:TeachingTip.IconSource>
                                <muxc:TeachingTip.HeroContent>
                                    <Grid MinHeight="200" MinWidth="200" Background="red"/>
                                </muxc:TeachingTip.HeroContent>
                                <muxc:TeachingTip.Content>
                                    <StackPanel Orientation="Horizontal">
                                        <TextBlock VerticalAlignment="Center">Cancel closes:</TextBlock>
                                        <CheckBox x:Name="CancelClosesCheckBoxInResources" IsChecked="False" VerticalAlignment="Center"/>
                                    </StackPanel>
                                </muxc:TeachingTip.Content>
                            </muxc:TeachingTip>
                        </Button.Resources>
                    </Button>
                    <Grid Background="Green" Width="100" Height="10000"/>
                </StackPanel>
            </ScrollViewer>
        </Grid>

        <!-- Change Content -->
        <ScrollViewer Grid.Column="1">
            <Grid Background="Bisque" Margin="5" MinWidth="300">
                <Grid.RowDefinitions>
                    <RowDefinition Height="Auto"/>
                    <RowDefinition Height="Auto"/>
                    <RowDefinition Height="Auto"/>
                    <RowDefinition Height="Auto"/>
                    <RowDefinition Height="Auto"/>
                    <RowDefinition Height="Auto"/>
                    <RowDefinition Height="Auto"/>
                    <RowDefinition Height="Auto"/>
                    <RowDefinition Height="Auto"/>
                    <RowDefinition Height="Auto"/>
                    <RowDefinition Height="Auto"/>
                    <RowDefinition Height="Auto"/>
                    <RowDefinition Height="Auto"/>
                    <RowDefinition Height="Auto"/>
                    <RowDefinition Height="Auto"/>
                    <RowDefinition Height="Auto"/>
                    <RowDefinition Height="Auto"/>
                    <RowDefinition Height="Auto"/>
                    <RowDefinition Height="Auto"/>
                    <RowDefinition Height="Auto"/>
                    <RowDefinition Height="Auto"/>
                    <RowDefinition Height="Auto"/>
                    <RowDefinition Height="Auto"/>
                    <RowDefinition Height="Auto"/>
                    <RowDefinition Height="Auto"/>
                    <RowDefinition Height="Auto"/>
                    <RowDefinition Height="Auto"/>
                    <RowDefinition Height="Auto"/>
                    <RowDefinition Height="Auto"/>
                    <RowDefinition Height="Auto"/>
                    <RowDefinition Height="Auto"/>
                    <RowDefinition Height="Auto"/>
                    <RowDefinition Height="Auto"/>
                    <RowDefinition Height="Auto"/>
                    <RowDefinition Height="Auto"/>
                    <RowDefinition Height="Auto"/>
                    <RowDefinition Height="Auto"/>
                    <RowDefinition Height="Auto"/>
                    <RowDefinition Height="Auto"/>
                    <RowDefinition Height="Auto"/>
                </Grid.RowDefinitions>
                <Grid.ColumnDefinitions>
                    <ColumnDefinition Width="*"/>
                    <ColumnDefinition Width="*"/>
                </Grid.ColumnDefinitions>

                <TextBlock Grid.Row="0" Text="Tip Location:" Foreground="Red"/>
                <ComboBox x:Name="TipLocationComboBox" AutomationProperties.Name="TipLocationComboBox" SelectedIndex="0" Grid.Row="1">
                    <ComboBoxItem x:Name="TipInVisualTree">VisualTree</ComboBoxItem>
                    <ComboBoxItem x:Name="TipInResources">Resources</ComboBoxItem>
                </ComboBox>
                <Button AutomationProperties.Name="SetTipLocationButton" Click="OnSetTipLocationButton" Grid.Row="1" Grid.Column="1">Set</Button>
                
                <TextBlock Grid.Row="2" Text="Hero Content:" Foreground="Red"/>
                <ComboBox x:Name="HeroContentComboBox" AutomationProperties.Name="HeroContentComboBox" SelectedIndex="0" Grid.Row="3">
                    <ComboBoxItem x:Name="HeroContentRedSquare">Red Square</ComboBoxItem>
                    <ComboBoxItem x:Name="HeroContentBlueSquare">Blue Square</ComboBoxItem>
                    <ComboBoxItem x:Name="HeroContentImage">Image</ComboBoxItem>
                    <ComboBoxItem x:Name="HeroContentAutoSave">AutoSaveImage</ComboBoxItem>
                    <ComboBoxItem x:Name="HeroContentNoContent">No Content</ComboBoxItem>
                </ComboBox>
                <Button AutomationProperties.Name="SetHeroContentButton" Click="OnSetHeroContentButtonClicked" Grid.Row ="3" Grid.Column="1">Set</Button>

                <TextBlock Grid.Row="4" Text="Icon:" Foreground="Red"/>
                <ComboBox x:Name="IconComboBox" AutomationProperties.Name="IconComboBox" SelectedIndex="0" Grid.Row="5">
                    <ComboBoxItem x:Name="IconPeople">People Icon</ComboBoxItem>
                    <ComboBoxItem x:Name="IconNo">No Icon</ComboBoxItem>
                </ComboBox>
                <Button AutomationProperties.Name="SetIconButton" Click="OnSetIconButtonClicked" Grid.Column="1" Grid.Row="5">Set</Button>

                <TextBlock Grid.Row="6" Text="Title:" Foreground="Red"/>
                <ComboBox x:Name="TitleComboBox" Grid.Row="7">
                    <ComboBoxItem x:Name="TitleNo">No title</ComboBoxItem>
                    <ComboBoxItem x:Name="TitleSmall">Small text</ComboBoxItem>
                    <ComboBoxItem x:Name="TitleLong">Long text</ComboBoxItem>
                </ComboBox>
                <Button Click="OnSetTitleButtonClicked" Grid.Column="1" Grid.Row="7">Set</Button>

                <TextBlock Grid.Row="8" Text="Subtext:" Foreground="Red"/>
                <ComboBox x:Name="SubtextComboBox" Grid.Row="9">
                    <ComboBoxItem x:Name="SubtextNo">No subtext</ComboBoxItem>
                    <ComboBoxItem x:Name="SubtextSmall">Small text</ComboBoxItem>
                    <ComboBoxItem x:Name="SubtextLong">Long text</ComboBoxItem>
                </ComboBox>
                <Button Click="OnSetSubtextButtonClicked" Grid.Row="9" Grid.Column="1">Set</Button>

                <TextBlock Grid.Row="10" Text="Content:" Foreground="Red"/>
                <ComboBox x:Name="ContentComboBox" Grid.Row="11">
                    <ComboBoxItem x:Name="ContentRedSquare">Red Square</ComboBoxItem>
                    <ComboBoxItem x:Name="ContentBlueSquare">Blue Square</ComboBoxItem>
                    <ComboBoxItem x:Name="ContentImage">Image</ComboBoxItem>
                    <ComboBoxItem x:Name="ContentShort">Short Text</ComboBoxItem>
                    <ComboBoxItem x:Name="ContentLong">Long Text</ComboBoxItem>
                    <ComboBoxItem x:Name="ContentAutoSave">AutoSaveImage</ComboBoxItem>
                    <ComboBoxItem x:Name="ContentNo">No Content</ComboBoxItem>
                </ComboBox>
                <Button Click="OnSetContentButtonClicked" Grid.Row="11" Grid.Column="1">Set</Button>

                <TextBlock Grid.Row="12" Text="ActionButtonText:" Foreground="Red"/>
                <ComboBox x:Name="ActionButtonTextComboBox" SelectedIndex="0" Grid.Row="13">
                    <ComboBoxItem x:Name="ActionButtonTextNo">No text</ComboBoxItem>
                    <ComboBoxItem x:Name="ActionButtonTextSmall">Small text</ComboBoxItem>
                    <ComboBoxItem x:Name="ActionButtonTextLong">Long text</ComboBoxItem>
                </ComboBox>
                <Button Click="OnSetActionButtonTextButtonClicked" Grid.Row="13" Grid.Column="1">Set</Button>

                <TextBlock Grid.Row="14" Text="CloseButtonText:" Foreground="Red"/>
                <ComboBox x:Name="CloseButtonTextComboBox" SelectedIndex="0" Grid.Row="15">
                    <ComboBoxItem x:Name="CloseButtonTextNo">No text</ComboBoxItem>
                    <ComboBoxItem x:Name="CloseButtonTextSmall">Small text</ComboBoxItem>
                    <ComboBoxItem x:Name="CloseButtonTextLong">Long text</ComboBoxItem>
                </ComboBox>
                <Button Click="OnSetCloseButtonTextButtonClicked" Grid.Row="15" Grid.Column="1">Set</Button>

                <TextBlock Grid.Row="16" Text="HeroContentPlacement:" Foreground="Red"/>
                <ComboBox x:Name="HeroContentPlacementComboBox" SelectedIndex="0" Grid.Row="17">
                    <ComboBoxItem x:Name="HeroContentPlacementAuto">Auto</ComboBoxItem>
                    <ComboBoxItem x:Name="HeroContentPlacementTop">Top</ComboBoxItem>
                    <ComboBoxItem x:Name="HeroContentPlacementBottom">Bottom</ComboBoxItem>
                </ComboBox>
                <Button Click="OnSetBleeingImagePlacementButtonClicked" Grid.Row="17" Grid.Column="1">Set</Button>
                <TextBlock Grid.Row="18" Text="--------------------------------------" Foreground="Red" Grid.ColumnSpan="2"/>
                <TextBlock Grid.Row="19" Text="IsOpen:" Foreground="Red" VerticalAlignment="Center"/>
                <CheckBox x:Name="IsOpenCheckBox" AutomationProperties.Name="IsOpenCheckBox" Grid.Row="19" Grid.Column="1" IsChecked="False" IsEnabled="False"/>
                <TextBlock Grid.Row="20" Text="IsIdle:" Foreground="Red" VerticalAlignment="Center"/>
                <CheckBox x:Name="IsIdleCheckBox" AutomationProperties.Name="IsIdleCheckBox" Grid.Row="20" Grid.Column="1" IsChecked="True" IsEnabled="False"/>
                <TextBlock Grid.Row="21" Text="TargetBounds:" Foreground="Red"/>
                <Button AutomationProperties.Name="GetTargetBoundsButton" Grid.Row="21" Grid.Column="1" Click="OnGetTargetBoundsButtonClicked">Get</Button>
                <StackPanel Orientation="Horizontal" Grid.Row="22">
                    <TextBlock Text="X: "/>
                    <TextBlock x:Name="TargetXOffsetTextBlock" AutomationProperties.Name="TargetXOffsetTextBlock"/>
                </StackPanel>
                <StackPanel Orientation="Horizontal" Grid.Row="22" Grid.Column="1">
                    <TextBlock Text="Y: "/>
                    <TextBlock x:Name="TargetYOffsetTextBlock" AutomationProperties.Name="TargetYOffsetTextBlock"/>
                </StackPanel>
                <StackPanel Orientation="Horizontal" Grid.Row="23">
                    <TextBlock Text="Width: "/>
                    <TextBlock x:Name="TargetWidthTextBlock" AutomationProperties.Name="TargetWidthTextBlock"/>
                </StackPanel>
                <StackPanel Orientation="Horizontal" Grid.Row="23" Grid.Column="1">
                    <TextBlock Text="Height: "/>
                    <TextBlock x:Name="TargetHeightTextBlock" AutomationProperties.Name="TargetHeightTextBlock"/>
                </StackPanel>
                <TextBlock Grid.Row="24" Text="Popup Offset:" Foreground="Red"/>
                <StackPanel Orientation="Horizontal" Grid.Row="25">
                    <TextBlock Text="Vert: "/>
                    <TextBlock x:Name="PopupVerticalOffsetTextBlock" AutomationProperties.Name="PopupVerticalOffsetTextBlock"/>
                </StackPanel>
                <StackPanel Orientation="Horizontal" Grid.Row="26" Grid.Column="1">
                    <TextBlock Text="Hor: "/>
                    <TextBlock x:Name="PopupHorizontalOffsetTextBlock" AutomationProperties.Name="PopupHorizontalOffsetTextBlock"/>
                </StackPanel>
                <TextBlock Grid.Row="27" Text="Teaching Tip Size:" Foreground="Red"/>
                <StackPanel Orientation="Horizontal" Grid.Row="28">
                    <TextBlock Text="Height: "/>
                    <TextBlock x:Name="TipHeightTextBlock" AutomationProperties.Name="TipHeightTextBlock"/>
                </StackPanel>
                <StackPanel Orientation="Horizontal" Grid.Row="28" Grid.Column="1">
                    <TextBlock Text="Width: "/>
                    <TextBlock x:Name="TipWidthTextBlock" AutomationProperties.Name="TipWidthTextBlock"/>
                </StackPanel>
                <TextBlock Grid.Row="29" Text="Effective Placement:"/>
                <TextBlock x:Name="EffectivePlacementTextBlock" AutomationProperties.Name="EffectivePlacementTextBlock" Grid.Row="29" Grid.Column="1" />
                <TextBlock Grid.Row="30" Text="Hero Placement:"/>
                <TextBlock x:Name="EffectiveHeroContentPlacementTextBlock" AutomationProperties.Name="EffectiveHeroContentPlacementTextBlock" Grid.Row="30" Grid.Column="1" />
                <TextBlock Grid.Row="31" Text="--------------------------------------" Foreground="Red" Grid.ColumnSpan="2"/>
                <TextBlock Grid.Row="32" Text="ScrollViewerState" Foreground="Red"/>
                <TextBlock Grid.Row="32" Grid.Column="1" x:Name="ScrollViewerStateTextBox" AutomationProperties.Name="ScrollViewerStateTextBox" Text="Idle"/>
                <TextBlock Grid.Row="33" Text="ScrollViewerOffset:" Foreground="Red"/>
                <TextBox x:Name="ScrollViewerOffsetTextBox" AutomationProperties.Name="ScrollViewerOffsetTextBox" Grid.Row="34" Text="750"/>
                <Button AutomationProperties.Name="ScrollViewerOffsetButton" Grid.Row="34" Grid.Column="1" Click="OnSetScrollViewerOffsetButtonClicked" Margin="0,0,0,1">Set</Button>
                <Button AutomationProperties.Name="BringTargetIntoViewButton" Grid.Row="35" Click="OnBringTargetIntoViewButtonClicked">BringIntoView</Button>
                <TextBlock Text="UseTestWindowBounds:" Grid.Row="36" Foreground="Red"/>
                <CheckBox x:Name="UseTestWindowBoundsCheckBox" AutomationProperties.Name="UseTestWindowBoundsCheckbox" Grid.Row="36" Grid.Column="1" Checked="OnUseTestWindowBoundsCheckBoxChecked" Unchecked="OnUseTestWindowBoundsCheckBoxUnchecked"/>
                <StackPanel Orientation="Horizontal" Grid.Row="37">
                    <TextBlock Text="X        :" VerticalAlignment="Center"/>
                    <TextBox x:Name="TestWindowBoundsXTextBox" AutomationProperties.Name="TestWindowBoundsXTextBox" Text="0"/>
                </StackPanel>
                <StackPanel Orientation="Horizontal" Grid.Row="37" Grid.Column="1">
                    <TextBlock Text="Y         :" VerticalAlignment="Center"/>
                    <TextBox x:Name="TestWindowBoundsYTextBox" AutomationProperties.Name="TestWindowBoundsYTextBox" Text="0"/>
                </StackPanel>
                <StackPanel Orientation="Horizontal" Grid.Row="38">
                    <TextBlock Text="Width:"/>
                    <TextBox x:Name="TestWindowBoundsWidthTextBox" AutomationProperties.Name="TestWindowBoundsWidthTextBox" Text="0"/>
                </StackPanel>
                <StackPanel Orientation="Horizontal" Grid.Row="38" Grid.Column="1">
                    <TextBlock Text="Height:"/>
                    <TextBox x:Name="TestWindowBoundsHeightTextBox" AutomationProperties.Name="TestWindowBoundsHeightTextBox" Text="0"/>
                </StackPanel>
                <TextBlock Text="TipFollowsTarget:" Grid.Row="39" Foreground="Red"/>
                <CheckBox x:Name="TipFollowsTargetCheckBox" AutomationProperties.Name="TipFollowsTargetCheckBox" Grid.Row="39" Grid.Column="1" Checked="OnTipFollowsTargetCheckBoxChecked" Unchecked="OnTipFollowsTargetCheckBoxUnchecked"/>
            </Grid>
        </ScrollViewer>

        <!-- NonContent API -->
        <Grid Grid.Column="2" Margin="5" MinWidth="300">
            <Grid.RowDefinitions>
                <RowDefinition Height="Auto"/>
                <RowDefinition Height="Auto"/>
                <RowDefinition Height="Auto"/>
                <RowDefinition Height="Auto"/>
                <RowDefinition Height="Auto"/>
                <RowDefinition Height="Auto"/>
                <RowDefinition Height="Auto"/>
                <RowDefinition Height="Auto"/>
                <RowDefinition Height="Auto"/>
                <RowDefinition Height="Auto"/>
                <RowDefinition Height="Auto"/>
                <RowDefinition Height="Auto"/>
                <RowDefinition Height="Auto"/>
                <RowDefinition Height="Auto"/>
                <RowDefinition Height="Auto"/>
                <RowDefinition Height="Auto"/>
                <RowDefinition Height="Auto"/>
                <RowDefinition Height="Auto"/>
                <RowDefinition Height="Auto"/>
                <RowDefinition Height="Auto"/>
                <RowDefinition Height="Auto"/>
                <RowDefinition Height="Auto"/>
                <RowDefinition Height="Auto"/>
                <RowDefinition Height="Auto"/>
                <RowDefinition Height="Auto"/>
                <RowDefinition Height="Auto"/>
                <RowDefinition Height="Auto"/>
                <RowDefinition Height="Auto"/>
                <RowDefinition Height="Auto"/>
                <RowDefinition Height="Auto"/>
                <RowDefinition Height="Auto"/>
                <RowDefinition Height="Auto"/>
                <RowDefinition Height="Auto"/>
            </Grid.RowDefinitions>
            <Grid.ColumnDefinitions>
                <ColumnDefinition Width="*"/>
                <ColumnDefinition Width="*"/>
            </Grid.ColumnDefinitions>

            <TextBlock Grid.Row="0" Text="Placement:" Foreground="Red"/>
            <ComboBox x:Name="PlacementComboBox" AutomationProperties.Name="PlacementComboBox" Grid.Row="1">
                <ComboBoxItem x:Name="PlacementTop">Top</ComboBoxItem>
                <ComboBoxItem x:Name="PlacementBottom">Bottom</ComboBoxItem>
                <ComboBoxItem x:Name="PlacementLeft">Left</ComboBoxItem>
                <ComboBoxItem x:Name="PlacementRight">Right</ComboBoxItem>
                <ComboBoxItem x:Name="PlacementTopEdgeRight">TopEdgeAlignedRight</ComboBoxItem>
                <ComboBoxItem x:Name="PlacementTopEdgeLeft">TopEdgeAlignedLeft</ComboBoxItem>
                <ComboBoxItem x:Name="PlacementBottomEdgeRight">BottomEdgeAlignedRight</ComboBoxItem>
                <ComboBoxItem x:Name="PlacementBottomEdgeLeft">BottomEdgeAlignedLeft</ComboBoxItem>
                <ComboBoxItem x:Name="PlacementLeftEdgeTop">LeftEdgeAlignedTop</ComboBoxItem>
                <ComboBoxItem x:Name="PlacementLeftEdgeBottom">LeftEdgeAlignedBottom</ComboBoxItem>
                <ComboBoxItem x:Name="PlacementRightEdgeTop">RightEdgeAlignedTop</ComboBoxItem>
                <ComboBoxItem x:Name="PlacementRightEdgeBottom">RightEdgeAlignedBottom</ComboBoxItem>
                <ComboBoxItem x:Name="PlacementAuto">Auto</ComboBoxItem>
            </ComboBox>
            <Button AutomationProperties.Name="SetPlacementButton" Click="OnSetPlacementButtonClicked" Grid.Row="1" Grid.Column="1">Set</Button>

            <TextBlock Grid.Row="2" Text="IsLightDismissEnabled:" Foreground="Red"/>
            <ComboBox x:Name="IsLightDismissEnabledComboBox" AutomationProperties.Name="IsLightDismissEnabledComboBox" Grid.Row="3">
                <ComboBoxItem x:Name="IsLightDismissFalse">False</ComboBoxItem>
                <ComboBoxItem x:Name="IsLightDismissTrue">True</ComboBoxItem>
            </ComboBox>
            <Button AutomationProperties.Name="IsLightDismissEnabledButton" Click="OnSetIsLightDismissEnabledButtonClicked" Grid.Row="3" Grid.Column="1">Set</Button>

            <TextBlock Grid.Row="4" Text="TargetOffset:" Foreground="Red"/>
            <TextBox x:Name="TargetOffsetTextBox" Grid.Row="5" MaxWidth="100" HorizontalAlignment="Left"/>
            <Button Click="OnSetTargetOffsetButtonClicked" Grid.Row="5" Grid.Column="1">Set</Button>

            <TextBlock Grid.Row="6" Text="Target:" Foreground="Red"/>
            <Button Grid.Row="7" AutomationProperties.Name="SetTargetButton" Click="OnSetTargetButtonClicked">Target</Button>
            <Button Grid.Row="7" Grid.Column="1" AutomationProperties.Name="RemoveTargetButton" Click="OnUntargetButtonClicked">Untarget</Button>
                    
            <TextBlock Grid.Row="8" Text="Show:" Foreground="Red"/>
            <Button AutomationProperties.Name="ShowButton" Grid.Row="9" Click="OnShowButtonClicked">Show</Button>
            <Button AutomationProperties.Name="CloseButton" Grid.Row="9" Grid.Column="1" Click="OnCloseButtonClicked">Close</Button>

            <TextBlock Grid.Row="10" Grid.ColumnSpan="2" Text="-----------------------------------------------------" Foreground="Red"/>

            <TextBlock Grid.Row="11" Text="Target Vertical Alignment:" Foreground="Red"/>
            <ComboBox x:Name="TargetVerticalAlignmentComboBox" Grid.Row="12">
                <ComboBoxItem x:Name="TargetVerticalAlignmentTop">Top</ComboBoxItem>
                <ComboBoxItem x:Name="TargetVerticalAlignmentCenter">Center</ComboBoxItem>
                <ComboBoxItem x:Name="TargetVerticalAlignmentBottom">Bottom</ComboBoxItem>
            </ComboBox>
            <Button Click="OnSetTargetVerticalAlignmentButtonClicked" Grid.Row="12" Grid.Column="1">Set</Button>

            <TextBlock Grid.Row="13" Text="Target Horizontal Alignment:" Foreground="Red"/>
            <ComboBox x:Name="TargetHorizontalAlignmentComboBox" Grid.Row="14">
                <ComboBoxItem x:Name="TargetHorizontalAlignmentLeft">Left</ComboBoxItem>
                <ComboBoxItem x:Name="TargetHorizontalAlignmentCenter">Center</ComboBoxItem>
                <ComboBoxItem x:Name="TargetHorizontalAlignmentRight">Right</ComboBoxItem>
            </ComboBox>
            <Button Click="OnSetTargetHorizontalAlignmentButtonClicked" Grid.Row="14" Grid.Column="1">Set</Button>

            <TextBlock Grid.Row="15" Grid.ColumnSpan="2" Text="-----------------------------------------------------" Foreground="Red"/>

            <TextBlock Grid.Row="16" Text="Expand Animation Curve:" Foreground="Red"/>
            <TextBlock Grid.Row="17" Text="Control Point 1:" VerticalAlignment="Center"/>
            <StackPanel Orientation="Horizontal" Grid.Row="17" Grid.Column="1">
                <TextBox x:Name="ExpandControlPoint1X" Margin="2" Text="0.1"/>
                <TextBox x:Name="ExpandControlPoint1Y" Margin="2" Text="0.9"/>
            </StackPanel>
            <TextBlock Grid.Row="18" Text="Control Point 2:" VerticalAlignment="Center"/>
            <StackPanel Orientation="Horizontal" Grid.Row="18" Grid.Column="1">
                <TextBox x:Name="ExpandControlPoint2X" Margin="2" Text="0.2"/>
                <TextBox x:Name="ExpandControlPoint2Y" Margin="2" Text="1.0"/>
            </StackPanel>

            <TextBlock Grid.Row="19" Text="Contract Animation Curve:" Foreground="Red"/>
            <TextBlock Grid.Row="20" Text="Control Point 1:" VerticalAlignment="Center"/>
            <StackPanel Orientation="Horizontal" Grid.Row="20" Grid.Column="1">
                <TextBox x:Name="ContractControlPoint1X" Margin="2" Text="0.7"/>
                <TextBox x:Name="ContractControlPoint1Y" Margin="2" Text="0.0"/>
            </StackPanel>
            <TextBlock Grid.Row="21" Text="Control Point 2:" VerticalAlignment="Center"/>
            <StackPanel Orientation="Horizontal" Grid.Row="21" Grid.Column="1">
                <TextBox x:Name="ContractControlPoint2X" Margin="2" Text="1.0"/>
                <TextBox x:Name="ContractControlPoint2Y" Margin="2" Text="0.5"/>
            </StackPanel>
            <Button Click="OnSetAnimationParametersButtonClicked" Grid.Row="22">Set</Button>

            <TextBlock Grid.Row="23" Text="Animation Durations:" Foreground="Red"/>
            <StackPanel Orientation="Horizontal" Grid.Row="24">
                <TextBlock Text="Expand: "  Margin="2"/>
                <TextBox x:Name="ExpandAnimationDuration" Margin="2" Text="300"/>
            </StackPanel>
            <StackPanel Orientation="Horizontal" Grid.Row="24" Grid.Column="1">
                <TextBlock Text="Contract: " Margin="2" />
                <TextBox x:Name="ContractAnimationDuration" Margin="2" Text="200"/>
            </StackPanel>
            <Button Click="OnSetAnimationDurationsButtonClicked" Grid.Row="25">Set</Button>


            <TextBlock Grid.Row="26" Grid.ColumnSpan="2" Text="-----------------------------------------------------" Foreground="Red"/>
            <TextBlock Grid.Row="27" Foreground="Red" Text="Content Elevation" VerticalAlignment="Center"/>
            <Slider Grid.Row="28" Grid.ColumnSpan="2" Minimum="0" Maximum="50" ValueChanged="ContentElevationSliderChanged" Value="32"/>
            <TextBlock Grid.Row="29" Foreground="Red" Text="Has Shadow: " VerticalAlignment="Center"/>
            <CheckBox Grid.Row="29" Grid.Column="1" Checked="OnTipShadowChecked" Unchecked="OnTipShadowUnchecked" IsChecked="True"/>
            <TextBlock Grid.Row="30" Foreground="Red" Text="Beak Elevation" VerticalAlignment="Center"/>
            <Slider Grid.Row="31" Grid.ColumnSpan="2" Minimum="0" Maximum="100" ValueChanged="BeakElevationSliderChanged" Value="0"/>
        </Grid>

        <!-- Logging Output -->
        <Grid Grid.Column="3" Background="Bisque" Margin="5">
            <Grid.RowDefinitions>
                <RowDefinition Height="Auto"/>
                <RowDefinition Height="Auto"/>
                <RowDefinition Height="*"/>
            </Grid.RowDefinitions>
            <Grid.ColumnDefinitions>
                <ColumnDefinition Width="*"/>
            </Grid.ColumnDefinitions>

            <TextBlock Text="TeachingTip Messages &amp; Events" Foreground="Red"/>

            <StackPanel Orientation="Horizontal" Grid.Row="1">
                <Button x:Name="btnClearTeachingTipEvents" AutomationProperties.Name="btnClearTeachingTipEvents" Content="Clear" Click="BtnClearTeachingTipEvents_Click" Margin="1"/>
                <CheckBox x:Name="chkLogTeachingTipMessages" Content="Log TeachingTip Messages?" Margin="1"/>
                <CheckBox x:Name="chkLogTeachingTipEvents" Content="Log TeachingTip Events?" Margin="1" IsChecked="true"/>
                <CheckBox x:Name="chkDisplayLogs" Content="Display Logs?" Margin="1"/>
            </StackPanel>
            <ListBox x:Name="lstTeachingTipEvents" AutomationProperties.Name="lstTeachingTipEvents" ScrollViewer.HorizontalScrollBarVisibility="Auto" ScrollViewer.HorizontalScrollMode="Auto" Margin="1" Grid.Row="2"/>
        </Grid>

    </Grid>
</local:TestPage><|MERGE_RESOLUTION|>--- conflicted
+++ resolved
@@ -44,32 +44,6 @@
                         </muxc:TeachingTip.Content>
                     </muxc:TeachingTip>
                     <Button x:Name="targetButton" HorizontalAlignment="Center" VerticalAlignment="Center" Click="OnShowButtonClicked" Height="300">Enable AutoSave
-<<<<<<< HEAD
-                        <muxc:TeachingTip.Attach>
-                            <muxc:TeachingTip x:Name="TeachingTipInSetAttach" 
-                                          AutomationProperties.Name="TeachingTipInSetAttach"
-                                          Title="We've Added Auto Saving!" 
-                                          Subtext="Documents will now automatically save to OneDrive." 
-                                          Closed="OnTeachingTipClosed" 
-                                          Closing="OnTeachingTipClosing"
-                                          ActionButtonClick="OnTeachingTipActionButtonClicked"
-                                          CloseButtonClick="OnTeachingTipCloseButtonClicked">
-                                <muxc:TeachingTip.IconSource>
-                                    <muxc:SymbolIconSource Symbol="People"/>
-                                </muxc:TeachingTip.IconSource>
-                                <muxc:TeachingTip.HeroContent>
-                                    <Grid MinHeight="200" MinWidth="200" Background="red"/>
-                                </muxc:TeachingTip.HeroContent>
-                                <muxc:TeachingTip.Content>
-                                    <StackPanel Orientation="Horizontal">
-                                        <TextBlock VerticalAlignment="Center">Cancel closes:</TextBlock>
-                                        <CheckBox x:Name="CancelClosesCheckBoxInSetAttach" IsChecked="False" VerticalAlignment="Center"/>
-                                    </StackPanel>
-                                </muxc:TeachingTip.Content>
-                            </muxc:TeachingTip>
-                        </muxc:TeachingTip.Attach>
-=======
->>>>>>> 02479151
                         <Button.Resources>
                             <muxc:TeachingTip x:Name="TeachingTipInResources" 
                                           AutomationProperties.Name="TeachingTipInResources"
