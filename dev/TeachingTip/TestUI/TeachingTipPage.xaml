﻿<local:TestPage
    x:Class="MUXControlsTestApp.TeachingTipPage"
    xmlns="http://schemas.microsoft.com/winfx/2006/xaml/presentation"
    xmlns:x="http://schemas.microsoft.com/winfx/2006/xaml"
    xmlns:local="using:MUXControlsTestApp"
    xmlns:muxc="using:Microsoft.UI.Xaml.Controls"
    xmlns:d="http://schemas.microsoft.com/expression/blend/2008"
    xmlns:mc="http://schemas.openxmlformats.org/markup-compatibility/2006"
    mc:Ignorable="d"
    AutomationProperties.Name="TeachingTipPage"
    Background="{ThemeResource ApplicationPageBackgroundThemeBrush}">

    <Grid BorderThickness="1" Margin="10">
        <Grid.ColumnDefinitions>
            <ColumnDefinition Width="Auto"/>
            <ColumnDefinition Width="Auto"/>
            <ColumnDefinition Width="Auto"/>
            <ColumnDefinition Width="*"/>
        </Grid.ColumnDefinitions>

        <Grid Grid.Column="0" Margin="5" MinWidth="500">
            <ScrollViewer x:Name="ContentScrollViewer">
                <StackPanel>
                    <Grid Background="Green" Width="100" Height="1000"/>
                    <muxc:TeachingTip x:Name="TeachingTipInVisualTree" 
                                          AutomationProperties.Name="TeachingTipInVisualTree"
                                          Title="We've Added Auto Saving!" 
                                          Subtitle="Documents will now automatically save to OneDrive." 
                                          Closed="OnTeachingTipClosed" 
                                          Closing="OnTeachingTipClosing"
                                          ActionButtonClick="OnTeachingTipActionButtonClicked"
                                          CloseButtonClick="OnTeachingTipCloseButtonClicked"
                                          Target="{x:Bind targetButton}">
                        <muxc:TeachingTip.IconSource>
                            <muxc:SymbolIconSource Symbol="People"/>
                        </muxc:TeachingTip.IconSource>
                        <muxc:TeachingTip.HeroContent>
                            <Grid MinHeight="200" MinWidth="200" Background="red"/>
                        </muxc:TeachingTip.HeroContent>
                        <muxc:TeachingTip.Content>
                            <StackPanel Orientation="Horizontal">
                                <TextBlock VerticalAlignment="Center">Cancel closes:</TextBlock>
                                <CheckBox x:Name="CancelClosesCheckBoxInVisualTree" IsChecked="False" VerticalAlignment="Center"/>
                            </StackPanel>
                        </muxc:TeachingTip.Content>
                    </muxc:TeachingTip>
                    <Button x:Name="targetButton" HorizontalAlignment="Center" VerticalAlignment="Center" Click="OnShowButtonClicked" Height="300">Enable AutoSave
                        <Button.Resources>
                            <muxc:TeachingTip x:Name="TeachingTipInResources" 
                                          AutomationProperties.Name="TeachingTipInResources"
                                          Title="We've Added Auto Saving!" 
                                          Subtitle="Documents will now automatically save to OneDrive." 
                                          Closed="OnTeachingTipClosed" 
                                          Closing="OnTeachingTipClosing"
                                          ActionButtonClick="OnTeachingTipActionButtonClicked"
                                          CloseButtonClick="OnTeachingTipCloseButtonClicked"
                                          Target="{x:Bind targetButton}">
                                <muxc:TeachingTip.IconSource>
                                    <muxc:SymbolIconSource Symbol="People"/>
                                </muxc:TeachingTip.IconSource>
                                <muxc:TeachingTip.HeroContent>
                                    <Grid MinHeight="200" MinWidth="200" Background="red"/>
                                </muxc:TeachingTip.HeroContent>
                                <muxc:TeachingTip.Content>
                                    <StackPanel Orientation="Horizontal">
                                        <TextBlock VerticalAlignment="Center">Cancel closes:</TextBlock>
                                        <CheckBox x:Name="CancelClosesCheckBoxInResources" IsChecked="False" VerticalAlignment="Center"/>
                                    </StackPanel>
                                </muxc:TeachingTip.Content>
                            </muxc:TeachingTip>
                        </Button.Resources>
                    </Button>
                    <Grid Background="Green" Width="100" Height="10000"/>
                </StackPanel>
            </ScrollViewer>
        </Grid>

        <!-- TeachingTip APIs -->
        <ScrollViewer Grid.Column="1">
            <Grid Background="Bisque" Margin="5" MinWidth="300">
                <Grid.RowDefinitions>
                    <RowDefinition Height="Auto"/>
                    <RowDefinition Height="Auto"/>
                    <RowDefinition Height="Auto"/>
                    <RowDefinition Height="Auto"/>
                    <RowDefinition Height="Auto"/>
                    <RowDefinition Height="Auto"/>
                    <RowDefinition Height="Auto"/>
                    <RowDefinition Height="Auto"/>
                    <RowDefinition Height="Auto"/>
                    <RowDefinition Height="Auto"/>
                    <RowDefinition Height="Auto"/>
                    <RowDefinition Height="Auto"/>
                    <RowDefinition Height="Auto"/>
                    <RowDefinition Height="Auto"/>
                    <RowDefinition Height="Auto"/>
                    <RowDefinition Height="Auto"/>
                    <RowDefinition Height="Auto"/>
                    <RowDefinition Height="Auto"/>
                    <RowDefinition Height="Auto"/>
                    <RowDefinition Height="Auto"/>
                    <RowDefinition Height="Auto"/>
                    <RowDefinition Height="Auto"/>
                    <RowDefinition Height="Auto"/>
                    <RowDefinition Height="Auto"/>
                    <RowDefinition Height="Auto"/>
                    <RowDefinition Height="Auto"/>
                    <RowDefinition Height="Auto"/>
                    <RowDefinition Height="Auto"/>
                    <RowDefinition Height="Auto"/>
                    <RowDefinition Height="Auto"/>
                    <RowDefinition Height="Auto"/>
                    <RowDefinition Height="Auto"/>
                    <RowDefinition Height="Auto"/>
                    <RowDefinition Height="Auto"/>
                    <RowDefinition Height="Auto"/>
                    <RowDefinition Height="Auto"/>
                    <RowDefinition Height="Auto"/>
                    <RowDefinition Height="Auto"/>
                    <RowDefinition Height="Auto"/>
                    <RowDefinition Height="Auto"/>
                    <RowDefinition Height="Auto"/>
                    <RowDefinition Height="Auto"/>
                    <RowDefinition Height="Auto"/>
                    <RowDefinition Height="Auto"/>
                    <RowDefinition Height="Auto"/>
                    <RowDefinition Height="Auto"/>
                    <RowDefinition Height="Auto"/>
                    <RowDefinition Height="Auto"/>
                    <RowDefinition Height="Auto"/>
                    <RowDefinition Height="Auto"/>
                    <RowDefinition Height="Auto"/>
                    <RowDefinition Height="Auto"/>
                    <RowDefinition Height="Auto"/>
                    <RowDefinition Height="Auto"/>
                </Grid.RowDefinitions>
                <Grid.ColumnDefinitions>
                    <ColumnDefinition Width="*"/>
                    <ColumnDefinition Width="*"/>
                </Grid.ColumnDefinitions>

                <TextBlock Grid.Row="0" Text="Tip Location:" Foreground="Red"/>
                <ComboBox x:Name="TipLocationComboBox" AutomationProperties.Name="TipLocationComboBox" SelectedIndex="0" Grid.Row="1">
                    <ComboBoxItem x:Name="TipInVisualTree">VisualTree</ComboBoxItem>
                    <ComboBoxItem x:Name="TipInResources">Resources</ComboBoxItem>
                </ComboBox>
                <Button AutomationProperties.Name="SetTipLocationButton" Click="OnSetTipLocationButton" Grid.Row="1" Grid.Column="1">Set</Button>
                
                <TextBlock Grid.Row="2" Text="Hero Content:" Foreground="Red"/>
                <ComboBox x:Name="HeroContentComboBox" AutomationProperties.Name="HeroContentComboBox" SelectedIndex="0" Grid.Row="3">
                    <ComboBoxItem x:Name="HeroContentRedSquare">Red Square</ComboBoxItem>
                    <ComboBoxItem x:Name="HeroContentBlueSquare">Blue Square</ComboBoxItem>
                    <ComboBoxItem x:Name="HeroContentImage">Image</ComboBoxItem>
                    <ComboBoxItem x:Name="HeroContentAutoSave">AutoSaveImage</ComboBoxItem>
                    <ComboBoxItem x:Name="HeroContentNoContent">No Content</ComboBoxItem>
                </ComboBox>
                <Button AutomationProperties.Name="SetHeroContentButton" Click="OnSetHeroContentButtonClicked" Grid.Row ="3" Grid.Column="1">Set</Button>

                <TextBlock Grid.Row="4" Text="Icon:" Foreground="Red"/>
                <ComboBox x:Name="IconComboBox" AutomationProperties.Name="IconComboBox" SelectedIndex="0" Grid.Row="5">
                    <ComboBoxItem x:Name="IconPeople">People Icon</ComboBoxItem>
                    <ComboBoxItem x:Name="IconNo">No Icon</ComboBoxItem>
                </ComboBox>
                <Button AutomationProperties.Name="SetIconButton" Click="OnSetIconButtonClicked" Grid.Column="1" Grid.Row="5">Set</Button>

                <TextBlock Grid.Row="6" Text="Title:" Foreground="Red"/>
                <ComboBox x:Name="TitleComboBox" Grid.Row="7">
                    <ComboBoxItem x:Name="TitleNo">No title</ComboBoxItem>
                    <ComboBoxItem x:Name="TitleSmall">Small text</ComboBoxItem>
                    <ComboBoxItem x:Name="TitleLong">Long text</ComboBoxItem>
                </ComboBox>
                <Button Click="OnSetTitleButtonClicked" Grid.Column="1" Grid.Row="7">Set</Button>

                <TextBlock Grid.Row="8" Text="Subtitle:" Foreground="Red"/>
                <ComboBox x:Name="SubtitleComboBox" Grid.Row="9">
                    <ComboBoxItem x:Name="SubtitleNo">No subtitle</ComboBoxItem>
                    <ComboBoxItem x:Name="SubtitleSmall">Small text</ComboBoxItem>
                    <ComboBoxItem x:Name="SubtitleLong">Long text</ComboBoxItem>
                </ComboBox>
                <Button Click="OnSetSubtitleButtonClicked" Grid.Row="9" Grid.Column="1">Set</Button>

                <TextBlock Grid.Row="10" Text="Content:" Foreground="Red"/>
                <ComboBox x:Name="ContentComboBox" Grid.Row="11">
                    <ComboBoxItem x:Name="ContentRedSquare">Red Square</ComboBoxItem>
                    <ComboBoxItem x:Name="ContentBlueSquare">Blue Square</ComboBoxItem>
                    <ComboBoxItem x:Name="ContentImage">Image</ComboBoxItem>
                    <ComboBoxItem x:Name="ContentShort">Short Text</ComboBoxItem>
                    <ComboBoxItem x:Name="ContentLong">Long Text</ComboBoxItem>
                    <ComboBoxItem x:Name="ContentAutoSave">AutoSaveImage</ComboBoxItem>
                    <ComboBoxItem x:Name="ContentNo">No Content</ComboBoxItem>
                </ComboBox>
                <Button Click="OnSetContentButtonClicked" Grid.Row="11" Grid.Column="1">Set</Button>

                <TextBlock Grid.Row="12" Text="ActionButtonContent:" Foreground="Red"/>
                <ComboBox x:Name="ActionButtonContentComboBox" SelectedIndex="0" Grid.Row="13">
                    <ComboBoxItem x:Name="ActionButtonContentNo">No text</ComboBoxItem>
                    <ComboBoxItem x:Name="ActionButtonContentSmall">Small text</ComboBoxItem>
                    <ComboBoxItem x:Name="ActionButtonContentLong">Long text</ComboBoxItem>
                    <ComboBoxItem x:Name="ActionButtonButton">Button</ComboBoxItem>
                </ComboBox>
                <Button Click="OnSetActionButtonContentButtonClicked" Grid.Row="13" Grid.Column="1">Set</Button>

                <TextBlock Grid.Row="14" Text="CloseButtonContent:" Foreground="Red"/>
                <ComboBox x:Name="CloseButtonContentComboBox" AutomationProperties.Name="CloseButtonContentComboBox" SelectedIndex="0" Grid.Row="15">
                    <ComboBoxItem x:Name="CloseButtonContentNo">No text</ComboBoxItem>
                    <ComboBoxItem x:Name="CloseButtonContentSmall">Small text</ComboBoxItem>
                    <ComboBoxItem x:Name="CloseButtonContentLong">Long text</ComboBoxItem>
                    <ComboBoxItem x:Name="CloseButtonButton">Button</ComboBoxItem>
                </ComboBox>
                <Button Click="OnSetCloseButtonContentButtonClicked" AutomationProperties.Name="SetCloseButtonContentButton" Grid.Row="15" Grid.Column="1">Set</Button>

                <TextBlock Grid.Row="16" Text="HeroContentPlacement:" Foreground="Red"/>
                <ComboBox x:Name="HeroContentPlacementComboBox" SelectedIndex="0" Grid.Row="17">
                    <ComboBoxItem x:Name="HeroContentPlacementAuto">Auto</ComboBoxItem>
                    <ComboBoxItem x:Name="HeroContentPlacementTop">Top</ComboBoxItem>
                    <ComboBoxItem x:Name="HeroContentPlacementBottom">Bottom</ComboBoxItem>
                </ComboBox>
                <Button Click="OnSetBleeingImagePlacementButtonClicked" Grid.Row="17" Grid.Column="1">Set</Button>
                <TextBlock Grid.Row="18" Text="PreferredPlacement:" Foreground="Red"/>
                <ComboBox x:Name="PreferredPlacementComboBox" AutomationProperties.Name="PreferredPlacementComboBox" SelectedIndex="12" Grid.Row="19">
                    <ComboBoxItem x:Name="PlacementTop">Top</ComboBoxItem>
                    <ComboBoxItem x:Name="PlacementBottom">Bottom</ComboBoxItem>
                    <ComboBoxItem x:Name="PlacementLeft">Left</ComboBoxItem>
                    <ComboBoxItem x:Name="PlacementRight">Right</ComboBoxItem>
                    <ComboBoxItem x:Name="PlacementTopEdgeRight">TopEdgeAlignedRight</ComboBoxItem>
                    <ComboBoxItem x:Name="PlacementTopEdgeLeft">TopEdgeAlignedLeft</ComboBoxItem>
                    <ComboBoxItem x:Name="PlacementBottomEdgeRight">BottomEdgeAlignedRight</ComboBoxItem>
                    <ComboBoxItem x:Name="PlacementBottomEdgeLeft">BottomEdgeAlignedLeft</ComboBoxItem>
                    <ComboBoxItem x:Name="PlacementLeftEdgeTop">LeftEdgeAlignedTop</ComboBoxItem>
                    <ComboBoxItem x:Name="PlacementLeftEdgeBottom">LeftEdgeAlignedBottom</ComboBoxItem>
                    <ComboBoxItem x:Name="PlacementRightEdgeTop">RightEdgeAlignedTop</ComboBoxItem>
                    <ComboBoxItem x:Name="PlacementRightEdgeBottom">RightEdgeAlignedBottom</ComboBoxItem>
                    <ComboBoxItem x:Name="PlacementAuto">Auto</ComboBoxItem>
                </ComboBox>
                <Button AutomationProperties.Name="SetPreferredPlacementButton" Click="OnSetPreferredPlacementButtonClicked" Grid.Row="19" Grid.Column="1">Set</Button>

                <TextBlock Grid.Row="20" Text="IsLightDismissEnabled:" Foreground="Red"/>
                <ComboBox x:Name="IsLightDismissEnabledComboBox" AutomationProperties.Name="IsLightDismissEnabledComboBox" SelectedIndex="0" Grid.Row="21">
                    <ComboBoxItem x:Name="IsLightDismissFalse">False</ComboBoxItem>
                    <ComboBoxItem x:Name="IsLightDismissTrue">True</ComboBoxItem>
                </ComboBox>
                <Button AutomationProperties.Name="IsLightDismissEnabledButton" Click="OnSetIsLightDismissEnabledButtonClicked" Grid.Row="21" Grid.Column="1">Set</Button>

                <TextBlock Grid.Row="22" Text="PlacementMargin:" Foreground="Red"/>
                <TextBox x:Name="PlacementMarginTextBox" Text="0" Grid.Row="23" MaxWidth="100" HorizontalAlignment="Left"/>
                <Button Click="OnSetPlacementMarginButtonClicked" Grid.Row="23" Grid.Column="1">Set</Button>

                <TextBlock Grid.Row="24" Text="Tail Visibility:" Foreground="Red"/>
                <ComboBox x:Name="TailVisibilityComboBox" Grid.Row="25" SelectedIndex="0">
                    <ComboBoxItem x:Name="TailVisibilityAuto">Auto</ComboBoxItem>
                    <ComboBoxItem x:Name="TailVisibilityVisible">Visible</ComboBoxItem>
                    <ComboBoxItem x:Name="TailVisibilityCollapsed">Collapsed</ComboBoxItem>
                </ComboBox>
                <Button Click="OnSetTailVisibilityButtonClicked" Grid.Row="25" Grid.Column="1">Set</Button>

                <TextBlock Grid.Row="26" Text="ShouldConstrainToRootBounds:" Foreground="Red"/>
                <ComboBox x:Name="ShouldConstrainToRootBoundsComboBox" AutomationProperties.Name="ShouldConstrainToRootBoundsComboBox" Grid.Row="27">
                    <ComboBoxItem x:Name="ShouldConstrainToRootBoundsFalse">False</ComboBoxItem>
                    <ComboBoxItem x:Name="ShouldConstrainToRootBoundsTrue">True</ComboBoxItem>
                </ComboBox>
                <Button AutomationProperties.Name="ShouldConstrainToRootBoundsButton" Click="OnSetShouldConstrainToRootBoundsButtonClicked" Grid.Row="27" Grid.Column="1">Set</Button>

                <TextBlock Grid.Row="28" Text="Target:" Foreground="Red"/>
                <Button Grid.Row="29" AutomationProperties.Name="SetTargetButton" Click="OnSetTargetButtonClicked">Target</Button>
                <Button Grid.Row="29" Grid.Column="1" AutomationProperties.Name="RemoveTargetButton" Click="OnUntargetButtonClicked">Untarget</Button>

                <TextBlock Grid.Row="30" Text="Show:" Foreground="Red"/>
                <Button AutomationProperties.Name="ShowButton" Grid.Row="31" Click="OnShowButtonClicked">Show</Button>
                <Button AutomationProperties.Name="CloseButton" Grid.Row="31" Grid.Column="1" Click="OnCloseButtonClicked">Close</Button>
                <Button Grid.Row="32" Click="OnShowAfterDelayButtonClicked">ShowAfterDelay</Button>

                <TextBlock Grid.Row="33" Grid.ColumnSpan="2" Text="----------Automation Properties----------" Foreground="Red"/>
                
                <TextBlock Grid.Row="34" Text="AutomationName:" Foreground="Red"/>
                <TextBlock Grid.Row="35" Grid.Column="0" Text="{x:Bind TeachingTipInVisualTree.(AutomationProperties.Name), Mode=OneWay}"/>
                <TextBlock Grid.Row="35" Grid.Column="1" Text="{x:Bind TeachingTipInResources.(AutomationProperties.Name), Mode=OneWay}"/>
                <ComboBox x:Name="AutomationNameComboBox" AutomationProperties.Name="AutomationNameComboBox" Grid.Row="36" SelectedIndex="0">
                    <ComboBoxItem x:Name="AutomationNameVisualTree">TeachingTipInVisualTree</ComboBoxItem>
                    <ComboBoxItem x:Name="AutomationNameResources">TeachingTipInResources</ComboBoxItem>
                    <ComboBoxItem x:Name="AutomationNameNone">None</ComboBoxItem>
                </ComboBox>
                <Button AutomationProperties.Name="SetAutomationNameButton" Click="OnSetAutomationNameButtonClicked" Grid.Row="36" Grid.Column="1">Set</Button>
            </Grid>
        </ScrollViewer>

        <ScrollViewer Grid.Column="2">
            <Grid Margin="5" MinWidth="300">
                <Grid.RowDefinitions>
                    <RowDefinition Height="Auto"/>
                    <RowDefinition Height="Auto"/>
                    <RowDefinition Height="Auto"/>
                    <RowDefinition Height="Auto"/>
                    <RowDefinition Height="Auto"/>
                    <RowDefinition Height="Auto"/>
                    <RowDefinition Height="Auto"/>
                    <RowDefinition Height="Auto"/>
                    <RowDefinition Height="Auto"/>
                    <RowDefinition Height="Auto"/>
                    <RowDefinition Height="Auto"/>
                    <RowDefinition Height="Auto"/>
                    <RowDefinition Height="Auto"/>
                    <RowDefinition Height="Auto"/>
                    <RowDefinition Height="Auto"/>
                    <RowDefinition Height="Auto"/>
                    <RowDefinition Height="Auto"/>
                    <RowDefinition Height="Auto"/>
                    <RowDefinition Height="Auto"/>
                    <RowDefinition Height="Auto"/>
                    <RowDefinition Height="Auto"/>
                    <RowDefinition Height="Auto"/>
                    <RowDefinition Height="Auto"/>
                    <RowDefinition Height="Auto"/>
                    <RowDefinition Height="Auto"/>
                    <RowDefinition Height="Auto"/>
                    <RowDefinition Height="Auto"/>
                    <RowDefinition Height="Auto"/>
                    <RowDefinition Height="Auto"/>
                    <RowDefinition Height="Auto"/>
                    <RowDefinition Height="Auto"/>
                    <RowDefinition Height="Auto"/>
                    <RowDefinition Height="Auto"/>
                    <RowDefinition Height="Auto"/>
                    <RowDefinition Height="Auto"/>
                    <RowDefinition Height="Auto"/>
                    <RowDefinition Height="Auto"/>
                    <RowDefinition Height="Auto"/>
                    <RowDefinition Height="Auto"/>
                    <RowDefinition Height="Auto"/>
                    <RowDefinition Height="Auto"/>
                    <RowDefinition Height="Auto"/>
                    <RowDefinition Height="Auto"/>
                    <RowDefinition Height="Auto"/>
                    <RowDefinition Height="Auto"/>
                    <RowDefinition Height="Auto"/>
                    <RowDefinition Height="Auto"/>
                    <RowDefinition Height="Auto"/>
                    <RowDefinition Height="Auto"/>
                    <RowDefinition Height="Auto"/>
                    <RowDefinition Height="Auto"/>
                    <RowDefinition Height="Auto"/>
                    <RowDefinition Height="Auto"/>
                    <RowDefinition Height="Auto"/>
                    <RowDefinition Height="Auto"/>
                    <RowDefinition Height="Auto"/>
                    <RowDefinition Height="Auto"/>
                    <RowDefinition Height="Auto"/>
                    <RowDefinition Height="Auto"/>
                    <RowDefinition Height="Auto"/>
                    <RowDefinition Height="Auto"/>
                    <RowDefinition Height="Auto"/>
                    <RowDefinition Height="Auto"/>
                </Grid.RowDefinitions>
                <Grid.ColumnDefinitions>
                    <ColumnDefinition Width="*"/>
                    <ColumnDefinition Width="*"/>
                </Grid.ColumnDefinitions>

                <TextBlock Grid.Row="0" Text="IsOpen:" Foreground="Red" VerticalAlignment="Center"/>
                <CheckBox x:Name="IsOpenCheckBox" AutomationProperties.Name="IsOpenCheckBox" Grid.Row="0" Grid.Column="1" IsChecked="False" IsEnabled="False"/>
                <TextBlock Grid.Row="1" Text="IsIdle:" Foreground="Red" VerticalAlignment="Center"/>
                <CheckBox x:Name="IsIdleCheckBox" AutomationProperties.Name="IsIdleCheckBox" Grid.Row="1" Grid.Column="1" IsChecked="True" IsEnabled="False"/>
                <TextBlock Grid.Row="2" Text="TargetBounds:" Foreground="Red"/>
                <Button AutomationProperties.Name="GetTargetBoundsButton" Grid.Row="2" Grid.Column="1" Click="OnGetTargetBoundsButtonClicked">Get</Button>
                <StackPanel Orientation="Horizontal" Grid.Row="3">
                    <TextBlock Text="X: "/>
                    <TextBlock x:Name="TargetXOffsetTextBlock" AutomationProperties.Name="TargetXOffsetTextBlock"/>
                </StackPanel>
                <StackPanel Orientation="Horizontal" Grid.Row="3" Grid.Column="1">
                    <TextBlock Text="Y: "/>
                    <TextBlock x:Name="TargetYOffsetTextBlock" AutomationProperties.Name="TargetYOffsetTextBlock"/>
                </StackPanel>
                <StackPanel Orientation="Horizontal" Grid.Row="4">
                    <TextBlock Text="Width: "/>
                    <TextBlock x:Name="TargetWidthTextBlock" AutomationProperties.Name="TargetWidthTextBlock"/>
                </StackPanel>
                <StackPanel Orientation="Horizontal" Grid.Row="4" Grid.Column="1">
                    <TextBlock Text="Height: "/>
                    <TextBlock x:Name="TargetHeightTextBlock" AutomationProperties.Name="TargetHeightTextBlock"/>
                </StackPanel>
                <TextBlock Grid.Row="5" Text="Popup Offset:" Foreground="Red"/>
                <StackPanel Orientation="Horizontal" Grid.Row="6">
                    <TextBlock Text="Vert: "/>
                    <TextBlock x:Name="PopupVerticalOffsetTextBlock" AutomationProperties.Name="PopupVerticalOffsetTextBlock"/>
                </StackPanel>
                <StackPanel Orientation="Horizontal" Grid.Row="7" Grid.Column="1">
                    <TextBlock Text="Hor: "/>
                    <TextBlock x:Name="PopupHorizontalOffsetTextBlock" AutomationProperties.Name="PopupHorizontalOffsetTextBlock"/>
                </StackPanel>
                <TextBlock Grid.Row="8" Text="Teaching Tip Size:" Foreground="Red"/>
                <StackPanel Orientation="Horizontal" Grid.Row="9">
                    <TextBlock Text="Height: "/>
                    <TextBlock x:Name="TipHeightTextBlock" AutomationProperties.Name="TipHeightTextBlock"/>
                </StackPanel>
                <StackPanel Orientation="Horizontal" Grid.Row="9" Grid.Column="1">
                    <TextBlock Text="Width: "/>
                    <TextBlock x:Name="TipWidthTextBlock" AutomationProperties.Name="TipWidthTextBlock"/>
                </StackPanel>
                <TextBlock Grid.Row="10" Text="Effective Placement:"/>
                <TextBlock x:Name="EffectivePlacementTextBlock" AutomationProperties.Name="EffectivePlacementTextBlock" Grid.Row="10" Grid.Column="1" />
                <TextBlock Grid.Row="11" Text="Hero Placement:"/>
                <TextBlock x:Name="EffectiveHeroContentPlacementTextBlock" AutomationProperties.Name="EffectiveHeroContentPlacementTextBlock" Grid.Row="11" Grid.Column="1" />
                
                <TextBlock Grid.Row="12" Text="----------ScrollViewer/Window Knobs----------" Foreground="Red" Grid.ColumnSpan="2"/>
                <TextBlock Grid.Row="13" Text="ScrollViewerState" Foreground="Red"/>
                <TextBlock Grid.Row="13" Grid.Column="1" x:Name="ScrollViewerStateTextBox" AutomationProperties.Name="ScrollViewerStateTextBox" Text="Idle"/>
                <TextBlock Grid.Row="14" Text="ScrollViewerOffset:" Foreground="Red"/>
                <TextBox x:Name="ScrollViewerOffsetTextBox" AutomationProperties.Name="ScrollViewerOffsetTextBox" Grid.Row="15" Text="750"/>
                <Button AutomationProperties.Name="ScrollViewerOffsetButton" Grid.Row="15" Grid.Column="1" Click="OnSetScrollViewerOffsetButtonClicked" Margin="0,0,0,1">Set</Button>
                <Button AutomationProperties.Name="BringTargetIntoViewButton" Grid.Row="16" Click="OnBringTargetIntoViewButtonClicked">BringIntoView</Button>
                <TextBlock Text="ReturnTopForOutOfWindowPlacement:" Grid.Row="17" Foreground="Red"/>
                <CheckBox x:Name="ReturnTopForOutOfWindowPlacementCheckBox" AutomationProperties.Name="ReturnTopForOutOfWindowPlacementCheckBox" Grid.Row="17" Grid.Column="1" IsChecked="true" Checked="OnReturnTopForOutOfWindowPlacementCheckBoxChecked" Unchecked="OnReturnTopForOutOfWindowPlacementCheckBoxUnchecked"/>
                <TextBlock Text="UseTestWindowBounds:" Grid.Row="18" Foreground="Red"/>
                <CheckBox x:Name="UseTestWindowBoundsCheckBox" AutomationProperties.Name="UseTestWindowBoundsCheckbox" Grid.Row="18" Grid.Column="1" Checked="OnUseTestWindowBoundsCheckBoxChecked" Unchecked="OnUseTestWindowBoundsCheckBoxUnchecked"/>
                <StackPanel Orientation="Horizontal" Grid.Row="19">
                    <TextBlock Text="X        :" VerticalAlignment="Center"/>
                    <TextBox x:Name="TestWindowBoundsXTextBox" AutomationProperties.Name="TestWindowBoundsXTextBox" Text="0"/>
                </StackPanel>
                <StackPanel Orientation="Horizontal" Grid.Row="19" Grid.Column="1">
                    <TextBlock Text="Y         :" VerticalAlignment="Center"/>
                    <TextBox x:Name="TestWindowBoundsYTextBox" AutomationProperties.Name="TestWindowBoundsYTextBox" Text="0"/>
                </StackPanel>
                <StackPanel Orientation="Horizontal" Grid.Row="20">
                    <TextBlock Text="Width:"/>
                    <TextBox x:Name="TestWindowBoundsWidthTextBox" AutomationProperties.Name="TestWindowBoundsWidthTextBox" Text="0"/>
                </StackPanel>
                <StackPanel Orientation="Horizontal" Grid.Row="20" Grid.Column="1">
                    <TextBlock Text="Height:"/>
                    <TextBox x:Name="TestWindowBoundsHeightTextBox" AutomationProperties.Name="TestWindowBoundsHeightTextBox" Text="0"/>
                </StackPanel>
                <TextBlock Text="UseTestScreenBounds:" Grid.Row="21" Foreground="Red"/>
                <CheckBox x:Name="UseTestScreenBoundsCheckBox" AutomationProperties.Name="UseTestScreenBoundsCheckbox" Grid.Row="21" Grid.Column="1" Checked="OnUseTestSreenBoundsCheckBoxChecked" Unchecked="OnUseTestScreenBoundsCheckBoxUnchecked"/>
                <StackPanel Orientation="Horizontal" Grid.Row="22">
                    <TextBlock Text="X        :" VerticalAlignment="Center"/>
                    <TextBox x:Name="TestScreenBoundsXTextBox" AutomationProperties.Name="TestScreenBoundsXTextBox" Text="0"/>
                </StackPanel>
                <StackPanel Orientation="Horizontal" Grid.Row="22" Grid.Column="1">
                    <TextBlock Text="Y         :" VerticalAlignment="Center"/>
                    <TextBox x:Name="TestScreenBoundsYTextBox" AutomationProperties.Name="TestScreenBoundsYTextBox" Text="0"/>
                </StackPanel>
                <StackPanel Orientation="Horizontal" Grid.Row="23">
                    <TextBlock Text="Width:"/>
                    <TextBox x:Name="TestScreenBoundsWidthTextBox" AutomationProperties.Name="TestScreenBoundsWidthTextBox" Text="0"/>
                </StackPanel>
                <StackPanel Orientation="Horizontal" Grid.Row="23" Grid.Column="1">
                    <TextBlock Text="Height:"/>
                    <TextBox x:Name="TestScreenBoundsHeightTextBox" AutomationProperties.Name="TestScreenBoundsHeightTextBox" Text="0"/>
                </StackPanel>
<<<<<<< HEAD
                <TextBlock Text="TipFollowsTarget:" Grid.Row="42" Foreground="Red"/>
                <CheckBox x:Name="TipFollowsTargetCheckBox" AutomationProperties.Name="TipFollowsTargetCheckBox" Grid.Row="42" Grid.Column="1" Checked="OnTipFollowsTargetCheckBoxChecked" Unchecked="OnTipFollowsTargetCheckBoxUnchecked"/>
                <TextBlock Text="ReturnTopForOutOfWindowPlacement:" Grid.Row="43" Foreground="Red"/>
                <CheckBox x:Name="ReturnTopForOutOfWindowPlacementCheckBox" AutomationProperties.Name="ReturnTopForOutOfWindowPlacementCheckBox" Grid.Row="43" Grid.Column="1" IsChecked="true" Checked="OnReturnTopForOutOfWindowPlacementCheckBoxChecked" Unchecked="OnReturnTopForOutOfWindowPlacementCheckBoxUnchecked"/>
            </Grid>
        </ScrollViewer>

        <!-- NonContent API -->
        <Grid Grid.Column="2" Margin="5" MinWidth="300">
            <Grid.RowDefinitions>
                <RowDefinition Height="Auto"/>
                <RowDefinition Height="Auto"/>
                <RowDefinition Height="Auto"/>
                <RowDefinition Height="Auto"/>
                <RowDefinition Height="Auto"/>
                <RowDefinition Height="Auto"/>
                <RowDefinition Height="Auto"/>
                <RowDefinition Height="Auto"/>
                <RowDefinition Height="Auto"/>
                <RowDefinition Height="Auto"/>
                <RowDefinition Height="Auto"/>
                <RowDefinition Height="Auto"/>
                <RowDefinition Height="Auto"/>
                <RowDefinition Height="Auto"/>
                <RowDefinition Height="Auto"/>
                <RowDefinition Height="Auto"/>
                <RowDefinition Height="Auto"/>
                <RowDefinition Height="Auto"/>
                <RowDefinition Height="Auto"/>
                <RowDefinition Height="Auto"/>
                <RowDefinition Height="Auto"/>
                <RowDefinition Height="Auto"/>
                <RowDefinition Height="Auto"/>
                <RowDefinition Height="Auto"/>
                <RowDefinition Height="Auto"/>
                <RowDefinition Height="Auto"/>
                <RowDefinition Height="Auto"/>
                <RowDefinition Height="Auto"/>
                <RowDefinition Height="Auto"/>
                <RowDefinition Height="Auto"/>
                <RowDefinition Height="Auto"/>
                <RowDefinition Height="Auto"/>
                <RowDefinition Height="Auto"/>
                <RowDefinition Height="Auto"/>
                <RowDefinition Height="Auto"/>
            </Grid.RowDefinitions>
            <Grid.ColumnDefinitions>
                <ColumnDefinition Width="*"/>
                <ColumnDefinition Width="*"/>
            </Grid.ColumnDefinitions>

            <TextBlock Grid.Row="0" Text="PreferredPlacement:" Foreground="Red"/>
            <ComboBox x:Name="PreferredPlacementComboBox" AutomationProperties.Name="PreferredPlacementComboBox" Grid.Row="1">
                <ComboBoxItem x:Name="PlacementTop">Top</ComboBoxItem>
                <ComboBoxItem x:Name="PlacementBottom">Bottom</ComboBoxItem>
                <ComboBoxItem x:Name="PlacementLeft">Left</ComboBoxItem>
                <ComboBoxItem x:Name="PlacementRight">Right</ComboBoxItem>
                <ComboBoxItem x:Name="PlacementTopRight">TopRight</ComboBoxItem>
                <ComboBoxItem x:Name="PlacementTopLeft">TopLeft</ComboBoxItem>
                <ComboBoxItem x:Name="PlacementBottomRight">BottomRight</ComboBoxItem>
                <ComboBoxItem x:Name="PlacementBottomLeft">BottomLeft</ComboBoxItem>
                <ComboBoxItem x:Name="PlacementLeftTop">LeftTop</ComboBoxItem>
                <ComboBoxItem x:Name="PlacementLeftBottom">LeftBottom</ComboBoxItem>
                <ComboBoxItem x:Name="PlacementRightTop">RightTop</ComboBoxItem>
                <ComboBoxItem x:Name="PlacementRightBottom">RightBottom</ComboBoxItem>
                <ComboBoxItem x:Name="PlacementCenter">Center</ComboBoxItem>
                <ComboBoxItem x:Name="PlacementAuto">Auto</ComboBoxItem>
            </ComboBox>
            <Button AutomationProperties.Name="SetPreferredPlacementButton" Click="OnSetPreferredPlacementButtonClicked" Grid.Row="1" Grid.Column="1">Set</Button>

            <TextBlock Grid.Row="2" Text="IsLightDismissEnabled:" Foreground="Red"/>
            <ComboBox x:Name="IsLightDismissEnabledComboBox" AutomationProperties.Name="IsLightDismissEnabledComboBox" Grid.Row="3">
                <ComboBoxItem x:Name="IsLightDismissFalse">False</ComboBoxItem>
                <ComboBoxItem x:Name="IsLightDismissTrue">True</ComboBoxItem>
            </ComboBox>
            <Button AutomationProperties.Name="IsLightDismissEnabledButton" Click="OnSetIsLightDismissEnabledButtonClicked" Grid.Row="3" Grid.Column="1">Set</Button>

            <TextBlock Grid.Row="4" Text="ShouldConstrainToRootBounds:" Foreground="Red"/>
            <ComboBox x:Name="ShouldConstrainToRootBoundsComboBox" AutomationProperties.Name="ShouldConstrainToRootBoundsComboBox" Grid.Row="5">
                <ComboBoxItem x:Name="ShouldConstrainToRootBoundsFalse">False</ComboBoxItem>
                <ComboBoxItem x:Name="ShouldConstrainToRootBoundsTrue">True</ComboBoxItem>
            </ComboBox>
            <Button AutomationProperties.Name="ShouldConstrainToRootBoundsButton" Click="OnSetShouldConstrainToRootBoundsButtonClicked" Grid.Row="5" Grid.Column="1">Set</Button>

            <TextBlock Grid.Row="6" Text="PlacementMargin:" Foreground="Red"/>
            <TextBox x:Name="PlacementMarginTextBox" Grid.Row="7" MaxWidth="100" HorizontalAlignment="Left"/>
            <Button Click="OnSetPlacementMarginButtonClicked" Grid.Row="7" Grid.Column="1">Set</Button>

            <TextBlock Grid.Row="8" Text="Tail Visibility:" Foreground="Red"/>
            <ComboBox x:Name="TailVisibilityComboBox" Grid.Row="9">
                <ComboBoxItem x:Name="TailVisibilityAuto">Auto</ComboBoxItem>
                <ComboBoxItem x:Name="TailVisibilityVisible">Visible</ComboBoxItem>
                <ComboBoxItem x:Name="TailVisibilityCollapsed">Collapsed</ComboBoxItem>
            </ComboBox>
            <Button Click="OnSetTailVisibilityButtonClicked" Grid.Row="9" Grid.Column="1">Set</Button>

            <TextBlock Grid.Row="10" Text="Target:" Foreground="Red"/>
            <Button Grid.Row="11" AutomationProperties.Name="SetTargetButton" Click="OnSetTargetButtonClicked">Target</Button>
            <Button Grid.Row="11" Grid.Column="1" AutomationProperties.Name="RemoveTargetButton" Click="OnUntargetButtonClicked">Untarget</Button>
                    
            <TextBlock Grid.Row="12" Text="Show:" Foreground="Red"/>
            <Button AutomationProperties.Name="ShowButton" Grid.Row="13" Click="OnShowButtonClicked">Show</Button>
            <Button AutomationProperties.Name="CloseButton" Grid.Row="13" Grid.Column="1" Click="OnCloseButtonClicked">Close</Button>

            <TextBlock Grid.Row="14" Grid.ColumnSpan="2" Text="-----------------------------------------------------" Foreground="Red"/>

            <TextBlock Grid.Row="15" Text="Target Vertical Alignment:" Foreground="Red"/>
            <ComboBox x:Name="TargetVerticalAlignmentComboBox" Grid.Row="16">
                <ComboBoxItem x:Name="TargetVerticalAlignmentTop">Top</ComboBoxItem>
                <ComboBoxItem x:Name="TargetVerticalAlignmentCenter">Center</ComboBoxItem>
                <ComboBoxItem x:Name="TargetVerticalAlignmentBottom">Bottom</ComboBoxItem>
            </ComboBox>
            <Button Click="OnSetTargetVerticalAlignmentButtonClicked" Grid.Row="16" Grid.Column="1">Set</Button>
=======
                <TextBlock Grid.Row="24" Grid.ColumnSpan="2" Text="----------------Target Knobs---------------" Foreground="Red"/>
                <TextBlock Text="TipFollowsTarget:" Grid.Row="25" Foreground="Red"/>
                <CheckBox x:Name="TipFollowsTargetCheckBox" AutomationProperties.Name="TipFollowsTargetCheckBox" Grid.Row="25" Grid.Column="1" Checked="OnTipFollowsTargetCheckBoxChecked" Unchecked="OnTipFollowsTargetCheckBoxUnchecked"/>
                <TextBlock Grid.Row="26" Text="Target Vertical Alignment:" Foreground="Red"/>
                <ComboBox x:Name="TargetVerticalAlignmentComboBox" Grid.Row="27">
                    <ComboBoxItem x:Name="TargetVerticalAlignmentTop">Top</ComboBoxItem>
                    <ComboBoxItem x:Name="TargetVerticalAlignmentCenter">Center</ComboBoxItem>
                    <ComboBoxItem x:Name="TargetVerticalAlignmentBottom">Bottom</ComboBoxItem>
                </ComboBox>
                <Button Click="OnSetTargetVerticalAlignmentButtonClicked" Grid.Row="27" Grid.Column="1">Set</Button>
>>>>>>> db91d699

                <TextBlock Grid.Row="28" Text="Target Horizontal Alignment:" Foreground="Red"/>
                <ComboBox x:Name="TargetHorizontalAlignmentComboBox" Grid.Row="29">
                    <ComboBoxItem x:Name="TargetHorizontalAlignmentLeft">Left</ComboBoxItem>
                    <ComboBoxItem x:Name="TargetHorizontalAlignmentCenter">Center</ComboBoxItem>
                    <ComboBoxItem x:Name="TargetHorizontalAlignmentRight">Right</ComboBoxItem>
                </ComboBox>
                <Button Click="OnSetTargetHorizontalAlignmentButtonClicked" Grid.Row="29" Grid.Column="1">Set</Button>

                <TextBlock Grid.Row="30" Grid.ColumnSpan="2" Text="---------------Animation Knobs---------------" Foreground="Red"/>

                <TextBlock Grid.Row="31" Text="Expand Animation Curve:" Foreground="Red"/>
                <TextBlock Grid.Row="32" Text="Control Point 1:" VerticalAlignment="Center"/>
                <StackPanel Orientation="Horizontal" Grid.Row="32" Grid.Column="1">
                    <TextBox x:Name="ExpandControlPoint1X" Margin="2" Text="0.1"/>
                    <TextBox x:Name="ExpandControlPoint1Y" Margin="2" Text="0.9"/>
                </StackPanel>
                <TextBlock Grid.Row="33" Text="Control Point 2:" VerticalAlignment="Center"/>
                <StackPanel Orientation="Horizontal" Grid.Row="33" Grid.Column="1">
                    <TextBox x:Name="ExpandControlPoint2X" Margin="2" Text="0.2"/>
                    <TextBox x:Name="ExpandControlPoint2Y" Margin="2" Text="1.0"/>
                </StackPanel>

                <TextBlock Grid.Row="34" Text="Contract Animation Curve:" Foreground="Red"/>
                <TextBlock Grid.Row="35" Text="Control Point 1:" VerticalAlignment="Center"/>
                <StackPanel Orientation="Horizontal" Grid.Row="35" Grid.Column="1">
                    <TextBox x:Name="ContractControlPoint1X" Margin="2" Text="0.7"/>
                    <TextBox x:Name="ContractControlPoint1Y" Margin="2" Text="0.0"/>
                </StackPanel>
                <TextBlock Grid.Row="36" Text="Control Point 2:" VerticalAlignment="Center"/>
                <StackPanel Orientation="Horizontal" Grid.Row="36" Grid.Column="1">
                    <TextBox x:Name="ContractControlPoint2X" Margin="2" Text="1.0"/>
                    <TextBox x:Name="ContractControlPoint2Y" Margin="2" Text="0.5"/>
                </StackPanel>
                <Button Click="OnSetAnimationParametersButtonClicked" Grid.Row="37">Set</Button>

                <TextBlock Grid.Row="38" Text="Animation Durations:" Foreground="Red"/>
                <StackPanel Orientation="Horizontal" Grid.Row="39">
                    <TextBlock Text="Expand: "  Margin="2"/>
                    <TextBox x:Name="ExpandAnimationDuration" Margin="2" Text="300"/>
                </StackPanel>
                <StackPanel Orientation="Horizontal" Grid.Row="39" Grid.Column="1">
                    <TextBlock Text="Contract: " Margin="2" />
                    <TextBox x:Name="ContractAnimationDuration" Margin="2" Text="200"/>
                </StackPanel>
                <Button Click="OnSetAnimationDurationsButtonClicked" Grid.Row="40">Set</Button>


                <TextBlock Grid.Row="41" Grid.ColumnSpan="2" Text="---------------Shadow Knobs----------------" Foreground="Red"/>
                <TextBlock Grid.Row="42" Foreground="Red" Text="Content Elevation" VerticalAlignment="Center"/>
                <Slider Grid.Row="43" Grid.ColumnSpan="2" Minimum="0" Maximum="50" ValueChanged="ContentElevationSliderChanged" Value="32"/>
                <TextBlock Grid.Row="44" Foreground="Red" Text="Has Shadow: " VerticalAlignment="Center"/>
                <CheckBox Grid.Row="44" Grid.Column="1" Checked="OnTipShadowChecked" Unchecked="OnTipShadowUnchecked" IsChecked="True"/>
                <TextBlock Grid.Row="45" Foreground="Red" Text="Tail Elevation" VerticalAlignment="Center"/>
                <Slider Grid.Row="46" Grid.ColumnSpan="2" Minimum="0" Maximum="100" ValueChanged="TailElevationSliderChanged" Value="0"/>
            </Grid>
        </ScrollViewer>

        <!-- Logging Output -->
        <Grid Grid.Column="3" Background="Bisque" Margin="5">
            <Grid.RowDefinitions>
                <RowDefinition Height="Auto"/>
                <RowDefinition Height="Auto"/>
                <RowDefinition Height="*"/>
            </Grid.RowDefinitions>
            <Grid.ColumnDefinitions>
                <ColumnDefinition Width="*"/>
            </Grid.ColumnDefinitions>

            <TextBlock Text="TeachingTip Messages &amp; Events" Foreground="Red"/>

            <StackPanel Orientation="Horizontal" Grid.Row="1">
                <Button x:Name="btnClearTeachingTipEvents" AutomationProperties.Name="btnClearTeachingTipEvents" Content="Clear" Click="BtnClearTeachingTipEvents_Click" Margin="1"/>
                <CheckBox x:Name="chkLogTeachingTipMessages" Content="Log TeachingTip Messages?" Margin="1"/>
                <CheckBox x:Name="chkLogTeachingTipEvents" Content="Log TeachingTip Events?" Margin="1" IsChecked="true"/>
                <CheckBox x:Name="chkDisplayLogs" Content="Display Logs?" Margin="1"/>
            </StackPanel>
            <ListBox x:Name="lstTeachingTipEvents" AutomationProperties.Name="lstTeachingTipEvents" ScrollViewer.HorizontalScrollBarVisibility="Auto" ScrollViewer.HorizontalScrollMode="Auto" Margin="1" Grid.Row="2"/>
        </Grid>

    </Grid>
</local:TestPage><|MERGE_RESOLUTION|>--- conflicted
+++ resolved
@@ -230,6 +230,7 @@
                     <ComboBoxItem x:Name="PlacementLeftEdgeBottom">LeftEdgeAlignedBottom</ComboBoxItem>
                     <ComboBoxItem x:Name="PlacementRightEdgeTop">RightEdgeAlignedTop</ComboBoxItem>
                     <ComboBoxItem x:Name="PlacementRightEdgeBottom">RightEdgeAlignedBottom</ComboBoxItem>
+                    <ComboBoxItem x:Name="PlacementRightEdgeBottom">Center</ComboBoxItem>
                     <ComboBoxItem x:Name="PlacementAuto">Auto</ComboBoxItem>
                 </ComboBox>
                 <Button AutomationProperties.Name="SetPreferredPlacementButton" Click="OnSetPreferredPlacementButtonClicked" Grid.Row="19" Grid.Column="1">Set</Button>
@@ -445,121 +446,6 @@
                     <TextBlock Text="Height:"/>
                     <TextBox x:Name="TestScreenBoundsHeightTextBox" AutomationProperties.Name="TestScreenBoundsHeightTextBox" Text="0"/>
                 </StackPanel>
-<<<<<<< HEAD
-                <TextBlock Text="TipFollowsTarget:" Grid.Row="42" Foreground="Red"/>
-                <CheckBox x:Name="TipFollowsTargetCheckBox" AutomationProperties.Name="TipFollowsTargetCheckBox" Grid.Row="42" Grid.Column="1" Checked="OnTipFollowsTargetCheckBoxChecked" Unchecked="OnTipFollowsTargetCheckBoxUnchecked"/>
-                <TextBlock Text="ReturnTopForOutOfWindowPlacement:" Grid.Row="43" Foreground="Red"/>
-                <CheckBox x:Name="ReturnTopForOutOfWindowPlacementCheckBox" AutomationProperties.Name="ReturnTopForOutOfWindowPlacementCheckBox" Grid.Row="43" Grid.Column="1" IsChecked="true" Checked="OnReturnTopForOutOfWindowPlacementCheckBoxChecked" Unchecked="OnReturnTopForOutOfWindowPlacementCheckBoxUnchecked"/>
-            </Grid>
-        </ScrollViewer>
-
-        <!-- NonContent API -->
-        <Grid Grid.Column="2" Margin="5" MinWidth="300">
-            <Grid.RowDefinitions>
-                <RowDefinition Height="Auto"/>
-                <RowDefinition Height="Auto"/>
-                <RowDefinition Height="Auto"/>
-                <RowDefinition Height="Auto"/>
-                <RowDefinition Height="Auto"/>
-                <RowDefinition Height="Auto"/>
-                <RowDefinition Height="Auto"/>
-                <RowDefinition Height="Auto"/>
-                <RowDefinition Height="Auto"/>
-                <RowDefinition Height="Auto"/>
-                <RowDefinition Height="Auto"/>
-                <RowDefinition Height="Auto"/>
-                <RowDefinition Height="Auto"/>
-                <RowDefinition Height="Auto"/>
-                <RowDefinition Height="Auto"/>
-                <RowDefinition Height="Auto"/>
-                <RowDefinition Height="Auto"/>
-                <RowDefinition Height="Auto"/>
-                <RowDefinition Height="Auto"/>
-                <RowDefinition Height="Auto"/>
-                <RowDefinition Height="Auto"/>
-                <RowDefinition Height="Auto"/>
-                <RowDefinition Height="Auto"/>
-                <RowDefinition Height="Auto"/>
-                <RowDefinition Height="Auto"/>
-                <RowDefinition Height="Auto"/>
-                <RowDefinition Height="Auto"/>
-                <RowDefinition Height="Auto"/>
-                <RowDefinition Height="Auto"/>
-                <RowDefinition Height="Auto"/>
-                <RowDefinition Height="Auto"/>
-                <RowDefinition Height="Auto"/>
-                <RowDefinition Height="Auto"/>
-                <RowDefinition Height="Auto"/>
-                <RowDefinition Height="Auto"/>
-            </Grid.RowDefinitions>
-            <Grid.ColumnDefinitions>
-                <ColumnDefinition Width="*"/>
-                <ColumnDefinition Width="*"/>
-            </Grid.ColumnDefinitions>
-
-            <TextBlock Grid.Row="0" Text="PreferredPlacement:" Foreground="Red"/>
-            <ComboBox x:Name="PreferredPlacementComboBox" AutomationProperties.Name="PreferredPlacementComboBox" Grid.Row="1">
-                <ComboBoxItem x:Name="PlacementTop">Top</ComboBoxItem>
-                <ComboBoxItem x:Name="PlacementBottom">Bottom</ComboBoxItem>
-                <ComboBoxItem x:Name="PlacementLeft">Left</ComboBoxItem>
-                <ComboBoxItem x:Name="PlacementRight">Right</ComboBoxItem>
-                <ComboBoxItem x:Name="PlacementTopRight">TopRight</ComboBoxItem>
-                <ComboBoxItem x:Name="PlacementTopLeft">TopLeft</ComboBoxItem>
-                <ComboBoxItem x:Name="PlacementBottomRight">BottomRight</ComboBoxItem>
-                <ComboBoxItem x:Name="PlacementBottomLeft">BottomLeft</ComboBoxItem>
-                <ComboBoxItem x:Name="PlacementLeftTop">LeftTop</ComboBoxItem>
-                <ComboBoxItem x:Name="PlacementLeftBottom">LeftBottom</ComboBoxItem>
-                <ComboBoxItem x:Name="PlacementRightTop">RightTop</ComboBoxItem>
-                <ComboBoxItem x:Name="PlacementRightBottom">RightBottom</ComboBoxItem>
-                <ComboBoxItem x:Name="PlacementCenter">Center</ComboBoxItem>
-                <ComboBoxItem x:Name="PlacementAuto">Auto</ComboBoxItem>
-            </ComboBox>
-            <Button AutomationProperties.Name="SetPreferredPlacementButton" Click="OnSetPreferredPlacementButtonClicked" Grid.Row="1" Grid.Column="1">Set</Button>
-
-            <TextBlock Grid.Row="2" Text="IsLightDismissEnabled:" Foreground="Red"/>
-            <ComboBox x:Name="IsLightDismissEnabledComboBox" AutomationProperties.Name="IsLightDismissEnabledComboBox" Grid.Row="3">
-                <ComboBoxItem x:Name="IsLightDismissFalse">False</ComboBoxItem>
-                <ComboBoxItem x:Name="IsLightDismissTrue">True</ComboBoxItem>
-            </ComboBox>
-            <Button AutomationProperties.Name="IsLightDismissEnabledButton" Click="OnSetIsLightDismissEnabledButtonClicked" Grid.Row="3" Grid.Column="1">Set</Button>
-
-            <TextBlock Grid.Row="4" Text="ShouldConstrainToRootBounds:" Foreground="Red"/>
-            <ComboBox x:Name="ShouldConstrainToRootBoundsComboBox" AutomationProperties.Name="ShouldConstrainToRootBoundsComboBox" Grid.Row="5">
-                <ComboBoxItem x:Name="ShouldConstrainToRootBoundsFalse">False</ComboBoxItem>
-                <ComboBoxItem x:Name="ShouldConstrainToRootBoundsTrue">True</ComboBoxItem>
-            </ComboBox>
-            <Button AutomationProperties.Name="ShouldConstrainToRootBoundsButton" Click="OnSetShouldConstrainToRootBoundsButtonClicked" Grid.Row="5" Grid.Column="1">Set</Button>
-
-            <TextBlock Grid.Row="6" Text="PlacementMargin:" Foreground="Red"/>
-            <TextBox x:Name="PlacementMarginTextBox" Grid.Row="7" MaxWidth="100" HorizontalAlignment="Left"/>
-            <Button Click="OnSetPlacementMarginButtonClicked" Grid.Row="7" Grid.Column="1">Set</Button>
-
-            <TextBlock Grid.Row="8" Text="Tail Visibility:" Foreground="Red"/>
-            <ComboBox x:Name="TailVisibilityComboBox" Grid.Row="9">
-                <ComboBoxItem x:Name="TailVisibilityAuto">Auto</ComboBoxItem>
-                <ComboBoxItem x:Name="TailVisibilityVisible">Visible</ComboBoxItem>
-                <ComboBoxItem x:Name="TailVisibilityCollapsed">Collapsed</ComboBoxItem>
-            </ComboBox>
-            <Button Click="OnSetTailVisibilityButtonClicked" Grid.Row="9" Grid.Column="1">Set</Button>
-
-            <TextBlock Grid.Row="10" Text="Target:" Foreground="Red"/>
-            <Button Grid.Row="11" AutomationProperties.Name="SetTargetButton" Click="OnSetTargetButtonClicked">Target</Button>
-            <Button Grid.Row="11" Grid.Column="1" AutomationProperties.Name="RemoveTargetButton" Click="OnUntargetButtonClicked">Untarget</Button>
-                    
-            <TextBlock Grid.Row="12" Text="Show:" Foreground="Red"/>
-            <Button AutomationProperties.Name="ShowButton" Grid.Row="13" Click="OnShowButtonClicked">Show</Button>
-            <Button AutomationProperties.Name="CloseButton" Grid.Row="13" Grid.Column="1" Click="OnCloseButtonClicked">Close</Button>
-
-            <TextBlock Grid.Row="14" Grid.ColumnSpan="2" Text="-----------------------------------------------------" Foreground="Red"/>
-
-            <TextBlock Grid.Row="15" Text="Target Vertical Alignment:" Foreground="Red"/>
-            <ComboBox x:Name="TargetVerticalAlignmentComboBox" Grid.Row="16">
-                <ComboBoxItem x:Name="TargetVerticalAlignmentTop">Top</ComboBoxItem>
-                <ComboBoxItem x:Name="TargetVerticalAlignmentCenter">Center</ComboBoxItem>
-                <ComboBoxItem x:Name="TargetVerticalAlignmentBottom">Bottom</ComboBoxItem>
-            </ComboBox>
-            <Button Click="OnSetTargetVerticalAlignmentButtonClicked" Grid.Row="16" Grid.Column="1">Set</Button>
-=======
                 <TextBlock Grid.Row="24" Grid.ColumnSpan="2" Text="----------------Target Knobs---------------" Foreground="Red"/>
                 <TextBlock Text="TipFollowsTarget:" Grid.Row="25" Foreground="Red"/>
                 <CheckBox x:Name="TipFollowsTargetCheckBox" AutomationProperties.Name="TipFollowsTargetCheckBox" Grid.Row="25" Grid.Column="1" Checked="OnTipFollowsTargetCheckBoxChecked" Unchecked="OnTipFollowsTargetCheckBoxUnchecked"/>
@@ -570,7 +456,6 @@
                     <ComboBoxItem x:Name="TargetVerticalAlignmentBottom">Bottom</ComboBoxItem>
                 </ComboBox>
                 <Button Click="OnSetTargetVerticalAlignmentButtonClicked" Grid.Row="27" Grid.Column="1">Set</Button>
->>>>>>> db91d699
 
                 <TextBlock Grid.Row="28" Text="Target Horizontal Alignment:" Foreground="Red"/>
                 <ComboBox x:Name="TargetHorizontalAlignmentComboBox" Grid.Row="29">
