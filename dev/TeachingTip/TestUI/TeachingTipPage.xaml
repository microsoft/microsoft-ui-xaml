--- conflicted
+++ resolved
@@ -347,158 +347,86 @@
             <TextBox x:Name="TargetOffsetTextBox" Grid.Row="5" MaxWidth="100" HorizontalAlignment="Left"/>
             <Button Click="OnSetTargetOffsetButtonClicked" Grid.Row="5" Grid.Column="1">Set</Button>
 
-<<<<<<< HEAD
-            <TextBlock Grid.Row="6" Text="Target:" Foreground="Red"/>
-            <Button Grid.Row="7" AutomationProperties.Name="SetTargetButton" Click="OnSetTargetButtonClicked">Target</Button>
-            <Button Grid.Row="7" Grid.Column="1" AutomationProperties.Name="RemoveTargetButton" Click="OnUntargetButtonClicked">Untarget</Button>
-                    
-            <TextBlock Grid.Row="8" Text="Show:" Foreground="Red"/>
-            <Button AutomationProperties.Name="ShowButton" Grid.Row="9" Click="OnShowButtonClicked">Show</Button>
-            <Button AutomationProperties.Name="CloseButton" Grid.Row="9" Grid.Column="1" Click="OnCloseButtonClicked">Close</Button>
-
-            <TextBlock Grid.Row="10" Grid.ColumnSpan="2" Text="-----------------------------------------------------" Foreground="Red"/>
-
-            <TextBlock Grid.Row="11" Text="Target Vertical Alignment:" Foreground="Red"/>
-            <ComboBox x:Name="TargetVerticalAlignmentComboBox" Grid.Row="12">
-=======
-            <TextBlock Grid.Row="8" Text="Pointer Mode:" Foreground="Red"/>
-            <ComboBox x:Name="PointerModeComboBox" Grid.Row="9">
+            <TextBlock Grid.Row="6" Text="Pointer Mode:" Foreground="Red"/>
+            <ComboBox x:Name="PointerModeComboBox" Grid.Row="7">
                 <ComboBoxItem x:Name="PointerModeAuto">Auto</ComboBoxItem>
                 <ComboBoxItem x:Name="PointerModeOn">On</ComboBoxItem>
                 <ComboBoxItem x:Name="PointerModeOff">Off</ComboBoxItem>
             </ComboBox>
-            <Button Click="OnSetPointerModeButtonClicked" Grid.Row="9" Grid.Column="1">Set</Button>
-
-            <TextBlock Grid.Row="10" Text="Target:" Foreground="Red"/>
-            <Button Grid.Row="11" AutomationProperties.Name="SetTargetButton" Click="OnSetTargetButtonClicked">Target</Button>
-            <Button Grid.Row="11" Grid.Column="1" AutomationProperties.Name="RemoveTargetButton" Click="OnUntargetButtonClicked">Untarget</Button>
+            <Button Click="OnSetPointerModeButtonClicked" Grid.Row="7" Grid.Column="1">Set</Button>
+
+            <TextBlock Grid.Row="8" Text="Target:" Foreground="Red"/>
+            <Button Grid.Row="9" AutomationProperties.Name="SetTargetButton" Click="OnSetTargetButtonClicked">Target</Button>
+            <Button Grid.Row="9" Grid.Column="1" AutomationProperties.Name="RemoveTargetButton" Click="OnUntargetButtonClicked">Untarget</Button>
                     
-            <TextBlock Grid.Row="12" Text="Show:" Foreground="Red"/>
-            <Button AutomationProperties.Name="ShowButton" Grid.Row="13" Click="OnShowButtonClicked">Show</Button>
-            <Button AutomationProperties.Name="CloseButton" Grid.Row="13" Grid.Column="1" Click="OnCloseButtonClicked">Close</Button>
-
-            <TextBlock Grid.Row="14" Grid.ColumnSpan="2" Text="-----------------------------------------------------" Foreground="Red"/>
-
-            <TextBlock Grid.Row="15" Text="Target Vertical Alignment:" Foreground="Red"/>
-            <ComboBox x:Name="TargetVerticalAlignmentComboBox" Grid.Row="16">
->>>>>>> bc490a9d
+            <TextBlock Grid.Row="10" Text="Show:" Foreground="Red"/>
+            <Button AutomationProperties.Name="ShowButton" Grid.Row="11" Click="OnShowButtonClicked">Show</Button>
+            <Button AutomationProperties.Name="CloseButton" Grid.Row="11" Grid.Column="1" Click="OnCloseButtonClicked">Close</Button>
+
+            <TextBlock Grid.Row="12" Grid.ColumnSpan="2" Text="-----------------------------------------------------" Foreground="Red"/>
+
+            <TextBlock Grid.Row="13" Text="Target Vertical Alignment:" Foreground="Red"/>
+            <ComboBox x:Name="TargetVerticalAlignmentComboBox" Grid.Row="14">
                 <ComboBoxItem x:Name="TargetVerticalAlignmentTop">Top</ComboBoxItem>
                 <ComboBoxItem x:Name="TargetVerticalAlignmentCenter">Center</ComboBoxItem>
                 <ComboBoxItem x:Name="TargetVerticalAlignmentBottom">Bottom</ComboBoxItem>
             </ComboBox>
-<<<<<<< HEAD
-            <Button Click="OnSetTargetVerticalAlignmentButtonClicked" Grid.Row="12" Grid.Column="1">Set</Button>
-
-            <TextBlock Grid.Row="13" Text="Target Horizontal Alignment:" Foreground="Red"/>
-            <ComboBox x:Name="TargetHorizontalAlignmentComboBox" Grid.Row="14">
-=======
-            <Button Click="OnSetTargetVerticalAlignmentButtonClicked" Grid.Row="16" Grid.Column="1">Set</Button>
-
-            <TextBlock Grid.Row="17" Text="Target Horizontal Alignment:" Foreground="Red"/>
-            <ComboBox x:Name="TargetHorizontalAlignmentComboBox" Grid.Row="18">
->>>>>>> bc490a9d
+            <Button Click="OnSetTargetVerticalAlignmentButtonClicked" Grid.Row="14" Grid.Column="1">Set</Button>
+
+            <TextBlock Grid.Row="15" Text="Target Horizontal Alignment:" Foreground="Red"/>
+            <ComboBox x:Name="TargetHorizontalAlignmentComboBox" Grid.Row="16">
                 <ComboBoxItem x:Name="TargetHorizontalAlignmentLeft">Left</ComboBoxItem>
                 <ComboBoxItem x:Name="TargetHorizontalAlignmentCenter">Center</ComboBoxItem>
                 <ComboBoxItem x:Name="TargetHorizontalAlignmentRight">Right</ComboBoxItem>
             </ComboBox>
-<<<<<<< HEAD
-            <Button Click="OnSetTargetHorizontalAlignmentButtonClicked" Grid.Row="14" Grid.Column="1">Set</Button>
-
-            <TextBlock Grid.Row="15" Grid.ColumnSpan="2" Text="-----------------------------------------------------" Foreground="Red"/>
-
-            <TextBlock Grid.Row="16" Text="Expand Animation Curve:" Foreground="Red"/>
-            <TextBlock Grid.Row="17" Text="Control Point 1:" VerticalAlignment="Center"/>
-            <StackPanel Orientation="Horizontal" Grid.Row="17" Grid.Column="1">
+            <Button Click="OnSetTargetHorizontalAlignmentButtonClicked" Grid.Row="16" Grid.Column="1">Set</Button>
+
+            <TextBlock Grid.Row="17" Grid.ColumnSpan="2" Text="-----------------------------------------------------" Foreground="Red"/>
+
+            <TextBlock Grid.Row="18" Text="Expand Animation Curve:" Foreground="Red"/>
+            <TextBlock Grid.Row="19" Text="Control Point 1:" VerticalAlignment="Center"/>
+            <StackPanel Orientation="Horizontal" Grid.Row="19" Grid.Column="1">
                 <TextBox x:Name="ExpandControlPoint1X" Margin="2" Text="0.1"/>
                 <TextBox x:Name="ExpandControlPoint1Y" Margin="2" Text="0.9"/>
             </StackPanel>
-            <TextBlock Grid.Row="18" Text="Control Point 2:" VerticalAlignment="Center"/>
-            <StackPanel Orientation="Horizontal" Grid.Row="18" Grid.Column="1">
-=======
-            <Button Click="OnSetTargetHorizontalAlignmentButtonClicked" Grid.Row="18" Grid.Column="1">Set</Button>
-
-            <TextBlock Grid.Row="19" Grid.ColumnSpan="2" Text="-----------------------------------------------------" Foreground="Red"/>
-
-            <TextBlock Grid.Row="20" Text="Expand Animation Curve:" Foreground="Red"/>
-            <TextBlock Grid.Row="21" Text="Control Point 1:" VerticalAlignment="Center"/>
-            <StackPanel Orientation="Horizontal" Grid.Row="21" Grid.Column="1">
-                <TextBox x:Name="ExpandControlPoint1X" Margin="2" Text="0.1"/>
-                <TextBox x:Name="ExpandControlPoint1Y" Margin="2" Text="0.9"/>
-            </StackPanel>
-            <TextBlock Grid.Row="22" Text="Control Point 2:" VerticalAlignment="Center"/>
-            <StackPanel Orientation="Horizontal" Grid.Row="22" Grid.Column="1">
->>>>>>> bc490a9d
+            <TextBlock Grid.Row="20" Text="Control Point 2:" VerticalAlignment="Center"/>
+            <StackPanel Orientation="Horizontal" Grid.Row="20" Grid.Column="1">
                 <TextBox x:Name="ExpandControlPoint2X" Margin="2" Text="0.2"/>
                 <TextBox x:Name="ExpandControlPoint2Y" Margin="2" Text="1.0"/>
             </StackPanel>
 
-<<<<<<< HEAD
-            <TextBlock Grid.Row="19" Text="Contract Animation Curve:" Foreground="Red"/>
-            <TextBlock Grid.Row="20" Text="Control Point 1:" VerticalAlignment="Center"/>
-            <StackPanel Orientation="Horizontal" Grid.Row="20" Grid.Column="1">
+            <TextBlock Grid.Row="21" Text="Contract Animation Curve:" Foreground="Red"/>
+            <TextBlock Grid.Row="22" Text="Control Point 1:" VerticalAlignment="Center"/>
+            <StackPanel Orientation="Horizontal" Grid.Row="22" Grid.Column="1">
                 <TextBox x:Name="ContractControlPoint1X" Margin="2" Text="0.7"/>
                 <TextBox x:Name="ContractControlPoint1Y" Margin="2" Text="0.0"/>
             </StackPanel>
-            <TextBlock Grid.Row="21" Text="Control Point 2:" VerticalAlignment="Center"/>
-            <StackPanel Orientation="Horizontal" Grid.Row="21" Grid.Column="1">
+            <TextBlock Grid.Row="23" Text="Control Point 2:" VerticalAlignment="Center"/>
+            <StackPanel Orientation="Horizontal" Grid.Row="23" Grid.Column="1">
                 <TextBox x:Name="ContractControlPoint2X" Margin="2" Text="1.0"/>
                 <TextBox x:Name="ContractControlPoint2Y" Margin="2" Text="0.5"/>
             </StackPanel>
-            <Button Click="OnSetAnimationParametersButtonClicked" Grid.Row="22">Set</Button>
-
-            <TextBlock Grid.Row="23" Text="Animation Durations:" Foreground="Red"/>
-            <StackPanel Orientation="Horizontal" Grid.Row="24">
+            <Button Click="OnSetAnimationParametersButtonClicked" Grid.Row="24">Set</Button>
+
+            <TextBlock Grid.Row="25" Text="Animation Durations:" Foreground="Red"/>
+            <StackPanel Orientation="Horizontal" Grid.Row="26">
                 <TextBlock Text="Expand: "  Margin="2"/>
                 <TextBox x:Name="ExpandAnimationDuration" Margin="2" Text="300"/>
             </StackPanel>
-            <StackPanel Orientation="Horizontal" Grid.Row="24" Grid.Column="1">
+            <StackPanel Orientation="Horizontal" Grid.Row="26" Grid.Column="1">
                 <TextBlock Text="Contract: " Margin="2" />
                 <TextBox x:Name="ContractAnimationDuration" Margin="2" Text="200"/>
             </StackPanel>
-            <Button Click="OnSetAnimationDurationsButtonClicked" Grid.Row="25">Set</Button>
-
-
-            <TextBlock Grid.Row="26" Grid.ColumnSpan="2" Text="-----------------------------------------------------" Foreground="Red"/>
-            <TextBlock Grid.Row="27" Foreground="Red" Text="Content Elevation" VerticalAlignment="Center"/>
-            <Slider Grid.Row="28" Grid.ColumnSpan="2" Minimum="0" Maximum="50" ValueChanged="ContentElevationSliderChanged" Value="32"/>
-            <TextBlock Grid.Row="29" Foreground="Red" Text="Has Shadow: " VerticalAlignment="Center"/>
-            <CheckBox Grid.Row="29" Grid.Column="1" Checked="OnTipShadowChecked" Unchecked="OnTipShadowUnchecked" IsChecked="True"/>
-            <TextBlock Grid.Row="30" Foreground="Red" Text="Beak Elevation" VerticalAlignment="Center"/>
-            <Slider Grid.Row="31" Grid.ColumnSpan="2" Minimum="0" Maximum="100" ValueChanged="BeakElevationSliderChanged" Value="0"/>
-=======
-            <TextBlock Grid.Row="23" Text="Contract Animation Curve:" Foreground="Red"/>
-            <TextBlock Grid.Row="24" Text="Control Point 1:" VerticalAlignment="Center"/>
-            <StackPanel Orientation="Horizontal" Grid.Row="24" Grid.Column="1">
-                <TextBox x:Name="ContractControlPoint1X" Margin="2" Text="0.7"/>
-                <TextBox x:Name="ContractControlPoint1Y" Margin="2" Text="0.0"/>
-            </StackPanel>
-            <TextBlock Grid.Row="25" Text="Control Point 2:" VerticalAlignment="Center"/>
-            <StackPanel Orientation="Horizontal" Grid.Row="25" Grid.Column="1">
-                <TextBox x:Name="ContractControlPoint2X" Margin="2" Text="1.0"/>
-                <TextBox x:Name="ContractControlPoint2Y" Margin="2" Text="0.5"/>
-            </StackPanel>
-            <Button Click="OnSetAnimationParametersButtonClicked" Grid.Row="26">Set</Button>
-
-            <TextBlock Grid.Row="27" Text="Animation Durations:" Foreground="Red"/>
-            <StackPanel Orientation="Horizontal" Grid.Row="28">
-                <TextBlock Text="Expand: "  Margin="2"/>
-                <TextBox x:Name="ExpandAnimationDuration" Margin="2" Text="300"/>
-            </StackPanel>
-            <StackPanel Orientation="Horizontal" Grid.Row="28" Grid.Column="1">
-                <TextBlock Text="Contract: " Margin="2" />
-                <TextBox x:Name="ContractAnimationDuration" Margin="2" Text="200"/>
-            </StackPanel>
-            <Button Click="OnSetAnimationDurationsButtonClicked" Grid.Row="29">Set</Button>
-
-
-            <TextBlock Grid.Row="30" Grid.ColumnSpan="2" Text="-----------------------------------------------------" Foreground="Red"/>
-            <TextBlock Grid.Row="31" Foreground="Red" Text="Content Elevation" VerticalAlignment="Center"/>
-            <Slider Grid.Row="32" Grid.ColumnSpan="2" Minimum="0" Maximum="50" ValueChanged="ContentElevationSliderChanged" Value="32"/>
-            <TextBlock Grid.Row="33" Foreground="Red" Text="Has Shadow: " VerticalAlignment="Center"/>
-            <CheckBox Grid.Row="33" Grid.Column="1" Checked="OnTipShadowChecked" Unchecked="OnTipShadowUnchecked" IsChecked="True"/>
-            <TextBlock Grid.Row="34" Foreground="Red" Text="Pointer Elevation" VerticalAlignment="Center"/>
-            <Slider Grid.Row="35" Grid.ColumnSpan="2" Minimum="0" Maximum="100" ValueChanged="PointerElevationSliderChanged" Value="0"/>
->>>>>>> bc490a9d
+            <Button Click="OnSetAnimationDurationsButtonClicked" Grid.Row="27">Set</Button>
+
+
+            <TextBlock Grid.Row="28" Grid.ColumnSpan="2" Text="-----------------------------------------------------" Foreground="Red"/>
+            <TextBlock Grid.Row="29" Foreground="Red" Text="Content Elevation" VerticalAlignment="Center"/>
+            <Slider Grid.Row="30" Grid.ColumnSpan="2" Minimum="0" Maximum="50" ValueChanged="ContentElevationSliderChanged" Value="32"/>
+            <TextBlock Grid.Row="31" Foreground="Red" Text="Has Shadow: " VerticalAlignment="Center"/>
+            <CheckBox Grid.Row="31" Grid.Column="1" Checked="OnTipShadowChecked" Unchecked="OnTipShadowUnchecked" IsChecked="True"/>
+            <TextBlock Grid.Row="32" Foreground="Red" Text="Pointer Elevation" VerticalAlignment="Center"/>
+            <Slider Grid.Row="33" Grid.ColumnSpan="2" Minimum="0" Maximum="100" ValueChanged="PointerElevationSliderChanged" Value="0"/>
         </Grid>
 
         <!-- Logging Output -->
