﻿#include "pch.h"
#include "common.h"
#include "TeachingTip.h"
#include "RuntimeProfiler.h"
#include "ResourceAccessor.h"
#include "TeachingTipClosingEventArgs.h"
#include "TeachingTipClosedEventArgs.h"
#include "TeachingTipTestHooks.h"
#include "TeachingTipAutomationPeer.h"
#include "../ResourceHelper/Utils.h"
#include <enum_array.h>

TeachingTip::TeachingTip()
{
    __RP_Marker_ClassById(RuntimeProfiler::ProfId_TeachingTip);
    SetDefaultStyleKey(this);
    EnsureProperties();
    m_automationNameChangedRevoker = RegisterPropertyChanged(*this, winrt::AutomationProperties::NameProperty(), { this, &TeachingTip::OnAutomationNameChanged });
    m_automationIdChangedRevoker = RegisterPropertyChanged(*this, winrt::AutomationProperties::AutomationIdProperty(), { this, &TeachingTip::OnAutomationIdChanged });
    SetValue(s_TemplateSettingsProperty, winrt::make<::TeachingTipTemplateSettings>());
}

TeachingTip::~TeachingTip()
{
}

winrt::AutomationPeer TeachingTip::OnCreateAutomationPeer()
{
    return winrt::make<TeachingTipAutomationPeer>(*this);
}

void TeachingTip::OnApplyTemplate()
{
    m_acceleratorKeyActivatedRevoker.revoke();
    m_effectiveViewportChangedRevoker.revoke();
    m_contentSizeChangedRevoker.revoke();
    m_closeButtonClickedRevoker.revoke();
    m_alternateCloseButtonClickedRevoker.revoke();
    m_actionButtonClickedRevoker.revoke();
    m_windowSizeChangedRevoker.revoke();

    winrt::IControlProtected controlProtected{ *this };

    m_container.set(GetTemplateChildT<winrt::Border>(s_containerName, controlProtected));
    m_rootElement.set(m_container.get().Child());
    m_tailOcclusionGrid.set(GetTemplateChildT<winrt::Grid>(s_tailOcclusionGridName, controlProtected));
    m_contentRootGrid.set(GetTemplateChildT<winrt::Grid>(s_contentRootGridName, controlProtected));
    m_nonHeroContentRootGrid.set(GetTemplateChildT<winrt::Grid>(s_nonHeroContentRootGridName, controlProtected));
    m_heroContentBorder.set(GetTemplateChildT<winrt::Border>(s_heroContentBorderName, controlProtected));
    m_iconBorder.set(GetTemplateChildT<winrt::Border>(s_iconBorderName, controlProtected));
    m_actionButton.set(GetTemplateChildT<winrt::Button>(s_actionButtonName, controlProtected));
    m_alternateCloseButton.set(GetTemplateChildT<winrt::Button>(s_alternateCloseButtonName, controlProtected));
    m_closeButton.set(GetTemplateChildT<winrt::Button>(s_closeButtonName, controlProtected));
    m_tailEdgeBorder.set(GetTemplateChildT<winrt::Grid>(s_tailEdgeBorderName, controlProtected));
    m_tailPolygon.set(GetTemplateChildT<winrt::Polygon>(s_tailPolygonName, controlProtected));

    if (auto&& container = m_container.get())
    {
        container.Child(nullptr);
    }

    m_contentSizeChangedRevoker = [this]()
    {
        if (auto && tailOcclusionGrid = m_tailOcclusionGrid.get())
        {
            return tailOcclusionGrid.SizeChanged(winrt::auto_revoke, { this, &TeachingTip::OnContentSizeChanged });
        }
        return winrt::FrameworkElement::SizeChanged_revoker{};
    }();

    if (auto&& contentRootGrid = m_contentRootGrid.get())
    {
        winrt::AutomationProperties::SetLocalizedLandmarkType(contentRootGrid, ResourceAccessor::GetLocalizedStringResource(SR_TeachingTipCustomLandmarkName));
    }

    m_closeButtonClickedRevoker = [this]()
    {
        if (auto&& closeButton = m_closeButton.get())
        {
            return closeButton.Click(winrt::auto_revoke, { this, &TeachingTip::OnCloseButtonClicked });
        }
        return winrt::Button::Click_revoker{};
    }();

    m_alternateCloseButtonClickedRevoker = [this]()
    {
        if (auto&& alternateCloseButton = m_alternateCloseButton.get())
        {
            winrt::AutomationProperties::SetName(alternateCloseButton, ResourceAccessor::GetLocalizedStringResource(SR_TeachingTipAlternateCloseButtonName));
            winrt::ToolTip tooltip = winrt::ToolTip();
            tooltip.Content(box_value(ResourceAccessor::GetLocalizedStringResource(SR_TeachingTipAlternateCloseButtonTooltip)));
            winrt::ToolTipService::SetToolTip(alternateCloseButton, tooltip);
            return alternateCloseButton.Click(winrt::auto_revoke, { this, &TeachingTip::OnCloseButtonClicked });
        }
        return winrt::Button::Click_revoker{};
    }();

    m_actionButtonClickedRevoker = [this]()
    {
        if (auto&& actionButton = m_actionButton.get())
        {
            return actionButton.Click(winrt::auto_revoke, { this, &TeachingTip::OnActionButtonClicked });
        }
        return winrt::Button::Click_revoker{};
    }();

    UpdateButtonsState();

    OnIconSourceChanged();

    EstablishShadows();

    m_isTemplateApplied = true;
}

void TeachingTip::OnPropertyChanged(const winrt::DependencyPropertyChangedEventArgs& args)
{
    winrt::IDependencyProperty property = args.Property();

    if (property == s_IsOpenProperty)
    {
        OnIsOpenChanged();
    }
    else if (property == s_TargetProperty)
    {
        OnTargetChanged();
    }
    else if (property == s_ActionButtonContentProperty ||
        property == s_CloseButtonContentProperty)
    {
        UpdateButtonsState();
    }
    else if (property == s_PlacementMarginProperty)
    {
        OnPlacementMarginChanged();
    }
    else if (property == s_IsLightDismissEnabledProperty)
    {
        OnIsLightDismissEnabledChanged();
    }
    else if (property == s_ShouldConstrainToRootBoundsProperty)
    {
        OnShouldConstrainToRootBoundsChanged();
    }
    else if (property == s_TailVisibilityProperty)
    {
        OnTailVisibilityChanged();
    }
    else if (property == s_PreferredPlacementProperty)
    {
        if (IsOpen())
        {
            PositionPopup();
        }
    }
    else if (property == s_HeroContentPlacementProperty)
    {
        OnHeroContentPlacementChanged();
    }
    else if (property == s_IconSourceProperty)
    {
        OnIconSourceChanged();
    }
    else if (property == s_TitleProperty)
    {
        SetPopupAutomationProperties();
    }

}

void TeachingTip::OnContentChanged(const winrt::IInspectable& oldContent, const winrt::IInspectable& newContent)
{
    if (newContent)
    {
        winrt::VisualStateManager::GoToState(*this, L"Content"sv, false);
    }
    else
    {
        winrt::VisualStateManager::GoToState(*this, L"NoContent"sv, false);
    }
}

void TeachingTip::SetPopupAutomationProperties()
{
    if (auto&& popup = m_popup.get())
    {
        auto name = winrt::AutomationProperties::GetName(*this);
        if (name.empty())
        {
            name = Title();
        }
        winrt::AutomationProperties::SetName(popup, name);

        winrt::AutomationProperties::SetAutomationId(popup, winrt::AutomationProperties::GetAutomationId(*this));
    }
}

// Playing a closing animation when the Teaching Tip is closed via light dismiss requires this work around.
// This is because there is no event that occurs when a popup is closing due to light dismiss so we have no way to intercept
// the close and play our animation first. To work around this we've created a second popup which has no content and sits
// underneath the teaching tip and is put into light dismiss mode instead of the primary popup. Then when this popup closes
// due to light dismiss we know we are supposed to close the primary popup as well. To ensure that this popup does not block
// interaction to the primary popup we need to make sure that the LightDismissIndicatorPopup is always opened first, so that
// it is Z ordered underneath the primary popup.
void TeachingTip::CreateLightDismissIndicatorPopup()
{
    auto const popup = winrt::Popup();
    // Set XamlRoot on the popup to handle XamlIsland/AppWindow scenarios.
    if (winrt::IUIElement10 uiElement10 = *this)
    {
        popup.XamlRoot(uiElement10.XamlRoot());
    }
    // A Popup needs contents to open, so set a child that doesn't do anything.
    auto const grid = winrt::Grid();
    popup.Child(grid);

    m_lightDismissIndicatorPopup.set(popup);
}

bool TeachingTip::UpdateTail()
{
    // An effective placement of auto indicates that no tail should be shown.
    auto const [placement, tipDoesNotFit] = DetermineEffectivePlacement();
    m_currentEffectiveTailPlacementMode = placement;
    auto&& tailVisibility = TailVisibility();
    if (tailVisibility == winrt::TeachingTipTailVisibility::Collapsed || (!m_target && tailVisibility != winrt::TeachingTipTailVisibility::Visible))
    {
        m_currentEffectiveTailPlacementMode = winrt::TeachingTipPlacementMode::Auto;
    }

    if (placement != m_currentEffectiveTipPlacementMode)
    {
        m_currentEffectiveTipPlacementMode = placement;
        TeachingTipTestHooks::NotifyEffectivePlacementChanged(*this);
    }

    auto&& nullableTailOcclusionGrid = m_tailOcclusionGrid.get();

    auto const height = nullableTailOcclusionGrid ? static_cast<float>(nullableTailOcclusionGrid.ActualHeight()) : 0;
    auto const width = nullableTailOcclusionGrid ? static_cast<float>(nullableTailOcclusionGrid.ActualWidth()) : 0;

    auto const [firstColumnWidth, secondColumnWidth, nextToLastColumnWidth, lastColumnWidth] = [this, nullableTailOcclusionGrid]()
    {
        if (auto const columnDefinitions = nullableTailOcclusionGrid ? nullableTailOcclusionGrid.ColumnDefinitions() : nullptr)
        {
            auto const firstColumnWidth = columnDefinitions.Size() > 0 ? static_cast<float>(columnDefinitions.GetAt(0).ActualWidth()) : 0.0f;
            auto const secondColumnWidth = columnDefinitions.Size() > 1 ? static_cast<float>(columnDefinitions.GetAt(1).ActualWidth()) : 0.0f;
            auto const nextToLastColumnWidth = columnDefinitions.Size() > 1 ? static_cast<float>(columnDefinitions.GetAt(columnDefinitions.Size() - 2).ActualWidth()) : 0.0f;
            auto const lastColumnWidth = columnDefinitions.Size() > 0 ? static_cast<float>(columnDefinitions.GetAt(columnDefinitions.Size() - 1).ActualWidth()) : 0.0f;

            return std::make_tuple(firstColumnWidth, secondColumnWidth, nextToLastColumnWidth, lastColumnWidth);
        }
        return std::make_tuple(0.0f, 0.0f, 0.0f, 0.0f);
    }();

    auto const [firstRowHeight, secondRowHeight, nextToLastRowHeight, lastRowHeight] = [this, nullableTailOcclusionGrid]()
    {
        if (auto const rowDefinitions = nullableTailOcclusionGrid ? nullableTailOcclusionGrid.RowDefinitions() : nullptr)
        {
            auto const firstRowHeight = rowDefinitions.Size() > 0 ? static_cast<float>(rowDefinitions.GetAt(0).ActualHeight()) : 0.0f;
            auto const secondRowHeight = rowDefinitions.Size() > 1 ? static_cast<float>(rowDefinitions.GetAt(1).ActualHeight()) : 0.0f;
            auto const nextToLastRowHeight = rowDefinitions.Size() > 1 ? static_cast<float>(rowDefinitions.GetAt(rowDefinitions.Size() - 2).ActualHeight()) : 0.0f;
            auto const lastRowHeight = rowDefinitions.Size() > 0 ? static_cast<float>(rowDefinitions.GetAt(rowDefinitions.Size() - 1).ActualHeight()) : 0.0f;

            return std::make_tuple(firstRowHeight, secondRowHeight, nextToLastRowHeight, lastRowHeight);
        }
        return std::make_tuple(0.0f, 0.0f, 0.0f, 0.0f);
    }();

    UpdateSizeBasedTemplateSettings();

    switch (m_currentEffectiveTailPlacementMode)
    {
    // An effective placement of auto means the tip should not display a tail.
    case winrt::TeachingTipPlacementMode::Auto:
        TrySetCenterPoint(nullableTailOcclusionGrid, { width / 2, height / 2, 0.0f });
        UpdateDynamicHeroContentPlacementToTop();
        winrt::VisualStateManager::GoToState(*this, L"Untargeted"sv, false);
        break;

    case winrt::TeachingTipPlacementMode::Top:
        TrySetCenterPoint(nullableTailOcclusionGrid, { width / 2, height - lastRowHeight, 0.0f });
        TrySetCenterPoint(m_tailEdgeBorder.get(), { (width / 2) - firstColumnWidth, 0.0f, 0.0f });
        UpdateDynamicHeroContentPlacementToTop();
        winrt::VisualStateManager::GoToState(*this, L"Top"sv, false);
        break;

    case winrt::TeachingTipPlacementMode::Bottom:
        TrySetCenterPoint(nullableTailOcclusionGrid, { width / 2, firstRowHeight, 0.0f });
        TrySetCenterPoint(m_tailEdgeBorder.get(), { (width / 2) - firstColumnWidth, 0.0f, 0.0f });
        UpdateDynamicHeroContentPlacementToBottom();
        winrt::VisualStateManager::GoToState(*this, L"Bottom"sv, false);
        break;

    case winrt::TeachingTipPlacementMode::Left:
        TrySetCenterPoint(nullableTailOcclusionGrid, { width - lastColumnWidth, (height / 2), 0.0f });
        TrySetCenterPoint(m_tailEdgeBorder.get(), { 0.0f, (height / 2) - firstRowHeight, 0.0f });
        UpdateDynamicHeroContentPlacementToTop();
        winrt::VisualStateManager::GoToState(*this, L"Left"sv, false);
        break;

    case winrt::TeachingTipPlacementMode::Right:
        TrySetCenterPoint(nullableTailOcclusionGrid, { firstColumnWidth, height / 2, 0.0f });
        TrySetCenterPoint(m_tailEdgeBorder.get(), { 0.0f, (height / 2) - firstRowHeight, 0.0f });
        UpdateDynamicHeroContentPlacementToTop();
        winrt::VisualStateManager::GoToState(*this, L"Right"sv, false);
        break;

    case winrt::TeachingTipPlacementMode::TopRight:
        TrySetCenterPoint(nullableTailOcclusionGrid, { firstColumnWidth + secondColumnWidth + 1, height - lastRowHeight, 0.0f });
        TrySetCenterPoint(m_tailEdgeBorder.get(), { secondColumnWidth, 0.0f, 0.0f });
        UpdateDynamicHeroContentPlacementToTop();
        winrt::VisualStateManager::GoToState(*this, L"TopRight"sv, false);
        break;

    case winrt::TeachingTipPlacementMode::TopLeft:
        TrySetCenterPoint(nullableTailOcclusionGrid, { width - (nextToLastColumnWidth + lastColumnWidth + 1), height - lastRowHeight, 0.0f });
        TrySetCenterPoint(m_tailEdgeBorder.get(), { width - (nextToLastColumnWidth + firstColumnWidth + lastColumnWidth), 0.0f, 0.0f });
        UpdateDynamicHeroContentPlacementToTop();
        winrt::VisualStateManager::GoToState(*this, L"TopLeft"sv, false);
        break;

    case winrt::TeachingTipPlacementMode::BottomRight:
        TrySetCenterPoint(nullableTailOcclusionGrid, { firstColumnWidth + secondColumnWidth + 1, firstRowHeight, 0.0f });
        TrySetCenterPoint(m_tailEdgeBorder.get(), { secondColumnWidth, 0.0f, 0.0f });
        UpdateDynamicHeroContentPlacementToBottom();
        winrt::VisualStateManager::GoToState(*this, L"BottomRight"sv, false);
        break;

    case winrt::TeachingTipPlacementMode::BottomLeft:
        TrySetCenterPoint(nullableTailOcclusionGrid, { width - (nextToLastColumnWidth + lastColumnWidth + 1), firstRowHeight, 0.0f });
        TrySetCenterPoint(m_tailEdgeBorder.get(), { width - (nextToLastColumnWidth + firstColumnWidth + lastColumnWidth), 0.0f, 0.0f });
        UpdateDynamicHeroContentPlacementToBottom();
        winrt::VisualStateManager::GoToState(*this, L"BottomLeft"sv, false);
        break;

    case winrt::TeachingTipPlacementMode::LeftTop:
        TrySetCenterPoint(nullableTailOcclusionGrid, { width - lastColumnWidth,  height - (nextToLastRowHeight + lastRowHeight + 1), 0.0f });
        TrySetCenterPoint(m_tailEdgeBorder.get(), { 0.0f,  height - (nextToLastRowHeight + firstRowHeight + lastRowHeight), 0.0f });
        UpdateDynamicHeroContentPlacementToTop();
        winrt::VisualStateManager::GoToState(*this, L"LeftTop"sv, false);
        break;

    case winrt::TeachingTipPlacementMode::LeftBottom:
        TrySetCenterPoint(nullableTailOcclusionGrid, { width - lastColumnWidth, (firstRowHeight + secondRowHeight + 1), 0.0f });
        TrySetCenterPoint(m_tailEdgeBorder.get(), { 0.0f, secondRowHeight, 0.0f });
        UpdateDynamicHeroContentPlacementToBottom();
        winrt::VisualStateManager::GoToState(*this, L"LeftBottom"sv, false);
        break;

    case winrt::TeachingTipPlacementMode::RightTop:
        TrySetCenterPoint(nullableTailOcclusionGrid, { firstColumnWidth, height - (nextToLastRowHeight + lastRowHeight + 1), 0.0f });
        TrySetCenterPoint(m_tailEdgeBorder.get(), { 0.0f, height - (nextToLastRowHeight + firstRowHeight + lastRowHeight), 0.0f });
        UpdateDynamicHeroContentPlacementToTop();
        winrt::VisualStateManager::GoToState(*this, L"RightTop"sv, false);
        break;

    case winrt::TeachingTipPlacementMode::RightBottom:
        TrySetCenterPoint(nullableTailOcclusionGrid, { firstColumnWidth, (firstRowHeight + secondRowHeight + 1), 0.0f });
        TrySetCenterPoint(m_tailEdgeBorder.get(), { 0.0f, secondRowHeight, 0.0f });
        UpdateDynamicHeroContentPlacementToBottom();
        winrt::VisualStateManager::GoToState(*this, L"RightBottom"sv, false);
        break;

    case winrt::TeachingTipPlacementMode::Center:
        TrySetCenterPoint(nullableTailOcclusionGrid, { width / 2, height - lastRowHeight, 0.0f });
        TrySetCenterPoint(m_tailEdgeBorder.get(), { (width / 2) - firstColumnWidth, 0.0f, 0.0f });
        UpdateDynamicHeroContentPlacementToTop();
        winrt::VisualStateManager::GoToState(*this, L"Center"sv, false);
        break;

    default:
        break;
    }

    return tipDoesNotFit;
}

void TeachingTip::PositionPopup()
{
    bool tipDoesNotFit = false;
    if (m_target)
    {
        tipDoesNotFit = PositionTargetedPopup();
    }
    else
    {
        tipDoesNotFit = PositionUntargetedPopup();
    }
    if (tipDoesNotFit)
    {
        IsOpen(false);
    }

    TeachingTipTestHooks::NotifyOffsetChanged(*this);
}

bool TeachingTip::PositionTargetedPopup()
{
    bool tipDoesNotFit = UpdateTail();
    auto const offset = PlacementMargin();

    auto const [tipHeight, tipWidth] = [this]()
    {
        if (auto&& tailOcclusionGrid = m_tailOcclusionGrid.get())
        {
            auto const tipHeight = tailOcclusionGrid.ActualHeight();
            auto const tipWidth = tailOcclusionGrid.ActualWidth();
            return std::make_tuple(tipHeight, tipWidth);
        }
        return std::make_tuple(0.0, 0.0);
    }();

    if (auto&& popup = m_popup.get())
    {
        // Depending on the effective placement mode of the tip we use a combination of the tip's size, the target's position within the app, the target's
        // size, and the target offset property to determine the appropriate vertical and horizontal offsets of the popup that the tip is contained in.
        switch (m_currentEffectiveTipPlacementMode)
        {
        case winrt::TeachingTipPlacementMode::Top:
            popup.VerticalOffset(m_currentTargetBoundsInCoreWindowSpace.Y - tipHeight - offset.Top);
            popup.HorizontalOffset((((m_currentTargetBoundsInCoreWindowSpace.X * 2.0f) + m_currentTargetBoundsInCoreWindowSpace.Width - tipWidth) / 2.0f));
            break;

        case winrt::TeachingTipPlacementMode::Bottom:
            popup.VerticalOffset(m_currentTargetBoundsInCoreWindowSpace.Y + m_currentTargetBoundsInCoreWindowSpace.Height + static_cast<float>(offset.Bottom));
            popup.HorizontalOffset((((m_currentTargetBoundsInCoreWindowSpace.X * 2.0f) + m_currentTargetBoundsInCoreWindowSpace.Width - tipWidth) / 2.0f));
            break;

        case winrt::TeachingTipPlacementMode::Left:
            popup.VerticalOffset(((m_currentTargetBoundsInCoreWindowSpace.Y * 2.0f) + m_currentTargetBoundsInCoreWindowSpace.Height - tipHeight) / 2.0f);
            popup.HorizontalOffset(m_currentTargetBoundsInCoreWindowSpace.X - tipWidth - offset.Left);
            break;

        case winrt::TeachingTipPlacementMode::Right:
            popup.VerticalOffset(((m_currentTargetBoundsInCoreWindowSpace.Y * 2.0f) + m_currentTargetBoundsInCoreWindowSpace.Height - tipHeight) / 2.0f);
            popup.HorizontalOffset(m_currentTargetBoundsInCoreWindowSpace.X + m_currentTargetBoundsInCoreWindowSpace.Width + static_cast<float>(offset.Right));
            break;

        case winrt::TeachingTipPlacementMode::TopRight:
            popup.VerticalOffset(m_currentTargetBoundsInCoreWindowSpace.Y - tipHeight - offset.Top);
            popup.HorizontalOffset(((((m_currentTargetBoundsInCoreWindowSpace.X * 2.0f) + m_currentTargetBoundsInCoreWindowSpace.Width) / 2.0f) - MinimumTipEdgeToTailCenter()));
            break;

        case winrt::TeachingTipPlacementMode::TopLeft:
            popup.VerticalOffset(m_currentTargetBoundsInCoreWindowSpace.Y - tipHeight - offset.Top);
            popup.HorizontalOffset(((((m_currentTargetBoundsInCoreWindowSpace.X * 2.0f) + m_currentTargetBoundsInCoreWindowSpace.Width) / 2.0f) - tipWidth + MinimumTipEdgeToTailCenter()));
            break;

        case winrt::TeachingTipPlacementMode::BottomRight:
            popup.VerticalOffset(m_currentTargetBoundsInCoreWindowSpace.Y + m_currentTargetBoundsInCoreWindowSpace.Height + static_cast<float>(offset.Bottom));
            popup.HorizontalOffset(((((m_currentTargetBoundsInCoreWindowSpace.X * 2.0f) + m_currentTargetBoundsInCoreWindowSpace.Width) / 2.0f) - MinimumTipEdgeToTailCenter()));
            break;

        case winrt::TeachingTipPlacementMode::BottomLeft:
            popup.VerticalOffset(m_currentTargetBoundsInCoreWindowSpace.Y + m_currentTargetBoundsInCoreWindowSpace.Height + static_cast<float>(offset.Bottom));
            popup.HorizontalOffset(((((m_currentTargetBoundsInCoreWindowSpace.X * 2.0f) + m_currentTargetBoundsInCoreWindowSpace.Width) / 2.0f) - tipWidth + MinimumTipEdgeToTailCenter()));
            break;

        case winrt::TeachingTipPlacementMode::LeftTop:
            popup.VerticalOffset((((m_currentTargetBoundsInCoreWindowSpace.Y * 2.0f) + m_currentTargetBoundsInCoreWindowSpace.Height) / 2.0f) - tipHeight + MinimumTipEdgeToTailCenter());
            popup.HorizontalOffset(m_currentTargetBoundsInCoreWindowSpace.X - tipWidth - offset.Left);
            break;

        case winrt::TeachingTipPlacementMode::LeftBottom:
            popup.VerticalOffset((((m_currentTargetBoundsInCoreWindowSpace.Y * 2.0f) + m_currentTargetBoundsInCoreWindowSpace.Height) / 2.0f) - MinimumTipEdgeToTailCenter());
            popup.HorizontalOffset(m_currentTargetBoundsInCoreWindowSpace.X - tipWidth - offset.Left);
            break;

        case winrt::TeachingTipPlacementMode::RightTop:
            popup.VerticalOffset((((m_currentTargetBoundsInCoreWindowSpace.Y * 2.0f) + m_currentTargetBoundsInCoreWindowSpace.Height) / 2.0f) - tipHeight + MinimumTipEdgeToTailCenter());
            popup.HorizontalOffset(m_currentTargetBoundsInCoreWindowSpace.X + m_currentTargetBoundsInCoreWindowSpace.Width + static_cast<float>(offset.Right));
            break;

        case winrt::TeachingTipPlacementMode::RightBottom:
            popup.VerticalOffset((((m_currentTargetBoundsInCoreWindowSpace.Y * 2.0f) + m_currentTargetBoundsInCoreWindowSpace.Height) / 2.0f) - MinimumTipEdgeToTailCenter());
            popup.HorizontalOffset(m_currentTargetBoundsInCoreWindowSpace.X + m_currentTargetBoundsInCoreWindowSpace.Width + static_cast<float>(offset.Right));
            break;

        case winrt::TeachingTipPlacementMode::Center:
            popup.VerticalOffset(m_currentTargetBoundsInCoreWindowSpace.Y + (m_currentTargetBoundsInCoreWindowSpace.Height / 2.0f) - tipHeight - offset.Top);
            popup.HorizontalOffset((((m_currentTargetBoundsInCoreWindowSpace.X * 2.0f) + m_currentTargetBoundsInCoreWindowSpace.Width - tipWidth) / 2.0f));
            break;

        default:
            MUX_FAIL_FAST();
        }
    }
    return tipDoesNotFit;
}

bool TeachingTip::PositionUntargetedPopup()
{
    auto const windowBoundsInCoreWindowSpace = GetEffectiveWindowBoundsInCoreWindowSpace(GetWindowBounds());

    auto const [finalTipHeight, finalTipWidth] = [this]()
    {
        if (auto&& tailOcclusionGrid = m_tailOcclusionGrid.get())
        {
            auto const finalTipHeight = tailOcclusionGrid.ActualHeight();
            auto const finalTipWidth = tailOcclusionGrid.ActualWidth();
            return std::make_tuple(finalTipHeight, finalTipWidth);
        }
        return std::make_tuple(0.0, 0.0);
    }();

    bool tipDoesNotFit = UpdateTail();

    auto const offset = PlacementMargin();

    // Depending on the effective placement mode of the tip we use a combination of the tip's size, the window's size, and the target
    // offset property to determine the appropriate vertical and horizontal offsets of the popup that the tip is contained in.
    if (auto&& popup = m_popup.get())
    {
        switch (PreferredPlacement())
        {
        case winrt::TeachingTipPlacementMode::Auto:
        case winrt::TeachingTipPlacementMode::Bottom:
            popup.VerticalOffset(UntargetedTipFarPlacementOffset(windowBoundsInCoreWindowSpace.Height, finalTipHeight, offset.Bottom));
            popup.HorizontalOffset(UntargetedTipCenterPlacementOffset(windowBoundsInCoreWindowSpace.X, windowBoundsInCoreWindowSpace.Width, finalTipWidth, offset.Left, offset.Right));
            break;

        case winrt::TeachingTipPlacementMode::Top:
            popup.VerticalOffset(UntargetedTipNearPlacementOffset(windowBoundsInCoreWindowSpace.Y, offset.Top));
            popup.HorizontalOffset(UntargetedTipCenterPlacementOffset(windowBoundsInCoreWindowSpace.X, windowBoundsInCoreWindowSpace.Width, finalTipWidth, offset.Left, offset.Right));
            break;

        case winrt::TeachingTipPlacementMode::Left:
            popup.VerticalOffset(UntargetedTipCenterPlacementOffset(windowBoundsInCoreWindowSpace.Y, windowBoundsInCoreWindowSpace.Height, finalTipHeight, offset.Top, offset.Bottom));
            popup.HorizontalOffset(UntargetedTipNearPlacementOffset(windowBoundsInCoreWindowSpace.X, offset.Left));
            break;

        case winrt::TeachingTipPlacementMode::Right:
            popup.VerticalOffset(UntargetedTipCenterPlacementOffset(windowBoundsInCoreWindowSpace.Y, windowBoundsInCoreWindowSpace.Height, finalTipHeight, offset.Top, offset.Bottom));
            popup.HorizontalOffset(UntargetedTipFarPlacementOffset(windowBoundsInCoreWindowSpace.Width, finalTipWidth, offset.Right));
            break;

        case winrt::TeachingTipPlacementMode::TopRight:
            popup.VerticalOffset(UntargetedTipNearPlacementOffset(windowBoundsInCoreWindowSpace.Y, offset.Top));
            popup.HorizontalOffset(UntargetedTipFarPlacementOffset(windowBoundsInCoreWindowSpace.Width, finalTipWidth, offset.Right));
            break;

        case winrt::TeachingTipPlacementMode::TopLeft:
            popup.VerticalOffset(UntargetedTipNearPlacementOffset(windowBoundsInCoreWindowSpace.Y, offset.Top));
            popup.HorizontalOffset(UntargetedTipNearPlacementOffset(windowBoundsInCoreWindowSpace.X, offset.Left));
            break;

        case winrt::TeachingTipPlacementMode::BottomRight:
            popup.VerticalOffset(UntargetedTipFarPlacementOffset(windowBoundsInCoreWindowSpace.Height, finalTipHeight, offset.Bottom));
            popup.HorizontalOffset(UntargetedTipFarPlacementOffset(windowBoundsInCoreWindowSpace.Width, finalTipWidth, offset.Right));
            break;

        case winrt::TeachingTipPlacementMode::BottomLeft:
            popup.VerticalOffset(UntargetedTipFarPlacementOffset(windowBoundsInCoreWindowSpace.Height, finalTipHeight, offset.Bottom));
            popup.HorizontalOffset(UntargetedTipNearPlacementOffset(windowBoundsInCoreWindowSpace.X, offset.Left));
            break;

        case winrt::TeachingTipPlacementMode::LeftTop:
            popup.VerticalOffset(UntargetedTipNearPlacementOffset(windowBoundsInCoreWindowSpace.Y, offset.Top));
            popup.HorizontalOffset(UntargetedTipNearPlacementOffset(windowBoundsInCoreWindowSpace.X, offset.Left));
            break;

        case winrt::TeachingTipPlacementMode::LeftBottom:
            popup.VerticalOffset(UntargetedTipFarPlacementOffset(windowBoundsInCoreWindowSpace.Height, finalTipHeight, offset.Bottom));
            popup.HorizontalOffset(UntargetedTipNearPlacementOffset(windowBoundsInCoreWindowSpace.X, offset.Left));
            break;

        case winrt::TeachingTipPlacementMode::RightTop:
            popup.VerticalOffset(UntargetedTipNearPlacementOffset(windowBoundsInCoreWindowSpace.Y, offset.Top));
            popup.HorizontalOffset(UntargetedTipFarPlacementOffset(windowBoundsInCoreWindowSpace.Width, finalTipWidth, offset.Right));
            break;

        case winrt::TeachingTipPlacementMode::RightBottom:
            popup.VerticalOffset(UntargetedTipFarPlacementOffset(windowBoundsInCoreWindowSpace.Height, finalTipHeight, offset.Bottom));
            popup.HorizontalOffset(UntargetedTipFarPlacementOffset(windowBoundsInCoreWindowSpace.Width, finalTipWidth, offset.Right));
            break;

        case winrt::TeachingTipPlacementMode::Center:
            popup.VerticalOffset(UntargetedTipCenterPlacementOffset(windowBoundsInCoreWindowSpace.Y, windowBoundsInCoreWindowSpace.Height, finalTipHeight, offset.Top, offset.Bottom));
            popup.HorizontalOffset(UntargetedTipCenterPlacementOffset(windowBoundsInCoreWindowSpace.X, windowBoundsInCoreWindowSpace.Width, finalTipWidth, offset.Left, offset.Right));
            break;

        default:
            MUX_FAIL_FAST();
        }
    }

    return tipDoesNotFit;
}

void TeachingTip::UpdateSizeBasedTemplateSettings()
{
    auto const templateSettings = winrt::get_self<::TeachingTipTemplateSettings>(TemplateSettings());
    auto const [width, height] = [this]()
    {
        if (auto&& contentRootGrid = m_contentRootGrid.get())
        {
            auto const width = contentRootGrid.ActualWidth();
            auto const height = contentRootGrid.ActualHeight();
            return std::make_tuple(width, height);
        }
        return std::make_tuple(0.0, 0.0);
    }();

    switch (m_currentEffectiveTailPlacementMode)
    {
    case winrt::TeachingTipPlacementMode::Top:
        templateSettings->TopRightHighlightMargin(OtherPlacementTopRightHighlightMargin(width, height));
        templateSettings->TopLeftHighlightMargin(TopEdgePlacementTopLeftHighlightMargin(width, height));
        break;
    case winrt::TeachingTipPlacementMode::Bottom:
        templateSettings->TopRightHighlightMargin(BottomPlacementTopRightHighlightMargin(width, height));
        templateSettings->TopLeftHighlightMargin(BottomPlacementTopLeftHighlightMargin(width, height));
        break;
    case winrt::TeachingTipPlacementMode::Left:
        templateSettings->TopRightHighlightMargin(OtherPlacementTopRightHighlightMargin(width, height));
        templateSettings->TopLeftHighlightMargin(LeftEdgePlacementTopLeftHighlightMargin(width, height));
        break;
    case winrt::TeachingTipPlacementMode::Right:
        templateSettings->TopRightHighlightMargin(OtherPlacementTopRightHighlightMargin(width, height));
        templateSettings->TopLeftHighlightMargin(RightEdgePlacementTopLeftHighlightMargin(width, height));
        break;
    case winrt::TeachingTipPlacementMode::TopLeft:
        templateSettings->TopRightHighlightMargin(OtherPlacementTopRightHighlightMargin(width, height));
        templateSettings->TopLeftHighlightMargin(TopEdgePlacementTopLeftHighlightMargin(width, height));
        break;
    case winrt::TeachingTipPlacementMode::TopRight:
        templateSettings->TopRightHighlightMargin(OtherPlacementTopRightHighlightMargin(width, height));
        templateSettings->TopLeftHighlightMargin(TopEdgePlacementTopLeftHighlightMargin(width, height));
        break;
    case winrt::TeachingTipPlacementMode::BottomLeft:
        templateSettings->TopRightHighlightMargin(BottomLeftPlacementTopRightHighlightMargin(width, height));
        templateSettings->TopLeftHighlightMargin(BottomLeftPlacementTopLeftHighlightMargin(width, height));
        break;
    case winrt::TeachingTipPlacementMode::BottomRight:
        templateSettings->TopRightHighlightMargin(BottomRightPlacementTopRightHighlightMargin(width, height));
        templateSettings->TopLeftHighlightMargin(BottomRightPlacementTopLeftHighlightMargin(width, height));
        break;
    case winrt::TeachingTipPlacementMode::LeftTop:
        templateSettings->TopRightHighlightMargin(OtherPlacementTopRightHighlightMargin(width, height));
        templateSettings->TopLeftHighlightMargin(LeftEdgePlacementTopLeftHighlightMargin(width, height));
        break;
    case winrt::TeachingTipPlacementMode::LeftBottom:
        templateSettings->TopRightHighlightMargin(OtherPlacementTopRightHighlightMargin(width, height));
        templateSettings->TopLeftHighlightMargin(LeftEdgePlacementTopLeftHighlightMargin(width, height));
        break;
    case winrt::TeachingTipPlacementMode::RightTop:
        templateSettings->TopRightHighlightMargin(OtherPlacementTopRightHighlightMargin(width, height));
        templateSettings->TopLeftHighlightMargin(RightEdgePlacementTopLeftHighlightMargin(width, height));
        break;
    case winrt::TeachingTipPlacementMode::RightBottom:
        templateSettings->TopRightHighlightMargin(OtherPlacementTopRightHighlightMargin(width, height));
        templateSettings->TopLeftHighlightMargin(RightEdgePlacementTopLeftHighlightMargin(width, height));
        break;
    case winrt::TeachingTipPlacementMode::Auto:
        templateSettings->TopRightHighlightMargin(OtherPlacementTopRightHighlightMargin(width, height));
        templateSettings->TopLeftHighlightMargin(TopEdgePlacementTopLeftHighlightMargin(width, height));
        break;
    case winrt::TeachingTipPlacementMode::Center:
        templateSettings->TopRightHighlightMargin(OtherPlacementTopRightHighlightMargin(width, height));
        templateSettings->TopLeftHighlightMargin(TopEdgePlacementTopLeftHighlightMargin(width, height));
        break;
    }
}

void TeachingTip::UpdateButtonsState()
{
    auto const actionContent = ActionButtonContent();
    auto const closeContent = CloseButtonContent();
    bool isLightDismiss = IsLightDismissEnabled();
    if (actionContent && closeContent)
    {
        winrt::VisualStateManager::GoToState(*this, L"BothButtonsVisible"sv, false);
        winrt::VisualStateManager::GoToState(*this, L"FooterCloseButton"sv, false);
    }
    else if (actionContent && isLightDismiss)
    {
        winrt::VisualStateManager::GoToState(*this, L"ActionButtonVisible"sv, false);
        winrt::VisualStateManager::GoToState(*this, L"FooterCloseButton"sv, false);
    }
    else if (actionContent)
    {
        winrt::VisualStateManager::GoToState(*this, L"ActionButtonVisible"sv, false);
        winrt::VisualStateManager::GoToState(*this, L"HeaderCloseButton"sv, false);
    }
    else if (closeContent)
    {
        winrt::VisualStateManager::GoToState(*this, L"CloseButtonVisible"sv, false);
        winrt::VisualStateManager::GoToState(*this, L"FooterCloseButton"sv, false);
    }
    else if (isLightDismiss)
    {
        winrt::VisualStateManager::GoToState(*this, L"NoButtonsVisible"sv, false);
        winrt::VisualStateManager::GoToState(*this, L"FooterCloseButton"sv, false);
    }
    else
    {
        winrt::VisualStateManager::GoToState(*this, L"NoButtonsVisible"sv, false);
        winrt::VisualStateManager::GoToState(*this, L"HeaderCloseButton"sv, false);
    }
}

void TeachingTip::UpdateDynamicHeroContentPlacementToTop()
{
    if (HeroContentPlacement() == winrt::TeachingTipHeroContentPlacementMode::Auto)
    {
        winrt::VisualStateManager::GoToState(*this, L"HeroContentTop"sv, false);
        if (m_currentHeroContentEffectivePlacementMode != winrt::TeachingTipHeroContentPlacementMode::Top)
        {
            m_currentHeroContentEffectivePlacementMode = winrt::TeachingTipHeroContentPlacementMode::Top;
            TeachingTipTestHooks::NotifyEffectiveHeroContentPlacementChanged(*this);
        }
    }
}

void TeachingTip::UpdateDynamicHeroContentPlacementToBottom()
{
    if (HeroContentPlacement() == winrt::TeachingTipHeroContentPlacementMode::Auto)
    {
        winrt::VisualStateManager::GoToState(*this, L"HeroContentBottom"sv, false);
        if (m_currentHeroContentEffectivePlacementMode != winrt::TeachingTipHeroContentPlacementMode::Bottom)
        {
            m_currentHeroContentEffectivePlacementMode = winrt::TeachingTipHeroContentPlacementMode::Bottom;
            TeachingTipTestHooks::NotifyEffectiveHeroContentPlacementChanged(*this);
        }
    }
}

void TeachingTip::OnIsOpenChanged()
{
    SharedHelpers::QueueCallbackForCompositionRendering([strongThis = get_strong()]() 
    {
        if (strongThis->IsOpen())
        {
            strongThis->IsOpenChangedToOpen();
        }
        else
        {
            strongThis->IsOpenChangedToClose();
        }
        TeachingTipTestHooks::NotifyOpenedStatusChanged(*strongThis);
    });
}

void TeachingTip::IsOpenChangedToOpen()
{
    //Reset the close reason to the default value of programmatic.
    m_lastCloseReason = winrt::TeachingTipCloseReason::Programmatic;

    m_currentBoundsInCoreWindowSpace = this->TransformToVisual(nullptr).TransformBounds({
        0.0,
        0.0,
        static_cast<float>(this->ActualWidth()),
        static_cast<float>(this->ActualHeight())
        });

    m_currentTargetBoundsInCoreWindowSpace = [this]()
    {
        if (auto&& target = m_target.get())
        {
            SetViewportChangedEvent(gsl::make_strict_not_null(target));
            return target.TransformToVisual(nullptr).TransformBounds({
                0.0,
                0.0,
                static_cast<float>(target.as<winrt::FrameworkElement>().ActualWidth()),
                static_cast<float>(target.as<winrt::FrameworkElement>().ActualHeight())
                });
        }
        return winrt::Rect{ 0,0,0,0 };
    }();

    if (!m_lightDismissIndicatorPopup)
    {
        CreateLightDismissIndicatorPopup();
    }
    OnIsLightDismissEnabledChanged();

    if (!m_contractAnimation)
    {
        CreateContractAnimation();
    }
    if (!m_expandAnimation)
    {
        CreateExpandAnimation();
    }

    // We are about to begin the process of trying to open the teaching tip, so notify that we are no longer idle.
    if (m_isIdle)
    {
        m_isIdle = false;
        TeachingTipTestHooks::NotifyIdleStatusChanged(*this);
    }

    //If the developer defines their TeachingTip in a resource dictionary it is possible that it's template will have never been applied
    if (!m_isTemplateApplied)
    {
        this->ApplyTemplate();
    }

    if (!m_popup || m_createNewPopupOnOpen)
    {
        CreateNewPopup();
    }

    // If the tip is not going to open because it does not fit we need to make sure that
    // the open, closing, closed life cycle still fires so that we don't cause apps to leak
    // that depend on this sequence.
    auto const [ignored, tipDoesNotFit] = DetermineEffectivePlacement();
    if (tipDoesNotFit)
    {
        __RP_Marker_ClassMemberById(RuntimeProfiler::ProfId_TeachingTip, RuntimeProfiler::ProfMemberId_TeachingTip_TipDidNotOpenDueToSize);
        RaiseClosingEvent(false);
        auto const closedArgs = winrt::make_self<TeachingTipClosedEventArgs>();
        closedArgs->Reason(m_lastCloseReason);
        m_closedEventSource(*this, *closedArgs);
        IsOpen(false);
    }
    else
    {
        if (auto&& popup = m_popup.get())
        {
            if (!popup.IsOpen())
            {
                UpdatePopupRequestedTheme();
                popup.Child(m_rootElement.get());
                if (auto&& lightDismissIndicatorPopup = m_lightDismissIndicatorPopup.get())
                {
                    lightDismissIndicatorPopup.IsOpen(true);
                }
                popup.IsOpen(true);
            }
            else
            {
                // We have become Open but our popup was already open. This can happen when a close is canceled by the closing event, so make sure the idle status is correct.
                if (!m_isIdle && !m_isExpandAnimationPlaying && !m_isContractAnimationPlaying)
                {
                    m_isIdle = true;
                    TeachingTipTestHooks::NotifyIdleStatusChanged(*this);
                }
            }
        }
    }

    m_acceleratorKeyActivatedRevoker = Dispatcher().AcceleratorKeyActivated(winrt::auto_revoke, { this, &TeachingTip::OnF6AcceleratorKeyClicked });
}

void TeachingTip::IsOpenChangedToClose()
{
    if (auto&& popup = m_popup.get())
    {
        if (popup.IsOpen())
        {
            // We are about to begin the process of trying to close the teaching tip, so notify that we are no longer idle.
            if (m_isIdle)
            {
                m_isIdle = false;
                TeachingTipTestHooks::NotifyIdleStatusChanged(*this);
            }
            RaiseClosingEvent(true);
        }
        else
        {
            // We have become not Open but our popup was already not open. Lets make sure the idle status is correct.
            if (!m_isIdle && !m_isExpandAnimationPlaying && !m_isContractAnimationPlaying)
            {
                m_isIdle = true;
                TeachingTipTestHooks::NotifyIdleStatusChanged(*this);
            }
        }
    }

    m_currentEffectiveTipPlacementMode = winrt::TeachingTipPlacementMode::Auto;
    TeachingTipTestHooks::NotifyEffectivePlacementChanged(*this);
}

void TeachingTip::CreateNewPopup()
{
    m_popupOpenedRevoker.revoke();
    m_popupClosedRevoker.revoke();

    auto const popup = winrt::Popup();
    // Set XamlRoot on the popup to handle XamlIsland/AppWindow scenarios.
    if (winrt::IUIElement10 uiElement10 = *this)
    {
        popup.XamlRoot(uiElement10.XamlRoot());
    }

    m_popupOpenedRevoker = popup.Opened(winrt::auto_revoke, { this, &TeachingTip::OnPopupOpened });
    m_popupClosedRevoker = popup.Closed(winrt::auto_revoke, { this, &TeachingTip::OnPopupClosed });
    if (winrt::IPopup3 popup3 = popup)
    {
        popup3.ShouldConstrainToRootBounds(ShouldConstrainToRootBounds());
    }
    m_popup.set(popup);
    SetPopupAutomationProperties();
    m_createNewPopupOnOpen = false;
}

void TeachingTip::OnTailVisibilityChanged()
{
    UpdateTail();
}

void TeachingTip::OnIconSourceChanged()
{
    auto const templateSettings = winrt::get_self<::TeachingTipTemplateSettings>(TemplateSettings());
    if (auto const source = IconSource())
    {
        templateSettings->IconElement(SharedHelpers::MakeIconElementFrom(source));
        winrt::VisualStateManager::GoToState(*this, L"Icon"sv, false);
    }
    else
    {
        templateSettings->IconElement(nullptr);
        winrt::VisualStateManager::GoToState(*this, L"NoIcon"sv, false);
    }
}

void TeachingTip::OnPlacementMarginChanged()
{
    if (IsOpen())
    {
        PositionPopup();
    }
}

void TeachingTip::OnIsLightDismissEnabledChanged()
{
    if (IsLightDismissEnabled())
    {
        winrt::VisualStateManager::GoToState(*this, L"LightDismiss"sv, false);
        if (auto&& lightDismissIndicatorPopup = m_lightDismissIndicatorPopup.get())
        {
            lightDismissIndicatorPopup.IsLightDismissEnabled(true);
            m_lightDismissIndicatorPopupClosedRevoker = lightDismissIndicatorPopup.Closed(winrt::auto_revoke, { this, &TeachingTip::OnLightDismissIndicatorPopupClosed });
        }
    }
    else
    {
        winrt::VisualStateManager::GoToState(*this, L"NormalDismiss"sv, false);
        if (auto&& lightDismissIndicatorPopup = m_lightDismissIndicatorPopup.get())
        {
            lightDismissIndicatorPopup.IsLightDismissEnabled(false);
        }
        m_lightDismissIndicatorPopupClosedRevoker.revoke();
    }
    UpdateButtonsState();
}

void TeachingTip::OnShouldConstrainToRootBoundsChanged()
{
    // ShouldConstrainToRootBounds is a property that can only be set on a popup before it is opened.
    // If we have opened the tip's popup and then this property changes we will need to discard the old popup
    // and replace it with a new popup.  This variable indicates this state.

    //The underlying popup api is only available on 19h1 plus, if we aren't on that no opt.
    if (m_popup.get().try_as<winrt::Controls::Primitives::IPopup3>())
    {
        m_createNewPopupOnOpen = true;
    }
}

void TeachingTip::OnHeroContentPlacementChanged()
{
    switch (HeroContentPlacement())
    {
    case winrt::TeachingTipHeroContentPlacementMode::Auto:
        break;
    case winrt::TeachingTipHeroContentPlacementMode::Top:
        winrt::VisualStateManager::GoToState(*this, L"HeroContentTop"sv, false);
        if (m_currentHeroContentEffectivePlacementMode != winrt::TeachingTipHeroContentPlacementMode::Top)
        {
            m_currentHeroContentEffectivePlacementMode = winrt::TeachingTipHeroContentPlacementMode::Top;
            TeachingTipTestHooks::NotifyEffectiveHeroContentPlacementChanged(*this);
        }
        break;
    case winrt::TeachingTipHeroContentPlacementMode::Bottom:
        winrt::VisualStateManager::GoToState(*this, L"HeroContentBottom"sv, false);
        if (m_currentHeroContentEffectivePlacementMode != winrt::TeachingTipHeroContentPlacementMode::Bottom)
        {
            m_currentHeroContentEffectivePlacementMode = winrt::TeachingTipHeroContentPlacementMode::Bottom;
            TeachingTipTestHooks::NotifyEffectiveHeroContentPlacementChanged(*this);
        }
        break;
    }

    // Setting m_currentEffectiveTipPlacementMode to auto ensures that the next time position popup is called we'll rerun the DetermineEffectivePlacement
    // algorithm. If we did not do this and the popup was opened the algorithm would maintain the current effective placement mode, which we don't want
    // since the hero content placement contributes to the choice of tip placement mode.
    m_currentEffectiveTipPlacementMode = winrt::TeachingTipPlacementMode::Auto;
    TeachingTipTestHooks::NotifyEffectivePlacementChanged(*this);
    if (IsOpen())
    {
        PositionPopup();
    }
}

void TeachingTip::OnContentSizeChanged(const winrt::IInspectable&, const winrt::SizeChangedEventArgs& args)
{
    UpdateSizeBasedTemplateSettings();
    // Reset the currentEffectivePlacementMode so that the tail will be updated for the new size as well.
    m_currentEffectiveTipPlacementMode = winrt::TeachingTipPlacementMode::Auto;
    TeachingTipTestHooks::NotifyEffectivePlacementChanged(*this);
    if (IsOpen())
    {
        PositionPopup();
    }
    if (auto&& expandAnimation = m_expandAnimation.get())
    {
        expandAnimation.SetScalarParameter(L"Width", args.NewSize().Width);
        expandAnimation.SetScalarParameter(L"Height", args.NewSize().Height);
    }
    if (auto&& contractAnimation = m_contractAnimation.get())
    {
        contractAnimation.SetScalarParameter(L"Width", args.NewSize().Width);
        contractAnimation.SetScalarParameter(L"Height", args.NewSize().Height);
    }
}

void TeachingTip::OnF6AcceleratorKeyClicked(const winrt::CoreDispatcher&, const winrt::AcceleratorKeyEventArgs& args)
{
    if (!args.Handled() &&
        IsOpen() &&
        args.VirtualKey() == winrt::VirtualKey::F6 &&
        args.EventType() == winrt::CoreAcceleratorKeyEventType::KeyDown)
    {
        //  Logging usage telemetry
        if (m_hasF6BeenInvoked)
        {
            __RP_Marker_ClassMemberById(RuntimeProfiler::ProfId_TeachingTip, RuntimeProfiler::ProfMemberId_TeachingTip_F6AccessKey_SubsequentInvocation);
        }
        else
        {
            __RP_Marker_ClassMemberById(RuntimeProfiler::ProfId_TeachingTip, RuntimeProfiler::ProfMemberId_TeachingTip_F6AccessKey_FirstInvocation);
            m_hasF6BeenInvoked = true;
        }

        auto const hasFocusInSubtree = [this, args]()
        {
            auto current = winrt::FocusManager::GetFocusedElement().try_as<winrt::DependencyObject>();
            if (auto const rootElement = m_rootElement.get())
            {
                while (current)
                {
                    if (current.try_as<winrt::UIElement>() == rootElement)
                    {
                        return true;
                    }
                    current = winrt::VisualTreeHelper::GetParent(current);
                }
            }
            return false;
        }();

        if (hasFocusInSubtree)
        {
            bool setFocus = SetFocus(m_previouslyFocusedElement.get(), winrt::FocusState::Programmatic);
            m_previouslyFocusedElement = nullptr;
            args.Handled(setFocus);
        }
        else
        {
            const winrt::Button f6Button = [this]() -> winrt::Button
            {
                auto firstButton = m_closeButton.get();
                auto secondButton = m_alternateCloseButton.get();
                //Prefer the close button to the alternate, except when there is no content.
                if (!CloseButtonContent())
                {
                    std::swap(firstButton, secondButton);
                }
                if (firstButton && firstButton.Visibility() == winrt::Visibility::Visible)
                {
                    return firstButton;
                }
                else if (secondButton && secondButton.Visibility() == winrt::Visibility::Visible)
                {
                    return secondButton;
                }
                return nullptr;
            }();

            if (f6Button)
            {
                auto const scopedRevoker = f6Button.GettingFocus(winrt::auto_revoke, [this](auto const&, auto const& args) {
                    m_previouslyFocusedElement = winrt::make_weak(args.OldFocusedElement());
                });
                bool setFocus = f6Button.Focus(winrt::FocusState::Keyboard);
                args.Handled(setFocus);
            }
        }
    }
}

void TeachingTip::OnAutomationNameChanged(const winrt::IInspectable&, const winrt::IInspectable&)
{
    SetPopupAutomationProperties();
}

void TeachingTip::OnAutomationIdChanged(const winrt::IInspectable&, const winrt::IInspectable&)
{
    SetPopupAutomationProperties();
}

void TeachingTip::OnCloseButtonClicked(const winrt::IInspectable&, const winrt::RoutedEventArgs&)
{
    m_closeButtonClickEventSource(*this, nullptr);
    m_lastCloseReason = winrt::TeachingTipCloseReason::CloseButton;
    IsOpen(false);
}

void TeachingTip::OnActionButtonClicked(const winrt::IInspectable&, const winrt::RoutedEventArgs&)
{
    m_actionButtonClickEventSource(*this, nullptr);
}

void TeachingTip::OnPopupOpened(const winrt::IInspectable&, const winrt::IInspectable&)
{
<<<<<<< HEAD
    if (winrt::IUIElement10 uiElement10 = *this)
    {
        if (auto xamlRoot = uiElement10.XamlRoot())
        {
            m_currentXamlRootSize = xamlRoot.Size();
            if (m_xamlRootChangedToken)
            {
                xamlRoot.Changed(m_xamlRootChangedToken);
            }
            m_xamlRootChangedToken = xamlRoot.Changed({ this, &TeachingTip::XamlRootChanged });
        }
    }
    else
    {
        if (auto coreWindow = winrt::CoreWindow::GetForCurrentThread())
        {
            m_windowSizeChangedRevoker.revoke();
            m_windowSizeChangedRevoker = coreWindow.SizeChanged(winrt::auto_revoke, { this, &TeachingTip::WindowSizeChanged });
        }
    }

    StartExpandToOpen();
=======
    // Expand animation requires IUIElement9
    if (this->try_as<winrt::IUIElement9>())
    {
        StartExpandToOpen();
    }
>>>>>>> 804cd52c

    if (auto const teachingTipPeer = winrt::FrameworkElementAutomationPeer::FromElement(*this).try_as<winrt::TeachingTipAutomationPeer>())
    {
        auto const appName = []()
        {
            if (auto&& package = winrt::ApplicationModel::Package::Current())
            {
                return package.DisplayName();
            }
            return winrt::hstring{};
        }();

        auto const notificationString = [this, appName]()
        {
            if (!appName.empty())
            {
                return StringUtil::FormatString(
                    ResourceAccessor::GetLocalizedStringResource(SR_TeachingTipNotification),
                    appName.data(),
                    winrt::AutomationProperties::GetName(m_popup.get()).data());
            }
            else
            {
                return StringUtil::FormatString(
                    ResourceAccessor::GetLocalizedStringResource(SR_TeachingTipNotificationWithoutAppName),
                    winrt::AutomationProperties::GetName(m_popup.get()).data());
            }
        }();

        winrt::get_self<TeachingTipAutomationPeer>(teachingTipPeer)->RaiseWindowOpenedEvent(notificationString);
    }
}

void TeachingTip::OnPopupClosed(const winrt::IInspectable&, const winrt::IInspectable&)
{
<<<<<<< HEAD
    m_windowSizeChangedRevoker.revoke();
    if (winrt::IUIElement10 uiElement10 = *this)
    {
        if (auto xamlRoot = uiElement10.XamlRoot())
        {
            xamlRoot.Changed(m_xamlRootChangedToken);
        }
    }

    m_lightDismissIndicatorPopup.get().IsOpen(false);
    m_popup.get().Child(nullptr);
    auto myArgs = winrt::make_self<TeachingTipClosedEventArgs>();
=======
    if (auto&& lightDismissIndicatorPopup = m_lightDismissIndicatorPopup.get())
    {
        lightDismissIndicatorPopup.IsOpen(false);
    }
    if (auto&& popup = m_popup.get())
    {
        popup.Child(nullptr);
    }
    auto const myArgs = winrt::make_self<TeachingTipClosedEventArgs>();
>>>>>>> 804cd52c
    myArgs->Reason(m_lastCloseReason);
    m_closedEventSource(*this, *myArgs);

    //If we were closed by the close button and we have tracked a previously focused element because F6 was used
    //To give the tip focus, then we return focus when the popup closes.
    if (m_lastCloseReason == winrt::TeachingTipCloseReason::CloseButton)
    {
        SetFocus(m_previouslyFocusedElement.get(), winrt::FocusState::Programmatic);
    }
    m_previouslyFocusedElement = nullptr;

    if (auto const teachingTipPeer = winrt::FrameworkElementAutomationPeer::FromElement(*this).try_as<winrt::TeachingTipAutomationPeer>())
    {
        winrt::get_self<TeachingTipAutomationPeer>(teachingTipPeer)->RaiseWindowClosedEvent();
    }
}

void TeachingTip::OnLightDismissIndicatorPopupClosed(const winrt::IInspectable&, const winrt::IInspectable&)
{
    if (IsOpen())
    {
        m_lastCloseReason = winrt::TeachingTipCloseReason::LightDismiss;
    }
    IsOpen(false);
}

void TeachingTip::RaiseClosingEvent(bool attachDeferralCompletedHandler)
{
    auto const args = winrt::make_self<TeachingTipClosingEventArgs>();
    args->Reason(m_lastCloseReason);

    if (attachDeferralCompletedHandler)
    {
        winrt::DeferralCompletedHandler instance{ [strongThis = get_strong(), args]()
            {
                strongThis->CheckThread();
                if (!args->Cancel())
                {
                    strongThis->ClosePopupWithAnimationIfAvailable();
                }
                else
                {
                    // The developer has changed the Cancel property to true, indicating that they wish to Cancel the
                    // closing of this tip, so we need to revert the IsOpen property to true.
                    strongThis->IsOpen(true);
                }
            }
        };

        args->SetDeferral(instance);

        args->IncrementDeferralCount();
        m_closingEventSource(*this, *args);
        args->DecrementDeferralCount();
    }
    else
    {
        m_closingEventSource(*this, *args);
    }
}

void TeachingTip::ClosePopupWithAnimationIfAvailable()
{
    if (m_popup && m_popup.get().IsOpen())
    {
        if (SharedHelpers::IsRS5OrHigher())
        {
            StartContractToClose();
        }
        else
        {
            ClosePopup();
        }

        // Under normal circumstances we would have launched an animation just now, if we did not then we should make sure
        // that the idle state is correct.
        if (!m_isContractAnimationPlaying && !m_isIdle && !m_isExpandAnimationPlaying)
        {
            m_isIdle = true;
            TeachingTipTestHooks::NotifyIdleStatusChanged(*this);
        }
    }
}

void TeachingTip::ClosePopup()
{
    if (auto&& popup = m_popup.get())
    {
        popup.IsOpen(false);
    }
    if (auto&& lightDismissIndicatorPopup = m_lightDismissIndicatorPopup.get())
    {
        lightDismissIndicatorPopup.IsOpen(false);
    }
    if (winrt::IUIElement9 const tailOcclusionGrid = m_tailOcclusionGrid.get())
    {
        // A previous close animation may have left the rootGrid's scale at a very small value and if this teaching tip
        // is shown again then its text would be rasterized at this small scale and blown up ~20x. To fix this we have to
        // reset the scale after the popup has closed so that if the teaching tip is re-shown the render pass does not use the
        // small scale.
        tailOcclusionGrid.Scale({ 1.0f,1.0f,1.0f });
    }
}

void TeachingTip::OnTargetChanged()
{
    m_targetLayoutUpdatedRevoker.revoke();
    m_targetEffectiveViewportChangedRevoker.revoke();
    m_targetLoadedRevoker.revoke();

    auto const target = Target();
    m_target.set(target);

    if (target)
    {
        m_targetLoadedRevoker = target.Loaded(winrt::auto_revoke, { this, &TeachingTip::OnTargetLoaded });
    }

    if (IsOpen())
    {
        if (target)
        {
            m_currentTargetBoundsInCoreWindowSpace = target.TransformToVisual(nullptr).TransformBounds({
                0.0,
                0.0,
                static_cast<float>(target.ActualWidth()),
                static_cast<float>(target.ActualHeight())
            });
            SetViewportChangedEvent(gsl::make_strict_not_null(target));
        }
        PositionPopup();
    }
}

void TeachingTip::SetViewportChangedEvent(const gsl::strict_not_null<winrt::FrameworkElement>& target)
{
    if (m_tipFollowsTarget)
    {
        // EffectiveViewPortChanged is only available on RS5 and higher.
        if (winrt::IFrameworkElement7 targetAsFE7 = target.get())
        {
            m_targetEffectiveViewportChangedRevoker = targetAsFE7.EffectiveViewportChanged(winrt::auto_revoke, { this, &TeachingTip::OnTargetLayoutUpdated });
            m_effectiveViewportChangedRevoker = this->EffectiveViewportChanged(winrt::auto_revoke, { this, &TeachingTip::OnTargetLayoutUpdated });
        }
        else
        {
            m_targetLayoutUpdatedRevoker = target.get().LayoutUpdated(winrt::auto_revoke, { this, &TeachingTip::OnTargetLayoutUpdated });
        }
    }
}

void TeachingTip::RevokeViewportChangedEvent()
{
    m_targetEffectiveViewportChangedRevoker.revoke();
    m_effectiveViewportChangedRevoker.revoke();
    m_targetLayoutUpdatedRevoker.revoke();
}

void TeachingTip::RepositionPopup()
{
    RepositionPopup();
}

void TeachingTip::WindowSizeChanged(const winrt::CoreWindow&, const winrt::WindowSizeChangedEventArgs&)
{
    RepositionPopup();
}

void TeachingTip::XamlRootChanged(const winrt::XamlRoot&, const winrt::XamlRootChangedEventArgs&)
{
    if (winrt::IUIElement10 uiElement10 = *this)
    {
        if (auto xamlRoot = uiElement10.XamlRoot())
        {
            auto xamlRootSize = xamlRoot.Size();
            if (xamlRootSize != m_currentXamlRootSize)
            {
                m_currentXamlRootSize = xamlRootSize;
                RepositionPopup();
            }
        }
    }
}

void TeachingTip::RepositionPopup()
{
    if (IsOpen())
    {
<<<<<<< HEAD
        auto newTargetBounds = [this]()
        {
            if (auto && target = m_target.get())
=======
        auto const newTargetBounds = [this]()
        {
            if (auto&& target = m_target.get())
>>>>>>> 804cd52c
            {
                return target.TransformToVisual(nullptr).TransformBounds({
                    0.0,
                    0.0,
                    static_cast<float>(target.as<winrt::FrameworkElement>().ActualWidth()),
                    static_cast<float>(target.as<winrt::FrameworkElement>().ActualHeight())
                    });
            }
            return winrt::Rect{};
        }();

<<<<<<< HEAD
        auto newCurrentBounds = this->TransformToVisual(nullptr).TransformBounds({
=======
        auto const newCurrentBounds = this->TransformToVisual(nullptr).TransformBounds({
>>>>>>> 804cd52c
            0.0,
            0.0,
            static_cast<float>(this->ActualWidth()),
            static_cast<float>(this->ActualHeight())
            });

        if (newTargetBounds != m_currentTargetBoundsInCoreWindowSpace || newCurrentBounds != m_currentBoundsInCoreWindowSpace)
        {
            m_currentBoundsInCoreWindowSpace = newCurrentBounds;
            m_currentTargetBoundsInCoreWindowSpace = newTargetBounds;
            PositionPopup();
        }
    }
}

void TeachingTip::OnTargetLoaded(const winrt::IInspectable&, const winrt::IInspectable&)
{
    RepositionPopup();
}

void TeachingTip::OnTargetLayoutUpdated(const winrt::IInspectable&, const winrt::IInspectable&)
{
    RepositionPopup();
}

void TeachingTip::CreateExpandAnimation()
{
    auto const compositor = winrt::Window::Current().Compositor();

    auto&& expandEasingFunction = [this, compositor]()
    {
        if (!m_expandEasingFunction)
        {
            auto const easingFunction = compositor.CreateCubicBezierEasingFunction(s_expandAnimationEasingCurveControlPoint1, s_expandAnimationEasingCurveControlPoint2);
            m_expandEasingFunction.set(easingFunction);
            return static_cast<winrt::CompositionEasingFunction>(easingFunction);
        }
        return m_expandEasingFunction.get();
    }();

    m_expandAnimation.set([this, compositor, expandEasingFunction]()
    {
        auto const expandAnimation = compositor.CreateVector3KeyFrameAnimation();
        if (auto&& tailOcclusionGrid = m_tailOcclusionGrid.get())
        {
            expandAnimation.SetScalarParameter(L"Width", static_cast<float>(tailOcclusionGrid.ActualWidth()));
            expandAnimation.SetScalarParameter(L"Height", static_cast<float>(tailOcclusionGrid.ActualHeight()));
        }
        else
        {
            expandAnimation.SetScalarParameter(L"Width", s_defaultTipHeightAndWidth);
            expandAnimation.SetScalarParameter(L"Height", s_defaultTipHeightAndWidth);
        }

        expandAnimation.InsertExpressionKeyFrame(0.0f, L"Vector3(Min(0.01, 20.0 / Width), Min(0.01, 20.0 / Height), 1.0)");
        expandAnimation.InsertKeyFrame(1.0f, { 1.0f, 1.0f, 1.0f }, expandEasingFunction);
        expandAnimation.Duration(m_expandAnimationDuration);
        expandAnimation.Target(s_scaleTargetName);
        return expandAnimation;
    }());

    m_expandElevationAnimation.set([this, compositor, expandEasingFunction]()
    {
        auto const expandElevationAnimation = compositor.CreateVector3KeyFrameAnimation();
        expandElevationAnimation.InsertExpressionKeyFrame(1.0f, L"Vector3(this.Target.Translation.X, this.Target.Translation.Y, contentElevation)", expandEasingFunction);
        expandElevationAnimation.SetScalarParameter(L"contentElevation", m_contentElevation);
        expandElevationAnimation.Duration(m_expandAnimationDuration);
        expandElevationAnimation.Target(s_translationTargetName);
        return expandElevationAnimation;
    }());
}

void TeachingTip::CreateContractAnimation()
{
    auto const compositor = winrt::Window::Current().Compositor();

    auto&& contractEasingFunction = [this, compositor]()
    {
        if (!m_contractEasingFunction)
        {
            auto const easingFunction = compositor.CreateCubicBezierEasingFunction(s_contractAnimationEasingCurveControlPoint1, s_contractAnimationEasingCurveControlPoint2);
            m_contractEasingFunction.set(easingFunction);
            return static_cast<winrt::CompositionEasingFunction>(easingFunction);
        }
        return m_contractEasingFunction.get();
    }();

    m_contractAnimation.set([this, compositor, contractEasingFunction]()
    {
        auto const contractAnimation = compositor.CreateVector3KeyFrameAnimation();
        if (auto&& tailOcclusionGrid = m_tailOcclusionGrid.get())
        {
            contractAnimation.SetScalarParameter(L"Width", static_cast<float>(tailOcclusionGrid.ActualWidth()));
            contractAnimation.SetScalarParameter(L"Height", static_cast<float>(tailOcclusionGrid.ActualHeight()));
        }
        else
        {
            contractAnimation.SetScalarParameter(L"Width", s_defaultTipHeightAndWidth);
            contractAnimation.SetScalarParameter(L"Height", s_defaultTipHeightAndWidth);
        }

        contractAnimation.InsertKeyFrame(0.0f, { 1.0f, 1.0f, 1.0f });
        contractAnimation.InsertExpressionKeyFrame(1.0f, L"Vector3(20.0 / Width, 20.0 / Height, 1.0)", contractEasingFunction);
        contractAnimation.Duration(m_contractAnimationDuration);
        contractAnimation.Target(s_scaleTargetName);
        return contractAnimation;
    }());

    m_contractElevationAnimation.set([this, compositor, contractEasingFunction]()
    {
        auto const contractElevationAnimation = compositor.CreateVector3KeyFrameAnimation();
        contractElevationAnimation.InsertExpressionKeyFrame(1.0f, L"Vector3(this.Target.Translation.X, this.Target.Translation.Y, 0.0f)", contractEasingFunction);
        contractElevationAnimation.Duration(m_contractAnimationDuration);
        contractElevationAnimation.Target(s_translationTargetName);
        return contractElevationAnimation;
    }());
}

void TeachingTip::StartExpandToOpen()
{
    MUX_ASSERT_MSG(this->try_as<winrt::IUIElement9>(), "The contract and expand animations currently use facade's which were not available pre-RS5.");
    if (!m_expandAnimation)
    {
        CreateExpandAnimation();
    }

    auto const scopedBatch = [this]()
    {
        auto const scopedBatch = winrt::Window::Current().Compositor().CreateScopedBatch(winrt::CompositionBatchTypes::Animation);

        if (auto&& expandAnimation = m_expandAnimation.get())
        {
            if (auto&& tailOcclusionGrid = m_tailOcclusionGrid.get())
            {
                tailOcclusionGrid.StartAnimation(expandAnimation);
                m_isExpandAnimationPlaying = true;
            }
            if (auto&& tailEdgeBorder = m_tailEdgeBorder.get())
            {
                tailEdgeBorder.StartAnimation(expandAnimation);
                m_isExpandAnimationPlaying = true;
            }
        }
        if (auto&& expandElevationAnimation = m_expandElevationAnimation.get())
        {
            if (auto&& contentRootGrid = m_contentRootGrid.get())
            {
                contentRootGrid.StartAnimation(expandElevationAnimation);
                m_isExpandAnimationPlaying = true;
            }
        }
        return scopedBatch;
    }();
    scopedBatch.End();

    scopedBatch.Completed([strongThis = get_strong()](auto, auto)
    {
        strongThis->m_isExpandAnimationPlaying = false;
        if (!strongThis->m_isContractAnimationPlaying && !strongThis->m_isIdle)
        {
            strongThis->m_isIdle = true;
            TeachingTipTestHooks::NotifyIdleStatusChanged(*strongThis);
        }
    });

    // Under normal circumstances we would have launched an animation just now, if we did not then we should make sure that the idle state is correct
    if (!m_isExpandAnimationPlaying && !m_isIdle && !m_isContractAnimationPlaying)
    {
        m_isIdle = true;
        TeachingTipTestHooks::NotifyIdleStatusChanged(*this);
    }
}

void TeachingTip::StartContractToClose()
{
    MUX_ASSERT_MSG(this->try_as<winrt::IUIElement9>(), "The contract and expand animations currently use facade's which were not available pre RS5.");
    if (!m_contractAnimation)
    {
        CreateContractAnimation();
    }

    auto const scopedBatch = [this]()
    {
        auto const scopedBatch = winrt::Window::Current().Compositor().CreateScopedBatch(winrt::CompositionBatchTypes::Animation);
        if (auto&& contractAnimation = m_contractAnimation.get())
        {
            if (auto&& tailOcclusionGrid = m_tailOcclusionGrid.get())
            {
                tailOcclusionGrid.StartAnimation(contractAnimation);
                m_isContractAnimationPlaying = true;
            }
            if (auto&& tailEdgeBorder = m_tailEdgeBorder.get())
            {
                tailEdgeBorder.StartAnimation(contractAnimation);
                m_isContractAnimationPlaying = true;
            }
        }
        if (auto&& contractElevationAnimation = m_contractElevationAnimation.get())
        {
            if (auto&& contentRootGrid = m_contentRootGrid.get())
            {
                contentRootGrid.StartAnimation(contractElevationAnimation);
                m_isContractAnimationPlaying = true;
            }
        }
        return scopedBatch;
    }();
    scopedBatch.End();

    scopedBatch.Completed([strongThis = get_strong()](auto, auto)
    {
        strongThis->m_isContractAnimationPlaying = false;
        strongThis->ClosePopup();
        if (!strongThis->m_isExpandAnimationPlaying && !strongThis->m_isIdle)
        {
            strongThis->m_isIdle = true;
            TeachingTipTestHooks::NotifyIdleStatusChanged(*strongThis);
        }
    });
}

std::tuple<winrt::TeachingTipPlacementMode, bool> TeachingTip::DetermineEffectivePlacement()
{
    // Because we do not have access to APIs to give us details about multi monitor scenarios we do not have the ability to correctly
    // Place the tip in scenarios where we have an out of root bounds tip. Since this is the case we have decided to do no special
    // calculations and return the provided value or top if auto was set. This behavior can be removed via the
    // SetReturnTopForOutOfWindowBounds test hook.
    if (!ShouldConstrainToRootBounds() && m_returnTopForOutOfWindowPlacement)
    {
        auto const placement = PreferredPlacement();
        if (placement == winrt::TeachingTipPlacementMode::Auto)
        {
            return std::make_tuple(winrt::TeachingTipPlacementMode::Top, false);
        }
        return std::make_tuple(placement, false);
    }

    if (IsOpen() && m_currentEffectiveTipPlacementMode != winrt::TeachingTipPlacementMode::Auto)
    {
        return std::make_tuple(m_currentEffectiveTipPlacementMode, false);
    }

    auto const [contentHeight, contentWidth] = [this]()
    {
        if (auto&& tailOcclusionGrid = m_tailOcclusionGrid.get())
        {
            double contentHeight = tailOcclusionGrid.ActualHeight();
            double contentWidth = tailOcclusionGrid.ActualWidth();
            return std::make_tuple(contentHeight, contentWidth);
        }
        return std::make_tuple(0.0, 0.0);
    }();

    if (m_target)
    {
        return DetermineEffectivePlacementTargeted(contentHeight, contentWidth);
    }
    else 
    {
        return DetermineEffectivePlacementUntargeted(contentHeight, contentWidth);
    }
}

std::tuple<winrt::TeachingTipPlacementMode, bool> TeachingTip::DetermineEffectivePlacementTargeted(double contentHeight, double contentWidth)
{
    // These variables will track which positions the tip will fit in. They all start true and are
    // flipped to false when we find a display condition that is not met.
    enum_array <winrt::TeachingTipPlacementMode, bool, 14> availability;
    availability[winrt::TeachingTipPlacementMode::Auto] = false;
    availability[winrt::TeachingTipPlacementMode::Top] = true;
    availability[winrt::TeachingTipPlacementMode::Bottom] = true;
    availability[winrt::TeachingTipPlacementMode::Right] = true;
    availability[winrt::TeachingTipPlacementMode::Left] = true;
    availability[winrt::TeachingTipPlacementMode::TopLeft] = true;
    availability[winrt::TeachingTipPlacementMode::TopRight] = true;
    availability[winrt::TeachingTipPlacementMode::BottomLeft] = true;
    availability[winrt::TeachingTipPlacementMode::BottomRight] = true;
    availability[winrt::TeachingTipPlacementMode::LeftTop] = true;
    availability[winrt::TeachingTipPlacementMode::LeftBottom] = true;
    availability[winrt::TeachingTipPlacementMode::RightTop] = true;
    availability[winrt::TeachingTipPlacementMode::RightBottom] = true;
    availability[winrt::TeachingTipPlacementMode::Center] = true;

    double tipHeight = contentHeight + TailShortSideLength();
    double tipWidth = contentWidth + TailShortSideLength();

    // We try to avoid having the tail touch the HeroContent so rule out positions where this would be required
    if (HeroContent())
    {
        if (auto&& heroContentBorder = m_heroContentBorder.get())
        {
            if (auto&& nonHeroContentRootGrid = m_nonHeroContentRootGrid.get())
            {
                if (heroContentBorder.ActualHeight() > nonHeroContentRootGrid.ActualHeight() - TailLongSideActualLength())
                {
                    availability[winrt::TeachingTipPlacementMode::Left] = false;
                    availability[winrt::TeachingTipPlacementMode::Right] = false;
                }
            }
        }

        switch (HeroContentPlacement())
        {
        case winrt::TeachingTipHeroContentPlacementMode::Bottom:
            availability[winrt::TeachingTipPlacementMode::Top] = false;
            availability[winrt::TeachingTipPlacementMode::TopRight] = false;
            availability[winrt::TeachingTipPlacementMode::TopLeft] = false;
            availability[winrt::TeachingTipPlacementMode::RightTop] = false;
            availability[winrt::TeachingTipPlacementMode::LeftTop] = false;
            availability[winrt::TeachingTipPlacementMode::Center] = false;
            break;
        case winrt::TeachingTipHeroContentPlacementMode::Top:
            availability[winrt::TeachingTipPlacementMode::Bottom] = false;
            availability[winrt::TeachingTipPlacementMode::BottomLeft] = false;
            availability[winrt::TeachingTipPlacementMode::BottomRight] = false;
            availability[winrt::TeachingTipPlacementMode::RightBottom] = false;
            availability[winrt::TeachingTipPlacementMode::LeftBottom] = false;
            break;
        }
    }

    // When ShouldConstrainToRootBounds is true clippedTargetBounds == availableBoundsAroundTarget
    // We have to separate them because there are checks which care about both.
    auto const [clippedTargetBounds, availableBoundsAroundTarget] = DetermineSpaceAroundTarget();

    // If the edge of the target isn't in the window.
    if (clippedTargetBounds.Left < 0)
    {
        availability[winrt::TeachingTipPlacementMode::LeftBottom] = false;
        availability[winrt::TeachingTipPlacementMode::Left] = false;
        availability[winrt::TeachingTipPlacementMode::LeftTop] = false;
    }
    // If the right edge of the target isn't in the window.
    if (clippedTargetBounds.Right < 0)
    {
        availability[winrt::TeachingTipPlacementMode::RightBottom] = false;
        availability[winrt::TeachingTipPlacementMode::Right] = false;
        availability[winrt::TeachingTipPlacementMode::RightTop] = false;
    }
    // If the top edge of the target isn't in the window.
    if (clippedTargetBounds.Top < 0)
    {
        availability[winrt::TeachingTipPlacementMode::TopLeft] = false;
        availability[winrt::TeachingTipPlacementMode::Top] = false;
        availability[winrt::TeachingTipPlacementMode::TopRight] = false;
    }
    // If the bottom edge of the target isn't in the window
    if (clippedTargetBounds.Bottom < 0)
    {
        availability[winrt::TeachingTipPlacementMode::BottomLeft] = false;
        availability[winrt::TeachingTipPlacementMode::Bottom] = false;
        availability[winrt::TeachingTipPlacementMode::BottomRight] = false;
    }

    // If the horizontal midpoint is out of the window.
    if (clippedTargetBounds.Left < -m_currentTargetBoundsInCoreWindowSpace.Width / 2 ||
        clippedTargetBounds.Right < -m_currentTargetBoundsInCoreWindowSpace.Width / 2)
    {
        availability[winrt::TeachingTipPlacementMode::TopLeft] = false;
        availability[winrt::TeachingTipPlacementMode::Top] = false;
        availability[winrt::TeachingTipPlacementMode::TopRight] = false;
        availability[winrt::TeachingTipPlacementMode::BottomLeft] = false;
        availability[winrt::TeachingTipPlacementMode::Bottom] = false;
        availability[winrt::TeachingTipPlacementMode::BottomRight] = false;
        availability[winrt::TeachingTipPlacementMode::Center] = false;
    }

    // If the vertical midpoint is out of the window.
    if (clippedTargetBounds.Top < -m_currentTargetBoundsInCoreWindowSpace.Height / 2 ||
        clippedTargetBounds.Bottom < -m_currentTargetBoundsInCoreWindowSpace.Height / 2)
    {
        availability[winrt::TeachingTipPlacementMode::LeftBottom] = false;
        availability[winrt::TeachingTipPlacementMode::Left] = false;
        availability[winrt::TeachingTipPlacementMode::LeftTop] = false;
        availability[winrt::TeachingTipPlacementMode::RightBottom] = false;
        availability[winrt::TeachingTipPlacementMode::Right] = false;
        availability[winrt::TeachingTipPlacementMode::RightTop] = false;
        availability[winrt::TeachingTipPlacementMode::Center] = false;
    }

    // If the tip is too tall to fit between the top of the target and the top edge of the window or screen.
    if (tipHeight > availableBoundsAroundTarget.Top)
    {
        availability[winrt::TeachingTipPlacementMode::Top] = false;
        availability[winrt::TeachingTipPlacementMode::TopRight] = false;
        availability[winrt::TeachingTipPlacementMode::TopLeft] = false;
    }
    // If the total tip is too tall to fit between the center of the target and the top of the window.
    if (tipHeight > availableBoundsAroundTarget.Top + (m_currentTargetBoundsInCoreWindowSpace.Height / 2.0f))
    {
        availability[winrt::TeachingTipPlacementMode::Center] = false;
    }
    // If the tip is too tall to fit between the center of the target and the top edge of the window.
    if (contentHeight - MinimumTipEdgeToTailCenter() > availableBoundsAroundTarget.Top + (m_currentTargetBoundsInCoreWindowSpace.Height / 2.0f))
    {
        availability[winrt::TeachingTipPlacementMode::RightTop] = false;
        availability[winrt::TeachingTipPlacementMode::LeftTop] = false;
    }
    // If the tip is too tall to fit in the window when the tail is centered vertically on the target and the tip.
    if (contentHeight / 2.0f > availableBoundsAroundTarget.Top + (m_currentTargetBoundsInCoreWindowSpace.Height / 2.0f) ||
        contentHeight / 2.0f > availableBoundsAroundTarget.Bottom + (m_currentTargetBoundsInCoreWindowSpace.Height / 2.0f))
    {
        availability[winrt::TeachingTipPlacementMode::Right] = false;
        availability[winrt::TeachingTipPlacementMode::Left] = false;
    }
    // If the tip is too tall to fit between the center of the target and the bottom edge of the window.
    if (contentHeight - MinimumTipEdgeToTailCenter() > availableBoundsAroundTarget.Bottom + (m_currentTargetBoundsInCoreWindowSpace.Height / 2.0f))
    {
        availability[winrt::TeachingTipPlacementMode::RightBottom] = false;
        availability[winrt::TeachingTipPlacementMode::LeftBottom] = false;
    }
    // If the tip is too tall to fit between the bottom of the target and the bottom edge of the window.
    if (tipHeight > availableBoundsAroundTarget.Bottom)
    {
        availability[winrt::TeachingTipPlacementMode::Bottom] = false;
        availability[winrt::TeachingTipPlacementMode::BottomLeft] = false;
        availability[winrt::TeachingTipPlacementMode::BottomRight] = false;
    }

    // If the tip is too wide to fit between the left edge of the target and the left edge of the window.
    if (tipWidth > availableBoundsAroundTarget.Left)
    {
        availability[winrt::TeachingTipPlacementMode::Left] = false;
        availability[winrt::TeachingTipPlacementMode::LeftTop] = false;
        availability[winrt::TeachingTipPlacementMode::LeftBottom] = false;
    }
    // If the tip is too wide to fit between the center of the target and the left edge of the window.
    if (contentWidth - MinimumTipEdgeToTailCenter() > availableBoundsAroundTarget.Left + (m_currentTargetBoundsInCoreWindowSpace.Width / 2.0f))
    {
        availability[winrt::TeachingTipPlacementMode::TopLeft] = false;
        availability[winrt::TeachingTipPlacementMode::BottomLeft] = false;
    }
    // If the tip is too wide to fit in the window when the tail is centered horizontally on the target and the tip.
    if (contentWidth / 2.0f > availableBoundsAroundTarget.Left + (m_currentTargetBoundsInCoreWindowSpace.Width / 2.0f) ||
        contentWidth / 2.0f > availableBoundsAroundTarget.Right + (m_currentTargetBoundsInCoreWindowSpace.Width / 2.0f))
    {
        availability[winrt::TeachingTipPlacementMode::Top] = false;
        availability[winrt::TeachingTipPlacementMode::Bottom] = false;
        availability[winrt::TeachingTipPlacementMode::Center] = false;
    }
    // If the tip is too wide to fit between the center of the target and the right edge of the window.
    if (contentWidth - MinimumTipEdgeToTailCenter() > availableBoundsAroundTarget.Right + (m_currentTargetBoundsInCoreWindowSpace.Width / 2.0f))
    {
        availability[winrt::TeachingTipPlacementMode::TopRight] = false;
        availability[winrt::TeachingTipPlacementMode::BottomRight] = false;
    }
    // If the tip is too wide to fit between the right edge of the target and the right edge of the window.
    if (tipWidth > availableBoundsAroundTarget.Right)
    {
        availability[winrt::TeachingTipPlacementMode::Right] = false;
        availability[winrt::TeachingTipPlacementMode::RightTop] = false;
        availability[winrt::TeachingTipPlacementMode::RightBottom] = false;
    }

    auto const priorities = GetPlacementFallbackOrder(PreferredPlacement());

    for (auto const mode : priorities)
    {
        if (availability[mode])
        {
            return std::make_tuple(mode, false);
        }
    }
    // The teaching tip wont fit anywhere, set tipDoesNotFit to indicate that we should not open.
    return std::make_tuple(winrt::TeachingTipPlacementMode::Top, true);
}

std::tuple<winrt::TeachingTipPlacementMode, bool> TeachingTip::DetermineEffectivePlacementUntargeted(double contentHeight, double contentWidth)
{
    auto const windowBounds = GetWindowBounds();
    if (!ShouldConstrainToRootBounds())
    {
        auto const screenBoundsInCoreWindowSpace = GetEffectiveScreenBoundsInCoreWindowSpace(windowBounds);
        if (screenBoundsInCoreWindowSpace.Height > contentHeight && screenBoundsInCoreWindowSpace.Width > contentWidth)
        {
            return std::make_tuple(winrt::TeachingTipPlacementMode::Bottom, false);
        }
    }
    else
    {
        auto const windowBoundsInCoreWindowSpace = GetEffectiveWindowBoundsInCoreWindowSpace(windowBounds);
        if (windowBoundsInCoreWindowSpace.Height > contentHeight && windowBoundsInCoreWindowSpace.Width > contentWidth)
        {
            return std::make_tuple(winrt::TeachingTipPlacementMode::Bottom, false);
        }
    }

    // The teaching tip doesn't fit in the window/screen set tipDoesNotFit to indicate that we should not open.
    return std::make_tuple(winrt::TeachingTipPlacementMode::Top, true);
}

std::tuple<winrt::Thickness, winrt::Thickness> TeachingTip::DetermineSpaceAroundTarget()
{
    auto const shouldConstrainToRootBounds = ShouldConstrainToRootBounds();

    auto const [windowBoundsInCoreWindowSpace, screenBoundsInCoreWindowSpace] = [this]()
    {
        auto const windowBounds = GetWindowBounds();
        return std::make_tuple(GetEffectiveWindowBoundsInCoreWindowSpace(windowBounds),
                               GetEffectiveScreenBoundsInCoreWindowSpace(windowBounds));
    }();


    const winrt::Thickness windowSpaceAroundTarget{
        // Target.Left - Window.Left
        m_currentTargetBoundsInCoreWindowSpace.X - /* 0 except with test window bounds */ windowBoundsInCoreWindowSpace.X,
        // Target.Top - Window.Top
        m_currentTargetBoundsInCoreWindowSpace.Y - /* 0 except with test window bounds */ windowBoundsInCoreWindowSpace.Y,
        // Window.Right - Target.Right
        (windowBoundsInCoreWindowSpace.X + windowBoundsInCoreWindowSpace.Width) - (m_currentTargetBoundsInCoreWindowSpace.X + m_currentTargetBoundsInCoreWindowSpace.Width),
        // Screen.Right - Target.Right
        (windowBoundsInCoreWindowSpace.Y + windowBoundsInCoreWindowSpace.Height) - (m_currentTargetBoundsInCoreWindowSpace.Y + m_currentTargetBoundsInCoreWindowSpace.Height) };


    const winrt::Thickness screenSpaceAroundTarget = [this, screenBoundsInCoreWindowSpace, windowSpaceAroundTarget]()
    {
        if (!ShouldConstrainToRootBounds())
        {
            return winrt::Thickness{
                // Target.Left - Screen.Left
                m_currentTargetBoundsInCoreWindowSpace.X - screenBoundsInCoreWindowSpace.X,
                // Target.Top - Screen.Top
                m_currentTargetBoundsInCoreWindowSpace.Y - screenBoundsInCoreWindowSpace.Y,
                // Screen.Right - Target.Right
                (screenBoundsInCoreWindowSpace.X + screenBoundsInCoreWindowSpace.Width) - (m_currentTargetBoundsInCoreWindowSpace.X + m_currentTargetBoundsInCoreWindowSpace.Width),
                // Screen.Bottom - Target.Bottom
                (screenBoundsInCoreWindowSpace.Y + screenBoundsInCoreWindowSpace.Height) - (m_currentTargetBoundsInCoreWindowSpace.Y + m_currentTargetBoundsInCoreWindowSpace.Height) };
        }
        return windowSpaceAroundTarget;
    }();

    return std::make_tuple(windowSpaceAroundTarget, screenSpaceAroundTarget);
}

winrt::Rect TeachingTip::GetEffectiveWindowBoundsInCoreWindowSpace(const winrt::Rect& windowBounds)
{
    if (m_useTestWindowBounds)
    {
        return m_testWindowBoundsInCoreWindowSpace;
    }
    else
    {
        return winrt::Rect{ 0, 0, windowBounds.Width, windowBounds.Height };
    }
    
}

winrt::Rect TeachingTip::GetEffectiveScreenBoundsInCoreWindowSpace(const winrt::Rect& windowBounds)
{
    if (!m_useTestScreenBounds && !ShouldConstrainToRootBounds())
    {
        MUX_ASSERT_MSG(!m_returnTopForOutOfWindowPlacement, "When returnTopForOutOfWindowPlacement is true we will never need to get the screen bounds");
        auto const displayInfo = winrt::DisplayInformation::GetForCurrentView();
        auto const scaleFactor = displayInfo.RawPixelsPerViewPixel();
        return winrt::Rect(-windowBounds.X,
            -windowBounds.Y,
            displayInfo.ScreenHeightInRawPixels() / static_cast<float>(scaleFactor),
            displayInfo.ScreenWidthInRawPixels() / static_cast<float>(scaleFactor));
    }
    return m_testScreenBoundsInCoreWindowSpace;
}

winrt::Rect TeachingTip::GetWindowBounds()
{
    if (winrt::IUIElement10 uiElement10 = *this)
    {
        if (auto const xamlRoot = uiElement10.XamlRoot())
        {
            return winrt::Rect{ 0, 0, xamlRoot.Size().Width, xamlRoot.Size().Height };
        }
    }
<<<<<<< HEAD
    return winrt::CoreWindow::GetForCurrentThread().Bounds();
=======
    return winrt::Window::Current().CoreWindow().Bounds();
>>>>>>> 804cd52c
}

std::array<winrt::TeachingTipPlacementMode, 13> TeachingTip::GetPlacementFallbackOrder(winrt::TeachingTipPlacementMode preferredPlacement)
{
    auto priorityList = std::array<winrt::TeachingTipPlacementMode, 13>();
    priorityList[0] = winrt::TeachingTipPlacementMode::Top;
    priorityList[1] = winrt::TeachingTipPlacementMode::Bottom;
    priorityList[2] = winrt::TeachingTipPlacementMode::Left;
    priorityList[3] = winrt::TeachingTipPlacementMode::Right;
    priorityList[4] = winrt::TeachingTipPlacementMode::TopLeft;
    priorityList[5] = winrt::TeachingTipPlacementMode::TopRight;
    priorityList[6] = winrt::TeachingTipPlacementMode::BottomLeft;
    priorityList[7] = winrt::TeachingTipPlacementMode::BottomRight;
    priorityList[8] = winrt::TeachingTipPlacementMode::LeftTop;
    priorityList[9] = winrt::TeachingTipPlacementMode::LeftBottom;
    priorityList[10] = winrt::TeachingTipPlacementMode::RightTop;
    priorityList[11] = winrt::TeachingTipPlacementMode::RightBottom;
    priorityList[12] = winrt::TeachingTipPlacementMode::Center;


    if (IsPlacementBottom(preferredPlacement))
    {
        // Swap to bottom > top
        std::swap(priorityList[0], priorityList[1]);
        std::swap(priorityList[4], priorityList[6]);
        std::swap(priorityList[5], priorityList[7]);
    }
    else if (IsPlacementLeft(preferredPlacement))
    {
        // swap to lateral > vertical
        std::swap(priorityList[0], priorityList[2]);
        std::swap(priorityList[1], priorityList[3]);
        std::swap(priorityList[4], priorityList[8]);
        std::swap(priorityList[5], priorityList[9]);
        std::swap(priorityList[6], priorityList[10]);
        std::swap(priorityList[7], priorityList[11]);
    }
    else if (IsPlacementRight(preferredPlacement))
    {
        // swap to lateral > vertical
        std::swap(priorityList[0], priorityList[2]);
        std::swap(priorityList[1], priorityList[3]);
        std::swap(priorityList[4], priorityList[8]);
        std::swap(priorityList[5], priorityList[9]);
        std::swap(priorityList[6], priorityList[10]);
        std::swap(priorityList[7], priorityList[11]);

        // swap to right > left
        std::swap(priorityList[0], priorityList[1]);
        std::swap(priorityList[4], priorityList[6]);
        std::swap(priorityList[5], priorityList[7]);
    }

    //Switch the preferred placement to first.
    auto const pivot = std::find_if(priorityList.begin(),
        priorityList.end(),
        [preferredPlacement](const winrt::TeachingTipPlacementMode mode) -> bool {
            return mode == preferredPlacement;
        });
    if (pivot != priorityList.end()) {
        std::rotate(priorityList.begin(), pivot, pivot + 1);
    }

    return priorityList;
}


void TeachingTip::EstablishShadows()
{
#ifdef TAIL_SHADOW
#ifdef _DEBUG
    if (winrt::IUIElement10 tailPolygon_uiElement10 = m_tailPolygon.get())
    {
        if (m_tipShadow)
        {
            if (!tailPolygon_uiElement10.Shadow())
            {
                // This facilitates an experiment around faking a proper tail shadow, shadows are expensive though so we don't want it present for release builds.
                auto const tailShadow = winrt::Windows::UI::Xaml::Media::ThemeShadow{};
                tailShadow.Receivers().Append(m_target.get());
                tailPolygon_uiElement10.Shadow(tailShadow);
                if (auto&& tailPolygon = m_tailPolygon.get())
                {
                    auto const tailPolygonTranslation = tailPolygon.Translation()
                    tailPolygon.Translation({ tailPolygonTranslation.x, tailPolygonTranslation.y, m_tailElevation });
                }
            }
        }
        else
        {
            tailPolygon_uiElement10.Shadow(nullptr);
        }
    }
#endif
    if (winrt::IUIElement10 m_contentRootGrid_uiElement10 = m_contentRootGrid.get())
    {
        if (m_tipShouldHaveShadow)
        {
            if (!m_contentRootGrid_uiElement10.Shadow())
            {
                m_contentRootGrid_uiElement10.Shadow(winrt::ThemeShadow{});
                if (auto&& contentRootGrid = m_contentRootGrid.get())
                {
                    auto&& contentRootGridTranslation = contentRootGrid.Translation();
                    contentRootGrid.Translation({ contentRootGridTranslation.x, contentRootGridTranslation.y, m_contentElevation });
                }
            }
        }
        else
        {
            m_contentRootGrid_uiElement10.Shadow(nullptr);
        }
    }
}

void TeachingTip::TrySetCenterPoint(const winrt::IUIElement9& element, const winrt::float3& centerPoint)
{
    if (element)
    {
        element.CenterPoint(centerPoint);
    }
}

void TeachingTip::OnPropertyChanged(
    const winrt::DependencyObject& sender,
    const winrt::DependencyPropertyChangedEventArgs& args)
{
    winrt::get_self<TeachingTip>(sender.as<winrt::TeachingTip>())->OnPropertyChanged(args);
}

float TeachingTip::TailLongSideActualLength()
{
    if (auto&& tailPolygon = m_tailPolygon.get())
    {
        return static_cast<float>(std::max(tailPolygon.ActualHeight(), tailPolygon.ActualWidth()));
    }
    return 0;
}

float TeachingTip::TailLongSideLength()
{
    return static_cast<float>(TailLongSideActualLength() - (2 * s_tailOcclusionAmount));
}

float TeachingTip::TailShortSideLength()
{
    if (auto&& tailPolygon = m_tailPolygon.get())
    {
        return static_cast<float>(std::min(tailPolygon.ActualHeight(), tailPolygon.ActualWidth()) - s_tailOcclusionAmount);
    }
    return 0;
}

float TeachingTip::MinimumTipEdgeToTailEdgeMargin()
{
    if (auto&& tailOcclusionGrid = m_tailOcclusionGrid.get())
    {
        return tailOcclusionGrid.ColumnDefinitions().Size() > 1 ?
            static_cast<float>(tailOcclusionGrid.ColumnDefinitions().GetAt(1).ActualWidth() + s_tailOcclusionAmount)
            : 0.0f;
    }
    return 0;
}

float TeachingTip::MinimumTipEdgeToTailCenter()
{
    if (auto&& tailOcclusionGrid = m_tailOcclusionGrid.get())
    {
        if (auto&& tailPolygon = m_tailPolygon.get())
        {
            return tailOcclusionGrid.ColumnDefinitions().Size() > 1 ?
                static_cast<float>(tailOcclusionGrid.ColumnDefinitions().GetAt(0).ActualWidth() +
                    tailOcclusionGrid.ColumnDefinitions().GetAt(1).ActualWidth() +
                    (std::max(tailPolygon.ActualHeight(), tailPolygon.ActualWidth()) / 2))
                : 0.0f;
        }
    }
    return 0;
}

////////////////
// Test Hooks //
////////////////
void TeachingTip::SetExpandEasingFunction(const winrt::CompositionEasingFunction& easingFunction)
{
    m_expandEasingFunction.set(easingFunction);
    CreateExpandAnimation();
}

void TeachingTip::SetContractEasingFunction(const winrt::CompositionEasingFunction& easingFunction)
{
    m_contractEasingFunction.set(easingFunction);
    CreateContractAnimation();
}

void TeachingTip::SetTipShouldHaveShadow(bool tipShouldHaveShadow)
{
    if (m_tipShouldHaveShadow != tipShouldHaveShadow)
    {
        m_tipShouldHaveShadow = tipShouldHaveShadow;
        EstablishShadows();
    }
}

void TeachingTip::SetContentElevation(float elevation)
{
    m_contentElevation = elevation;
    if (SharedHelpers::IsRS5OrHigher())
    {
        if (auto&& contentRootGrid = m_contentRootGrid.get())
        {
            auto const contentRootGridTranslation = contentRootGrid.Translation();
            m_contentRootGrid.get().Translation({ contentRootGridTranslation.x, contentRootGridTranslation.y, m_contentElevation });
        }
        if (m_expandElevationAnimation)
        {
            m_expandElevationAnimation.get().SetScalarParameter(L"contentElevation", m_contentElevation);
        }
    }
}

void TeachingTip::SetTailElevation(float elevation)
{
    m_tailElevation = elevation;
    if (SharedHelpers::IsRS5OrHigher() && m_tailPolygon)
    {
        if (auto&& tailPolygon = m_tailPolygon.get())
        {
            auto const tailPolygonTranslation = tailPolygon.Translation();
            tailPolygon.Translation({ tailPolygonTranslation.x, tailPolygonTranslation.y, m_tailElevation });
        }
    }
}

void TeachingTip::SetUseTestWindowBounds(bool useTestWindowBounds)
{
    m_useTestWindowBounds = useTestWindowBounds;
}

void TeachingTip::SetTestWindowBounds(const winrt::Rect& testWindowBounds)
{
    m_testWindowBoundsInCoreWindowSpace = testWindowBounds;
}

void TeachingTip::SetUseTestScreenBounds(bool useTestScreenBounds)
{
    m_useTestScreenBounds = useTestScreenBounds;
}

void TeachingTip::SetTestScreenBounds(const winrt::Rect& testScreenBounds)
{
    m_testScreenBoundsInCoreWindowSpace = testScreenBounds;
}

void TeachingTip::SetTipFollowsTarget(bool tipFollowsTarget)
{
    if (m_tipFollowsTarget != tipFollowsTarget)
    {
        m_tipFollowsTarget = tipFollowsTarget;
        if (tipFollowsTarget)
        {
            if (auto&& target = m_target.get())
            {
                SetViewportChangedEvent(gsl::make_strict_not_null(target));
            }
        }
        else
        {
            RevokeViewportChangedEvent();
        }
    }
}

void TeachingTip::SetReturnTopForOutOfWindowPlacement(bool returnTopForOutOfWindowPlacement)
{
    m_returnTopForOutOfWindowPlacement = returnTopForOutOfWindowPlacement;
}

void TeachingTip::SetExpandAnimationDuration(const winrt::TimeSpan& expandAnimationDuration)
{
    m_expandAnimationDuration = expandAnimationDuration;
    if (auto&& expandAnimation = m_expandAnimation.get())
    {
        expandAnimation.Duration(m_expandAnimationDuration);
    }
    if (auto&& expandElevationAnimation = m_expandElevationAnimation.get())
    {
        expandElevationAnimation.Duration(m_expandAnimationDuration);
    }
}

void TeachingTip::SetContractAnimationDuration(const winrt::TimeSpan& contractAnimationDuration)
{
    m_contractAnimationDuration = contractAnimationDuration;
    if (auto&& contractAnimation = m_contractAnimation.get())
    {
        contractAnimation.Duration(m_contractAnimationDuration);
    }
    if (auto&& contractElevationAnimation = m_contractElevationAnimation.get())
    {
        contractElevationAnimation.Duration(m_contractAnimationDuration);
    }
}

bool TeachingTip::GetIsIdle()
{
    return m_isIdle;
}

winrt::TeachingTipPlacementMode TeachingTip::GetEffectivePlacement()
{
    return m_currentEffectiveTipPlacementMode;
}

winrt::TeachingTipHeroContentPlacementMode TeachingTip::GetEffectiveHeroContentPlacement()
{
    return m_currentHeroContentEffectivePlacementMode;
}

double TeachingTip::GetHorizontalOffset()
{
    if (auto&& popup = m_popup.get())
    {
        return popup.HorizontalOffset();
    }
    return 0.0;
}

double TeachingTip::GetVerticalOffset()
{
    if (auto&& popup = m_popup.get())
    {
        return popup.VerticalOffset();
    }
    return 0.0;
}

void TeachingTip::UpdatePopupRequestedTheme()
{
    // The way that TeachingTip reparents its content tree breaks ElementTheme calculations. Hook up a listener to
    // ActualTheme on the TeachingTip and then set the Popup's RequestedTheme to match when it changes.

    if (winrt::IFrameworkElement6 frameworkElement6 = *this)
    {
        if (!m_actualThemeChangedRevoker)
        {
            m_actualThemeChangedRevoker = frameworkElement6.ActualThemeChanged(winrt::auto_revoke,
                [this](auto&&, auto&&) { UpdatePopupRequestedTheme(); });
        }

        if (auto && popup = m_popup.get())
        {
            popup.RequestedTheme(frameworkElement6.ActualTheme());
        }
    }
}<|MERGE_RESOLUTION|>--- conflicted
+++ resolved
@@ -1116,7 +1116,6 @@
 
 void TeachingTip::OnPopupOpened(const winrt::IInspectable&, const winrt::IInspectable&)
 {
-<<<<<<< HEAD
     if (winrt::IUIElement10 uiElement10 = *this)
     {
         if (auto xamlRoot = uiElement10.XamlRoot())
@@ -1137,15 +1136,12 @@
             m_windowSizeChangedRevoker = coreWindow.SizeChanged(winrt::auto_revoke, { this, &TeachingTip::WindowSizeChanged });
         }
     }
-
-    StartExpandToOpen();
-=======
+  
     // Expand animation requires IUIElement9
     if (this->try_as<winrt::IUIElement9>())
     {
         StartExpandToOpen();
     }
->>>>>>> 804cd52c
 
     if (auto const teachingTipPeer = winrt::FrameworkElementAutomationPeer::FromElement(*this).try_as<winrt::TeachingTipAutomationPeer>())
     {
@@ -1181,7 +1177,6 @@
 
 void TeachingTip::OnPopupClosed(const winrt::IInspectable&, const winrt::IInspectable&)
 {
-<<<<<<< HEAD
     m_windowSizeChangedRevoker.revoke();
     if (winrt::IUIElement10 uiElement10 = *this)
     {
@@ -1190,11 +1185,6 @@
             xamlRoot.Changed(m_xamlRootChangedToken);
         }
     }
-
-    m_lightDismissIndicatorPopup.get().IsOpen(false);
-    m_popup.get().Child(nullptr);
-    auto myArgs = winrt::make_self<TeachingTipClosedEventArgs>();
-=======
     if (auto&& lightDismissIndicatorPopup = m_lightDismissIndicatorPopup.get())
     {
         lightDismissIndicatorPopup.IsOpen(false);
@@ -1204,7 +1194,7 @@
         popup.Child(nullptr);
     }
     auto const myArgs = winrt::make_self<TeachingTipClosedEventArgs>();
->>>>>>> 804cd52c
+  
     myArgs->Reason(m_lastCloseReason);
     m_closedEventSource(*this, *myArgs);
 
@@ -1393,15 +1383,9 @@
 {
     if (IsOpen())
     {
-<<<<<<< HEAD
-        auto newTargetBounds = [this]()
-        {
-            if (auto && target = m_target.get())
-=======
         auto const newTargetBounds = [this]()
         {
             if (auto&& target = m_target.get())
->>>>>>> 804cd52c
             {
                 return target.TransformToVisual(nullptr).TransformBounds({
                     0.0,
@@ -1413,11 +1397,7 @@
             return winrt::Rect{};
         }();
 
-<<<<<<< HEAD
-        auto newCurrentBounds = this->TransformToVisual(nullptr).TransformBounds({
-=======
         auto const newCurrentBounds = this->TransformToVisual(nullptr).TransformBounds({
->>>>>>> 804cd52c
             0.0,
             0.0,
             static_cast<float>(this->ActualWidth()),
@@ -1989,11 +1969,7 @@
             return winrt::Rect{ 0, 0, xamlRoot.Size().Width, xamlRoot.Size().Height };
         }
     }
-<<<<<<< HEAD
-    return winrt::CoreWindow::GetForCurrentThread().Bounds();
-=======
     return winrt::Window::Current().CoreWindow().Bounds();
->>>>>>> 804cd52c
 }
 
 std::array<winrt::TeachingTipPlacementMode, 13> TeachingTip::GetPlacementFallbackOrder(winrt::TeachingTipPlacementMode preferredPlacement)
