--- conflicted
+++ resolved
@@ -7,11 +7,8 @@
 #include "TeachingTipClosedEventArgs.h"
 #include "TeachingTipTestHooks.h"
 #include "TeachingTipAutomationPeer.h"
-<<<<<<< HEAD
+#include "../ResourceHelper/Utils.h"
 #include <enum_array.h>
-=======
-#include "../ResourceHelper/Utils.h"
->>>>>>> 3dd44763
 
 TeachingTip::TeachingTip()
 {
@@ -775,11 +772,8 @@
             m_popupClosedRevoker = popup.Closed(winrt::auto_revoke, { this, &TeachingTip::OnPopupClosed });
             popup.ShouldConstrainToRootBounds(ShouldConstrainToRootBounds());
             m_popup.set(popup);
-<<<<<<< HEAD
+            SetPopupAutomationProperties();
             m_createNewPopupOnOpen = false;
-=======
-            SetPopupAutomationProperties();
->>>>>>> 3dd44763
         }
 
         // If the tip is not going to open because it does not fit we need to make sure that
