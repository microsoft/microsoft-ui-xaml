﻿#include "pch.h"
#include "common.h"
#include "TeachingTip.h"
#include "RuntimeProfiler.h"
#include "ResourceAccessor.h"
#include "TeachingTipClosingEventArgs.h"
#include "TeachingTipClosedEventArgs.h"
#include "TeachingTipTestHooks.h"
#include "TeachingTipAutomationPeer.h"
#include "../ResourceHelper/Utils.h"
#include <enum_array.h>

TeachingTip::TeachingTip()
{
    __RP_Marker_ClassById(RuntimeProfiler::ProfId_TeachingTip);
    SetDefaultStyleKey(this);
    EnsureProperties();
    m_automationNameChangedRevoker = RegisterPropertyChanged(*this, winrt::AutomationProperties::NameProperty(), { this, &TeachingTip::OnAutomationNameChanged });
    m_automationIdChangedRevoker = RegisterPropertyChanged(*this, winrt::AutomationProperties::AutomationIdProperty(), { this, &TeachingTip::OnAutomationIdChanged });
    SetValue(s_TemplateSettingsProperty, winrt::make<::TeachingTipTemplateSettings>());
}

TeachingTip::~TeachingTip()
{
}

winrt::AutomationPeer TeachingTip::OnCreateAutomationPeer()
{
    return winrt::make<TeachingTipAutomationPeer>(*this);
}

void TeachingTip::OnApplyTemplate()
{
    m_acceleratorKeyActivatedRevoker.revoke();
    m_effectiveViewportChangedRevoker.revoke();
    m_contentSizeChangedRevoker.revoke();
    m_closeButtonClickedRevoker.revoke();
    m_alternateCloseButtonClickedRevoker.revoke();
    m_actionButtonClickedRevoker.revoke();
    m_windowSizeChangedRevoker.revoke();

    winrt::IControlProtected controlProtected{ *this };

    m_container.set(GetTemplateChildT<winrt::Border>(s_containerName, controlProtected));
    m_rootElement.set(m_container.get().Child());
    m_tailOcclusionGrid.set(GetTemplateChildT<winrt::Grid>(s_tailOcclusionGridName, controlProtected));
    m_contentRootGrid.set(GetTemplateChildT<winrt::Grid>(s_contentRootGridName, controlProtected));
    m_nonHeroContentRootGrid.set(GetTemplateChildT<winrt::Grid>(s_nonHeroContentRootGridName, controlProtected));
    m_heroContentBorder.set(GetTemplateChildT<winrt::Border>(s_heroContentBorderName, controlProtected));
    m_iconBorder.set(GetTemplateChildT<winrt::Border>(s_iconBorderName, controlProtected));
    m_actionButton.set(GetTemplateChildT<winrt::Button>(s_actionButtonName, controlProtected));
    m_alternateCloseButton.set(GetTemplateChildT<winrt::Button>(s_alternateCloseButtonName, controlProtected));
    m_closeButton.set(GetTemplateChildT<winrt::Button>(s_closeButtonName, controlProtected));
    m_tailEdgeBorder.set(GetTemplateChildT<winrt::Grid>(s_tailEdgeBorderName, controlProtected));
    m_tailPolygon.set(GetTemplateChildT<winrt::Polygon>(s_tailPolygonName, controlProtected));

    if (auto&& container = m_container.get())
    {
        container.Child(nullptr);
    }

    m_contentSizeChangedRevoker = [this]()
    {
        if (auto && tailOcclusionGrid = m_tailOcclusionGrid.get())
        {
            return tailOcclusionGrid.SizeChanged(winrt::auto_revoke, { this, &TeachingTip::OnContentSizeChanged });
        }
        return winrt::FrameworkElement::SizeChanged_revoker{};
    }();

    if (auto&& contentRootGrid = m_contentRootGrid.get())
    {
        winrt::AutomationProperties::SetLocalizedLandmarkType(contentRootGrid, ResourceAccessor::GetLocalizedStringResource(SR_TeachingTipCustomLandmarkName));
    }

    m_closeButtonClickedRevoker = [this]()
    {
        if (auto&& closeButton = m_closeButton.get())
        {
            return closeButton.Click(winrt::auto_revoke, { this, &TeachingTip::OnCloseButtonClicked });
        }
        return winrt::Button::Click_revoker{};
    }();

    m_alternateCloseButtonClickedRevoker = [this]()
    {
        if (auto&& alternateCloseButton = m_alternateCloseButton.get())
        {
            winrt::AutomationProperties::SetName(alternateCloseButton, ResourceAccessor::GetLocalizedStringResource(SR_TeachingTipAlternateCloseButtonName));
            winrt::ToolTip tooltip = winrt::ToolTip();
            tooltip.Content(box_value(ResourceAccessor::GetLocalizedStringResource(SR_TeachingTipAlternateCloseButtonTooltip)));
            winrt::ToolTipService::SetToolTip(alternateCloseButton, tooltip);
            return alternateCloseButton.Click(winrt::auto_revoke, { this, &TeachingTip::OnCloseButtonClicked });
        }
        return winrt::Button::Click_revoker{};
    }();

    m_actionButtonClickedRevoker = [this]()
    {
        if (auto&& actionButton = m_actionButton.get())
        {
            return actionButton.Click(winrt::auto_revoke, { this, &TeachingTip::OnActionButtonClicked });
        }
        return winrt::Button::Click_revoker{};
    }();

    UpdateButtonsState();

    OnIconSourceChanged();

    EstablishShadows();

    m_isTemplateApplied = true;
}

void TeachingTip::OnPropertyChanged(const winrt::DependencyPropertyChangedEventArgs& args)
{
    winrt::IDependencyProperty property = args.Property();

    if (property == s_IsOpenProperty)
    {
        OnIsOpenChanged();
    }
    else if (property == s_TargetProperty)
    {
        OnTargetChanged();
    }
    else if (property == s_ActionButtonContentProperty ||
        property == s_CloseButtonContentProperty)
    {
        UpdateButtonsState();
    }
    else if (property == s_PlacementMarginProperty)
    {
        OnPlacementMarginChanged();
    }
    else if (property == s_IsLightDismissEnabledProperty)
    {
        OnIsLightDismissEnabledChanged();
    }
    else if (property == s_ShouldConstrainToRootBoundsProperty)
    {
        OnShouldConstrainToRootBoundsChanged();
    }
    else if (property == s_TailVisibilityProperty)
    {
        OnTailVisibilityChanged();
    }
    else if (property == s_PreferredPlacementProperty)
    {
        if (IsOpen())
        {
            PositionPopup();
        }
    }
    else if (property == s_HeroContentPlacementProperty)
    {
        OnHeroContentPlacementChanged();
    }
    else if (property == s_IconSourceProperty)
    {
        OnIconSourceChanged();
    }
    else if (property == s_TitleProperty)
    {
        SetPopupAutomationProperties();
    }

}

void TeachingTip::OnContentChanged(const winrt::IInspectable& oldContent, const winrt::IInspectable& newContent)
{
    if (newContent)
    {
        winrt::VisualStateManager::GoToState(*this, L"Content"sv, false);
    }
    else
    {
        winrt::VisualStateManager::GoToState(*this, L"NoContent"sv, false);
    }
}

void TeachingTip::SetPopupAutomationProperties()
{
    if (auto&& popup = m_popup.get())
    {
        auto name = winrt::AutomationProperties::GetName(*this);
        if (name.empty())
        {
            name = Title();
        }
        winrt::AutomationProperties::SetName(popup, name);

        winrt::AutomationProperties::SetAutomationId(popup, winrt::AutomationProperties::GetAutomationId(*this));
    }
}

// Playing a closing animation when the Teaching Tip is closed via light dismiss requires this work around.
// This is because there is no event that occurs when a popup is closing due to light dismiss so we have no way to intercept
// the close and play our animation first. To work around this we've created a second popup which has no content and sits
// underneath the teaching tip and is put into light dismiss mode instead of the primary popup. Then when this popup closes
// due to light dismiss we know we are supposed to close the primary popup as well. To ensure that this popup does not block
// interaction to the primary popup we need to make sure that the LightDismissIndicatorPopup is always opened first, so that
// it is Z ordered underneath the primary popup.
void TeachingTip::CreateLightDismissIndicatorPopup()
{
    auto const popup = winrt::Popup();
    // Set XamlRoot on the popup to handle XamlIsland/AppWindow scenarios.
    if (winrt::IUIElement10 uiElement10 = *this)
    {
        popup.XamlRoot(uiElement10.XamlRoot());
    }
    // A Popup needs contents to open, so set a child that doesn't do anything.
    auto const grid = winrt::Grid();
    popup.Child(grid);

    m_lightDismissIndicatorPopup.set(popup);
}

bool TeachingTip::UpdateTail()
{
    // An effective placement of auto indicates that no tail should be shown.
    auto const [placement, tipDoesNotFit] = DetermineEffectivePlacement();
    m_currentEffectiveTailPlacementMode = placement;
    auto&& tailVisibility = TailVisibility();
    if (tailVisibility == winrt::TeachingTipTailVisibility::Collapsed || (!m_target && tailVisibility != winrt::TeachingTipTailVisibility::Visible))
    {
        m_currentEffectiveTailPlacementMode = winrt::TeachingTipPlacementMode::Auto;
    }

    if (placement != m_currentEffectiveTipPlacementMode)
    {
        m_currentEffectiveTipPlacementMode = placement;
        TeachingTipTestHooks::NotifyEffectivePlacementChanged(*this);
    }

    auto&& nullableTailOcclusionGrid = m_tailOcclusionGrid.get();

    auto const height = nullableTailOcclusionGrid ? static_cast<float>(nullableTailOcclusionGrid.ActualHeight()) : 0;
    auto const width = nullableTailOcclusionGrid ? static_cast<float>(nullableTailOcclusionGrid.ActualWidth()) : 0;

    auto const [firstColumnWidth, secondColumnWidth, nextToLastColumnWidth, lastColumnWidth] = [this, nullableTailOcclusionGrid]()
    {
        if (auto const columnDefinitions = nullableTailOcclusionGrid ? nullableTailOcclusionGrid.ColumnDefinitions() : nullptr)
        {
            auto const firstColumnWidth = columnDefinitions.Size() > 0 ? static_cast<float>(columnDefinitions.GetAt(0).ActualWidth()) : 0.0f;
            auto const secondColumnWidth = columnDefinitions.Size() > 1 ? static_cast<float>(columnDefinitions.GetAt(1).ActualWidth()) : 0.0f;
            auto const nextToLastColumnWidth = columnDefinitions.Size() > 1 ? static_cast<float>(columnDefinitions.GetAt(columnDefinitions.Size() - 2).ActualWidth()) : 0.0f;
            auto const lastColumnWidth = columnDefinitions.Size() > 0 ? static_cast<float>(columnDefinitions.GetAt(columnDefinitions.Size() - 1).ActualWidth()) : 0.0f;

            return std::make_tuple(firstColumnWidth, secondColumnWidth, nextToLastColumnWidth, lastColumnWidth);
        }
        return std::make_tuple(0.0f, 0.0f, 0.0f, 0.0f);
    }();

    auto const [firstRowHeight, secondRowHeight, nextToLastRowHeight, lastRowHeight] = [this, nullableTailOcclusionGrid]()
    {
        if (auto const rowDefinitions = nullableTailOcclusionGrid ? nullableTailOcclusionGrid.RowDefinitions() : nullptr)
        {
            auto const firstRowHeight = rowDefinitions.Size() > 0 ? static_cast<float>(rowDefinitions.GetAt(0).ActualHeight()) : 0.0f;
            auto const secondRowHeight = rowDefinitions.Size() > 1 ? static_cast<float>(rowDefinitions.GetAt(1).ActualHeight()) : 0.0f;
            auto const nextToLastRowHeight = rowDefinitions.Size() > 1 ? static_cast<float>(rowDefinitions.GetAt(rowDefinitions.Size() - 2).ActualHeight()) : 0.0f;
            auto const lastRowHeight = rowDefinitions.Size() > 0 ? static_cast<float>(rowDefinitions.GetAt(rowDefinitions.Size() - 1).ActualHeight()) : 0.0f;

            return std::make_tuple(firstRowHeight, secondRowHeight, nextToLastRowHeight, lastRowHeight);
        }
        return std::make_tuple(0.0f, 0.0f, 0.0f, 0.0f);
    }();

    UpdateSizeBasedTemplateSettings();

    switch (m_currentEffectiveTailPlacementMode)
    {
    // An effective placement of auto means the tip should not display a tail.
    case winrt::TeachingTipPlacementMode::Auto:
        TrySetCenterPoint(nullableTailOcclusionGrid, { width / 2, height / 2, 0.0f });
        UpdateDynamicHeroContentPlacementToTop();
        winrt::VisualStateManager::GoToState(*this, L"Untargeted"sv, false);
        break;

    case winrt::TeachingTipPlacementMode::Top:
        TrySetCenterPoint(nullableTailOcclusionGrid, { width / 2, height - lastRowHeight, 0.0f });
        TrySetCenterPoint(m_tailEdgeBorder.get(), { (width / 2) - firstColumnWidth, 0.0f, 0.0f });
        UpdateDynamicHeroContentPlacementToTop();
        winrt::VisualStateManager::GoToState(*this, L"Top"sv, false);
        break;

    case winrt::TeachingTipPlacementMode::Bottom:
        TrySetCenterPoint(nullableTailOcclusionGrid, { width / 2, firstRowHeight, 0.0f });
        TrySetCenterPoint(m_tailEdgeBorder.get(), { (width / 2) - firstColumnWidth, 0.0f, 0.0f });
        UpdateDynamicHeroContentPlacementToBottom();
        winrt::VisualStateManager::GoToState(*this, L"Bottom"sv, false);
        break;

    case winrt::TeachingTipPlacementMode::Left:
        TrySetCenterPoint(nullableTailOcclusionGrid, { width - lastColumnWidth, (height / 2), 0.0f });
        TrySetCenterPoint(m_tailEdgeBorder.get(), { 0.0f, (height / 2) - firstRowHeight, 0.0f });
        UpdateDynamicHeroContentPlacementToTop();
        winrt::VisualStateManager::GoToState(*this, L"Left"sv, false);
        break;

    case winrt::TeachingTipPlacementMode::Right:
        TrySetCenterPoint(nullableTailOcclusionGrid, { firstColumnWidth, height / 2, 0.0f });
        TrySetCenterPoint(m_tailEdgeBorder.get(), { 0.0f, (height / 2) - firstRowHeight, 0.0f });
        UpdateDynamicHeroContentPlacementToTop();
        winrt::VisualStateManager::GoToState(*this, L"Right"sv, false);
        break;

    case winrt::TeachingTipPlacementMode::TopRight:
        TrySetCenterPoint(nullableTailOcclusionGrid, { firstColumnWidth + secondColumnWidth + 1, height - lastRowHeight, 0.0f });
        TrySetCenterPoint(m_tailEdgeBorder.get(), { secondColumnWidth, 0.0f, 0.0f });
        UpdateDynamicHeroContentPlacementToTop();
        winrt::VisualStateManager::GoToState(*this, L"TopRight"sv, false);
        break;

    case winrt::TeachingTipPlacementMode::TopLeft:
        TrySetCenterPoint(nullableTailOcclusionGrid, { width - (nextToLastColumnWidth + lastColumnWidth + 1), height - lastRowHeight, 0.0f });
        TrySetCenterPoint(m_tailEdgeBorder.get(), { width - (nextToLastColumnWidth + firstColumnWidth + lastColumnWidth), 0.0f, 0.0f });
        UpdateDynamicHeroContentPlacementToTop();
        winrt::VisualStateManager::GoToState(*this, L"TopLeft"sv, false);
        break;

    case winrt::TeachingTipPlacementMode::BottomRight:
        TrySetCenterPoint(nullableTailOcclusionGrid, { firstColumnWidth + secondColumnWidth + 1, firstRowHeight, 0.0f });
        TrySetCenterPoint(m_tailEdgeBorder.get(), { secondColumnWidth, 0.0f, 0.0f });
        UpdateDynamicHeroContentPlacementToBottom();
        winrt::VisualStateManager::GoToState(*this, L"BottomRight"sv, false);
        break;

    case winrt::TeachingTipPlacementMode::BottomLeft:
        TrySetCenterPoint(nullableTailOcclusionGrid, { width - (nextToLastColumnWidth + lastColumnWidth + 1), firstRowHeight, 0.0f });
        TrySetCenterPoint(m_tailEdgeBorder.get(), { width - (nextToLastColumnWidth + firstColumnWidth + lastColumnWidth), 0.0f, 0.0f });
        UpdateDynamicHeroContentPlacementToBottom();
        winrt::VisualStateManager::GoToState(*this, L"BottomLeft"sv, false);
        break;

    case winrt::TeachingTipPlacementMode::LeftTop:
        TrySetCenterPoint(nullableTailOcclusionGrid, { width - lastColumnWidth,  height - (nextToLastRowHeight + lastRowHeight + 1), 0.0f });
        TrySetCenterPoint(m_tailEdgeBorder.get(), { 0.0f,  height - (nextToLastRowHeight + firstRowHeight + lastRowHeight), 0.0f });
        UpdateDynamicHeroContentPlacementToTop();
        winrt::VisualStateManager::GoToState(*this, L"LeftTop"sv, false);
        break;

    case winrt::TeachingTipPlacementMode::LeftBottom:
        TrySetCenterPoint(nullableTailOcclusionGrid, { width - lastColumnWidth, (firstRowHeight + secondRowHeight + 1), 0.0f });
        TrySetCenterPoint(m_tailEdgeBorder.get(), { 0.0f, secondRowHeight, 0.0f });
        UpdateDynamicHeroContentPlacementToBottom();
        winrt::VisualStateManager::GoToState(*this, L"LeftBottom"sv, false);
        break;

    case winrt::TeachingTipPlacementMode::RightTop:
        TrySetCenterPoint(nullableTailOcclusionGrid, { firstColumnWidth, height - (nextToLastRowHeight + lastRowHeight + 1), 0.0f });
        TrySetCenterPoint(m_tailEdgeBorder.get(), { 0.0f, height - (nextToLastRowHeight + firstRowHeight + lastRowHeight), 0.0f });
        UpdateDynamicHeroContentPlacementToTop();
        winrt::VisualStateManager::GoToState(*this, L"RightTop"sv, false);
        break;

    case winrt::TeachingTipPlacementMode::RightBottom:
        TrySetCenterPoint(nullableTailOcclusionGrid, { firstColumnWidth, (firstRowHeight + secondRowHeight + 1), 0.0f });
        TrySetCenterPoint(m_tailEdgeBorder.get(), { 0.0f, secondRowHeight, 0.0f });
        UpdateDynamicHeroContentPlacementToBottom();
        winrt::VisualStateManager::GoToState(*this, L"RightBottom"sv, false);
        break;

    case winrt::TeachingTipPlacementMode::Center:
        TrySetCenterPoint(nullableTailOcclusionGrid, { width / 2, height - lastRowHeight, 0.0f });
        TrySetCenterPoint(m_tailEdgeBorder.get(), { (width / 2) - firstColumnWidth, 0.0f, 0.0f });
        UpdateDynamicHeroContentPlacementToTop();
        winrt::VisualStateManager::GoToState(*this, L"Center"sv, false);
        break;

    default:
        break;
    }

    return tipDoesNotFit;
}

void TeachingTip::PositionPopup()
{
    bool tipDoesNotFit = false;
    if (m_target)
    {
        tipDoesNotFit = PositionTargetedPopup();
    }
    else
    {
        tipDoesNotFit = PositionUntargetedPopup();
    }
    if (tipDoesNotFit)
    {
        IsOpen(false);
    }

    TeachingTipTestHooks::NotifyOffsetChanged(*this);
}

bool TeachingTip::PositionTargetedPopup()
{
    bool tipDoesNotFit = UpdateTail();
    auto const offset = PlacementMargin();

    auto const [tipHeight, tipWidth] = [this]()
    {
        if (auto&& tailOcclusionGrid = m_tailOcclusionGrid.get())
        {
            auto const tipHeight = tailOcclusionGrid.ActualHeight();
            auto const tipWidth = tailOcclusionGrid.ActualWidth();
            return std::make_tuple(tipHeight, tipWidth);
        }
        return std::make_tuple(0.0, 0.0);
    }();

    if (auto&& popup = m_popup.get())
    {
        // Depending on the effective placement mode of the tip we use a combination of the tip's size, the target's position within the app, the target's
        // size, and the target offset property to determine the appropriate vertical and horizontal offsets of the popup that the tip is contained in.
        switch (m_currentEffectiveTipPlacementMode)
        {
        case winrt::TeachingTipPlacementMode::Top:
            popup.VerticalOffset(m_currentTargetBoundsInCoreWindowSpace.Y - tipHeight - offset.Top);
            popup.HorizontalOffset((((m_currentTargetBoundsInCoreWindowSpace.X * 2.0f) + m_currentTargetBoundsInCoreWindowSpace.Width - tipWidth) / 2.0f));
            break;

        case winrt::TeachingTipPlacementMode::Bottom:
            popup.VerticalOffset(m_currentTargetBoundsInCoreWindowSpace.Y + m_currentTargetBoundsInCoreWindowSpace.Height + static_cast<float>(offset.Bottom));
            popup.HorizontalOffset((((m_currentTargetBoundsInCoreWindowSpace.X * 2.0f) + m_currentTargetBoundsInCoreWindowSpace.Width - tipWidth) / 2.0f));
            break;

        case winrt::TeachingTipPlacementMode::Left:
            popup.VerticalOffset(((m_currentTargetBoundsInCoreWindowSpace.Y * 2.0f) + m_currentTargetBoundsInCoreWindowSpace.Height - tipHeight) / 2.0f);
            popup.HorizontalOffset(m_currentTargetBoundsInCoreWindowSpace.X - tipWidth - offset.Left);
            break;

        case winrt::TeachingTipPlacementMode::Right:
            popup.VerticalOffset(((m_currentTargetBoundsInCoreWindowSpace.Y * 2.0f) + m_currentTargetBoundsInCoreWindowSpace.Height - tipHeight) / 2.0f);
            popup.HorizontalOffset(m_currentTargetBoundsInCoreWindowSpace.X + m_currentTargetBoundsInCoreWindowSpace.Width + static_cast<float>(offset.Right));
            break;

        case winrt::TeachingTipPlacementMode::TopRight:
            popup.VerticalOffset(m_currentTargetBoundsInCoreWindowSpace.Y - tipHeight - offset.Top);
            popup.HorizontalOffset(((((m_currentTargetBoundsInCoreWindowSpace.X * 2.0f) + m_currentTargetBoundsInCoreWindowSpace.Width) / 2.0f) - MinimumTipEdgeToTailCenter()));
            break;

        case winrt::TeachingTipPlacementMode::TopLeft:
            popup.VerticalOffset(m_currentTargetBoundsInCoreWindowSpace.Y - tipHeight - offset.Top);
            popup.HorizontalOffset(((((m_currentTargetBoundsInCoreWindowSpace.X * 2.0f) + m_currentTargetBoundsInCoreWindowSpace.Width) / 2.0f) - tipWidth + MinimumTipEdgeToTailCenter()));
            break;

        case winrt::TeachingTipPlacementMode::BottomRight:
            popup.VerticalOffset(m_currentTargetBoundsInCoreWindowSpace.Y + m_currentTargetBoundsInCoreWindowSpace.Height + static_cast<float>(offset.Bottom));
            popup.HorizontalOffset(((((m_currentTargetBoundsInCoreWindowSpace.X * 2.0f) + m_currentTargetBoundsInCoreWindowSpace.Width) / 2.0f) - MinimumTipEdgeToTailCenter()));
            break;

        case winrt::TeachingTipPlacementMode::BottomLeft:
            popup.VerticalOffset(m_currentTargetBoundsInCoreWindowSpace.Y + m_currentTargetBoundsInCoreWindowSpace.Height + static_cast<float>(offset.Bottom));
            popup.HorizontalOffset(((((m_currentTargetBoundsInCoreWindowSpace.X * 2.0f) + m_currentTargetBoundsInCoreWindowSpace.Width) / 2.0f) - tipWidth + MinimumTipEdgeToTailCenter()));
            break;

        case winrt::TeachingTipPlacementMode::LeftTop:
            popup.VerticalOffset((((m_currentTargetBoundsInCoreWindowSpace.Y * 2.0f) + m_currentTargetBoundsInCoreWindowSpace.Height) / 2.0f) - tipHeight + MinimumTipEdgeToTailCenter());
            popup.HorizontalOffset(m_currentTargetBoundsInCoreWindowSpace.X - tipWidth - offset.Left);
            break;

        case winrt::TeachingTipPlacementMode::LeftBottom:
            popup.VerticalOffset((((m_currentTargetBoundsInCoreWindowSpace.Y * 2.0f) + m_currentTargetBoundsInCoreWindowSpace.Height) / 2.0f) - MinimumTipEdgeToTailCenter());
            popup.HorizontalOffset(m_currentTargetBoundsInCoreWindowSpace.X - tipWidth - offset.Left);
            break;

        case winrt::TeachingTipPlacementMode::RightTop:
            popup.VerticalOffset((((m_currentTargetBoundsInCoreWindowSpace.Y * 2.0f) + m_currentTargetBoundsInCoreWindowSpace.Height) / 2.0f) - tipHeight + MinimumTipEdgeToTailCenter());
            popup.HorizontalOffset(m_currentTargetBoundsInCoreWindowSpace.X + m_currentTargetBoundsInCoreWindowSpace.Width + static_cast<float>(offset.Right));
            break;

        case winrt::TeachingTipPlacementMode::RightBottom:
            popup.VerticalOffset((((m_currentTargetBoundsInCoreWindowSpace.Y * 2.0f) + m_currentTargetBoundsInCoreWindowSpace.Height) / 2.0f) - MinimumTipEdgeToTailCenter());
            popup.HorizontalOffset(m_currentTargetBoundsInCoreWindowSpace.X + m_currentTargetBoundsInCoreWindowSpace.Width + static_cast<float>(offset.Right));
            break;

        case winrt::TeachingTipPlacementMode::Center:
            popup.VerticalOffset(m_currentTargetBoundsInCoreWindowSpace.Y + (m_currentTargetBoundsInCoreWindowSpace.Height / 2.0f) - tipHeight - offset.Top);
            popup.HorizontalOffset((((m_currentTargetBoundsInCoreWindowSpace.X * 2.0f) + m_currentTargetBoundsInCoreWindowSpace.Width - tipWidth) / 2.0f));
            break;

        default:
            MUX_FAIL_FAST();
        }
    }
    return tipDoesNotFit;
}

bool TeachingTip::PositionUntargetedPopup()
{
    auto const windowBoundsInCoreWindowSpace = GetEffectiveWindowBoundsInCoreWindowSpace(GetWindowBounds());

    auto const [finalTipHeight, finalTipWidth] = [this]()
    {
        if (auto&& tailOcclusionGrid = m_tailOcclusionGrid.get())
        {
            auto const finalTipHeight = tailOcclusionGrid.ActualHeight();
            auto const finalTipWidth = tailOcclusionGrid.ActualWidth();
            return std::make_tuple(finalTipHeight, finalTipWidth);
        }
        return std::make_tuple(0.0, 0.0);
    }();

    bool tipDoesNotFit = UpdateTail();

    auto const offset = PlacementMargin();

    // Depending on the effective placement mode of the tip we use a combination of the tip's size, the window's size, and the target
    // offset property to determine the appropriate vertical and horizontal offsets of the popup that the tip is contained in.
    if (auto&& popup = m_popup.get())
    {
        switch (PreferredPlacement())
        {
        case winrt::TeachingTipPlacementMode::Auto:
        case winrt::TeachingTipPlacementMode::Bottom:
            popup.VerticalOffset(UntargetedTipFarPlacementOffset(windowBoundsInCoreWindowSpace.Height, finalTipHeight, offset.Bottom));
            popup.HorizontalOffset(UntargetedTipCenterPlacementOffset(windowBoundsInCoreWindowSpace.X, windowBoundsInCoreWindowSpace.Width, finalTipWidth, offset.Left, offset.Right));
            break;

        case winrt::TeachingTipPlacementMode::Top:
            popup.VerticalOffset(UntargetedTipNearPlacementOffset(windowBoundsInCoreWindowSpace.Y, offset.Top));
            popup.HorizontalOffset(UntargetedTipCenterPlacementOffset(windowBoundsInCoreWindowSpace.X, windowBoundsInCoreWindowSpace.Width, finalTipWidth, offset.Left, offset.Right));
            break;

        case winrt::TeachingTipPlacementMode::Left:
            popup.VerticalOffset(UntargetedTipCenterPlacementOffset(windowBoundsInCoreWindowSpace.Y, windowBoundsInCoreWindowSpace.Height, finalTipHeight, offset.Top, offset.Bottom));
            popup.HorizontalOffset(UntargetedTipNearPlacementOffset(windowBoundsInCoreWindowSpace.X, offset.Left));
            break;

        case winrt::TeachingTipPlacementMode::Right:
            popup.VerticalOffset(UntargetedTipCenterPlacementOffset(windowBoundsInCoreWindowSpace.Y, windowBoundsInCoreWindowSpace.Height, finalTipHeight, offset.Top, offset.Bottom));
            popup.HorizontalOffset(UntargetedTipFarPlacementOffset(windowBoundsInCoreWindowSpace.Width, finalTipWidth, offset.Right));
            break;

        case winrt::TeachingTipPlacementMode::TopRight:
            popup.VerticalOffset(UntargetedTipNearPlacementOffset(windowBoundsInCoreWindowSpace.Y, offset.Top));
            popup.HorizontalOffset(UntargetedTipFarPlacementOffset(windowBoundsInCoreWindowSpace.Width, finalTipWidth, offset.Right));
            break;

        case winrt::TeachingTipPlacementMode::TopLeft:
            popup.VerticalOffset(UntargetedTipNearPlacementOffset(windowBoundsInCoreWindowSpace.Y, offset.Top));
            popup.HorizontalOffset(UntargetedTipNearPlacementOffset(windowBoundsInCoreWindowSpace.X, offset.Left));
            break;

        case winrt::TeachingTipPlacementMode::BottomRight:
            popup.VerticalOffset(UntargetedTipFarPlacementOffset(windowBoundsInCoreWindowSpace.Height, finalTipHeight, offset.Bottom));
            popup.HorizontalOffset(UntargetedTipFarPlacementOffset(windowBoundsInCoreWindowSpace.Width, finalTipWidth, offset.Right));
            break;

        case winrt::TeachingTipPlacementMode::BottomLeft:
            popup.VerticalOffset(UntargetedTipFarPlacementOffset(windowBoundsInCoreWindowSpace.Height, finalTipHeight, offset.Bottom));
            popup.HorizontalOffset(UntargetedTipNearPlacementOffset(windowBoundsInCoreWindowSpace.X, offset.Left));
            break;

        case winrt::TeachingTipPlacementMode::LeftTop:
            popup.VerticalOffset(UntargetedTipNearPlacementOffset(windowBoundsInCoreWindowSpace.Y, offset.Top));
            popup.HorizontalOffset(UntargetedTipNearPlacementOffset(windowBoundsInCoreWindowSpace.X, offset.Left));
            break;

        case winrt::TeachingTipPlacementMode::LeftBottom:
            popup.VerticalOffset(UntargetedTipFarPlacementOffset(windowBoundsInCoreWindowSpace.Height, finalTipHeight, offset.Bottom));
            popup.HorizontalOffset(UntargetedTipNearPlacementOffset(windowBoundsInCoreWindowSpace.X, offset.Left));
            break;

        case winrt::TeachingTipPlacementMode::RightTop:
            popup.VerticalOffset(UntargetedTipNearPlacementOffset(windowBoundsInCoreWindowSpace.Y, offset.Top));
            popup.HorizontalOffset(UntargetedTipFarPlacementOffset(windowBoundsInCoreWindowSpace.Width, finalTipWidth, offset.Right));
            break;

        case winrt::TeachingTipPlacementMode::RightBottom:
            popup.VerticalOffset(UntargetedTipFarPlacementOffset(windowBoundsInCoreWindowSpace.Height, finalTipHeight, offset.Bottom));
            popup.HorizontalOffset(UntargetedTipFarPlacementOffset(windowBoundsInCoreWindowSpace.Width, finalTipWidth, offset.Right));
            break;

        case winrt::TeachingTipPlacementMode::Center:
            popup.VerticalOffset(UntargetedTipCenterPlacementOffset(windowBoundsInCoreWindowSpace.Y, windowBoundsInCoreWindowSpace.Height, finalTipHeight, offset.Top, offset.Bottom));
            popup.HorizontalOffset(UntargetedTipCenterPlacementOffset(windowBoundsInCoreWindowSpace.X, windowBoundsInCoreWindowSpace.Width, finalTipWidth, offset.Left, offset.Right));
            break;

        default:
            MUX_FAIL_FAST();
        }
    }

    return tipDoesNotFit;
}

void TeachingTip::UpdateSizeBasedTemplateSettings()
{
    auto const templateSettings = winrt::get_self<::TeachingTipTemplateSettings>(TemplateSettings());
    auto const [width, height] = [this]()
    {
        if (auto&& contentRootGrid = m_contentRootGrid.get())
        {
            auto const width = contentRootGrid.ActualWidth();
            auto const height = contentRootGrid.ActualHeight();
            return std::make_tuple(width, height);
        }
        return std::make_tuple(0.0, 0.0);
    }();

    switch (m_currentEffectiveTailPlacementMode)
    {
    case winrt::TeachingTipPlacementMode::Top:
        templateSettings->TopRightHighlightMargin(OtherPlacementTopRightHighlightMargin(width, height));
        templateSettings->TopLeftHighlightMargin(TopEdgePlacementTopLeftHighlightMargin(width, height));
        break;
    case winrt::TeachingTipPlacementMode::Bottom:
        templateSettings->TopRightHighlightMargin(BottomPlacementTopRightHighlightMargin(width, height));
        templateSettings->TopLeftHighlightMargin(BottomPlacementTopLeftHighlightMargin(width, height));
        break;
    case winrt::TeachingTipPlacementMode::Left:
        templateSettings->TopRightHighlightMargin(OtherPlacementTopRightHighlightMargin(width, height));
        templateSettings->TopLeftHighlightMargin(LeftEdgePlacementTopLeftHighlightMargin(width, height));
        break;
    case winrt::TeachingTipPlacementMode::Right:
        templateSettings->TopRightHighlightMargin(OtherPlacementTopRightHighlightMargin(width, height));
        templateSettings->TopLeftHighlightMargin(RightEdgePlacementTopLeftHighlightMargin(width, height));
        break;
    case winrt::TeachingTipPlacementMode::TopLeft:
        templateSettings->TopRightHighlightMargin(OtherPlacementTopRightHighlightMargin(width, height));
        templateSettings->TopLeftHighlightMargin(TopEdgePlacementTopLeftHighlightMargin(width, height));
        break;
    case winrt::TeachingTipPlacementMode::TopRight:
        templateSettings->TopRightHighlightMargin(OtherPlacementTopRightHighlightMargin(width, height));
        templateSettings->TopLeftHighlightMargin(TopEdgePlacementTopLeftHighlightMargin(width, height));
        break;
    case winrt::TeachingTipPlacementMode::BottomLeft:
        templateSettings->TopRightHighlightMargin(BottomLeftPlacementTopRightHighlightMargin(width, height));
        templateSettings->TopLeftHighlightMargin(BottomLeftPlacementTopLeftHighlightMargin(width, height));
        break;
    case winrt::TeachingTipPlacementMode::BottomRight:
        templateSettings->TopRightHighlightMargin(BottomRightPlacementTopRightHighlightMargin(width, height));
        templateSettings->TopLeftHighlightMargin(BottomRightPlacementTopLeftHighlightMargin(width, height));
        break;
    case winrt::TeachingTipPlacementMode::LeftTop:
        templateSettings->TopRightHighlightMargin(OtherPlacementTopRightHighlightMargin(width, height));
        templateSettings->TopLeftHighlightMargin(LeftEdgePlacementTopLeftHighlightMargin(width, height));
        break;
    case winrt::TeachingTipPlacementMode::LeftBottom:
        templateSettings->TopRightHighlightMargin(OtherPlacementTopRightHighlightMargin(width, height));
        templateSettings->TopLeftHighlightMargin(LeftEdgePlacementTopLeftHighlightMargin(width, height));
        break;
    case winrt::TeachingTipPlacementMode::RightTop:
        templateSettings->TopRightHighlightMargin(OtherPlacementTopRightHighlightMargin(width, height));
        templateSettings->TopLeftHighlightMargin(RightEdgePlacementTopLeftHighlightMargin(width, height));
        break;
    case winrt::TeachingTipPlacementMode::RightBottom:
        templateSettings->TopRightHighlightMargin(OtherPlacementTopRightHighlightMargin(width, height));
        templateSettings->TopLeftHighlightMargin(RightEdgePlacementTopLeftHighlightMargin(width, height));
        break;
    case winrt::TeachingTipPlacementMode::Auto:
        templateSettings->TopRightHighlightMargin(OtherPlacementTopRightHighlightMargin(width, height));
        templateSettings->TopLeftHighlightMargin(TopEdgePlacementTopLeftHighlightMargin(width, height));
        break;
    case winrt::TeachingTipPlacementMode::Center:
        templateSettings->TopRightHighlightMargin(OtherPlacementTopRightHighlightMargin(width, height));
        templateSettings->TopLeftHighlightMargin(TopEdgePlacementTopLeftHighlightMargin(width, height));
        break;
    }
}

void TeachingTip::UpdateButtonsState()
{
    auto const actionContent = ActionButtonContent();
    auto const closeContent = CloseButtonContent();
    bool isLightDismiss = IsLightDismissEnabled();
    if (actionContent && closeContent)
    {
        winrt::VisualStateManager::GoToState(*this, L"BothButtonsVisible"sv, false);
        winrt::VisualStateManager::GoToState(*this, L"FooterCloseButton"sv, false);
    }
    else if (actionContent && isLightDismiss)
    {
        winrt::VisualStateManager::GoToState(*this, L"ActionButtonVisible"sv, false);
        winrt::VisualStateManager::GoToState(*this, L"FooterCloseButton"sv, false);
    }
    else if (actionContent)
    {
        winrt::VisualStateManager::GoToState(*this, L"ActionButtonVisible"sv, false);
        winrt::VisualStateManager::GoToState(*this, L"HeaderCloseButton"sv, false);
    }
    else if (closeContent)
    {
        winrt::VisualStateManager::GoToState(*this, L"CloseButtonVisible"sv, false);
        winrt::VisualStateManager::GoToState(*this, L"FooterCloseButton"sv, false);
    }
    else if (isLightDismiss)
    {
        winrt::VisualStateManager::GoToState(*this, L"NoButtonsVisible"sv, false);
        winrt::VisualStateManager::GoToState(*this, L"FooterCloseButton"sv, false);
    }
    else
    {
        winrt::VisualStateManager::GoToState(*this, L"NoButtonsVisible"sv, false);
        winrt::VisualStateManager::GoToState(*this, L"HeaderCloseButton"sv, false);
    }
}

void TeachingTip::UpdateDynamicHeroContentPlacementToTop()
{
    if (HeroContentPlacement() == winrt::TeachingTipHeroContentPlacementMode::Auto)
    {
        winrt::VisualStateManager::GoToState(*this, L"HeroContentTop"sv, false);
        if (m_currentHeroContentEffectivePlacementMode != winrt::TeachingTipHeroContentPlacementMode::Top)
        {
            m_currentHeroContentEffectivePlacementMode = winrt::TeachingTipHeroContentPlacementMode::Top;
            TeachingTipTestHooks::NotifyEffectiveHeroContentPlacementChanged(*this);
        }
    }
}

void TeachingTip::UpdateDynamicHeroContentPlacementToBottom()
{
    if (HeroContentPlacement() == winrt::TeachingTipHeroContentPlacementMode::Auto)
    {
        winrt::VisualStateManager::GoToState(*this, L"HeroContentBottom"sv, false);
        if (m_currentHeroContentEffectivePlacementMode != winrt::TeachingTipHeroContentPlacementMode::Bottom)
        {
            m_currentHeroContentEffectivePlacementMode = winrt::TeachingTipHeroContentPlacementMode::Bottom;
            TeachingTipTestHooks::NotifyEffectiveHeroContentPlacementChanged(*this);
        }
    }
}

void TeachingTip::OnIsOpenChanged()
{
    SharedHelpers::QueueCallbackForCompositionRendering([strongThis = get_strong()]() 
    {
        if (strongThis->IsOpen())
        {
            strongThis->IsOpenChangedToOpen();
        }
        else
        {
            strongThis->IsOpenChangedToClose();
        }
        TeachingTipTestHooks::NotifyOpenedStatusChanged(*strongThis);
    });
}

void TeachingTip::IsOpenChangedToOpen()
{
    //Reset the close reason to the default value of programmatic.
    m_lastCloseReason = winrt::TeachingTipCloseReason::Programmatic;

    m_currentBoundsInCoreWindowSpace = this->TransformToVisual(nullptr).TransformBounds({
        0.0,
        0.0,
        static_cast<float>(this->ActualWidth()),
        static_cast<float>(this->ActualHeight())
        });

    m_currentTargetBoundsInCoreWindowSpace = [this]()
    {
        if (auto&& target = m_target.get())
        {
            SetViewportChangedEvent(gsl::make_strict_not_null(target));
            return target.TransformToVisual(nullptr).TransformBounds({
                0.0,
                0.0,
                static_cast<float>(target.as<winrt::FrameworkElement>().ActualWidth()),
                static_cast<float>(target.as<winrt::FrameworkElement>().ActualHeight())
                });
        }
        return winrt::Rect{ 0,0,0,0 };
    }();

    if (!m_lightDismissIndicatorPopup)
    {
        CreateLightDismissIndicatorPopup();
    }
    OnIsLightDismissEnabledChanged();

    if (!m_contractAnimation)
    {
        CreateContractAnimation();
    }
    if (!m_expandAnimation)
    {
        CreateExpandAnimation();
    }

    // We are about to begin the process of trying to open the teaching tip, so notify that we are no longer idle.
    SetIsIdle(false);

    //If the developer defines their TeachingTip in a resource dictionary it is possible that it's template will have never been applied
    if (!m_isTemplateApplied)
    {
        this->ApplyTemplate();
    }

    if (!m_popup || m_createNewPopupOnOpen)
    {
        CreateNewPopup();
    }

    // If the tip is not going to open because it does not fit we need to make sure that
    // the open, closing, closed life cycle still fires so that we don't cause apps to leak
    // that depend on this sequence.
    auto const [ignored, tipDoesNotFit] = DetermineEffectivePlacement();
    if (tipDoesNotFit)
    {
        __RP_Marker_ClassMemberById(RuntimeProfiler::ProfId_TeachingTip, RuntimeProfiler::ProfMemberId_TeachingTip_TipDidNotOpenDueToSize);
        RaiseClosingEvent(false);
        auto const closedArgs = winrt::make_self<TeachingTipClosedEventArgs>();
        closedArgs->Reason(m_lastCloseReason);
        m_closedEventSource(*this, *closedArgs);
        IsOpen(false);
    }
    else
    {
        if (auto&& popup = m_popup.get())
        {
            if (!popup.IsOpen())
            {
                UpdatePopupRequestedTheme();
                popup.Child(m_rootElement.get());
                if (auto&& lightDismissIndicatorPopup = m_lightDismissIndicatorPopup.get())
                {
                    lightDismissIndicatorPopup.IsOpen(true);
                }
                popup.IsOpen(true);
            }
            else
            {
                // We have become Open but our popup was already open. This can happen when a close is canceled by the closing event, so make sure the idle status is correct.
                if (!m_isExpandAnimationPlaying && !m_isContractAnimationPlaying)
                {
                    SetIsIdle(true);
                }
            }
        }
    }

    m_acceleratorKeyActivatedRevoker = Dispatcher().AcceleratorKeyActivated(winrt::auto_revoke, { this, &TeachingTip::OnF6AcceleratorKeyClicked });
}

void TeachingTip::IsOpenChangedToClose()
{
    if (auto&& popup = m_popup.get())
    {
        if (popup.IsOpen())
        {
            // We are about to begin the process of trying to close the teaching tip, so notify that we are no longer idle.
            SetIsIdle(false);
            RaiseClosingEvent(true);
        }
        else
        {
            // We have become not Open but our popup was already not open. Lets make sure the idle status is correct.
            if (!m_isExpandAnimationPlaying && !m_isContractAnimationPlaying)
            {
                SetIsIdle(true);
            }
        }
    }

    m_currentEffectiveTipPlacementMode = winrt::TeachingTipPlacementMode::Auto;
    TeachingTipTestHooks::NotifyEffectivePlacementChanged(*this);
}

void TeachingTip::CreateNewPopup()
{
    m_popupOpenedRevoker.revoke();
    m_popupClosedRevoker.revoke();

    auto const popup = winrt::Popup();
    // Set XamlRoot on the popup to handle XamlIsland/AppWindow scenarios.
    if (winrt::IUIElement10 uiElement10 = *this)
    {
        popup.XamlRoot(uiElement10.XamlRoot());
    }

    m_popupOpenedRevoker = popup.Opened(winrt::auto_revoke, { this, &TeachingTip::OnPopupOpened });
    m_popupClosedRevoker = popup.Closed(winrt::auto_revoke, { this, &TeachingTip::OnPopupClosed });
    if (winrt::IPopup3 popup3 = popup)
    {
        popup3.ShouldConstrainToRootBounds(ShouldConstrainToRootBounds());
    }
    m_popup.set(popup);
    SetPopupAutomationProperties();
    m_createNewPopupOnOpen = false;
}

void TeachingTip::OnTailVisibilityChanged()
{
    UpdateTail();
}

void TeachingTip::OnIconSourceChanged()
{
    auto const templateSettings = winrt::get_self<::TeachingTipTemplateSettings>(TemplateSettings());
    if (auto const source = IconSource())
    {
        templateSettings->IconElement(SharedHelpers::MakeIconElementFrom(source));
        winrt::VisualStateManager::GoToState(*this, L"Icon"sv, false);
    }
    else
    {
        templateSettings->IconElement(nullptr);
        winrt::VisualStateManager::GoToState(*this, L"NoIcon"sv, false);
    }
}

void TeachingTip::OnPlacementMarginChanged()
{
    if (IsOpen())
    {
        PositionPopup();
    }
}

void TeachingTip::OnIsLightDismissEnabledChanged()
{
    if (IsLightDismissEnabled())
    {
        winrt::VisualStateManager::GoToState(*this, L"LightDismiss"sv, false);
        if (auto&& lightDismissIndicatorPopup = m_lightDismissIndicatorPopup.get())
        {
            lightDismissIndicatorPopup.IsLightDismissEnabled(true);
            m_lightDismissIndicatorPopupClosedRevoker = lightDismissIndicatorPopup.Closed(winrt::auto_revoke, { this, &TeachingTip::OnLightDismissIndicatorPopupClosed });
        }
    }
    else
    {
        winrt::VisualStateManager::GoToState(*this, L"NormalDismiss"sv, false);
        if (auto&& lightDismissIndicatorPopup = m_lightDismissIndicatorPopup.get())
        {
            lightDismissIndicatorPopup.IsLightDismissEnabled(false);
        }
        m_lightDismissIndicatorPopupClosedRevoker.revoke();
    }
    UpdateButtonsState();
}

void TeachingTip::OnShouldConstrainToRootBoundsChanged()
{
    // ShouldConstrainToRootBounds is a property that can only be set on a popup before it is opened.
    // If we have opened the tip's popup and then this property changes we will need to discard the old popup
    // and replace it with a new popup.  This variable indicates this state.

    //The underlying popup api is only available on 19h1 plus, if we aren't on that no opt.
    if (m_popup.get().try_as<winrt::Controls::Primitives::IPopup3>())
    {
        m_createNewPopupOnOpen = true;
    }
}

void TeachingTip::OnHeroContentPlacementChanged()
{
    switch (HeroContentPlacement())
    {
    case winrt::TeachingTipHeroContentPlacementMode::Auto:
        break;
    case winrt::TeachingTipHeroContentPlacementMode::Top:
        winrt::VisualStateManager::GoToState(*this, L"HeroContentTop"sv, false);
        if (m_currentHeroContentEffectivePlacementMode != winrt::TeachingTipHeroContentPlacementMode::Top)
        {
            m_currentHeroContentEffectivePlacementMode = winrt::TeachingTipHeroContentPlacementMode::Top;
            TeachingTipTestHooks::NotifyEffectiveHeroContentPlacementChanged(*this);
        }
        break;
    case winrt::TeachingTipHeroContentPlacementMode::Bottom:
        winrt::VisualStateManager::GoToState(*this, L"HeroContentBottom"sv, false);
        if (m_currentHeroContentEffectivePlacementMode != winrt::TeachingTipHeroContentPlacementMode::Bottom)
        {
            m_currentHeroContentEffectivePlacementMode = winrt::TeachingTipHeroContentPlacementMode::Bottom;
            TeachingTipTestHooks::NotifyEffectiveHeroContentPlacementChanged(*this);
        }
        break;
    }

    // Setting m_currentEffectiveTipPlacementMode to auto ensures that the next time position popup is called we'll rerun the DetermineEffectivePlacement
    // algorithm. If we did not do this and the popup was opened the algorithm would maintain the current effective placement mode, which we don't want
    // since the hero content placement contributes to the choice of tip placement mode.
    m_currentEffectiveTipPlacementMode = winrt::TeachingTipPlacementMode::Auto;
    TeachingTipTestHooks::NotifyEffectivePlacementChanged(*this);
    if (IsOpen())
    {
        PositionPopup();
    }
}

void TeachingTip::OnContentSizeChanged(const winrt::IInspectable&, const winrt::SizeChangedEventArgs& args)
{
    UpdateSizeBasedTemplateSettings();
    // Reset the currentEffectivePlacementMode so that the tail will be updated for the new size as well.
    m_currentEffectiveTipPlacementMode = winrt::TeachingTipPlacementMode::Auto;
    TeachingTipTestHooks::NotifyEffectivePlacementChanged(*this);
    if (IsOpen())
    {
        PositionPopup();
    }
    if (auto&& expandAnimation = m_expandAnimation.get())
    {
        expandAnimation.SetScalarParameter(L"Width", args.NewSize().Width);
        expandAnimation.SetScalarParameter(L"Height", args.NewSize().Height);
    }
    if (auto&& contractAnimation = m_contractAnimation.get())
    {
        contractAnimation.SetScalarParameter(L"Width", args.NewSize().Width);
        contractAnimation.SetScalarParameter(L"Height", args.NewSize().Height);
    }
}

void TeachingTip::OnF6AcceleratorKeyClicked(const winrt::CoreDispatcher&, const winrt::AcceleratorKeyEventArgs& args)
{
    if (!args.Handled() &&
        IsOpen() &&
        args.VirtualKey() == winrt::VirtualKey::F6 &&
        args.EventType() == winrt::CoreAcceleratorKeyEventType::KeyDown)
    {
        //  Logging usage telemetry
        if (m_hasF6BeenInvoked)
        {
            __RP_Marker_ClassMemberById(RuntimeProfiler::ProfId_TeachingTip, RuntimeProfiler::ProfMemberId_TeachingTip_F6AccessKey_SubsequentInvocation);
        }
        else
        {
            __RP_Marker_ClassMemberById(RuntimeProfiler::ProfId_TeachingTip, RuntimeProfiler::ProfMemberId_TeachingTip_F6AccessKey_FirstInvocation);
            m_hasF6BeenInvoked = true;
        }

        auto const hasFocusInSubtree = [this, args]()
        {
            auto current = winrt::FocusManager::GetFocusedElement().try_as<winrt::DependencyObject>();
            if (auto const rootElement = m_rootElement.get())
            {
                while (current)
                {
                    if (current.try_as<winrt::UIElement>() == rootElement)
                    {
                        return true;
                    }
                    current = winrt::VisualTreeHelper::GetParent(current);
                }
            }
            return false;
        }();

        if (hasFocusInSubtree)
        {
            bool setFocus = SetFocus(m_previouslyFocusedElement.get(), winrt::FocusState::Programmatic);
            m_previouslyFocusedElement = nullptr;
            args.Handled(setFocus);
        }
        else
        {
            const winrt::Button f6Button = [this]() -> winrt::Button
            {
                auto firstButton = m_closeButton.get();
                auto secondButton = m_alternateCloseButton.get();
                //Prefer the close button to the alternate, except when there is no content.
                if (!CloseButtonContent())
                {
                    std::swap(firstButton, secondButton);
                }
                if (firstButton && firstButton.Visibility() == winrt::Visibility::Visible)
                {
                    return firstButton;
                }
                else if (secondButton && secondButton.Visibility() == winrt::Visibility::Visible)
                {
                    return secondButton;
                }
                return nullptr;
            }();

            if (f6Button)
            {
                auto const scopedRevoker = f6Button.GettingFocus(winrt::auto_revoke, [this](auto const&, auto const& args) {
                    m_previouslyFocusedElement = winrt::make_weak(args.OldFocusedElement());
                });
                bool setFocus = f6Button.Focus(winrt::FocusState::Keyboard);
                args.Handled(setFocus);
            }
        }
    }
}

void TeachingTip::OnAutomationNameChanged(const winrt::IInspectable&, const winrt::IInspectable&)
{
    SetPopupAutomationProperties();
}

void TeachingTip::OnAutomationIdChanged(const winrt::IInspectable&, const winrt::IInspectable&)
{
    SetPopupAutomationProperties();
}

void TeachingTip::OnCloseButtonClicked(const winrt::IInspectable&, const winrt::RoutedEventArgs&)
{
    m_closeButtonClickEventSource(*this, nullptr);
    m_lastCloseReason = winrt::TeachingTipCloseReason::CloseButton;
    IsOpen(false);
}

void TeachingTip::OnActionButtonClicked(const winrt::IInspectable&, const winrt::RoutedEventArgs&)
{
    m_actionButtonClickEventSource(*this, nullptr);
}

void TeachingTip::OnPopupOpened(const winrt::IInspectable&, const winrt::IInspectable&)
{
    if (winrt::IUIElement10 uiElement10 = *this)
    {
        if (auto xamlRoot = uiElement10.XamlRoot())
        {
            m_currentXamlRootSize = xamlRoot.Size();
            m_xamlRootChangedRevoker = { xamlRoot, xamlRoot.Changed({ this, &TeachingTip::XamlRootChanged }) };
        }
    }
    else
    {
        if (auto coreWindow = winrt::CoreWindow::GetForCurrentThread())
        {
            m_windowSizeChangedRevoker = coreWindow.SizeChanged(winrt::auto_revoke, { this, &TeachingTip::WindowSizeChanged });
        }
    }
  
    // Expand animation requires IUIElement9
    if (this->try_as<winrt::IUIElement9>() && SharedHelpers::IsAnimationsEnabled())
    {
        StartExpandToOpen();
    }
    else
    {
        // We won't be playing an animation so we're immediately idle.
        SetIsIdle(true);
    }

    if (auto const teachingTipPeer = winrt::FrameworkElementAutomationPeer::FromElement(*this).try_as<winrt::TeachingTipAutomationPeer>())
    {
        auto const notificationString = [this]()
        {
            auto const appName = []()
            {
                try
                {
                    if (auto&& package = winrt::ApplicationModel::Package::Current())
                    {
                        return package.DisplayName();
                    }
                }
                catch (...) {}

                return winrt::hstring{};
            }();

            if (!appName.empty())
            {
                return StringUtil::FormatString(
                    ResourceAccessor::GetLocalizedStringResource(SR_TeachingTipNotification),
                    appName.data(),
                    winrt::AutomationProperties::GetName(m_popup.get()).data());
            }
            else
            {
                return StringUtil::FormatString(
                    ResourceAccessor::GetLocalizedStringResource(SR_TeachingTipNotificationWithoutAppName),
                    winrt::AutomationProperties::GetName(m_popup.get()).data());
            }
        }();

        winrt::get_self<TeachingTipAutomationPeer>(teachingTipPeer)->RaiseWindowOpenedEvent(notificationString);
    }
}

void TeachingTip::OnPopupClosed(const winrt::IInspectable&, const winrt::IInspectable&)
{
    m_windowSizeChangedRevoker.revoke();
    m_xamlRootChangedRevoker.revoke();
    if (auto&& lightDismissIndicatorPopup = m_lightDismissIndicatorPopup.get())
    {
        lightDismissIndicatorPopup.IsOpen(false);
    }
    if (auto&& popup = m_popup.get())
    {
        popup.Child(nullptr);
    }
    auto const myArgs = winrt::make_self<TeachingTipClosedEventArgs>();
  
    myArgs->Reason(m_lastCloseReason);
    m_closedEventSource(*this, *myArgs);

    //If we were closed by the close button and we have tracked a previously focused element because F6 was used
    //To give the tip focus, then we return focus when the popup closes.
    if (m_lastCloseReason == winrt::TeachingTipCloseReason::CloseButton)
    {
        SetFocus(m_previouslyFocusedElement.get(), winrt::FocusState::Programmatic);
    }
    m_previouslyFocusedElement = nullptr;

    if (auto const teachingTipPeer = winrt::FrameworkElementAutomationPeer::FromElement(*this).try_as<winrt::TeachingTipAutomationPeer>())
    {
        winrt::get_self<TeachingTipAutomationPeer>(teachingTipPeer)->RaiseWindowClosedEvent();
    }
}

void TeachingTip::OnLightDismissIndicatorPopupClosed(const winrt::IInspectable&, const winrt::IInspectable&)
{
    if (IsOpen())
    {
        m_lastCloseReason = winrt::TeachingTipCloseReason::LightDismiss;
    }
    IsOpen(false);
}

void TeachingTip::RaiseClosingEvent(bool attachDeferralCompletedHandler)
{
    auto const args = winrt::make_self<TeachingTipClosingEventArgs>();
    args->Reason(m_lastCloseReason);

    if (attachDeferralCompletedHandler)
    {
        winrt::DeferralCompletedHandler instance{ [strongThis = get_strong(), args]()
            {
                strongThis->CheckThread();
                if (!args->Cancel())
                {
                    strongThis->ClosePopupWithAnimationIfAvailable();
                }
                else
                {
                    // The developer has changed the Cancel property to true, indicating that they wish to Cancel the
                    // closing of this tip, so we need to revert the IsOpen property to true.
                    strongThis->IsOpen(true);
                }
            }
        };

        args->SetDeferral(instance);

        args->IncrementDeferralCount();
        m_closingEventSource(*this, *args);
        args->DecrementDeferralCount();
    }
    else
    {
        m_closingEventSource(*this, *args);
    }
}

void TeachingTip::ClosePopupWithAnimationIfAvailable()
{
    if (m_popup && m_popup.get().IsOpen())
    {
<<<<<<< HEAD
        if (SharedHelpers::IsRS5OrHigher() && SharedHelpers::IsAnimationsEnabled())
=======
        // Contract animation requires IUIElement9
        if (this->try_as<winrt::IUIElement9>())
>>>>>>> 90f1e95e
        {
            StartContractToClose();
        }
        else
        {
            ClosePopup();
        }

        // Under normal circumstances we would have launched an animation just now, if we did not then we should make sure
        // that the idle state is correct.
        if (!m_isContractAnimationPlaying && !m_isExpandAnimationPlaying)
        {
            SetIsIdle(true);
        }
    }
}

void TeachingTip::ClosePopup()
{
    if (auto&& popup = m_popup.get())
    {
        popup.IsOpen(false);
    }
    if (auto&& lightDismissIndicatorPopup = m_lightDismissIndicatorPopup.get())
    {
        lightDismissIndicatorPopup.IsOpen(false);
    }
    if (winrt::IUIElement9 const tailOcclusionGrid = m_tailOcclusionGrid.get())
    {
        // A previous close animation may have left the rootGrid's scale at a very small value and if this teaching tip
        // is shown again then its text would be rasterized at this small scale and blown up ~20x. To fix this we have to
        // reset the scale after the popup has closed so that if the teaching tip is re-shown the render pass does not use the
        // small scale.
        tailOcclusionGrid.Scale({ 1.0f,1.0f,1.0f });
    }
}

void TeachingTip::OnTargetChanged()
{
    m_targetLayoutUpdatedRevoker.revoke();
    m_targetEffectiveViewportChangedRevoker.revoke();
    m_targetLoadedRevoker.revoke();

    auto const target = Target();
    m_target.set(target);

    if (target)
    {
        m_targetLoadedRevoker = target.Loaded(winrt::auto_revoke, { this, &TeachingTip::OnTargetLoaded });
    }

    if (IsOpen())
    {
        if (target)
        {
            m_currentTargetBoundsInCoreWindowSpace = target.TransformToVisual(nullptr).TransformBounds({
                0.0,
                0.0,
                static_cast<float>(target.ActualWidth()),
                static_cast<float>(target.ActualHeight())
            });
            SetViewportChangedEvent(gsl::make_strict_not_null(target));
        }
        PositionPopup();
    }
}

void TeachingTip::SetViewportChangedEvent(const gsl::strict_not_null<winrt::FrameworkElement>& target)
{
    if (m_tipFollowsTarget)
    {
        // EffectiveViewPortChanged is only available on RS5 and higher.
        if (winrt::IFrameworkElement7 targetAsFE7 = target.get())
        {
            m_targetEffectiveViewportChangedRevoker = targetAsFE7.EffectiveViewportChanged(winrt::auto_revoke, { this, &TeachingTip::OnTargetLayoutUpdated });
            m_effectiveViewportChangedRevoker = this->EffectiveViewportChanged(winrt::auto_revoke, { this, &TeachingTip::OnTargetLayoutUpdated });
        }
        else
        {
            m_targetLayoutUpdatedRevoker = target.get().LayoutUpdated(winrt::auto_revoke, { this, &TeachingTip::OnTargetLayoutUpdated });
        }
    }
}

void TeachingTip::RevokeViewportChangedEvent()
{
    m_targetEffectiveViewportChangedRevoker.revoke();
    m_effectiveViewportChangedRevoker.revoke();
    m_targetLayoutUpdatedRevoker.revoke();
}

void TeachingTip::WindowSizeChanged(const winrt::CoreWindow&, const winrt::WindowSizeChangedEventArgs&)
{
    RepositionPopup();
}

void TeachingTip::XamlRootChanged(const winrt::XamlRoot& xamlRoot, const winrt::XamlRootChangedEventArgs&)
{
    auto xamlRootSize = xamlRoot.Size();
    if (xamlRootSize != m_currentXamlRootSize)
    {
        m_currentXamlRootSize = xamlRootSize;
        RepositionPopup();
    }
}

void TeachingTip::RepositionPopup()
{
    if (IsOpen())
    {
        auto const newTargetBounds = [this]()
        {
            if (auto&& target = m_target.get())
            {
                return target.TransformToVisual(nullptr).TransformBounds({
                    0.0,
                    0.0,
                    static_cast<float>(target.as<winrt::FrameworkElement>().ActualWidth()),
                    static_cast<float>(target.as<winrt::FrameworkElement>().ActualHeight())
                    });
            }
            return winrt::Rect{};
        }();

        auto const newCurrentBounds = this->TransformToVisual(nullptr).TransformBounds({
            0.0,
            0.0,
            static_cast<float>(this->ActualWidth()),
            static_cast<float>(this->ActualHeight())
            });

        if (newTargetBounds != m_currentTargetBoundsInCoreWindowSpace || newCurrentBounds != m_currentBoundsInCoreWindowSpace)
        {
            m_currentBoundsInCoreWindowSpace = newCurrentBounds;
            m_currentTargetBoundsInCoreWindowSpace = newTargetBounds;
            PositionPopup();
        }
    }
}

void TeachingTip::OnTargetLoaded(const winrt::IInspectable&, const winrt::IInspectable&)
{
    RepositionPopup();
}

void TeachingTip::OnTargetLayoutUpdated(const winrt::IInspectable&, const winrt::IInspectable&)
{
    RepositionPopup();
}

void TeachingTip::CreateExpandAnimation()
{
    auto const compositor = winrt::Window::Current().Compositor();

    auto&& expandEasingFunction = [this, compositor]()
    {
        if (!m_expandEasingFunction)
        {
            auto const easingFunction = compositor.CreateCubicBezierEasingFunction(s_expandAnimationEasingCurveControlPoint1, s_expandAnimationEasingCurveControlPoint2);
            m_expandEasingFunction.set(easingFunction);
            return static_cast<winrt::CompositionEasingFunction>(easingFunction);
        }
        return m_expandEasingFunction.get();
    }();

    m_expandAnimation.set([this, compositor, expandEasingFunction]()
    {
        auto const expandAnimation = compositor.CreateVector3KeyFrameAnimation();
        if (auto&& tailOcclusionGrid = m_tailOcclusionGrid.get())
        {
            expandAnimation.SetScalarParameter(L"Width", static_cast<float>(tailOcclusionGrid.ActualWidth()));
            expandAnimation.SetScalarParameter(L"Height", static_cast<float>(tailOcclusionGrid.ActualHeight()));
        }
        else
        {
            expandAnimation.SetScalarParameter(L"Width", s_defaultTipHeightAndWidth);
            expandAnimation.SetScalarParameter(L"Height", s_defaultTipHeightAndWidth);
        }

        expandAnimation.InsertExpressionKeyFrame(0.0f, L"Vector3(Min(0.01, 20.0 / Width), Min(0.01, 20.0 / Height), 1.0)");
        expandAnimation.InsertKeyFrame(1.0f, { 1.0f, 1.0f, 1.0f }, expandEasingFunction);
        expandAnimation.Duration(m_expandAnimationDuration);
        expandAnimation.Target(s_scaleTargetName);
        return expandAnimation;
    }());

    m_expandElevationAnimation.set([this, compositor, expandEasingFunction]()
    {
        auto const expandElevationAnimation = compositor.CreateVector3KeyFrameAnimation();
        expandElevationAnimation.InsertExpressionKeyFrame(1.0f, L"Vector3(this.Target.Translation.X, this.Target.Translation.Y, contentElevation)", expandEasingFunction);
        expandElevationAnimation.SetScalarParameter(L"contentElevation", m_contentElevation);
        expandElevationAnimation.Duration(m_expandAnimationDuration);
        expandElevationAnimation.Target(s_translationTargetName);
        return expandElevationAnimation;
    }());
}

void TeachingTip::CreateContractAnimation()
{
    auto const compositor = winrt::Window::Current().Compositor();

    auto&& contractEasingFunction = [this, compositor]()
    {
        if (!m_contractEasingFunction)
        {
            auto const easingFunction = compositor.CreateCubicBezierEasingFunction(s_contractAnimationEasingCurveControlPoint1, s_contractAnimationEasingCurveControlPoint2);
            m_contractEasingFunction.set(easingFunction);
            return static_cast<winrt::CompositionEasingFunction>(easingFunction);
        }
        return m_contractEasingFunction.get();
    }();

    m_contractAnimation.set([this, compositor, contractEasingFunction]()
    {
        auto const contractAnimation = compositor.CreateVector3KeyFrameAnimation();
        if (auto&& tailOcclusionGrid = m_tailOcclusionGrid.get())
        {
            contractAnimation.SetScalarParameter(L"Width", static_cast<float>(tailOcclusionGrid.ActualWidth()));
            contractAnimation.SetScalarParameter(L"Height", static_cast<float>(tailOcclusionGrid.ActualHeight()));
        }
        else
        {
            contractAnimation.SetScalarParameter(L"Width", s_defaultTipHeightAndWidth);
            contractAnimation.SetScalarParameter(L"Height", s_defaultTipHeightAndWidth);
        }

        contractAnimation.InsertKeyFrame(0.0f, { 1.0f, 1.0f, 1.0f });
        contractAnimation.InsertExpressionKeyFrame(1.0f, L"Vector3(20.0 / Width, 20.0 / Height, 1.0)", contractEasingFunction);
        contractAnimation.Duration(m_contractAnimationDuration);
        contractAnimation.Target(s_scaleTargetName);
        return contractAnimation;
    }());

    m_contractElevationAnimation.set([this, compositor, contractEasingFunction]()
    {
        auto const contractElevationAnimation = compositor.CreateVector3KeyFrameAnimation();
        contractElevationAnimation.InsertExpressionKeyFrame(1.0f, L"Vector3(this.Target.Translation.X, this.Target.Translation.Y, 0.0f)", contractEasingFunction);
        contractElevationAnimation.Duration(m_contractAnimationDuration);
        contractElevationAnimation.Target(s_translationTargetName);
        return contractElevationAnimation;
    }());
}

void TeachingTip::StartExpandToOpen()
{
    MUX_ASSERT_MSG(this->try_as<winrt::IUIElement9>(), "The contract and expand animations currently use facade's which were not available pre-RS5.");
    if (!m_expandAnimation)
    {
        CreateExpandAnimation();
    }

    auto const scopedBatch = [this]()
    {
        auto const scopedBatch = winrt::Window::Current().Compositor().CreateScopedBatch(winrt::CompositionBatchTypes::Animation);

        if (auto&& expandAnimation = m_expandAnimation.get())
        {
            if (auto&& tailOcclusionGrid = m_tailOcclusionGrid.get())
            {
                tailOcclusionGrid.StartAnimation(expandAnimation);
                m_isExpandAnimationPlaying = true;
            }
            if (auto&& tailEdgeBorder = m_tailEdgeBorder.get())
            {
                tailEdgeBorder.StartAnimation(expandAnimation);
                m_isExpandAnimationPlaying = true;
            }
        }
        if (auto&& expandElevationAnimation = m_expandElevationAnimation.get())
        {
            if (auto&& contentRootGrid = m_contentRootGrid.get())
            {
                contentRootGrid.StartAnimation(expandElevationAnimation);
                m_isExpandAnimationPlaying = true;
            }
        }
        return scopedBatch;
    }();
    scopedBatch.End();

    scopedBatch.Completed([strongThis = get_strong()](auto, auto)
    {
        strongThis->m_isExpandAnimationPlaying = false;
        if (!strongThis->m_isContractAnimationPlaying)
        {
            strongThis->SetIsIdle(true);
        }
    });

    // Under normal circumstances we would have launched an animation just now, if we did not then we should make sure that the idle state is correct
    if (!m_isExpandAnimationPlaying && !m_isContractAnimationPlaying)
    {
        SetIsIdle(true);
    }
}

void TeachingTip::StartContractToClose()
{
    MUX_ASSERT_MSG(this->try_as<winrt::IUIElement9>(), "The contract and expand animations currently use facade's which were not available pre RS5.");
    if (!m_contractAnimation)
    {
        CreateContractAnimation();
    }

    auto const scopedBatch = [this]()
    {
        auto const scopedBatch = winrt::Window::Current().Compositor().CreateScopedBatch(winrt::CompositionBatchTypes::Animation);
        if (auto&& contractAnimation = m_contractAnimation.get())
        {
            if (auto&& tailOcclusionGrid = m_tailOcclusionGrid.get())
            {
                tailOcclusionGrid.StartAnimation(contractAnimation);
                m_isContractAnimationPlaying = true;
            }
            if (auto&& tailEdgeBorder = m_tailEdgeBorder.get())
            {
                tailEdgeBorder.StartAnimation(contractAnimation);
                m_isContractAnimationPlaying = true;
            }
        }
        if (auto&& contractElevationAnimation = m_contractElevationAnimation.get())
        {
            if (auto&& contentRootGrid = m_contentRootGrid.get())
            {
                contentRootGrid.StartAnimation(contractElevationAnimation);
                m_isContractAnimationPlaying = true;
            }
        }
        return scopedBatch;
    }();
    scopedBatch.End();

    scopedBatch.Completed([strongThis = get_strong()](auto, auto)
    {
        strongThis->m_isContractAnimationPlaying = false;
        strongThis->ClosePopup();
        if (!strongThis->m_isExpandAnimationPlaying)
        {
            strongThis->SetIsIdle(true);
        }
    });
}

std::tuple<winrt::TeachingTipPlacementMode, bool> TeachingTip::DetermineEffectivePlacement()
{
    // Because we do not have access to APIs to give us details about multi monitor scenarios we do not have the ability to correctly
    // Place the tip in scenarios where we have an out of root bounds tip. Since this is the case we have decided to do no special
    // calculations and return the provided value or top if auto was set. This behavior can be removed via the
    // SetReturnTopForOutOfWindowBounds test hook.
    if (!ShouldConstrainToRootBounds() && m_returnTopForOutOfWindowPlacement)
    {
        auto const placement = PreferredPlacement();
        if (placement == winrt::TeachingTipPlacementMode::Auto)
        {
            return std::make_tuple(winrt::TeachingTipPlacementMode::Top, false);
        }
        return std::make_tuple(placement, false);
    }

    if (IsOpen() && m_currentEffectiveTipPlacementMode != winrt::TeachingTipPlacementMode::Auto)
    {
        return std::make_tuple(m_currentEffectiveTipPlacementMode, false);
    }

    auto const [contentHeight, contentWidth] = [this]()
    {
        if (auto&& tailOcclusionGrid = m_tailOcclusionGrid.get())
        {
            double contentHeight = tailOcclusionGrid.ActualHeight();
            double contentWidth = tailOcclusionGrid.ActualWidth();
            return std::make_tuple(contentHeight, contentWidth);
        }
        return std::make_tuple(0.0, 0.0);
    }();

    if (m_target)
    {
        return DetermineEffectivePlacementTargeted(contentHeight, contentWidth);
    }
    else 
    {
        return DetermineEffectivePlacementUntargeted(contentHeight, contentWidth);
    }
}

std::tuple<winrt::TeachingTipPlacementMode, bool> TeachingTip::DetermineEffectivePlacementTargeted(double contentHeight, double contentWidth)
{
    // These variables will track which positions the tip will fit in. They all start true and are
    // flipped to false when we find a display condition that is not met.
    enum_array <winrt::TeachingTipPlacementMode, bool, 14> availability;
    availability[winrt::TeachingTipPlacementMode::Auto] = false;
    availability[winrt::TeachingTipPlacementMode::Top] = true;
    availability[winrt::TeachingTipPlacementMode::Bottom] = true;
    availability[winrt::TeachingTipPlacementMode::Right] = true;
    availability[winrt::TeachingTipPlacementMode::Left] = true;
    availability[winrt::TeachingTipPlacementMode::TopLeft] = true;
    availability[winrt::TeachingTipPlacementMode::TopRight] = true;
    availability[winrt::TeachingTipPlacementMode::BottomLeft] = true;
    availability[winrt::TeachingTipPlacementMode::BottomRight] = true;
    availability[winrt::TeachingTipPlacementMode::LeftTop] = true;
    availability[winrt::TeachingTipPlacementMode::LeftBottom] = true;
    availability[winrt::TeachingTipPlacementMode::RightTop] = true;
    availability[winrt::TeachingTipPlacementMode::RightBottom] = true;
    availability[winrt::TeachingTipPlacementMode::Center] = true;

    double tipHeight = contentHeight + TailShortSideLength();
    double tipWidth = contentWidth + TailShortSideLength();

    // We try to avoid having the tail touch the HeroContent so rule out positions where this would be required
    if (HeroContent())
    {
        if (auto&& heroContentBorder = m_heroContentBorder.get())
        {
            if (auto&& nonHeroContentRootGrid = m_nonHeroContentRootGrid.get())
            {
                if (heroContentBorder.ActualHeight() > nonHeroContentRootGrid.ActualHeight() - TailLongSideActualLength())
                {
                    availability[winrt::TeachingTipPlacementMode::Left] = false;
                    availability[winrt::TeachingTipPlacementMode::Right] = false;
                }
            }
        }

        switch (HeroContentPlacement())
        {
        case winrt::TeachingTipHeroContentPlacementMode::Bottom:
            availability[winrt::TeachingTipPlacementMode::Top] = false;
            availability[winrt::TeachingTipPlacementMode::TopRight] = false;
            availability[winrt::TeachingTipPlacementMode::TopLeft] = false;
            availability[winrt::TeachingTipPlacementMode::RightTop] = false;
            availability[winrt::TeachingTipPlacementMode::LeftTop] = false;
            availability[winrt::TeachingTipPlacementMode::Center] = false;
            break;
        case winrt::TeachingTipHeroContentPlacementMode::Top:
            availability[winrt::TeachingTipPlacementMode::Bottom] = false;
            availability[winrt::TeachingTipPlacementMode::BottomLeft] = false;
            availability[winrt::TeachingTipPlacementMode::BottomRight] = false;
            availability[winrt::TeachingTipPlacementMode::RightBottom] = false;
            availability[winrt::TeachingTipPlacementMode::LeftBottom] = false;
            break;
        }
    }

    // When ShouldConstrainToRootBounds is true clippedTargetBounds == availableBoundsAroundTarget
    // We have to separate them because there are checks which care about both.
    auto const [clippedTargetBounds, availableBoundsAroundTarget] = DetermineSpaceAroundTarget();

    // If the edge of the target isn't in the window.
    if (clippedTargetBounds.Left < 0)
    {
        availability[winrt::TeachingTipPlacementMode::LeftBottom] = false;
        availability[winrt::TeachingTipPlacementMode::Left] = false;
        availability[winrt::TeachingTipPlacementMode::LeftTop] = false;
    }
    // If the right edge of the target isn't in the window.
    if (clippedTargetBounds.Right < 0)
    {
        availability[winrt::TeachingTipPlacementMode::RightBottom] = false;
        availability[winrt::TeachingTipPlacementMode::Right] = false;
        availability[winrt::TeachingTipPlacementMode::RightTop] = false;
    }
    // If the top edge of the target isn't in the window.
    if (clippedTargetBounds.Top < 0)
    {
        availability[winrt::TeachingTipPlacementMode::TopLeft] = false;
        availability[winrt::TeachingTipPlacementMode::Top] = false;
        availability[winrt::TeachingTipPlacementMode::TopRight] = false;
    }
    // If the bottom edge of the target isn't in the window
    if (clippedTargetBounds.Bottom < 0)
    {
        availability[winrt::TeachingTipPlacementMode::BottomLeft] = false;
        availability[winrt::TeachingTipPlacementMode::Bottom] = false;
        availability[winrt::TeachingTipPlacementMode::BottomRight] = false;
    }

    // If the horizontal midpoint is out of the window.
    if (clippedTargetBounds.Left < -m_currentTargetBoundsInCoreWindowSpace.Width / 2 ||
        clippedTargetBounds.Right < -m_currentTargetBoundsInCoreWindowSpace.Width / 2)
    {
        availability[winrt::TeachingTipPlacementMode::TopLeft] = false;
        availability[winrt::TeachingTipPlacementMode::Top] = false;
        availability[winrt::TeachingTipPlacementMode::TopRight] = false;
        availability[winrt::TeachingTipPlacementMode::BottomLeft] = false;
        availability[winrt::TeachingTipPlacementMode::Bottom] = false;
        availability[winrt::TeachingTipPlacementMode::BottomRight] = false;
        availability[winrt::TeachingTipPlacementMode::Center] = false;
    }

    // If the vertical midpoint is out of the window.
    if (clippedTargetBounds.Top < -m_currentTargetBoundsInCoreWindowSpace.Height / 2 ||
        clippedTargetBounds.Bottom < -m_currentTargetBoundsInCoreWindowSpace.Height / 2)
    {
        availability[winrt::TeachingTipPlacementMode::LeftBottom] = false;
        availability[winrt::TeachingTipPlacementMode::Left] = false;
        availability[winrt::TeachingTipPlacementMode::LeftTop] = false;
        availability[winrt::TeachingTipPlacementMode::RightBottom] = false;
        availability[winrt::TeachingTipPlacementMode::Right] = false;
        availability[winrt::TeachingTipPlacementMode::RightTop] = false;
        availability[winrt::TeachingTipPlacementMode::Center] = false;
    }

    // If the tip is too tall to fit between the top of the target and the top edge of the window or screen.
    if (tipHeight > availableBoundsAroundTarget.Top)
    {
        availability[winrt::TeachingTipPlacementMode::Top] = false;
        availability[winrt::TeachingTipPlacementMode::TopRight] = false;
        availability[winrt::TeachingTipPlacementMode::TopLeft] = false;
    }
    // If the total tip is too tall to fit between the center of the target and the top of the window.
    if (tipHeight > availableBoundsAroundTarget.Top + (m_currentTargetBoundsInCoreWindowSpace.Height / 2.0f))
    {
        availability[winrt::TeachingTipPlacementMode::Center] = false;
    }
    // If the tip is too tall to fit between the center of the target and the top edge of the window.
    if (contentHeight - MinimumTipEdgeToTailCenter() > availableBoundsAroundTarget.Top + (m_currentTargetBoundsInCoreWindowSpace.Height / 2.0f))
    {
        availability[winrt::TeachingTipPlacementMode::RightTop] = false;
        availability[winrt::TeachingTipPlacementMode::LeftTop] = false;
    }
    // If the tip is too tall to fit in the window when the tail is centered vertically on the target and the tip.
    if (contentHeight / 2.0f > availableBoundsAroundTarget.Top + (m_currentTargetBoundsInCoreWindowSpace.Height / 2.0f) ||
        contentHeight / 2.0f > availableBoundsAroundTarget.Bottom + (m_currentTargetBoundsInCoreWindowSpace.Height / 2.0f))
    {
        availability[winrt::TeachingTipPlacementMode::Right] = false;
        availability[winrt::TeachingTipPlacementMode::Left] = false;
    }
    // If the tip is too tall to fit between the center of the target and the bottom edge of the window.
    if (contentHeight - MinimumTipEdgeToTailCenter() > availableBoundsAroundTarget.Bottom + (m_currentTargetBoundsInCoreWindowSpace.Height / 2.0f))
    {
        availability[winrt::TeachingTipPlacementMode::RightBottom] = false;
        availability[winrt::TeachingTipPlacementMode::LeftBottom] = false;
    }
    // If the tip is too tall to fit between the bottom of the target and the bottom edge of the window.
    if (tipHeight > availableBoundsAroundTarget.Bottom)
    {
        availability[winrt::TeachingTipPlacementMode::Bottom] = false;
        availability[winrt::TeachingTipPlacementMode::BottomLeft] = false;
        availability[winrt::TeachingTipPlacementMode::BottomRight] = false;
    }

    // If the tip is too wide to fit between the left edge of the target and the left edge of the window.
    if (tipWidth > availableBoundsAroundTarget.Left)
    {
        availability[winrt::TeachingTipPlacementMode::Left] = false;
        availability[winrt::TeachingTipPlacementMode::LeftTop] = false;
        availability[winrt::TeachingTipPlacementMode::LeftBottom] = false;
    }
    // If the tip is too wide to fit between the center of the target and the left edge of the window.
    if (contentWidth - MinimumTipEdgeToTailCenter() > availableBoundsAroundTarget.Left + (m_currentTargetBoundsInCoreWindowSpace.Width / 2.0f))
    {
        availability[winrt::TeachingTipPlacementMode::TopLeft] = false;
        availability[winrt::TeachingTipPlacementMode::BottomLeft] = false;
    }
    // If the tip is too wide to fit in the window when the tail is centered horizontally on the target and the tip.
    if (contentWidth / 2.0f > availableBoundsAroundTarget.Left + (m_currentTargetBoundsInCoreWindowSpace.Width / 2.0f) ||
        contentWidth / 2.0f > availableBoundsAroundTarget.Right + (m_currentTargetBoundsInCoreWindowSpace.Width / 2.0f))
    {
        availability[winrt::TeachingTipPlacementMode::Top] = false;
        availability[winrt::TeachingTipPlacementMode::Bottom] = false;
        availability[winrt::TeachingTipPlacementMode::Center] = false;
    }
    // If the tip is too wide to fit between the center of the target and the right edge of the window.
    if (contentWidth - MinimumTipEdgeToTailCenter() > availableBoundsAroundTarget.Right + (m_currentTargetBoundsInCoreWindowSpace.Width / 2.0f))
    {
        availability[winrt::TeachingTipPlacementMode::TopRight] = false;
        availability[winrt::TeachingTipPlacementMode::BottomRight] = false;
    }
    // If the tip is too wide to fit between the right edge of the target and the right edge of the window.
    if (tipWidth > availableBoundsAroundTarget.Right)
    {
        availability[winrt::TeachingTipPlacementMode::Right] = false;
        availability[winrt::TeachingTipPlacementMode::RightTop] = false;
        availability[winrt::TeachingTipPlacementMode::RightBottom] = false;
    }

    auto const priorities = GetPlacementFallbackOrder(PreferredPlacement());

    for (auto const mode : priorities)
    {
        if (availability[mode])
        {
            return std::make_tuple(mode, false);
        }
    }
    // The teaching tip wont fit anywhere, set tipDoesNotFit to indicate that we should not open.
    return std::make_tuple(winrt::TeachingTipPlacementMode::Top, true);
}

std::tuple<winrt::TeachingTipPlacementMode, bool> TeachingTip::DetermineEffectivePlacementUntargeted(double contentHeight, double contentWidth)
{
    auto const windowBounds = GetWindowBounds();
    if (!ShouldConstrainToRootBounds())
    {
        auto const screenBoundsInCoreWindowSpace = GetEffectiveScreenBoundsInCoreWindowSpace(windowBounds);
        if (screenBoundsInCoreWindowSpace.Height > contentHeight && screenBoundsInCoreWindowSpace.Width > contentWidth)
        {
            return std::make_tuple(winrt::TeachingTipPlacementMode::Bottom, false);
        }
    }
    else
    {
        auto const windowBoundsInCoreWindowSpace = GetEffectiveWindowBoundsInCoreWindowSpace(windowBounds);
        if (windowBoundsInCoreWindowSpace.Height > contentHeight && windowBoundsInCoreWindowSpace.Width > contentWidth)
        {
            return std::make_tuple(winrt::TeachingTipPlacementMode::Bottom, false);
        }
    }

    // The teaching tip doesn't fit in the window/screen set tipDoesNotFit to indicate that we should not open.
    return std::make_tuple(winrt::TeachingTipPlacementMode::Top, true);
}

std::tuple<winrt::Thickness, winrt::Thickness> TeachingTip::DetermineSpaceAroundTarget()
{
    auto const shouldConstrainToRootBounds = ShouldConstrainToRootBounds();

    auto const [windowBoundsInCoreWindowSpace, screenBoundsInCoreWindowSpace] = [this]()
    {
        auto const windowBounds = GetWindowBounds();
        return std::make_tuple(GetEffectiveWindowBoundsInCoreWindowSpace(windowBounds),
                               GetEffectiveScreenBoundsInCoreWindowSpace(windowBounds));
    }();


    const winrt::Thickness windowSpaceAroundTarget{
        // Target.Left - Window.Left
        m_currentTargetBoundsInCoreWindowSpace.X - /* 0 except with test window bounds */ windowBoundsInCoreWindowSpace.X,
        // Target.Top - Window.Top
        m_currentTargetBoundsInCoreWindowSpace.Y - /* 0 except with test window bounds */ windowBoundsInCoreWindowSpace.Y,
        // Window.Right - Target.Right
        (windowBoundsInCoreWindowSpace.X + windowBoundsInCoreWindowSpace.Width) - (m_currentTargetBoundsInCoreWindowSpace.X + m_currentTargetBoundsInCoreWindowSpace.Width),
        // Screen.Right - Target.Right
        (windowBoundsInCoreWindowSpace.Y + windowBoundsInCoreWindowSpace.Height) - (m_currentTargetBoundsInCoreWindowSpace.Y + m_currentTargetBoundsInCoreWindowSpace.Height) };


    const winrt::Thickness screenSpaceAroundTarget = [this, screenBoundsInCoreWindowSpace, windowSpaceAroundTarget]()
    {
        if (!ShouldConstrainToRootBounds())
        {
            return winrt::Thickness{
                // Target.Left - Screen.Left
                m_currentTargetBoundsInCoreWindowSpace.X - screenBoundsInCoreWindowSpace.X,
                // Target.Top - Screen.Top
                m_currentTargetBoundsInCoreWindowSpace.Y - screenBoundsInCoreWindowSpace.Y,
                // Screen.Right - Target.Right
                (screenBoundsInCoreWindowSpace.X + screenBoundsInCoreWindowSpace.Width) - (m_currentTargetBoundsInCoreWindowSpace.X + m_currentTargetBoundsInCoreWindowSpace.Width),
                // Screen.Bottom - Target.Bottom
                (screenBoundsInCoreWindowSpace.Y + screenBoundsInCoreWindowSpace.Height) - (m_currentTargetBoundsInCoreWindowSpace.Y + m_currentTargetBoundsInCoreWindowSpace.Height) };
        }
        return windowSpaceAroundTarget;
    }();

    return std::make_tuple(windowSpaceAroundTarget, screenSpaceAroundTarget);
}

winrt::Rect TeachingTip::GetEffectiveWindowBoundsInCoreWindowSpace(const winrt::Rect& windowBounds)
{
    if (m_useTestWindowBounds)
    {
        return m_testWindowBoundsInCoreWindowSpace;
    }
    else
    {
        return winrt::Rect{ 0, 0, windowBounds.Width, windowBounds.Height };
    }
    
}

winrt::Rect TeachingTip::GetEffectiveScreenBoundsInCoreWindowSpace(const winrt::Rect& windowBounds)
{
    if (!m_useTestScreenBounds && !ShouldConstrainToRootBounds())
    {
        MUX_ASSERT_MSG(!m_returnTopForOutOfWindowPlacement, "When returnTopForOutOfWindowPlacement is true we will never need to get the screen bounds");
        auto const displayInfo = winrt::DisplayInformation::GetForCurrentView();
        auto const scaleFactor = displayInfo.RawPixelsPerViewPixel();
        return winrt::Rect(-windowBounds.X,
            -windowBounds.Y,
            displayInfo.ScreenHeightInRawPixels() / static_cast<float>(scaleFactor),
            displayInfo.ScreenWidthInRawPixels() / static_cast<float>(scaleFactor));
    }
    return m_testScreenBoundsInCoreWindowSpace;
}

winrt::Rect TeachingTip::GetWindowBounds()
{
    if (winrt::IUIElement10 uiElement10 = *this)
    {
        if (auto const xamlRoot = uiElement10.XamlRoot())
        {
            return winrt::Rect{ 0, 0, xamlRoot.Size().Width, xamlRoot.Size().Height };
        }
    }
    return winrt::Window::Current().CoreWindow().Bounds();
}

std::array<winrt::TeachingTipPlacementMode, 13> TeachingTip::GetPlacementFallbackOrder(winrt::TeachingTipPlacementMode preferredPlacement)
{
    auto priorityList = std::array<winrt::TeachingTipPlacementMode, 13>();
    priorityList[0] = winrt::TeachingTipPlacementMode::Top;
    priorityList[1] = winrt::TeachingTipPlacementMode::Bottom;
    priorityList[2] = winrt::TeachingTipPlacementMode::Left;
    priorityList[3] = winrt::TeachingTipPlacementMode::Right;
    priorityList[4] = winrt::TeachingTipPlacementMode::TopLeft;
    priorityList[5] = winrt::TeachingTipPlacementMode::TopRight;
    priorityList[6] = winrt::TeachingTipPlacementMode::BottomLeft;
    priorityList[7] = winrt::TeachingTipPlacementMode::BottomRight;
    priorityList[8] = winrt::TeachingTipPlacementMode::LeftTop;
    priorityList[9] = winrt::TeachingTipPlacementMode::LeftBottom;
    priorityList[10] = winrt::TeachingTipPlacementMode::RightTop;
    priorityList[11] = winrt::TeachingTipPlacementMode::RightBottom;
    priorityList[12] = winrt::TeachingTipPlacementMode::Center;


    if (IsPlacementBottom(preferredPlacement))
    {
        // Swap to bottom > top
        std::swap(priorityList[0], priorityList[1]);
        std::swap(priorityList[4], priorityList[6]);
        std::swap(priorityList[5], priorityList[7]);
    }
    else if (IsPlacementLeft(preferredPlacement))
    {
        // swap to lateral > vertical
        std::swap(priorityList[0], priorityList[2]);
        std::swap(priorityList[1], priorityList[3]);
        std::swap(priorityList[4], priorityList[8]);
        std::swap(priorityList[5], priorityList[9]);
        std::swap(priorityList[6], priorityList[10]);
        std::swap(priorityList[7], priorityList[11]);
    }
    else if (IsPlacementRight(preferredPlacement))
    {
        // swap to lateral > vertical
        std::swap(priorityList[0], priorityList[2]);
        std::swap(priorityList[1], priorityList[3]);
        std::swap(priorityList[4], priorityList[8]);
        std::swap(priorityList[5], priorityList[9]);
        std::swap(priorityList[6], priorityList[10]);
        std::swap(priorityList[7], priorityList[11]);

        // swap to right > left
        std::swap(priorityList[0], priorityList[1]);
        std::swap(priorityList[4], priorityList[6]);
        std::swap(priorityList[5], priorityList[7]);
    }

    //Switch the preferred placement to first.
    auto const pivot = std::find_if(priorityList.begin(),
        priorityList.end(),
        [preferredPlacement](const winrt::TeachingTipPlacementMode mode) -> bool {
            return mode == preferredPlacement;
        });
    if (pivot != priorityList.end()) {
        std::rotate(priorityList.begin(), pivot, pivot + 1);
    }

    return priorityList;
}


void TeachingTip::EstablishShadows()
{
#ifdef TAIL_SHADOW
#ifdef _DEBUG
    if (winrt::IUIElement10 tailPolygon_uiElement10 = m_tailPolygon.get())
    {
        if (m_tipShadow)
        {
            if (!tailPolygon_uiElement10.Shadow())
            {
                // This facilitates an experiment around faking a proper tail shadow, shadows are expensive though so we don't want it present for release builds.
                auto const tailShadow = winrt::Windows::UI::Xaml::Media::ThemeShadow{};
                tailShadow.Receivers().Append(m_target.get());
                tailPolygon_uiElement10.Shadow(tailShadow);
                if (auto&& tailPolygon = m_tailPolygon.get())
                {
                    auto const tailPolygonTranslation = tailPolygon.Translation()
                    tailPolygon.Translation({ tailPolygonTranslation.x, tailPolygonTranslation.y, m_tailElevation });
                }
            }
        }
        else
        {
            tailPolygon_uiElement10.Shadow(nullptr);
        }
    }
#endif
#endif
    if (winrt::IUIElement10 m_contentRootGrid_uiElement10 = m_contentRootGrid.get())
    {
        if (m_tipShouldHaveShadow)
        {
            if (!m_contentRootGrid_uiElement10.Shadow())
            {
                m_contentRootGrid_uiElement10.Shadow(winrt::ThemeShadow{});
                if (auto&& contentRootGrid = m_contentRootGrid.get())
                {
                    auto&& contentRootGridTranslation = contentRootGrid.Translation();
                    contentRootGrid.Translation({ contentRootGridTranslation.x, contentRootGridTranslation.y, m_contentElevation });
                }
            }
        }
        else
        {
            m_contentRootGrid_uiElement10.Shadow(nullptr);
        }
    }
}

void TeachingTip::TrySetCenterPoint(const winrt::IUIElement9& element, const winrt::float3& centerPoint)
{
    if (element)
    {
        element.CenterPoint(centerPoint);
    }
}

void TeachingTip::OnPropertyChanged(
    const winrt::DependencyObject& sender,
    const winrt::DependencyPropertyChangedEventArgs& args)
{
    winrt::get_self<TeachingTip>(sender.as<winrt::TeachingTip>())->OnPropertyChanged(args);
}

float TeachingTip::TailLongSideActualLength()
{
    if (auto&& tailPolygon = m_tailPolygon.get())
    {
        return static_cast<float>(std::max(tailPolygon.ActualHeight(), tailPolygon.ActualWidth()));
    }
    return 0;
}

float TeachingTip::TailLongSideLength()
{
    return static_cast<float>(TailLongSideActualLength() - (2 * s_tailOcclusionAmount));
}

float TeachingTip::TailShortSideLength()
{
    if (auto&& tailPolygon = m_tailPolygon.get())
    {
        return static_cast<float>(std::min(tailPolygon.ActualHeight(), tailPolygon.ActualWidth()) - s_tailOcclusionAmount);
    }
    return 0;
}

float TeachingTip::MinimumTipEdgeToTailEdgeMargin()
{
    if (auto&& tailOcclusionGrid = m_tailOcclusionGrid.get())
    {
        return tailOcclusionGrid.ColumnDefinitions().Size() > 1 ?
            static_cast<float>(tailOcclusionGrid.ColumnDefinitions().GetAt(1).ActualWidth() + s_tailOcclusionAmount)
            : 0.0f;
    }
    return 0;
}

float TeachingTip::MinimumTipEdgeToTailCenter()
{
    if (auto&& tailOcclusionGrid = m_tailOcclusionGrid.get())
    {
        if (auto&& tailPolygon = m_tailPolygon.get())
        {
            return tailOcclusionGrid.ColumnDefinitions().Size() > 1 ?
                static_cast<float>(tailOcclusionGrid.ColumnDefinitions().GetAt(0).ActualWidth() +
                    tailOcclusionGrid.ColumnDefinitions().GetAt(1).ActualWidth() +
                    (std::max(tailPolygon.ActualHeight(), tailPolygon.ActualWidth()) / 2))
                : 0.0f;
        }
    }
    return 0;
}

////////////////
// Test Hooks //
////////////////
void TeachingTip::SetExpandEasingFunction(const winrt::CompositionEasingFunction& easingFunction)
{
    m_expandEasingFunction.set(easingFunction);
    CreateExpandAnimation();
}

void TeachingTip::SetContractEasingFunction(const winrt::CompositionEasingFunction& easingFunction)
{
    m_contractEasingFunction.set(easingFunction);
    CreateContractAnimation();
}

void TeachingTip::SetTipShouldHaveShadow(bool tipShouldHaveShadow)
{
    if (m_tipShouldHaveShadow != tipShouldHaveShadow)
    {
        m_tipShouldHaveShadow = tipShouldHaveShadow;
        EstablishShadows();
    }
}

void TeachingTip::SetContentElevation(float elevation)
{
    m_contentElevation = elevation;
    if (SharedHelpers::IsRS5OrHigher())
    {
        if (auto&& contentRootGrid = m_contentRootGrid.get())
        {
            auto const contentRootGridTranslation = contentRootGrid.Translation();
            m_contentRootGrid.get().Translation({ contentRootGridTranslation.x, contentRootGridTranslation.y, m_contentElevation });
        }
        if (m_expandElevationAnimation)
        {
            m_expandElevationAnimation.get().SetScalarParameter(L"contentElevation", m_contentElevation);
        }
    }
}

void TeachingTip::SetTailElevation(float elevation)
{
    m_tailElevation = elevation;
    if (SharedHelpers::IsRS5OrHigher() && m_tailPolygon)
    {
        if (auto&& tailPolygon = m_tailPolygon.get())
        {
            auto const tailPolygonTranslation = tailPolygon.Translation();
            tailPolygon.Translation({ tailPolygonTranslation.x, tailPolygonTranslation.y, m_tailElevation });
        }
    }
}

void TeachingTip::SetUseTestWindowBounds(bool useTestWindowBounds)
{
    m_useTestWindowBounds = useTestWindowBounds;
}

void TeachingTip::SetTestWindowBounds(const winrt::Rect& testWindowBounds)
{
    m_testWindowBoundsInCoreWindowSpace = testWindowBounds;
}

void TeachingTip::SetUseTestScreenBounds(bool useTestScreenBounds)
{
    m_useTestScreenBounds = useTestScreenBounds;
}

void TeachingTip::SetTestScreenBounds(const winrt::Rect& testScreenBounds)
{
    m_testScreenBoundsInCoreWindowSpace = testScreenBounds;
}

void TeachingTip::SetTipFollowsTarget(bool tipFollowsTarget)
{
    if (m_tipFollowsTarget != tipFollowsTarget)
    {
        m_tipFollowsTarget = tipFollowsTarget;
        if (tipFollowsTarget)
        {
            if (auto&& target = m_target.get())
            {
                SetViewportChangedEvent(gsl::make_strict_not_null(target));
            }
        }
        else
        {
            RevokeViewportChangedEvent();
        }
    }
}

void TeachingTip::SetReturnTopForOutOfWindowPlacement(bool returnTopForOutOfWindowPlacement)
{
    m_returnTopForOutOfWindowPlacement = returnTopForOutOfWindowPlacement;
}

void TeachingTip::SetExpandAnimationDuration(const winrt::TimeSpan& expandAnimationDuration)
{
    m_expandAnimationDuration = expandAnimationDuration;
    if (auto&& expandAnimation = m_expandAnimation.get())
    {
        expandAnimation.Duration(m_expandAnimationDuration);
    }
    if (auto&& expandElevationAnimation = m_expandElevationAnimation.get())
    {
        expandElevationAnimation.Duration(m_expandAnimationDuration);
    }
}

void TeachingTip::SetContractAnimationDuration(const winrt::TimeSpan& contractAnimationDuration)
{
    m_contractAnimationDuration = contractAnimationDuration;
    if (auto&& contractAnimation = m_contractAnimation.get())
    {
        contractAnimation.Duration(m_contractAnimationDuration);
    }
    if (auto&& contractElevationAnimation = m_contractElevationAnimation.get())
    {
        contractElevationAnimation.Duration(m_contractAnimationDuration);
    }
}

bool TeachingTip::GetIsIdle()
{
    return m_isIdle;
}

void TeachingTip::SetIsIdle(bool isIdle)
{
    if (m_isIdle != isIdle)
    {
        m_isIdle = isIdle;
        TeachingTipTestHooks::NotifyIdleStatusChanged(*this);
    }
}

winrt::TeachingTipPlacementMode TeachingTip::GetEffectivePlacement()
{
    return m_currentEffectiveTipPlacementMode;
}

winrt::TeachingTipHeroContentPlacementMode TeachingTip::GetEffectiveHeroContentPlacement()
{
    return m_currentHeroContentEffectivePlacementMode;
}

double TeachingTip::GetHorizontalOffset()
{
    if (auto&& popup = m_popup.get())
    {
        return popup.HorizontalOffset();
    }
    return 0.0;
}

double TeachingTip::GetVerticalOffset()
{
    if (auto&& popup = m_popup.get())
    {
        return popup.VerticalOffset();
    }
    return 0.0;
}

void TeachingTip::UpdatePopupRequestedTheme()
{
    // The way that TeachingTip reparents its content tree breaks ElementTheme calculations. Hook up a listener to
    // ActualTheme on the TeachingTip and then set the Popup's RequestedTheme to match when it changes.

    if (winrt::IFrameworkElement6 frameworkElement6 = *this)
    {
        if (!m_actualThemeChangedRevoker)
        {
            m_actualThemeChangedRevoker = frameworkElement6.ActualThemeChanged(winrt::auto_revoke,
                [this](auto&&, auto&&) { UpdatePopupRequestedTheme(); });
        }

        if (auto && popup = m_popup.get())
        {
            popup.RequestedTheme(frameworkElement6.ActualTheme());
        }
    }
}<|MERGE_RESOLUTION|>--- conflicted
+++ resolved
@@ -1249,12 +1249,8 @@
 {
     if (m_popup && m_popup.get().IsOpen())
     {
-<<<<<<< HEAD
-        if (SharedHelpers::IsRS5OrHigher() && SharedHelpers::IsAnimationsEnabled())
-=======
         // Contract animation requires IUIElement9
-        if (this->try_as<winrt::IUIElement9>())
->>>>>>> 90f1e95e
+        if (this->try_as<winrt::IUIElement9>() && SharedHelpers::IsAnimationsEnabled())
         {
             StartContractToClose();
         }
