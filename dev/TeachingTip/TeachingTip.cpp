﻿#include "pch.h"
#include "common.h"
#include "TeachingTip.h"
#include "RuntimeProfiler.h"
#include "ResourceAccessor.h"
#include "TeachingTipClosingEventArgs.h"
#include "TeachingTipClosedEventArgs.h"
#include "TeachingTipTestHooks.h"
#include "TeachingTipAutomationPeer.h"
#include "../ResourceHelper/Utils.h"
#include <enum_array.h>

TeachingTip::TeachingTip()
{
    __RP_Marker_ClassById(RuntimeProfiler::ProfId_TeachingTip);
    SetDefaultStyleKey(this);
    EnsureProperties();
    m_automationNameChangedRevoker = RegisterPropertyChanged(*this, winrt::AutomationProperties::NameProperty(), { this, &TeachingTip::OnAutomationNameChanged });
    m_automationIdChangedRevoker = RegisterPropertyChanged(*this, winrt::AutomationProperties::AutomationIdProperty(), { this, &TeachingTip::OnAutomationIdChanged });
    SetValue(s_TemplateSettingsProperty, winrt::make<::TeachingTipTemplateSettings>());
}

TeachingTip::~TeachingTip()
{
    m_previouslyFocusedElement.set(nullptr);
}

winrt::AutomationPeer TeachingTip::OnCreateAutomationPeer()
{
    return winrt::make<TeachingTipAutomationPeer>(*this);
}

void TeachingTip::OnApplyTemplate()
{
    m_acceleratorKeyActivatedRevoker.revoke();
    m_effectiveViewportChangedRevoker.revoke();
    m_contentSizeChangedRevoker.revoke();
    m_closeButtonClickedRevoker.revoke();
    m_alternateCloseButtonClickedRevoker.revoke();
    m_actionButtonClickedRevoker.revoke();

    winrt::IControlProtected controlProtected{ *this };

    m_container.set(GetTemplateChildT<winrt::Border>(s_containerName, controlProtected));
    m_rootElement.set(m_container.get().Child());
    m_tailOcclusionGrid.set(GetTemplateChildT<winrt::Grid>(s_tailOcclusionGridName, controlProtected));
    m_contentRootGrid.set(GetTemplateChildT<winrt::Grid>(s_contentRootGridName, controlProtected));
    m_nonHeroContentRootGrid.set(GetTemplateChildT<winrt::Grid>(s_nonHeroContentRootGridName, controlProtected));
    m_heroContentBorder.set(GetTemplateChildT<winrt::Border>(s_heroContentBorderName, controlProtected));
    m_iconBorder.set(GetTemplateChildT<winrt::Border>(s_iconBorderName, controlProtected));
    m_actionButton.set(GetTemplateChildT<winrt::Button>(s_actionButtonName, controlProtected));
    m_alternateCloseButton.set(GetTemplateChildT<winrt::Button>(s_alternateCloseButtonName, controlProtected));
    m_closeButton.set(GetTemplateChildT<winrt::Button>(s_closeButtonName, controlProtected));
    m_tailEdgeBorder.set(GetTemplateChildT<winrt::Grid>(s_tailEdgeBorderName, controlProtected));
    m_tailPolygon.set(GetTemplateChildT<winrt::Polygon>(s_tailPolygonName, controlProtected));

    m_acceleratorKeyActivatedRevoker = Dispatcher().AcceleratorKeyActivated(winrt::auto_revoke, { this, &TeachingTip::OnF6AcceleratorKeyClicked });

    if (auto && container = m_container.get())
    {
        container.Child(nullptr);
    }

    if (auto&& tailOcclusionGrid = m_tailOcclusionGrid.get())
    {
        m_contentSizeChangedRevoker = tailOcclusionGrid.SizeChanged(winrt::auto_revoke, {
            [this](auto const&, auto const&)
            {
                UpdateSizeBasedTemplateSettings();
                // Reset the currentEffectivePlacementMode so that the tail will be updated for the new size as well.
                m_currentEffectiveTipPlacementMode = winrt::TeachingTipPlacementMode::Auto;
                TeachingTipTestHooks::NotifyEffectivePlacementChanged(*this);
                if (IsOpen())
                {
                    PositionPopup();
                }
                {
                    auto&& tailOcclusionGrid = m_tailOcclusionGrid.get();
                    if (auto&& expandAnimation = m_expandAnimation.get())
                    {
                        expandAnimation.SetScalarParameter(L"Width", static_cast<float>(tailOcclusionGrid.ActualWidth()));
                        expandAnimation.SetScalarParameter(L"Height", static_cast<float>(tailOcclusionGrid.ActualHeight()));
                    }
                    if (auto&& contractAnimation = m_contractAnimation.get())
                    {
                        contractAnimation.SetScalarParameter(L"Width", static_cast<float>(tailOcclusionGrid.ActualWidth()));
                        contractAnimation.SetScalarParameter(L"Height", static_cast<float>(tailOcclusionGrid.ActualHeight()));
                    }
                }
            }
        });
    }

    if (auto && contentRootGrid = m_contentRootGrid.get())
    {
        winrt::AutomationProperties::SetLocalizedLandmarkType(contentRootGrid, ResourceAccessor::GetLocalizedStringResource(SR_TeachingTipCustomLandmarkName));
    }

    if (auto&& closeButton = m_closeButton.get())
    {
        m_closeButtonClickedRevoker = closeButton.Click(winrt::auto_revoke, {this, &TeachingTip::OnCloseButtonClicked });
    }
    if (auto&& alternateCloseButton = m_alternateCloseButton.get())
    {
        winrt::AutomationProperties::SetName(alternateCloseButton, ResourceAccessor::GetLocalizedStringResource(SR_TeachingTipAlternateCloseButtonName));
        winrt::ToolTip tooltip = winrt::ToolTip();
        tooltip.Content(box_value(ResourceAccessor::GetLocalizedStringResource(SR_TeachingTipAlternateCloseButtonTooltip)));
        winrt::ToolTipService::SetToolTip(alternateCloseButton, tooltip);
        m_alternateCloseButtonClickedRevoker = alternateCloseButton.Click(winrt::auto_revoke, {this, &TeachingTip::OnCloseButtonClicked });
    }
    if (auto&& actionButton = m_actionButton.get())
    {
        m_actionButtonClickedRevoker = actionButton.Click(winrt::auto_revoke, {this, &TeachingTip::OnActionButtonClicked });
    }
    UpdateButtonsState();

    OnIconSourceChanged();

    EstablishShadows();

    m_isTemplateApplied = true;
}

void TeachingTip::OnPropertyChanged(const winrt::DependencyPropertyChangedEventArgs& args)
{
    winrt::IDependencyProperty property = args.Property();

    if (property == s_IsOpenProperty)
    {
        OnIsOpenChanged();
    }
    else if (property == s_TargetProperty)
    {
        OnTargetChanged();
    }
    else if (property == s_ActionButtonContentProperty ||
        property == s_CloseButtonContentProperty)
    {
        UpdateButtonsState();
    }
    else if (property == s_PlacementMarginProperty)
    {
        OnPlacementMarginChanged();
    }
    else if (property == s_IsLightDismissEnabledProperty)
    {
        OnIsLightDismissEnabledChanged();
    }
    else if (property == s_ShouldConstrainToRootBoundsProperty)
    {
        OnShouldConstrainToRootBoundsChanged();
    }
    else if (property == s_TailVisibilityProperty)
    {
        OnTailVisibilityChanged();
    }
    else if (property == s_PreferredPlacementProperty)
    {
        if (IsOpen())
        {
            PositionPopup();
        }
    }
    else if (property == s_HeroContentPlacementProperty)
    {
        OnHeroContentPlacementChanged();
    }
    else if (property == s_IconSourceProperty)
    {
        OnIconSourceChanged();
    }
    else if (property == s_TitleProperty)
    {
        SetPopupAutomationProperties();
    }

}

void TeachingTip::OnContentChanged(const winrt::IInspectable& oldContent, const winrt::IInspectable& newContent)
{
    if (newContent)
    {
        winrt::VisualStateManager::GoToState(*this, L"Content"sv, false);
    }
    else
    {
        winrt::VisualStateManager::GoToState(*this, L"NoContent"sv, false);
    }
}

void TeachingTip::SetPopupAutomationProperties()
{
    if (auto && popup = m_popup.get())
    {
        auto name = winrt::AutomationProperties::GetName(*this);
        if (name.empty())
        {
            name = Title();
        }
        winrt::AutomationProperties::SetName(popup, name);

        winrt::AutomationProperties::SetAutomationId(popup, winrt::AutomationProperties::GetAutomationId(*this));
    }
}

// Playing a closing animation when the Teaching Tip is closed via light dismiss requires this work around.
// This is because there is no event that occurs when a popup is closing due to light dismiss so we have no way to intercept
// the close and play our animation first. To work around this we've created a second popup which has no content and sits
// underneath the teaching tip and is put into light dismiss mode instead of the primary popup. Then when this popup closes
// due to light dismiss we know we are supposed to close the primary popup as well. To ensure that this popup does not block
// interaction to the primary popup we need to make sure that the LightDismissIndicatorPopup is always opened first, so that
// it is Z ordered underneath the primary popup.
void TeachingTip::CreateLightDismissIndicatorPopup()
{
    if (!m_lightDismissIndicatorPopup)
    {
        auto popup = winrt::Popup();
        // A Popup needs contents to open, so set a child that doesn't do anything.
        auto grid = winrt::Grid();
        popup.Child(grid);

        m_lightDismissIndicatorPopup.set(popup);
    }
}

bool TeachingTip::UpdateTail()
{
    // An effective placement of auto indicates that no tail should be shown.
    auto [placement, tipDoesNotFit] = DetermineEffectivePlacement();
    m_currentEffectiveTailPlacementMode = placement;
    auto&& tailVisibility = TailVisibility();
    if (tailVisibility == winrt::TeachingTipTailVisibility::Collapsed || (!m_target && tailVisibility != winrt::TeachingTipTailVisibility::Visible))
    {
        m_currentEffectiveTailPlacementMode = winrt::TeachingTipPlacementMode::Auto;
    }

    if (placement != m_currentEffectiveTipPlacementMode)
    {
        m_currentEffectiveTipPlacementMode = placement;
        TeachingTipTestHooks::NotifyEffectivePlacementChanged(*this);
    }

    auto&& tailOcclusionGrid = m_tailOcclusionGrid.get();
    auto&& tailEdgeBorder = m_tailEdgeBorder.get();

    float height = static_cast<float>(tailOcclusionGrid.ActualHeight());
    float width = static_cast<float>(tailOcclusionGrid.ActualWidth());

    auto columnDefinitions = tailOcclusionGrid.ColumnDefinitions();
    auto rowDefinitions = tailOcclusionGrid.RowDefinitions();

    float firstColumnWidth = columnDefinitions.Size() > 0 ? static_cast<float>(columnDefinitions.GetAt(0).ActualWidth()) : 0.0f;
    float secondColumnWidth = columnDefinitions.Size() > 1 ? static_cast<float>(columnDefinitions.GetAt(1).ActualWidth()) : 0.0f;
    float nextToLastColumnWidth = columnDefinitions.Size() > 1 ? static_cast<float>(columnDefinitions.GetAt(columnDefinitions.Size() - 2).ActualWidth()) : 0.0f;
    float lastColumnWidth = columnDefinitions.Size() > 0 ? static_cast<float>(columnDefinitions.GetAt(columnDefinitions.Size() - 1).ActualWidth()) : 0.0f;

    float firstRowHeight = rowDefinitions.Size() > 0 ? static_cast<float>(rowDefinitions.GetAt(0).ActualHeight()) : 0.0f;
    float secondRowHeight = rowDefinitions.Size() > 1 ? static_cast<float>(rowDefinitions.GetAt(1).ActualHeight()) : 0.0f;
    float nextToLastRowHeight = rowDefinitions.Size() > 1 ? static_cast<float>(rowDefinitions.GetAt(rowDefinitions.Size() - 2).ActualHeight()) : 0.0f;
    float lastRowHeight = rowDefinitions.Size() > 0 ? static_cast<float>(rowDefinitions.GetAt(rowDefinitions.Size() - 1).ActualHeight()) : 0.0f;

    UpdateSizeBasedTemplateSettings();

    switch (m_currentEffectiveTailPlacementMode)
    {
    // An effective placement of auto means the tip should not display a tail.
    case winrt::TeachingTipPlacementMode::Auto:
        if (SharedHelpers::IsRS5OrHigher())
        {
            tailOcclusionGrid.CenterPoint({ width / 2, height / 2, 0.0f });
        }
        UpdateDynamicHeroContentPlacementToTop();
        winrt::VisualStateManager::GoToState(*this, L"Untargeted"sv, false);
        break;

    case winrt::TeachingTipPlacementMode::Top:
        if (SharedHelpers::IsRS5OrHigher())
        {
            tailOcclusionGrid.CenterPoint({ width / 2, height - lastRowHeight, 0.0f });
            tailEdgeBorder.CenterPoint({ (width / 2) - firstColumnWidth, 0.0f, 0.0f });
        }
        UpdateDynamicHeroContentPlacementToTop();
        winrt::VisualStateManager::GoToState(*this, L"Top"sv, false);
        break;

    case winrt::TeachingTipPlacementMode::Bottom:
        if (SharedHelpers::IsRS5OrHigher())
        {
            tailOcclusionGrid.CenterPoint({ width / 2, firstRowHeight, 0.0f });
            tailEdgeBorder.CenterPoint({ (width / 2) - firstColumnWidth, 0.0f, 0.0f });
        }
        UpdateDynamicHeroContentPlacementToBottom();
        winrt::VisualStateManager::GoToState(*this, L"Bottom"sv, false);
        break;

    case winrt::TeachingTipPlacementMode::Left:
        if (SharedHelpers::IsRS5OrHigher())
        {
            tailOcclusionGrid.CenterPoint({ width - lastColumnWidth, (height / 2), 0.0f });
            tailEdgeBorder.CenterPoint({ 0.0f, (height / 2) - firstRowHeight, 0.0f });
        }
        UpdateDynamicHeroContentPlacementToTop();
        winrt::VisualStateManager::GoToState(*this, L"Left"sv, false);
        break;

    case winrt::TeachingTipPlacementMode::Right:
        if (SharedHelpers::IsRS5OrHigher())
        {
            tailOcclusionGrid.CenterPoint({ firstColumnWidth, height / 2, 0.0f });
            tailEdgeBorder.CenterPoint({ 0.0f, (height / 2) - firstRowHeight, 0.0f });
        }
        UpdateDynamicHeroContentPlacementToTop();
        winrt::VisualStateManager::GoToState(*this, L"Right"sv, false);
        break;

    case winrt::TeachingTipPlacementMode::TopRight:
        if (SharedHelpers::IsRS5OrHigher())
        {
            tailOcclusionGrid.CenterPoint({ firstColumnWidth + secondColumnWidth + 1, height - lastRowHeight, 0.0f });
            tailEdgeBorder.CenterPoint({ secondColumnWidth, 0.0f, 0.0f });
        }
        UpdateDynamicHeroContentPlacementToTop();
        winrt::VisualStateManager::GoToState(*this, L"TopRight"sv, false);
        break;

    case winrt::TeachingTipPlacementMode::TopLeft:
        if (SharedHelpers::IsRS5OrHigher())
        {
            tailOcclusionGrid.CenterPoint({ width - (nextToLastColumnWidth + lastColumnWidth + 1), height - lastRowHeight, 0.0f });
            tailEdgeBorder.CenterPoint({ width - (nextToLastColumnWidth + firstColumnWidth + lastColumnWidth), 0.0f, 0.0f });
        }
        UpdateDynamicHeroContentPlacementToTop();
        winrt::VisualStateManager::GoToState(*this, L"TopLeft"sv, false);
        break;

    case winrt::TeachingTipPlacementMode::BottomRight:
        if (SharedHelpers::IsRS5OrHigher())
        {
            tailOcclusionGrid.CenterPoint({ firstColumnWidth + secondColumnWidth + 1, firstRowHeight, 0.0f });
            tailEdgeBorder.CenterPoint({ secondColumnWidth, 0.0f, 0.0f });
        }
        UpdateDynamicHeroContentPlacementToBottom();
        winrt::VisualStateManager::GoToState(*this, L"BottomRight"sv, false);
        break;

    case winrt::TeachingTipPlacementMode::BottomLeft:
        if (SharedHelpers::IsRS5OrHigher())
        {
            tailOcclusionGrid.CenterPoint({ width - (nextToLastColumnWidth + lastColumnWidth + 1), firstRowHeight, 0.0f });
            tailEdgeBorder.CenterPoint({ width - (nextToLastColumnWidth + firstColumnWidth + lastColumnWidth), 0.0f, 0.0f });
        }
        UpdateDynamicHeroContentPlacementToBottom();
        winrt::VisualStateManager::GoToState(*this, L"BottomLeft"sv, false);
        break;

    case winrt::TeachingTipPlacementMode::LeftTop:
        if (SharedHelpers::IsRS5OrHigher())
        {
            tailOcclusionGrid.CenterPoint({ width - lastColumnWidth,  height - (nextToLastRowHeight + lastRowHeight + 1), 0.0f });
            tailEdgeBorder.CenterPoint({ 0.0f,  height - (nextToLastRowHeight + firstRowHeight + lastRowHeight), 0.0f });
        }
        UpdateDynamicHeroContentPlacementToTop();
        winrt::VisualStateManager::GoToState(*this, L"LeftTop"sv, false);
        break;

    case winrt::TeachingTipPlacementMode::LeftBottom:
        if (SharedHelpers::IsRS5OrHigher())
        {
            tailOcclusionGrid.CenterPoint({ width - lastColumnWidth, (firstRowHeight + secondRowHeight + 1), 0.0f });
            tailEdgeBorder.CenterPoint({ 0.0f, secondRowHeight, 0.0f });
        }
        UpdateDynamicHeroContentPlacementToBottom();
        winrt::VisualStateManager::GoToState(*this, L"LeftBottom"sv, false);
        break;

    case winrt::TeachingTipPlacementMode::RightTop:
        if (SharedHelpers::IsRS5OrHigher())
        {
            tailOcclusionGrid.CenterPoint({ firstColumnWidth, height - (nextToLastRowHeight + lastRowHeight + 1), 0.0f });
            tailEdgeBorder.CenterPoint({ 0.0f, height - (nextToLastRowHeight + firstRowHeight + lastRowHeight), 0.0f });
        }
        UpdateDynamicHeroContentPlacementToTop();
        winrt::VisualStateManager::GoToState(*this, L"RightTop"sv, false);
        break;

    case winrt::TeachingTipPlacementMode::RightBottom:
        if (SharedHelpers::IsRS5OrHigher())
        {
            tailOcclusionGrid.CenterPoint({ firstColumnWidth, (firstRowHeight + secondRowHeight + 1), 0.0f });
            tailEdgeBorder.CenterPoint({ 0.0f, secondRowHeight, 0.0f });
        }
        UpdateDynamicHeroContentPlacementToBottom();
        winrt::VisualStateManager::GoToState(*this, L"RightBottom"sv, false);
        break;

    case winrt::TeachingTipPlacementMode::Center:
        if (SharedHelpers::IsRS5OrHigher())
        {
            tailOcclusionGrid.CenterPoint({ width / 2, height - lastRowHeight, 0.0f });
            tailEdgeBorder.CenterPoint({ (width / 2) - firstColumnWidth, 0.0f, 0.0f });
        }
        UpdateDynamicHeroContentPlacementToTop();
        winrt::VisualStateManager::GoToState(*this, L"Center"sv, false);
        break;

    default:
        break;
    }

    return tipDoesNotFit;
}

void TeachingTip::PositionPopup()
{
    bool tipDoesNotFit = false;
    if (m_target)
    {
        tipDoesNotFit = PositionTargetedPopup();
    }
    else
    {
        tipDoesNotFit = PositionUntargetedPopup();
    }
    if (tipDoesNotFit)
    {
        IsOpen(false);
    }

    TeachingTipTestHooks::NotifyOffsetChanged(*this);
}

bool TeachingTip::PositionTargetedPopup()
{
    bool tipDoesNotFit = UpdateTail();
    auto offset = PlacementMargin();

    auto&& tailOcclusionGrid = m_tailOcclusionGrid.get();
    double tipHeight = tailOcclusionGrid.ActualHeight();
    double tipWidth = tailOcclusionGrid.ActualWidth();

    auto&& popup = m_popup.get();
    // Depending on the effective placement mode of the tip we use a combination of the tip's size, the target's position within the app, the target's
    // size, and the target offset property to determine the appropriate vertical and horizontal offsets of the popup that the tip is contained in.
    switch (m_currentEffectiveTipPlacementMode)
    {
    case winrt::TeachingTipPlacementMode::Top:
        popup.VerticalOffset(m_currentTargetBounds.Y - tipHeight - offset.Top);
        popup.HorizontalOffset((((m_currentTargetBounds.X * 2.0f) + m_currentTargetBounds.Width - tipWidth) / 2.0f));
        break;

    case winrt::TeachingTipPlacementMode::Bottom:
        popup.VerticalOffset(m_currentTargetBounds.Y + m_currentTargetBounds.Height + static_cast<float>(offset.Bottom));
        popup.HorizontalOffset((((m_currentTargetBounds.X * 2.0f) + m_currentTargetBounds.Width - tipWidth) / 2.0f));
        break;

    case winrt::TeachingTipPlacementMode::Left:
        popup.VerticalOffset(((m_currentTargetBounds.Y * 2.0f) + m_currentTargetBounds.Height - tipHeight) / 2.0f);
        popup.HorizontalOffset(m_currentTargetBounds.X - tipWidth - offset.Left);
        break;

    case winrt::TeachingTipPlacementMode::Right:
        popup.VerticalOffset(((m_currentTargetBounds.Y * 2.0f) + m_currentTargetBounds.Height - tipHeight) / 2.0f);
        popup.HorizontalOffset(m_currentTargetBounds.X + m_currentTargetBounds.Width + static_cast<float>(offset.Right));
        break;

    case winrt::TeachingTipPlacementMode::TopRight:
        popup.VerticalOffset(m_currentTargetBounds.Y - tipHeight - offset.Top);
        popup.HorizontalOffset(((((m_currentTargetBounds.X  * 2.0f) + m_currentTargetBounds.Width) / 2.0f) - MinimumTipEdgeToTailCenter()));
        break;

    case winrt::TeachingTipPlacementMode::TopLeft:
        popup.VerticalOffset(m_currentTargetBounds.Y - tipHeight - offset.Top);
        popup.HorizontalOffset(((((m_currentTargetBounds.X  * 2.0f) + m_currentTargetBounds.Width) / 2.0f) - tipWidth + MinimumTipEdgeToTailCenter()));
        break;

    case winrt::TeachingTipPlacementMode::BottomRight:
        popup.VerticalOffset(m_currentTargetBounds.Y + m_currentTargetBounds.Height + static_cast<float>(offset.Bottom));
        popup.HorizontalOffset(((((m_currentTargetBounds.X * 2.0f) + m_currentTargetBounds.Width) / 2.0f) - MinimumTipEdgeToTailCenter()));
        break;

    case winrt::TeachingTipPlacementMode::BottomLeft:
        popup.VerticalOffset(m_currentTargetBounds.Y + m_currentTargetBounds.Height + static_cast<float>(offset.Bottom));
        popup.HorizontalOffset(((((m_currentTargetBounds.X * 2.0f) + m_currentTargetBounds.Width) / 2.0f) - tipWidth + MinimumTipEdgeToTailCenter()));
        break;

    case winrt::TeachingTipPlacementMode::LeftTop:
        popup.VerticalOffset((((m_currentTargetBounds.Y * 2.0f) + m_currentTargetBounds.Height) / 2.0f) - tipHeight + MinimumTipEdgeToTailCenter());
        popup.HorizontalOffset(m_currentTargetBounds.X - tipWidth - offset.Left);
        break;

    case winrt::TeachingTipPlacementMode::LeftBottom:
        popup.VerticalOffset((((m_currentTargetBounds.Y * 2.0f) + m_currentTargetBounds.Height) / 2.0f) - MinimumTipEdgeToTailCenter());
        popup.HorizontalOffset(m_currentTargetBounds.X - tipWidth - offset.Left);
        break;

    case winrt::TeachingTipPlacementMode::RightTop:
        popup.VerticalOffset((((m_currentTargetBounds.Y * 2.0f) + m_currentTargetBounds.Height) / 2.0f) - tipHeight + MinimumTipEdgeToTailCenter());
        popup.HorizontalOffset(m_currentTargetBounds.X + m_currentTargetBounds.Width + static_cast<float>(offset.Right));
        break;

    case winrt::TeachingTipPlacementMode::RightBottom:
        popup.VerticalOffset((((m_currentTargetBounds.Y * 2.0f) + m_currentTargetBounds.Height) / 2.0f) - MinimumTipEdgeToTailCenter());
        popup.HorizontalOffset(m_currentTargetBounds.X + m_currentTargetBounds.Width + static_cast<float>(offset.Right));
        break;

    case winrt::TeachingTipPlacementMode::Center:
        popup.VerticalOffset(m_currentTargetBounds.Y + (m_currentTargetBounds.Height / 2.0f) - tipHeight - offset.Top);
        popup.HorizontalOffset((((m_currentTargetBounds.X * 2.0f) + m_currentTargetBounds.Width - tipWidth) / 2.0f));
        break;

    default:
        MUX_FAIL_FAST();
    }
    return tipDoesNotFit;
}

bool TeachingTip::PositionUntargetedPopup()
{
    auto windowBounds = m_useTestWindowBounds ? m_testWindowBounds : winrt::Window::Current().CoreWindow().Bounds();

    auto&& tailOcclusionGrid = m_tailOcclusionGrid.get();
    double finalTipHeight = tailOcclusionGrid.ActualHeight();
    double finalTipWidth = tailOcclusionGrid.ActualWidth();

    bool tipDoesNotFit = UpdateTail();

    auto offset = PlacementMargin();

    // Depending on the effective placement mode of the tip we use a combination of the tip's size, the window's size, and the target
    // offset property to determine the appropriate vertical and horizontal offsets of the popup that the tip is contained in.
    auto&& popup = m_popup.get();
    switch (PreferredPlacement())
    {
    case winrt::TeachingTipPlacementMode::Auto:
    case winrt::TeachingTipPlacementMode::Bottom:
        popup.VerticalOffset(UntargetedTipFarPlacementOffset(windowBounds.Height, finalTipHeight, offset.Bottom));
        popup.HorizontalOffset(UntargetedTipCenterPlacementOffset(windowBounds.Width, finalTipWidth, offset.Left, offset.Right));
        break;

    case winrt::TeachingTipPlacementMode::Top:
        popup.VerticalOffset(UntargetedTipNearPlacementOffset(offset.Top));
        popup.HorizontalOffset(UntargetedTipCenterPlacementOffset(windowBounds.Width, finalTipWidth, offset.Left, offset.Right));
        break;

    case winrt::TeachingTipPlacementMode::Left:
        popup.VerticalOffset(UntargetedTipCenterPlacementOffset(windowBounds.Height, finalTipHeight, offset.Top, offset.Bottom));
        popup.HorizontalOffset(UntargetedTipNearPlacementOffset(offset.Left));
        break;

    case winrt::TeachingTipPlacementMode::Right:
        popup.VerticalOffset(UntargetedTipCenterPlacementOffset(windowBounds.Height, finalTipHeight, offset.Top, offset.Bottom));
        popup.HorizontalOffset(UntargetedTipFarPlacementOffset(windowBounds.Width, finalTipWidth, offset.Right));
        break;

    case winrt::TeachingTipPlacementMode::TopRight:
        popup.VerticalOffset(UntargetedTipNearPlacementOffset(offset.Top));
        popup.HorizontalOffset(UntargetedTipFarPlacementOffset(windowBounds.Width,finalTipWidth, offset.Right));
        break;

    case winrt::TeachingTipPlacementMode::TopLeft:
        popup.VerticalOffset(UntargetedTipNearPlacementOffset(offset.Top));
        popup.HorizontalOffset(UntargetedTipNearPlacementOffset(offset.Left));
        break;

    case winrt::TeachingTipPlacementMode::BottomRight:
        popup.VerticalOffset(UntargetedTipFarPlacementOffset(windowBounds.Height,finalTipHeight, offset.Bottom));
        popup.HorizontalOffset(UntargetedTipFarPlacementOffset(windowBounds.Width,finalTipWidth, offset.Right));
        break;

    case winrt::TeachingTipPlacementMode::BottomLeft:
        popup.VerticalOffset(UntargetedTipFarPlacementOffset(windowBounds.Height,finalTipHeight, offset.Bottom));
        popup.HorizontalOffset(UntargetedTipNearPlacementOffset(offset.Left));
        break;

    case winrt::TeachingTipPlacementMode::LeftTop:
        popup.VerticalOffset(UntargetedTipNearPlacementOffset(offset.Top));
        popup.HorizontalOffset(UntargetedTipNearPlacementOffset(offset.Left));
        break;

    case winrt::TeachingTipPlacementMode::LeftBottom:
        popup.VerticalOffset(UntargetedTipFarPlacementOffset(windowBounds.Height,finalTipHeight, offset.Bottom));
        popup.HorizontalOffset(UntargetedTipNearPlacementOffset(offset.Left));
        break;

    case winrt::TeachingTipPlacementMode::RightTop:
        popup.VerticalOffset(UntargetedTipNearPlacementOffset(offset.Top));
        popup.HorizontalOffset(UntargetedTipFarPlacementOffset(windowBounds.Width, finalTipWidth, offset.Right));
        break;

    case winrt::TeachingTipPlacementMode::RightBottom:
        popup.VerticalOffset(UntargetedTipFarPlacementOffset(windowBounds.Height, finalTipHeight, offset.Bottom));
        popup.HorizontalOffset(UntargetedTipFarPlacementOffset(windowBounds.Width, finalTipWidth, offset.Right));
        break;

    case winrt::TeachingTipPlacementMode::Center:
        popup.VerticalOffset(UntargetedTipCenterPlacementOffset(windowBounds.Height, finalTipHeight, offset.Top, offset.Bottom));
        popup.HorizontalOffset(UntargetedTipCenterPlacementOffset(windowBounds.Width, finalTipWidth, offset.Left, offset.Right));
        break;

    default:
        MUX_FAIL_FAST();
    }

    return tipDoesNotFit;
}

void TeachingTip::UpdateSizeBasedTemplateSettings()
{
    auto templateSettings = winrt::get_self<::TeachingTipTemplateSettings>(TemplateSettings());
    auto&& contentRootGrid = m_contentRootGrid.get();
    auto width = contentRootGrid.ActualWidth();
    auto height = contentRootGrid.ActualHeight();
    auto floatWidth = static_cast<float>(width);
    auto floatHeight = static_cast<float>(height);
    switch (m_currentEffectiveTailPlacementMode)
    {
    case winrt::TeachingTipPlacementMode::Top:
        templateSettings->TopRightHighlightMargin(OtherPlacementTopRightHighlightMargin(width, height));
        templateSettings->TopLeftHighlightMargin(TopEdgePlacementTopLeftHighlightMargin(width, height));
        break;
    case winrt::TeachingTipPlacementMode::Bottom:
        templateSettings->TopRightHighlightMargin(BottomPlacementTopRightHighlightMargin(width, height));
        templateSettings->TopLeftHighlightMargin(BottomPlacementTopLeftHighlightMargin(width, height));
        break;
    case winrt::TeachingTipPlacementMode::Left:
        templateSettings->TopRightHighlightMargin(OtherPlacementTopRightHighlightMargin(width, height));
        templateSettings->TopLeftHighlightMargin(LeftEdgePlacementTopLeftHighlightMargin(width, height));
        break;
    case winrt::TeachingTipPlacementMode::Right:
        templateSettings->TopRightHighlightMargin(OtherPlacementTopRightHighlightMargin(width, height));
        templateSettings->TopLeftHighlightMargin(RightEdgePlacementTopLeftHighlightMargin(width, height));
        break;
    case winrt::TeachingTipPlacementMode::TopLeft:
        templateSettings->TopRightHighlightMargin(OtherPlacementTopRightHighlightMargin(width, height));
        templateSettings->TopLeftHighlightMargin(TopEdgePlacementTopLeftHighlightMargin(width, height));
        break;
    case winrt::TeachingTipPlacementMode::TopRight:
        templateSettings->TopRightHighlightMargin(OtherPlacementTopRightHighlightMargin(width, height));
        templateSettings->TopLeftHighlightMargin(TopEdgePlacementTopLeftHighlightMargin(width, height));
        break;
    case winrt::TeachingTipPlacementMode::BottomLeft:
        templateSettings->TopRightHighlightMargin(BottomLeftPlacementTopRightHighlightMargin(width, height));
        templateSettings->TopLeftHighlightMargin(BottomLeftPlacementTopLeftHighlightMargin(width, height));
        break;
    case winrt::TeachingTipPlacementMode::BottomRight:
        templateSettings->TopRightHighlightMargin(BottomRightPlacementTopRightHighlightMargin(width, height));
        templateSettings->TopLeftHighlightMargin(BottomRightPlacementTopLeftHighlightMargin(width, height));
        break;
    case winrt::TeachingTipPlacementMode::LeftTop:
        templateSettings->TopRightHighlightMargin(OtherPlacementTopRightHighlightMargin(width, height));
        templateSettings->TopLeftHighlightMargin(LeftEdgePlacementTopLeftHighlightMargin(width, height));
        break;
    case winrt::TeachingTipPlacementMode::LeftBottom:
        templateSettings->TopRightHighlightMargin(OtherPlacementTopRightHighlightMargin(width, height));
        templateSettings->TopLeftHighlightMargin(LeftEdgePlacementTopLeftHighlightMargin(width, height));
        break;
    case winrt::TeachingTipPlacementMode::RightTop:
        templateSettings->TopRightHighlightMargin(OtherPlacementTopRightHighlightMargin(width, height));
        templateSettings->TopLeftHighlightMargin(RightEdgePlacementTopLeftHighlightMargin(width, height));
        break;
    case winrt::TeachingTipPlacementMode::RightBottom:
        templateSettings->TopRightHighlightMargin(OtherPlacementTopRightHighlightMargin(width, height));
        templateSettings->TopLeftHighlightMargin(RightEdgePlacementTopLeftHighlightMargin(width, height));
        break;
    case winrt::TeachingTipPlacementMode::Auto:
        templateSettings->TopRightHighlightMargin(OtherPlacementTopRightHighlightMargin(width, height));
        templateSettings->TopLeftHighlightMargin(TopEdgePlacementTopLeftHighlightMargin(width, height));
        break;
    case winrt::TeachingTipPlacementMode::Center:
        templateSettings->TopRightHighlightMargin(OtherPlacementTopRightHighlightMargin(width, height));
        templateSettings->TopLeftHighlightMargin(TopEdgePlacementTopLeftHighlightMargin(width, height));
        break;
    }
}

void TeachingTip::UpdateButtonsState()
{
    auto actionContent = ActionButtonContent();
    auto closeContent = CloseButtonContent();
    bool isLightDismiss = IsLightDismissEnabled();
    if (actionContent && closeContent)
    {
        winrt::VisualStateManager::GoToState(*this, L"BothButtonsVisible"sv, false);
        winrt::VisualStateManager::GoToState(*this, L"FooterCloseButton"sv, false);
    }
    else if (actionContent && isLightDismiss)
    {
        winrt::VisualStateManager::GoToState(*this, L"ActionButtonVisible"sv, false);
        winrt::VisualStateManager::GoToState(*this, L"FooterCloseButton"sv, false);
    }
    else if (actionContent)
    {
        winrt::VisualStateManager::GoToState(*this, L"ActionButtonVisible"sv, false);
        winrt::VisualStateManager::GoToState(*this, L"HeaderCloseButton"sv, false);
    }
    else if (closeContent)
    {
        winrt::VisualStateManager::GoToState(*this, L"CloseButtonVisible"sv, false);
        winrt::VisualStateManager::GoToState(*this, L"FooterCloseButton"sv, false);
    }
    else if (isLightDismiss)
    {
        winrt::VisualStateManager::GoToState(*this, L"NoButtonsVisible"sv, false);
        winrt::VisualStateManager::GoToState(*this, L"FooterCloseButton"sv, false);
    }
    else
    {
        winrt::VisualStateManager::GoToState(*this, L"NoButtonsVisible"sv, false);
        winrt::VisualStateManager::GoToState(*this, L"HeaderCloseButton"sv, false);
    }
}

void TeachingTip::UpdateDynamicHeroContentPlacementToTop()
{
    if (HeroContentPlacement() == winrt::TeachingTipHeroContentPlacementMode::Auto)
    {
        winrt::VisualStateManager::GoToState(*this, L"HeroContentTop"sv, false);
        if (m_currentHeroContentEffectivePlacementMode != winrt::TeachingTipHeroContentPlacementMode::Top)
        {
            m_currentHeroContentEffectivePlacementMode = winrt::TeachingTipHeroContentPlacementMode::Top;
            TeachingTipTestHooks::NotifyEffectiveHeroContentPlacementChanged(*this);
        }
    }
}

void TeachingTip::UpdateDynamicHeroContentPlacementToBottom()
{
    if (HeroContentPlacement() == winrt::TeachingTipHeroContentPlacementMode::Auto)
    {
        winrt::VisualStateManager::GoToState(*this, L"HeroContentBottom"sv, false);
        if (m_currentHeroContentEffectivePlacementMode != winrt::TeachingTipHeroContentPlacementMode::Bottom)
        {
            m_currentHeroContentEffectivePlacementMode = winrt::TeachingTipHeroContentPlacementMode::Bottom;
            TeachingTipTestHooks::NotifyEffectiveHeroContentPlacementChanged(*this);
        }
    }
}

void TeachingTip::OnIsOpenChanged()
{
    if (IsOpen())
    {
        //Reset the close reason to the default value of programmatic.
        m_lastCloseReason = winrt::TeachingTipCloseReason::Programmatic;

        m_currentBounds = this->TransformToVisual(nullptr).TransformBounds({
            0.0,
            0.0,
            static_cast<float>(this->ActualWidth()),
            static_cast<float>(this->ActualHeight())
            });

        if (auto&& target = m_target.get())
        {
            SetViewportChangedEvent();
            m_currentTargetBounds = target.TransformToVisual(nullptr).TransformBounds({
                0.0,
                0.0,
                static_cast<float>(target.as<winrt::FrameworkElement>().ActualWidth()),
                static_cast<float>(target.as<winrt::FrameworkElement>().ActualHeight())
                });
        }

        if (!m_lightDismissIndicatorPopup)
        {
            CreateLightDismissIndicatorPopup();
        }
        OnIsLightDismissEnabledChanged();

        if (!m_contractAnimation)
        {
            CreateContractAnimation();
        }
        if (!m_expandAnimation)
        {
            CreateExpandAnimation();
        }

        // We are about to begin the process of trying to open the teaching tip, so notify that we are no longer idle.
        if (m_isIdle)
        {
            m_isIdle = false;
            TeachingTipTestHooks::NotifyIdleStatusChanged(*this);
        }

        if (!m_isTemplateApplied)
        {
            this->ApplyTemplate();
        }

        if (!m_popup || m_createNewPopupOnOpen)
        {
            auto popup = winrt::Popup();
            m_popupOpenedRevoker = popup.Opened(winrt::auto_revoke, { this, &TeachingTip::OnPopupOpened });
            m_popupClosedRevoker = popup.Closed(winrt::auto_revoke, { this, &TeachingTip::OnPopupClosed });
            popup.ShouldConstrainToRootBounds(ShouldConstrainToRootBounds());
            m_popup.set(popup);
            SetPopupAutomationProperties();
            m_createNewPopupOnOpen = false;
        }

        // If the tip is not going to open because it does not fit we need to make sure that
        // the open, closing, closed life cycle still fires so that we don't cause apps to leak
        // that depend on this sequence.
        auto [ignored, tipDoesNotFit] = DetermineEffectivePlacement();
        if (tipDoesNotFit)
        {
            RaiseClosingEvent(false);
            auto closedArgs = winrt::make_self<TeachingTipClosedEventArgs>();
            closedArgs->Reason(m_lastCloseReason);
            m_closedEventSource(*this, *closedArgs);
            IsOpen(false);
        }
        else
        {
            auto&& popup = m_popup.get();
            if (!popup.IsOpen())
            {
                popup.Child(m_rootElement.get());
                m_lightDismissIndicatorPopup.get().IsOpen(true);
                popup.IsOpen(true);
            }
            else
            {
                // We have become Open but our popup was already open. This can happen when a close is canceled by the closing event, so make sure the idle status is correct.
                if (!m_isIdle && !m_isExpandAnimationPlaying && !m_isContractAnimationPlaying)
                {
                    m_isIdle = true;
                    TeachingTipTestHooks::NotifyIdleStatusChanged(*this);
                }
            }
        }
    }
    else
    {
        if (auto&& popup = m_popup.get())
        {
            if (popup.IsOpen())
            {
                // We are about to begin the process of trying to close the teaching tip, so notify that we are no longer idle.
                if (m_isIdle)
                {
                    m_isIdle = false;
                    TeachingTipTestHooks::NotifyIdleStatusChanged(*this);
                }
                RaiseClosingEvent(true);
            }
            else
            {
                // We have become not Open but our popup was already not open. Lets make sure the idle status is correct.
                if (!m_isIdle && !m_isExpandAnimationPlaying && !m_isContractAnimationPlaying)
                {
                    m_isIdle = true;
                    TeachingTipTestHooks::NotifyIdleStatusChanged(*this);
                }
            }
        }

        m_currentEffectiveTipPlacementMode = winrt::TeachingTipPlacementMode::Auto;
        TeachingTipTestHooks::NotifyEffectivePlacementChanged(*this);
    }
    TeachingTipTestHooks::NotifyOpenedStatusChanged(*this);
}

void TeachingTip::OnTailVisibilityChanged()
{
    UpdateTail();
}

void TeachingTip::OnIconSourceChanged()
{
    auto templateSettings = winrt::get_self<::TeachingTipTemplateSettings>(TemplateSettings());
    if (auto source = IconSource())
    {
        templateSettings->IconElement(SharedHelpers::MakeIconElementFrom(source));
        winrt::VisualStateManager::GoToState(*this, L"Icon"sv, false);
    }
    else
    {
        templateSettings->IconElement(nullptr);
        winrt::VisualStateManager::GoToState(*this, L"NoIcon"sv, false);
    }
}

void TeachingTip::OnPlacementMarginChanged()
{
    if (IsOpen())
    {
        PositionPopup();
    }
}

void TeachingTip::OnIsLightDismissEnabledChanged()
{
    if (IsLightDismissEnabled())
    {
        winrt::VisualStateManager::GoToState(*this, L"LightDismiss"sv, false);
        if (auto&& lightDismissIndicatorPopup = m_lightDismissIndicatorPopup.get())
        {
            lightDismissIndicatorPopup.IsLightDismissEnabled(true);
            m_lightDismissIndicatorPopupClosedRevoker = lightDismissIndicatorPopup.Closed(winrt::auto_revoke, { this, &TeachingTip::OnLightDismissIndicatorPopupClosed });
        }
    }
    else
    {
        winrt::VisualStateManager::GoToState(*this, L"NormalDismiss"sv, false);
        if (auto&& lightDismissIndicatorPopup = m_lightDismissIndicatorPopup.get())
        {
            lightDismissIndicatorPopup.IsLightDismissEnabled(false);
        }
        m_lightDismissIndicatorPopupClosedRevoker.revoke();
    }
    UpdateButtonsState();
}

void TeachingTip::OnShouldConstrainToRootBoundsChanged()
{
    // ShouldConstrainToRootBounds is a property that can only be set on a popup before it is opened.
    // If we have opened the tip's popup and then this property changes we will need to discard the old popup
    // and replace it with a new popup.  This variable indicates this state.
    m_createNewPopupOnOpen = true;
}

void TeachingTip::OnHeroContentPlacementChanged()
{
    switch (HeroContentPlacement())
    {
    case winrt::TeachingTipHeroContentPlacementMode::Auto:
        break;
    case winrt::TeachingTipHeroContentPlacementMode::Top:
        winrt::VisualStateManager::GoToState(*this, L"HeroContentTop"sv, false);
        if (m_currentHeroContentEffectivePlacementMode != winrt::TeachingTipHeroContentPlacementMode::Top)
        {
            m_currentHeroContentEffectivePlacementMode = winrt::TeachingTipHeroContentPlacementMode::Top;
            TeachingTipTestHooks::NotifyEffectiveHeroContentPlacementChanged(*this);
        }
        break;
    case winrt::TeachingTipHeroContentPlacementMode::Bottom:
        winrt::VisualStateManager::GoToState(*this, L"HeroContentBottom"sv, false);
        if (m_currentHeroContentEffectivePlacementMode != winrt::TeachingTipHeroContentPlacementMode::Bottom)
        {
            m_currentHeroContentEffectivePlacementMode = winrt::TeachingTipHeroContentPlacementMode::Bottom;
            TeachingTipTestHooks::NotifyEffectiveHeroContentPlacementChanged(*this);
        }
        break;
    }

    // Setting m_currentEffectiveTipPlacementMode to auto ensures that the next time position popup is called we'll rerun the DetermineEffectivePlacement
    // algorithm. If we did not do this and the popup was opened the algorithm would maintain the current effective placement mode, which we don't want
    // since the hero content placement contributes to the choice of tip placement mode.
    m_currentEffectiveTipPlacementMode = winrt::TeachingTipPlacementMode::Auto;
    TeachingTipTestHooks::NotifyEffectivePlacementChanged(*this);
    if (IsOpen())
    {
        PositionPopup();
    }
}

void TeachingTip::OnF6AcceleratorKeyClicked(const winrt::CoreDispatcher&, const winrt::AcceleratorKeyEventArgs& args)
{
    if (args.VirtualKey() == winrt::VirtualKey::F6)
    {
        winrt::Button f6Button = [this]() -> winrt::Button
        {
            auto firstButton = m_closeButton.get();
            auto secondButton = m_alternateCloseButton.get();
            if (CloseButtonContent())
            {
                std::swap(firstButton, secondButton);
            }
            if (firstButton && firstButton.Visibility() == winrt::Visibility::Visible)
            {
                return firstButton;
            }
            else if (secondButton && secondButton.Visibility() == winrt::Visibility::Visible)
            {
                return secondButton;
            }
            return nullptr;
        }();

        m_closeButtonGettingFocusFromF6Revoker = f6Button.GettingFocus(winrt::auto_revoke, { this, &TeachingTip::OnCloseButtonGettingFocusFromF6 });
        f6Button.Focus(winrt::FocusState::Keyboard);
    }
}

void TeachingTip::OnCloseButtonGettingFocusFromF6(const winrt::IInspectable&, const winrt::GettingFocusEventArgs& args)
{
    m_previouslyFocusedElement.set(args.OldFocusedElement().try_as<winrt::Control>());
    m_closeButtonGettingFocusFromF6Revoker.revoke();
}

void TeachingTip::OnAutomationNameChanged(const winrt::IInspectable&, const winrt::IInspectable&)
{
    SetPopupAutomationProperties();
}

void TeachingTip::OnAutomationIdChanged(const winrt::IInspectable&, const winrt::IInspectable&)
{
    SetPopupAutomationProperties();
}

void TeachingTip::OnCloseButtonClicked(const winrt::IInspectable&, const winrt::RoutedEventArgs&)
{
    m_closeButtonClickEventSource(*this, nullptr);
    m_lastCloseReason = winrt::TeachingTipCloseReason::CloseButton;
    IsOpen(false);
}

void TeachingTip::OnActionButtonClicked(const winrt::IInspectable&, const winrt::RoutedEventArgs&)
{
    m_actionButtonClickEventSource(*this, nullptr);
}

void TeachingTip::OnPopupOpened(const winrt::IInspectable&, const winrt::IInspectable&)
{
    StartExpandToOpen();

    if (auto teachingTipPeer = winrt::FrameworkElementAutomationPeer::FromElement(*this).try_as<winrt::TeachingTipAutomationPeer>())
    {
        auto appName = []()
        {
            if (auto && package = winrt::ApplicationModel::Package::Current())
            {
                return package.DisplayName();
            }
            return winrt::hstring{};
        }();

        auto notificationString = [this, appName]()
        {
            if (!appName.empty())
            {
                return StringUtil::FormatString(
                    ResourceAccessor::GetLocalizedStringResource(SR_TeachingTipNotification),
                    appName.data(),
                    winrt::AutomationProperties::GetName(m_popup.get()).data());
            }
            else
            {
                return StringUtil::FormatString(
                    ResourceAccessor::GetLocalizedStringResource(SR_TeachingTipNotificationWithoutAppName),
                    winrt::AutomationProperties::GetName(m_popup.get()).data());
            }
        }();

        winrt::get_self<TeachingTipAutomationPeer>(teachingTipPeer)->RaiseWindowOpenedEvent(notificationString);
    }
}

void TeachingTip::OnPopupClosed(const winrt::IInspectable&, const winrt::IInspectable&)
{
    m_lightDismissIndicatorPopup.get().IsOpen(false);
    m_popup.get().Child(nullptr);
    auto myArgs = winrt::make_self<TeachingTipClosedEventArgs>();
    myArgs->Reason(m_lastCloseReason);
    m_closedEventSource(*this, *myArgs);

    //If we were closed by the close button and we have tracked a previously focused element because F6 was used
    //To give the tip focus, then we return focus when the popup closes.
    if (m_lastCloseReason == winrt::TeachingTipCloseReason::CloseButton)
    {
        if (auto&& perviouslyFocusedElement = m_previouslyFocusedElement.get())
        {
            perviouslyFocusedElement.Focus(winrt::FocusState::Keyboard);
        }
    }
    m_previouslyFocusedElement.set(nullptr);

    if (auto teachingTipPeer = winrt::FrameworkElementAutomationPeer::FromElement(*this).try_as<winrt::TeachingTipAutomationPeer>())
    {
        winrt::get_self<TeachingTipAutomationPeer>(teachingTipPeer)->RaiseWindowClosedEvent();
    }
}

void TeachingTip::OnLightDismissIndicatorPopupClosed(const winrt::IInspectable&, const winrt::IInspectable&)
{
    if (IsOpen())
    {
        m_lastCloseReason = winrt::TeachingTipCloseReason::LightDismiss;
    }
    IsOpen(false);
}

void TeachingTip::OnTailOcclusionGridLoaded(const winrt::IInspectable&, const winrt::IInspectable&)
{
    StartExpandToOpen();
    m_tailOcclusionGridLoadedRevoker.revoke();
}


void TeachingTip::RaiseClosingEvent(bool attachDeferralCompletedHandler)
{
    auto args = winrt::make_self<TeachingTipClosingEventArgs>();
    args->Reason(m_lastCloseReason);

    if (attachDeferralCompletedHandler)
    {
        com_ptr<TeachingTip> strongThis = get_strong();
        winrt::DeferralCompletedHandler instance{ [strongThis, args]()
            {
                strongThis->CheckThread();
                if (!args->Cancel())
                {
                    strongThis->ClosePopupWithAnimationIfAvailable();
                }
                else
                {
                    // The developer has changed the Cancel property to true, indicating that they wish to Cancel the
                    // closing of this tip, so we need to revert the IsOpen property to true.
                    strongThis->IsOpen(true);
                }
            }
        };

        args->SetDeferral(instance);

        args->IncrementDeferralCount();
        m_closingEventSource(*this, *args);
        args->DecrementDeferralCount();
    }
    else
    {
        m_closingEventSource(*this, *args);
    }
}

void TeachingTip::ClosePopupWithAnimationIfAvailable()
{
    if (m_popup && m_popup.get().IsOpen())
    {
        if (SharedHelpers::IsRS5OrHigher())
        {
            StartContractToClose();
        }
        else
        {
            ClosePopup();
        }

        // Under normal circumstances we would have launched an animation just now, if we did not then we should make sure
        // that the idle state is correct.
        if (!m_isContractAnimationPlaying && !m_isIdle && !m_isExpandAnimationPlaying)
        {
            m_isIdle = true;
            TeachingTipTestHooks::NotifyIdleStatusChanged(*this);
        }
    }
}

void TeachingTip::ClosePopup()
{
    if (auto&& popup = m_popup.get())
    {
        popup.IsOpen(false);
    }
    if (auto&& lightDismissIndicatorPopup = m_lightDismissIndicatorPopup.get())
    {
        lightDismissIndicatorPopup.IsOpen(false);
    }
    if (auto && tailOcclusionGrid = m_tailOcclusionGrid.get())
    {
        if (SharedHelpers::IsRS5OrHigher())
        {
            // A previous close animation may have left the rootGrid's scale at a very small value and if this teaching tip
            // is shown again then its text would be rasterized at this small scale and blown up ~20x. To fix this we have to
            // reset the scale after the popup has closed so that if the teaching tip is re-shown the render pass does not use the
            // small scale.
            tailOcclusionGrid.Scale({ 1.0f,1.0f,1.0f });
        }
    }
}

void TeachingTip::OnTargetChanged()
{
    m_targetLayoutUpdatedRevoker.revoke();
    m_targetEffectiveViewportChangedRevoker.revoke();

    m_target.set(Target());

    if (IsOpen())
    {
        if (auto&& target = m_target.get())
        {
            m_currentTargetBounds = target.TransformToVisual(nullptr).TransformBounds({
                0.0,
                0.0,
                static_cast<float>(target.ActualWidth()),
                static_cast<float>(target.ActualHeight())
            });
        }
        SetViewportChangedEvent();
        PositionPopup();
    }
}

void TeachingTip::SetViewportChangedEvent()
{
    if (m_tipFollowsTarget)
    {
        if (auto targetAsFE = m_target.get())
        {
            // EffectiveViewPortChanged is only available on RS5 and higher.
            if (SharedHelpers::IsRS5OrHigher())
            {
                m_targetEffectiveViewportChangedRevoker = targetAsFE.EffectiveViewportChanged(winrt::auto_revoke, { this, &TeachingTip::TargetLayoutUpdated });
                m_effectiveViewportChangedRevoker = this->EffectiveViewportChanged(winrt::auto_revoke, { this, &TeachingTip::TargetLayoutUpdated });
            }
            else
            {
                m_targetLayoutUpdatedRevoker = targetAsFE.LayoutUpdated(winrt::auto_revoke, { this, &TeachingTip::TargetLayoutUpdated });
            }
        }
    }
}

void TeachingTip::RevokeViewportChangedEvent()
{
    m_targetEffectiveViewportChangedRevoker.revoke();
    m_effectiveViewportChangedRevoker.revoke();
    m_targetLayoutUpdatedRevoker.revoke();
}

void TeachingTip::TargetLayoutUpdated(const winrt::IInspectable&, const winrt::IInspectable&)
{
    if (IsOpen())
    {
        if (auto&& target = m_target.get())
        {
            auto newTargetBounds = target.TransformToVisual(nullptr).TransformBounds({
                0.0,
                0.0,
                static_cast<float>(target.as<winrt::FrameworkElement>().ActualWidth()),
                static_cast<float>(target.as<winrt::FrameworkElement>().ActualHeight())
            });

            auto newCurrentBounds = this->TransformToVisual(nullptr).TransformBounds({
                0.0,
                0.0,
                static_cast<float>(this->ActualWidth()),
                static_cast<float>(this->ActualHeight())
            });

            if (newTargetBounds != m_currentTargetBounds || newCurrentBounds != m_currentBounds)
            {
                m_currentBounds = newCurrentBounds;
                m_currentTargetBounds = newTargetBounds;
                PositionPopup();
            }
        }
    }
}

void TeachingTip::CreateExpandAnimation()
{
    auto compositor = winrt::Window::Current().Compositor();
    if (!m_expandEasingFunction)
    {
        m_expandEasingFunction.set(compositor.CreateCubicBezierEasingFunction(s_expandAnimationEasingCurveControlPoint1, s_expandAnimationEasingCurveControlPoint2));
    }
    auto expandAnimation = compositor.CreateVector3KeyFrameAnimation();
    if (auto&& tailOcclusionGrid = m_tailOcclusionGrid.get())
    {
        expandAnimation.SetScalarParameter(L"Width", static_cast<float>(tailOcclusionGrid.ActualWidth()));
        expandAnimation.SetScalarParameter(L"Height", static_cast<float>(tailOcclusionGrid.ActualHeight()));
    }
    else
    {
        expandAnimation.SetScalarParameter(L"Width", s_defaultTipHeightAndWidth);
        expandAnimation.SetScalarParameter(L"Height", s_defaultTipHeightAndWidth);
    }

    auto&& expandEasingFunction = m_expandEasingFunction.get();
    expandAnimation.InsertExpressionKeyFrame(0.0f, L"Vector3(Min(0.01, 20.0 / Width), Min(0.01, 20.0 / Height), 1.0)");
    expandAnimation.InsertKeyFrame(1.0f, { 1.0f, 1.0f, 1.0f }, expandEasingFunction);
    expandAnimation.Duration(m_expandAnimationDuration);
    expandAnimation.Target(s_scaleTargetName);
    m_expandAnimation.set(expandAnimation);

    auto expandElevationAnimation = compositor.CreateVector3KeyFrameAnimation();
    expandElevationAnimation.InsertExpressionKeyFrame(1.0f, L"Vector3(this.Target.Translation.X, this.Target.Translation.Y, contentElevation)", expandEasingFunction);
    expandElevationAnimation.SetScalarParameter(L"contentElevation", m_contentElevation);
    expandElevationAnimation.Duration(m_expandAnimationDuration);
    expandElevationAnimation.Target(s_translationTargetName);
    m_expandElevationAnimation.set(expandElevationAnimation);
}

void TeachingTip::CreateContractAnimation()
{
    auto compositor = winrt::Window::Current().Compositor();
    if (!m_contractEasingFunction)
    {
        m_contractEasingFunction.set(compositor.CreateCubicBezierEasingFunction(s_contractAnimationEasingCurveControlPoint1, s_contractAnimationEasingCurveControlPoint2));
    }

    auto contractAnimation = compositor.CreateVector3KeyFrameAnimation();
    if (auto&& tailOcclusionGrid = m_tailOcclusionGrid.get())
    {
        contractAnimation.SetScalarParameter(L"Width", static_cast<float>(tailOcclusionGrid.ActualWidth()));
        contractAnimation.SetScalarParameter(L"Height", static_cast<float>(tailOcclusionGrid.ActualHeight()));
    }
    else
    {
        contractAnimation.SetScalarParameter(L"Width", s_defaultTipHeightAndWidth);
        contractAnimation.SetScalarParameter(L"Height", s_defaultTipHeightAndWidth);
    }

    auto&& contractEasingFunction = m_contractEasingFunction.get();
    contractAnimation.InsertKeyFrame(0.0f, { 1.0f, 1.0f, 1.0f });
    contractAnimation.InsertExpressionKeyFrame(1.0f, L"Vector3(20.0 / Width, 20.0 / Height, 1.0)", contractEasingFunction);
    contractAnimation.Duration(m_contractAnimationDuration);
    contractAnimation.Target(s_scaleTargetName);
    m_contractAnimation.set(contractAnimation);

    auto contractElevationAnimation = compositor.CreateVector3KeyFrameAnimation();
    contractElevationAnimation.InsertExpressionKeyFrame(1.0f, L"Vector3(this.Target.Translation.X, this.Target.Translation.Y, 0.0f)", contractEasingFunction);
    contractElevationAnimation.Duration(m_contractAnimationDuration);
    contractElevationAnimation.Target(s_translationTargetName);
    m_contractElevationAnimation.set(contractElevationAnimation);
}

void TeachingTip::StartExpandToOpen()
{
    // The contract and expand animations currently use facade's which were not available pre-RS5.
    if (SharedHelpers::IsRS5OrHigher())
    {
        if (!m_expandAnimation)
        {
            CreateExpandAnimation();
        }
        auto scopedBatch = winrt::Window::Current().Compositor().CreateScopedBatch(winrt::CompositionBatchTypes::Animation);
        auto&& expandAnimation = m_expandAnimation.get();
        if (auto&& tailOcclusionGrid = m_tailOcclusionGrid.get())
        {
            tailOcclusionGrid.StartAnimation(expandAnimation);
            m_isExpandAnimationPlaying = true;
        }
        if (auto&& contentRootGrid = m_contentRootGrid.get())
        {
            contentRootGrid.StartAnimation(m_expandElevationAnimation.get());
            m_isExpandAnimationPlaying = true;
        }
        if (auto&& tailEdgeBorder = m_tailEdgeBorder.get())
        {
            tailEdgeBorder.StartAnimation(expandAnimation);
            m_isExpandAnimationPlaying = true;
        }
        scopedBatch.End();

        auto strongThis = get_strong();
        scopedBatch.Completed([strongThis](auto, auto)
        {
            strongThis->m_isExpandAnimationPlaying = false;
            if (!strongThis->m_isContractAnimationPlaying && !strongThis->m_isIdle)
            {
                strongThis->m_isIdle = true;
                TeachingTipTestHooks::NotifyIdleStatusChanged(*strongThis);
            }
        });
    }

    // Under normal circumstances we would have launched an animation just now, if we did not then we should make sure that the idle state is correct
    if (!m_isExpandAnimationPlaying && !m_isIdle && !m_isContractAnimationPlaying)
    {
        m_isIdle = true;
        TeachingTipTestHooks::NotifyIdleStatusChanged(*this);
    }
}

void TeachingTip::StartContractToClose()
{
    // The contract and expand animations currently use facade's which were not available pre RS5.
    if (SharedHelpers::IsRS5OrHigher())
    {
        if (!m_contractAnimation)
        {
            CreateContractAnimation();
        }

        auto scopedBatch = winrt::Window::Current().Compositor().CreateScopedBatch(winrt::CompositionBatchTypes::Animation);
        auto&& contractAnimation = m_contractAnimation.get();
        if (auto&& tailOcclusionGrid = m_tailOcclusionGrid.get())
        {
            tailOcclusionGrid.StartAnimation(contractAnimation);
            m_isContractAnimationPlaying = true;
        }
        if (auto&& contentRootGrid = m_contentRootGrid.get())
        {
            contentRootGrid.StartAnimation(m_contractElevationAnimation.get());
            m_isContractAnimationPlaying = true;
        }
        if (auto&& tailEdgeBorder = m_tailEdgeBorder.get())
        {
            tailEdgeBorder.StartAnimation(contractAnimation);
            m_isContractAnimationPlaying = true;
        }
        scopedBatch.End();

        auto strongThis = get_strong();
        scopedBatch.Completed([strongThis](auto, auto)
        {
            strongThis->m_isContractAnimationPlaying = false;
            strongThis->ClosePopup();
            if (!strongThis->m_isExpandAnimationPlaying && !strongThis->m_isIdle)
            {
                strongThis->m_isIdle = true;
                TeachingTipTestHooks::NotifyIdleStatusChanged(*strongThis);
            }
        });
    }
}

std::tuple<winrt::TeachingTipPlacementMode, bool> TeachingTip::DetermineEffectivePlacement()
{
    auto placement = PreferredPlacement();
    // Because we do not have access to APIs to give us details about multi monitor scenarios we do not have the ability to correctly
    // Place the tip in scenarios where we have an out of root bounds tip. Since this is the case we have decided to do no special
    // calculations and return the provided value or top if auto was set. This behavior can be removed via the
    // SetReturnTopForOutOfWindowBounds test hook.
    if (!ShouldConstrainToRootBounds() && m_returnTopForOutOfWindowPlacement)
    {
        if (placement == winrt::TeachingTipPlacementMode::Auto)
        {
            return std::make_tuple(winrt::TeachingTipPlacementMode::Top, false);
        }
        return std::make_tuple(placement, false);
    }

    if (IsOpen() && m_currentEffectiveTipPlacementMode != winrt::TeachingTipPlacementMode::Auto)
    {
        return std::make_tuple(m_currentEffectiveTipPlacementMode, false);
    }

    if (m_target)
    {
        bool shouldConstrainToRootBounds = ShouldConstrainToRootBounds();

        // These variables will track which positions the tip will fit in. They all start true and are
        // flipped to false when we find a display condition that is not met.
<<<<<<< HEAD
        bool topCenterAvailable = true;
        bool topLeftAvailable = true;
        bool topRightAvailable = true;
        bool bottomCenterAvailable = true;
        bool bottomLeftAvailable = true;
        bool bottomRightAvailable = true;
        bool rightCenterAvailable = true;
        bool rightTopAvailable = true;
        bool rightBottomAvailable = true;
        bool leftCenterAvailable = true;
        bool leftTopAvailable = true;
        bool leftBottomAvailable = true;
		bool centerAvailable = true;
=======
        enum_array <winrt::TeachingTipPlacementMode, bool, 13> availability;
        availability[winrt::TeachingTipPlacementMode::Auto] = false;
        availability[winrt::TeachingTipPlacementMode::Top] = true;
        availability[winrt::TeachingTipPlacementMode::Bottom] = true;
        availability[winrt::TeachingTipPlacementMode::Right] = true;
        availability[winrt::TeachingTipPlacementMode::Left] = true;
        availability[winrt::TeachingTipPlacementMode::TopEdgeAlignedLeft] = true;
        availability[winrt::TeachingTipPlacementMode::TopEdgeAlignedRight] = true;
        availability[winrt::TeachingTipPlacementMode::BottomEdgeAlignedLeft] = true;
        availability[winrt::TeachingTipPlacementMode::BottomEdgeAlignedRight] = true;
        availability[winrt::TeachingTipPlacementMode::LeftEdgeAlignedTop] = true;
        availability[winrt::TeachingTipPlacementMode::LeftEdgeAlignedBottom] = true;
        availability[winrt::TeachingTipPlacementMode::RightEdgeAlignedTop] = true;
        availability[winrt::TeachingTipPlacementMode::RightEdgeAlignedBottom] = true;
>>>>>>> db91d699

        auto&& tailOcclusionGrid = m_tailOcclusionGrid.get();
        double contentHeight = tailOcclusionGrid.ActualHeight();
        double contentWidth = tailOcclusionGrid.ActualWidth();
        double tipHeight = contentHeight + TailShortSideLength();
        double tipWidth = contentWidth + TailShortSideLength();

        // We try to avoid having the tail touch the HeroContent so rule out positions where this would be required
        if (HeroContent())
        {
            if (m_heroContentBorder.get().ActualHeight() > m_nonHeroContentRootGrid.get().ActualHeight() - TailLongSideActualLength())
            {
                availability[winrt::TeachingTipPlacementMode::Left] = false;
                availability[winrt::TeachingTipPlacementMode::Right] = false;
            }

<<<<<<< HEAD
                switch(HeroContentPlacement())
                {
                case winrt::TeachingTipHeroContentPlacementMode::Bottom:
                    topCenterAvailable = false;
                    topRightAvailable = false;
                    topLeftAvailable = false;
                    rightTopAvailable = false;
                    leftTopAvailable = false;
                    centerAvailable = false;
                    break;
                case winrt::TeachingTipHeroContentPlacementMode::Top:
                    bottomCenterAvailable = false;
                    bottomLeftAvailable = false;
                    bottomRightAvailable = false;
                    rightBottomAvailable = false;
                    leftBottomAvailable = false;
                    break;
                }
=======
            switch (HeroContentPlacement())
            {
            case winrt::TeachingTipHeroContentPlacementMode::Bottom:
                availability[winrt::TeachingTipPlacementMode::Top] = false;
                availability[winrt::TeachingTipPlacementMode::TopEdgeAlignedRight] = false;
                availability[winrt::TeachingTipPlacementMode::TopEdgeAlignedLeft] = false;
                availability[winrt::TeachingTipPlacementMode::RightEdgeAlignedTop] = false;
                availability[winrt::TeachingTipPlacementMode::LeftEdgeAlignedTop] = false;
                break;
            case winrt::TeachingTipHeroContentPlacementMode::Top:
                availability[winrt::TeachingTipPlacementMode::Bottom] = false;
                availability[winrt::TeachingTipPlacementMode::BottomEdgeAlignedLeft] = false;
                availability[winrt::TeachingTipPlacementMode::BottomEdgeAlignedRight] = false;
                availability[winrt::TeachingTipPlacementMode::RightEdgeAlignedBottom] = false;
                availability[winrt::TeachingTipPlacementMode::LeftEdgeAlignedBottom] = false;
                break;
>>>>>>> db91d699
            }

        // When ShouldConstrainToRootBounds is true clippedTargetBounds == availableBoundsAroundTarget
        // We have to separate them because there are checks which care about both.
        auto [targetBounds, clippedTargetBounds, availableBoundsAroundTarget] = DetermineSpaceAroundTarget();

        // If the edge of the target isn't in the window.
        if (clippedTargetBounds.Left < 0)
        {
            availability[winrt::TeachingTipPlacementMode::LeftEdgeAlignedBottom] = false;
            availability[winrt::TeachingTipPlacementMode::Left] = false;
            availability[winrt::TeachingTipPlacementMode::LeftEdgeAlignedTop] = false;
        }
        // If the right edge of the target isn't in the window.
        if (clippedTargetBounds.Right < 0)
        {
            availability[winrt::TeachingTipPlacementMode::RightEdgeAlignedBottom] = false;
            availability[winrt::TeachingTipPlacementMode::Right] = false;
            availability[winrt::TeachingTipPlacementMode::RightEdgeAlignedTop] = false;
        }
        // If the top edge of the target isn't in the window.
        if (clippedTargetBounds.Top < 0)
        {
            availability[winrt::TeachingTipPlacementMode::TopEdgeAlignedLeft] = false;
            availability[winrt::TeachingTipPlacementMode::Top] = false;
            availability[winrt::TeachingTipPlacementMode::TopEdgeAlignedRight] = false;
        }
        // If the bottom edge of the target isn't in the window
        if (clippedTargetBounds.Bottom < 0)
        {
            availability[winrt::TeachingTipPlacementMode::BottomEdgeAlignedLeft] = false;
            availability[winrt::TeachingTipPlacementMode::Bottom] = false;
            availability[winrt::TeachingTipPlacementMode::BottomEdgeAlignedRight] = false;
        }

        // If the horizontal midpoint is out of the window.
        if (clippedTargetBounds.Left < -targetBounds.Width / 2 ||
            clippedTargetBounds.Right < -targetBounds.Width / 2)
        {
<<<<<<< HEAD
            topLeftAvailable = false;
            topCenterAvailable = false;
            topRightAvailable = false;
            bottomLeftAvailable = false;
            bottomCenterAvailable = false;
            bottomRightAvailable = false;
			centerAvailable = false;
=======
            availability[winrt::TeachingTipPlacementMode::TopEdgeAlignedLeft] = false;
            availability[winrt::TeachingTipPlacementMode::Top] = false;
            availability[winrt::TeachingTipPlacementMode::TopEdgeAlignedRight] = false;
            availability[winrt::TeachingTipPlacementMode::BottomEdgeAlignedLeft] = false;
            availability[winrt::TeachingTipPlacementMode::Bottom] = false;
            availability[winrt::TeachingTipPlacementMode::BottomEdgeAlignedRight] = false;
>>>>>>> db91d699
        }

        // If the vertical midpoint is out of the window.
        if (clippedTargetBounds.Top < -targetBounds.Height / 2 ||
            clippedTargetBounds.Bottom < -targetBounds.Height / 2)
        {
<<<<<<< HEAD
            leftBottomAvailable = false;
            leftCenterAvailable = false;
            leftTopAvailable = false;
            rightBottomAvailable = false;
            rightCenterAvailable = false;
            rightTopAvailable = false;
			centerAvailable = false;
=======
            availability[winrt::TeachingTipPlacementMode::LeftEdgeAlignedBottom] = false;
            availability[winrt::TeachingTipPlacementMode::Left] = false;
            availability[winrt::TeachingTipPlacementMode::LeftEdgeAlignedTop] = false;
            availability[winrt::TeachingTipPlacementMode::RightEdgeAlignedBottom] = false;
            availability[winrt::TeachingTipPlacementMode::Right] = false;
            availability[winrt::TeachingTipPlacementMode::RightEdgeAlignedTop] = false;
>>>>>>> db91d699
        }

        // If the tip is too tall to fit between the top of the target and the top edge of the window or screen.
        if (tipHeight > availableBoundsAroundTarget.Top)
        {
            availability[winrt::TeachingTipPlacementMode::Top] = false;
            availability[winrt::TeachingTipPlacementMode::TopEdgeAlignedRight] = false;
            availability[winrt::TeachingTipPlacementMode::TopEdgeAlignedLeft] = false;
        }
		// If the total tip is too tall to fit between the center of the target and the top of the window.
		if (tipHeight > screenSpaceAroundTarget.Top + (targetBounds.Height / 2.0f))
		{
			centerAvailable = false;
		}
        // If the tip is too tall to fit between the center of the target and the top edge of the window.
        if (contentHeight - MinimumTipEdgeToTailCenter() > availableBoundsAroundTarget.Top + (targetBounds.Height / 2.0f))
        {
            availability[winrt::TeachingTipPlacementMode::RightEdgeAlignedTop] = false;
            availability[winrt::TeachingTipPlacementMode::LeftEdgeAlignedTop] = false;
        }
        // If the tip is too tall to fit in the window when the tail is centered vertically on the target and the tip.
        if (contentHeight / 2.0f > availableBoundsAroundTarget.Top + (targetBounds.Height / 2.0f) ||
            contentHeight / 2.0f > availableBoundsAroundTarget.Bottom + (targetBounds.Height / 2.0f))
        {
            availability[winrt::TeachingTipPlacementMode::Right] = false;
            availability[winrt::TeachingTipPlacementMode::Left] = false;
        }
        // If the tip is too tall to fit between the center of the target and the bottom edge of the window.
        if (contentHeight - MinimumTipEdgeToTailCenter() > availableBoundsAroundTarget.Bottom + (targetBounds.Height / 2.0f))
        {
            availability[winrt::TeachingTipPlacementMode::RightEdgeAlignedBottom] = false;
            availability[winrt::TeachingTipPlacementMode::LeftEdgeAlignedBottom] = false;
        }
        // If the tip is too tall to fit between the bottom of the target and the bottom edge of the window.
        if (tipHeight > availableBoundsAroundTarget.Bottom)
        {
            availability[winrt::TeachingTipPlacementMode::Bottom] = false;
            availability[winrt::TeachingTipPlacementMode::BottomEdgeAlignedLeft] = false;
            availability[winrt::TeachingTipPlacementMode::BottomEdgeAlignedRight] = false;
        }

        // If the tip is too wide to fit between the left edge of the target and the left edge of the window.
        if (tipWidth > availableBoundsAroundTarget.Left)
        {
            availability[winrt::TeachingTipPlacementMode::Left] = false;
            availability[winrt::TeachingTipPlacementMode::LeftEdgeAlignedTop] = false;
            availability[winrt::TeachingTipPlacementMode::LeftEdgeAlignedBottom] = false;
        }
        // If the tip is too wide to fit between the center of the target and the left edge of the window.
        if (contentWidth - MinimumTipEdgeToTailCenter() > availableBoundsAroundTarget.Left + (targetBounds.Width / 2.0f))
        {
            availability[winrt::TeachingTipPlacementMode::TopEdgeAlignedLeft] = false;
            availability[winrt::TeachingTipPlacementMode::BottomEdgeAlignedLeft] = false;
        }
        // If the tip is too wide to fit in the window when the tail is centered horizontally on the target and the tip.
        if (contentWidth / 2.0f > availableBoundsAroundTarget.Left + (targetBounds.Width / 2.0f) ||
            contentWidth / 2.0f > availableBoundsAroundTarget.Right + (targetBounds.Width / 2.0f))
        {
            availability[winrt::TeachingTipPlacementMode::Top] = false;
            availability[winrt::TeachingTipPlacementMode::Bottom] = false;
        }
        // If the tip is too wide to fit between the center of the target and the right edge of the window.
        if (contentWidth - MinimumTipEdgeToTailCenter() > availableBoundsAroundTarget.Right + (targetBounds.Width / 2.0f))
        {
            availability[winrt::TeachingTipPlacementMode::TopEdgeAlignedRight] = false;
            availability[winrt::TeachingTipPlacementMode::BottomEdgeAlignedRight] = false;
        }
        // If the tip is too wide to fit between the right edge of the target and the right edge of the window.
        if (tipWidth > availableBoundsAroundTarget.Right)
        {
            availability[winrt::TeachingTipPlacementMode::Right] = false;
            availability[winrt::TeachingTipPlacementMode::RightEdgeAlignedTop] = false;
            availability[winrt::TeachingTipPlacementMode::RightEdgeAlignedBottom] = false;
        }

        auto priorities = GetPlacementFallbackOrder(placement);

        for (auto mode : priorities)
        {
            if (availability[mode])
            {
<<<<<<< HEAD
                return std::tuple<winrt::TeachingTipPlacementMode, bool>(winrt::TeachingTipPlacementMode::Left, false);
            }
            if (mode == winrt::TeachingTipPlacementMode::Right && rightCenterAvailable)
            {
                return std::tuple<winrt::TeachingTipPlacementMode, bool>(winrt::TeachingTipPlacementMode::Right, false);
            }
            if (mode == winrt::TeachingTipPlacementMode::TopLeft && topLeftAvailable)
            {
                return std::tuple<winrt::TeachingTipPlacementMode, bool>(winrt::TeachingTipPlacementMode::TopLeft, false);
            }
            if (mode == winrt::TeachingTipPlacementMode::TopRight && topRightAvailable)
            {
                return std::tuple<winrt::TeachingTipPlacementMode, bool>(winrt::TeachingTipPlacementMode::TopRight, false);
            }
            if (mode == winrt::TeachingTipPlacementMode::BottomLeft && bottomLeftAvailable)
            {
                return std::tuple<winrt::TeachingTipPlacementMode, bool>(winrt::TeachingTipPlacementMode::BottomLeft, false);
            }
            if (mode == winrt::TeachingTipPlacementMode::BottomRight && bottomRightAvailable)
            {
                return std::tuple<winrt::TeachingTipPlacementMode, bool>(winrt::TeachingTipPlacementMode::BottomRight, false);
            }
            if (mode == winrt::TeachingTipPlacementMode::LeftTop && leftTopAvailable)
            {
                return std::tuple<winrt::TeachingTipPlacementMode, bool>(winrt::TeachingTipPlacementMode::LeftTop, false);
            }
            if (mode == winrt::TeachingTipPlacementMode::LeftBottom && leftBottomAvailable)
            {
                return std::tuple<winrt::TeachingTipPlacementMode, bool>(winrt::TeachingTipPlacementMode::LeftBottom, false);
            }
            if (mode == winrt::TeachingTipPlacementMode::RightTop && rightTopAvailable)
            {
                return std::tuple<winrt::TeachingTipPlacementMode, bool>(winrt::TeachingTipPlacementMode::RightTop, false);
            }
            if (mode == winrt::TeachingTipPlacementMode::RightBottom && rightBottomAvailable)
            {
                return std::tuple<winrt::TeachingTipPlacementMode, bool>(winrt::TeachingTipPlacementMode::RightBottom, false);
=======
                return std::make_tuple(mode, false);
>>>>>>> db91d699
            }
			if (mode == winrt::TeachingTipPlacementMode::Center && centerAvailable)
			{
				return std::tuple<winrt::TeachingTipPlacementMode, bool>(winrt::TeachingTipPlacementMode::Center, false);
			}
        }
    }
    // The teaching tip wont fit anywhere, set tipDoesNotFit to indicate that we should not open.
    return std::make_tuple(winrt::TeachingTipPlacementMode::Top, true);
}

std::tuple<winrt::Rect, winrt::Thickness, winrt::Thickness> TeachingTip::DetermineSpaceAroundTarget()
{
    auto shouldConstrainToRootBounds = ShouldConstrainToRootBounds();
    // We use the current window/XamlRoot bounds to determine how much space is between the bottom and left edge of the target
    // and the bottom and left edge of the window/XamlRoot.
    auto windowBounds = m_testWindowBounds;
    if (!m_useTestWindowBounds)
    {
        windowBounds = winrt::Window::Current().CoreWindow().Bounds();
    }

    // We use the screen's size to determine how much space is available between the bottom and right edges of the window/root and the screen
    // This is only necessary if we are displaying in a popup which is not constrained to the root bounds.
    auto screenBounds = m_testScreenBounds;

    if (!m_useTestScreenBounds && !shouldConstrainToRootBounds)
    {
        auto displayInfo = winrt::DisplayInformation::GetForCurrentView();
        auto scaleFactor = displayInfo.RawPixelsPerViewPixel();
        screenBounds = winrt::Rect(0.0f,
            0.0f,
            displayInfo.ScreenHeightInRawPixels() / static_cast<float>(scaleFactor),
            displayInfo.ScreenWidthInRawPixels() / static_cast<float>(scaleFactor));
    }


    auto targetBounds = m_currentTargetBounds;
    if (m_useTestWindowBounds)
    {
        targetBounds.X -= windowBounds.X;
        targetBounds.Y -= windowBounds.Y;
    }
    if (m_useTestScreenBounds)
    {
        targetBounds.X -= screenBounds.X;
        targetBounds.Y -= screenBounds.Y;
    }

    winrt::Thickness windowSpaceAroundTarget{ targetBounds.X,
                                              targetBounds.Y,
                                              windowBounds.Width - (targetBounds.X + targetBounds.Width),
                                              windowBounds.Height - (targetBounds.Y + targetBounds.Height) };

    if (!shouldConstrainToRootBounds)
    {
        winrt::Thickness screenSpaceAroundTarget{ targetBounds.X + windowBounds.X,
                                                  targetBounds.Y + windowBounds.Y,
                                                  screenBounds.Width - (windowBounds.X + targetBounds.X + targetBounds.Width),
                                                  screenBounds.Height - (windowBounds.Y + targetBounds.Y + targetBounds.Height) };

        return std::make_tuple(targetBounds, windowSpaceAroundTarget, screenSpaceAroundTarget);
    }
    else
    {
        return std::make_tuple(targetBounds, windowSpaceAroundTarget, windowSpaceAroundTarget);
    }
}

std::array<winrt::TeachingTipPlacementMode, 12> TeachingTip::GetPlacementFallbackOrder(winrt::TeachingTipPlacementMode preferredPlacement)
{
<<<<<<< HEAD
    auto priority1 = winrt::TeachingTipPlacementMode::Top;
    auto priority2 = winrt::TeachingTipPlacementMode::Bottom;
    auto priority3 = winrt::TeachingTipPlacementMode::Left;
    auto priority4 = winrt::TeachingTipPlacementMode::Right;
    auto priority5 = winrt::TeachingTipPlacementMode::TopLeft;
    auto priority6 = winrt::TeachingTipPlacementMode::TopRight;
    auto priority7 = winrt::TeachingTipPlacementMode::BottomLeft;
    auto priority8 = winrt::TeachingTipPlacementMode::BottomRight;
    auto priority9 = winrt::TeachingTipPlacementMode::LeftTop;
    auto priority10 = winrt::TeachingTipPlacementMode::LeftBottom;
    auto priority11 = winrt::TeachingTipPlacementMode::RightTop;
    auto priority12 = winrt::TeachingTipPlacementMode::RightBottom;
	auto priority13 = winrt::TeachingTipPlacementMode::Center;


    if (isPlacementBottom(preferredPlacement))
=======
    auto priorityList = std::array<winrt::TeachingTipPlacementMode, 12>();
    priorityList[0] = winrt::TeachingTipPlacementMode::Top;
    priorityList[1] = winrt::TeachingTipPlacementMode::Bottom;
    priorityList[2] = winrt::TeachingTipPlacementMode::Left;
    priorityList[3] = winrt::TeachingTipPlacementMode::Right;
    priorityList[4] = winrt::TeachingTipPlacementMode::TopEdgeAlignedLeft;
    priorityList[5] = winrt::TeachingTipPlacementMode::TopEdgeAlignedRight;
    priorityList[6] = winrt::TeachingTipPlacementMode::BottomEdgeAlignedLeft;
    priorityList[7] = winrt::TeachingTipPlacementMode::BottomEdgeAlignedRight;
    priorityList[8] = winrt::TeachingTipPlacementMode::LeftEdgeAlignedTop;
    priorityList[9] = winrt::TeachingTipPlacementMode::LeftEdgeAlignedBottom;
    priorityList[10] = winrt::TeachingTipPlacementMode::RightEdgeAlignedTop;
    priorityList[11] = winrt::TeachingTipPlacementMode::RightEdgeAlignedBottom;


    if (IsPlacementBottom(preferredPlacement))
>>>>>>> db91d699
    {
        // Swap to bottom > top
        std::swap(priorityList[0], priorityList[1]);
        std::swap(priorityList[4], priorityList[6]);
        std::swap(priorityList[5], priorityList[7]);
    }
    else if (IsPlacementLeft(preferredPlacement))
    {
        // swap to lateral > vertical
        std::swap(priorityList[0], priorityList[2]);
        std::swap(priorityList[1], priorityList[3]);
        std::swap(priorityList[4], priorityList[8]);
        std::swap(priorityList[5], priorityList[9]);
        std::swap(priorityList[6], priorityList[10]);
        std::swap(priorityList[7], priorityList[11]);
    }
    else if (IsPlacementRight(preferredPlacement))
    {
        // swap to lateral > vertical
        std::swap(priorityList[0], priorityList[2]);
        std::swap(priorityList[1], priorityList[3]);
        std::swap(priorityList[4], priorityList[8]);
        std::swap(priorityList[5], priorityList[9]);
        std::swap(priorityList[6], priorityList[10]);
        std::swap(priorityList[7], priorityList[11]);

        // swap to right > left
<<<<<<< HEAD
        std::swap(priority1, priority2);
        std::swap(priority5, priority7);
        std::swap(priority6, priority8);
    }

    auto priorityList = std::list<winrt::TeachingTipPlacementMode>();
    priorityList.push_back(priority1);
    priorityList.push_back(priority2);
    priorityList.push_back(priority3);
    priorityList.push_back(priority4);
    priorityList.push_back(priority5);
    priorityList.push_back(priority6);
    priorityList.push_back(priority7);
    priorityList.push_back(priority8);
    priorityList.push_back(priority9);
    priorityList.push_back(priority10);
    priorityList.push_back(priority11);
    priorityList.push_back(priority12);
	priorityList.push_back(priority13);
=======
        std::swap(priorityList[0], priorityList[1]);
        std::swap(priorityList[4], priorityList[6]);
        std::swap(priorityList[5], priorityList[7]);
    }
>>>>>>> db91d699

    //Switch the preferred placement to first.
    auto pivot = std::find_if(priorityList.begin(),
        priorityList.end(),
        [preferredPlacement](const winrt::TeachingTipPlacementMode mode) -> bool {
            return mode == preferredPlacement;
        });
    if (pivot != priorityList.end()) {
        std::rotate(priorityList.begin(), pivot, pivot + 1);
    }

    return priorityList;
}


void TeachingTip::EstablishShadows()
{
#ifdef USE_INSIDER_SDK
#ifdef TAIL_SHADOW
#ifdef _DEBUG
    if (winrt::IUIElement10 tailPolygon_uiElement10 = m_tailPolygon.get())
    {
        if (m_tipShadow)
        {
            if (!tailPolygon_uiElement10.Shadow())
            {
                // This facilitates an experiment around faking a proper tail shadow, shadows are expensive though so we don't want it present for release builds.
                auto tailShadow = winrt::Windows::UI::Xaml::Media::ThemeShadow{};
                tailShadow.Receivers().Append(m_target.get());
                tailPolygon_uiElement10.Shadow(tailShadow);
                auto&& tailPolygon = m_tailPolygon.get();
                auto&& tailPolygonTranslation = tailPolygon.Translation();
                tailPolygon.Translation({ tailPolygonTranslation.x, tailPolygonTranslation.y, m_tailElevation });
            }
        }
        else
        {
            tailPolygon_uiElement10.Shadow(nullptr);
        }
    }
#endif
#endif
    if (winrt::IUIElement10 m_contentRootGrid_uiElement10 = m_contentRootGrid.get())
    {
        if (m_tipShouldHaveShadow)
        {
            if (!m_contentRootGrid_uiElement10.Shadow())
            {
                m_contentRootGrid_uiElement10.Shadow(winrt::ThemeShadow{});
                auto contentRootGrid = m_contentRootGrid.get();
                auto contentRootGridTranslation = contentRootGrid.Translation();
                contentRootGrid.Translation({ contentRootGridTranslation.x, contentRootGridTranslation.y, m_contentElevation });
            }
        }
        else
        {
            m_contentRootGrid_uiElement10.Shadow(nullptr);
        }
    }
#endif
}

void TeachingTip::OnPropertyChanged(
    const winrt::DependencyObject& sender,
    const winrt::DependencyPropertyChangedEventArgs& args)
{
    winrt::get_self<TeachingTip>(sender.as<winrt::TeachingTip>())->OnPropertyChanged(args);
}

////////////////
// Test Hooks //
////////////////
void TeachingTip::SetExpandEasingFunction(const winrt::CompositionEasingFunction& easingFunction)
{
    m_expandEasingFunction.set(easingFunction);
    CreateExpandAnimation();
}

void TeachingTip::SetContractEasingFunction(const winrt::CompositionEasingFunction& easingFunction)
{
    m_contractEasingFunction.set(easingFunction);
    CreateContractAnimation();
}

void TeachingTip::SetTipShouldHaveShadow(bool tipShouldHaveShadow)
{
    if (m_tipShouldHaveShadow != tipShouldHaveShadow)
    {
        m_tipShouldHaveShadow = tipShouldHaveShadow;
        EstablishShadows();
    }
}

void TeachingTip::SetContentElevation(float elevation)
{
    m_contentElevation = elevation;
    if (SharedHelpers::IsRS5OrHigher())
    {
        if (auto&& tailOcclusionGrid = m_tailOcclusionGrid.get())
        {
            auto tailOcclusionGridTranslation = tailOcclusionGrid.Translation();
            m_contentRootGrid.get().Translation({ tailOcclusionGridTranslation.x, tailOcclusionGridTranslation.y, m_contentElevation });
        }
        if (m_expandElevationAnimation)
        {
            m_expandElevationAnimation.get().SetScalarParameter(L"contentElevation", m_contentElevation);
        }
    }
}

void TeachingTip::SetTailElevation(float elevation)
{
    m_tailElevation = elevation;
    if (SharedHelpers::IsRS5OrHigher() && m_tailPolygon)
    {
        if (auto && tailPolygon = m_tailPolygon.get())
        {
            auto tailPolygonTranslation = tailPolygon.Translation();
            tailPolygon.Translation({ tailPolygonTranslation.x, tailPolygonTranslation.y, m_tailElevation });
        }
    }
}

void TeachingTip::SetUseTestWindowBounds(bool useTestWindowBounds)
{
    m_useTestWindowBounds = useTestWindowBounds;
}

void TeachingTip::SetTestWindowBounds(const winrt::Rect& testWindowBounds)
{
    m_testWindowBounds = testWindowBounds;
}

void TeachingTip::SetUseTestScreenBounds(bool useTestScreenBounds)
{
    m_useTestScreenBounds = useTestScreenBounds;
}

void TeachingTip::SetTestScreenBounds(const winrt::Rect& testScreenBounds)
{
    m_testScreenBounds = testScreenBounds;
}

void TeachingTip::SetTipFollowsTarget(bool tipFollowsTarget)
{
    if (m_tipFollowsTarget != tipFollowsTarget)
    {
        m_tipFollowsTarget = tipFollowsTarget;
        if (tipFollowsTarget)
        {
            SetViewportChangedEvent();
        }
        else
        {
            RevokeViewportChangedEvent();
        }
    }
}

void TeachingTip::SetReturnTopForOutOfWindowPlacement(bool returnTopForOutOfWindowPlacement)
{
    m_returnTopForOutOfWindowPlacement = returnTopForOutOfWindowPlacement;
}

void TeachingTip::SetExpandAnimationDuration(const winrt::TimeSpan& expandAnimationDuration)
{
    m_expandAnimationDuration = expandAnimationDuration;
    if (auto&& expandAnimation = m_expandAnimation.get())
    {
        expandAnimation.Duration(m_expandAnimationDuration);
    }
    if (auto&& expandElevationAnimation = m_expandElevationAnimation.get())
    {
        expandElevationAnimation.Duration(m_expandAnimationDuration);
    }
}

void TeachingTip::SetContractAnimationDuration(const winrt::TimeSpan& contractAnimationDuration)
{
    m_contractAnimationDuration = contractAnimationDuration;
    if (auto&& contractAnimation = m_contractAnimation.get())
    {
        contractAnimation.Duration(m_contractAnimationDuration);
    }
    if (auto&& contractElevationAnimation = m_contractElevationAnimation.get())
    {
        contractElevationAnimation.Duration(m_contractAnimationDuration);
    }
}

bool TeachingTip::GetIsIdle()
{
    return m_isIdle;
}

winrt::TeachingTipPlacementMode TeachingTip::GetEffectivePlacement()
{
    return m_currentEffectiveTipPlacementMode;
}

winrt::TeachingTipHeroContentPlacementMode TeachingTip::GetEffectiveHeroContentPlacement()
{
    return m_currentHeroContentEffectivePlacementMode;
}

double TeachingTip::GetHorizontalOffset()
{
    if (auto&& popup = m_popup.get())
    {
        return popup.HorizontalOffset();
    }
    return 0.0;
}

double TeachingTip::GetVerticalOffset()
{
    if (auto&& popup = m_popup.get())
    {
        return popup.VerticalOffset();
    }
    return 0.0;
}<|MERGE_RESOLUTION|>--- conflicted
+++ resolved
@@ -1437,36 +1437,21 @@
 
         // These variables will track which positions the tip will fit in. They all start true and are
         // flipped to false when we find a display condition that is not met.
-<<<<<<< HEAD
-        bool topCenterAvailable = true;
-        bool topLeftAvailable = true;
-        bool topRightAvailable = true;
-        bool bottomCenterAvailable = true;
-        bool bottomLeftAvailable = true;
-        bool bottomRightAvailable = true;
-        bool rightCenterAvailable = true;
-        bool rightTopAvailable = true;
-        bool rightBottomAvailable = true;
-        bool leftCenterAvailable = true;
-        bool leftTopAvailable = true;
-        bool leftBottomAvailable = true;
-		bool centerAvailable = true;
-=======
-        enum_array <winrt::TeachingTipPlacementMode, bool, 13> availability;
+        enum_array <winrt::TeachingTipPlacementMode, bool, 14> availability;
         availability[winrt::TeachingTipPlacementMode::Auto] = false;
         availability[winrt::TeachingTipPlacementMode::Top] = true;
         availability[winrt::TeachingTipPlacementMode::Bottom] = true;
         availability[winrt::TeachingTipPlacementMode::Right] = true;
         availability[winrt::TeachingTipPlacementMode::Left] = true;
-        availability[winrt::TeachingTipPlacementMode::TopEdgeAlignedLeft] = true;
-        availability[winrt::TeachingTipPlacementMode::TopEdgeAlignedRight] = true;
-        availability[winrt::TeachingTipPlacementMode::BottomEdgeAlignedLeft] = true;
-        availability[winrt::TeachingTipPlacementMode::BottomEdgeAlignedRight] = true;
-        availability[winrt::TeachingTipPlacementMode::LeftEdgeAlignedTop] = true;
-        availability[winrt::TeachingTipPlacementMode::LeftEdgeAlignedBottom] = true;
-        availability[winrt::TeachingTipPlacementMode::RightEdgeAlignedTop] = true;
-        availability[winrt::TeachingTipPlacementMode::RightEdgeAlignedBottom] = true;
->>>>>>> db91d699
+        availability[winrt::TeachingTipPlacementMode::TopLeft] = true;
+        availability[winrt::TeachingTipPlacementMode::TopRight] = true;
+        availability[winrt::TeachingTipPlacementMode::BottomLeft] = true;
+        availability[winrt::TeachingTipPlacementMode::BottomRight] = true;
+        availability[winrt::TeachingTipPlacementMode::LeftTop] = true;
+        availability[winrt::TeachingTipPlacementMode::LeftBottom] = true;
+        availability[winrt::TeachingTipPlacementMode::RightTop] = true;
+        availability[winrt::TeachingTipPlacementMode::RightBottom] = true;
+		availability[winrt::TeachingTipPlacementMode::Center] = true;
 
         auto&& tailOcclusionGrid = m_tailOcclusionGrid.get();
         double contentHeight = tailOcclusionGrid.ActualHeight();
@@ -1483,44 +1468,25 @@
                 availability[winrt::TeachingTipPlacementMode::Right] = false;
             }
 
-<<<<<<< HEAD
-                switch(HeroContentPlacement())
-                {
-                case winrt::TeachingTipHeroContentPlacementMode::Bottom:
-                    topCenterAvailable = false;
-                    topRightAvailable = false;
-                    topLeftAvailable = false;
-                    rightTopAvailable = false;
-                    leftTopAvailable = false;
-                    centerAvailable = false;
-                    break;
-                case winrt::TeachingTipHeroContentPlacementMode::Top:
-                    bottomCenterAvailable = false;
-                    bottomLeftAvailable = false;
-                    bottomRightAvailable = false;
-                    rightBottomAvailable = false;
-                    leftBottomAvailable = false;
-                    break;
-                }
-=======
             switch (HeroContentPlacement())
             {
             case winrt::TeachingTipHeroContentPlacementMode::Bottom:
                 availability[winrt::TeachingTipPlacementMode::Top] = false;
-                availability[winrt::TeachingTipPlacementMode::TopEdgeAlignedRight] = false;
-                availability[winrt::TeachingTipPlacementMode::TopEdgeAlignedLeft] = false;
-                availability[winrt::TeachingTipPlacementMode::RightEdgeAlignedTop] = false;
-                availability[winrt::TeachingTipPlacementMode::LeftEdgeAlignedTop] = false;
+                availability[winrt::TeachingTipPlacementMode::TopRight] = false;
+                availability[winrt::TeachingTipPlacementMode::TopLeft] = false;
+                availability[winrt::TeachingTipPlacementMode::RightTop] = false;
+                availability[winrt::TeachingTipPlacementMode::LeftTop] = false;
+				availability[winrt::TeachingTipPlacementMode::Center] = false;
                 break;
             case winrt::TeachingTipHeroContentPlacementMode::Top:
                 availability[winrt::TeachingTipPlacementMode::Bottom] = false;
-                availability[winrt::TeachingTipPlacementMode::BottomEdgeAlignedLeft] = false;
-                availability[winrt::TeachingTipPlacementMode::BottomEdgeAlignedRight] = false;
-                availability[winrt::TeachingTipPlacementMode::RightEdgeAlignedBottom] = false;
-                availability[winrt::TeachingTipPlacementMode::LeftEdgeAlignedBottom] = false;
+                availability[winrt::TeachingTipPlacementMode::BottomLeft] = false;
+                availability[winrt::TeachingTipPlacementMode::BottomRight] = false;
+                availability[winrt::TeachingTipPlacementMode::RightBottom] = false;
+                availability[winrt::TeachingTipPlacementMode::LeftBottom] = false;
                 break;
->>>>>>> db91d699
-            }
+            }
+        }
 
         // When ShouldConstrainToRootBounds is true clippedTargetBounds == availableBoundsAroundTarget
         // We have to separate them because there are checks which care about both.
@@ -1529,93 +1495,75 @@
         // If the edge of the target isn't in the window.
         if (clippedTargetBounds.Left < 0)
         {
-            availability[winrt::TeachingTipPlacementMode::LeftEdgeAlignedBottom] = false;
+            availability[winrt::TeachingTipPlacementMode::LeftBottom] = false;
             availability[winrt::TeachingTipPlacementMode::Left] = false;
-            availability[winrt::TeachingTipPlacementMode::LeftEdgeAlignedTop] = false;
+            availability[winrt::TeachingTipPlacementMode::LeftTop] = false;
         }
         // If the right edge of the target isn't in the window.
         if (clippedTargetBounds.Right < 0)
         {
-            availability[winrt::TeachingTipPlacementMode::RightEdgeAlignedBottom] = false;
+            availability[winrt::TeachingTipPlacementMode::RightBottom] = false;
             availability[winrt::TeachingTipPlacementMode::Right] = false;
-            availability[winrt::TeachingTipPlacementMode::RightEdgeAlignedTop] = false;
+            availability[winrt::TeachingTipPlacementMode::RightTop] = false;
         }
         // If the top edge of the target isn't in the window.
         if (clippedTargetBounds.Top < 0)
         {
-            availability[winrt::TeachingTipPlacementMode::TopEdgeAlignedLeft] = false;
+            availability[winrt::TeachingTipPlacementMode::TopLeft] = false;
             availability[winrt::TeachingTipPlacementMode::Top] = false;
-            availability[winrt::TeachingTipPlacementMode::TopEdgeAlignedRight] = false;
+            availability[winrt::TeachingTipPlacementMode::TopRight] = false;
         }
         // If the bottom edge of the target isn't in the window
         if (clippedTargetBounds.Bottom < 0)
         {
-            availability[winrt::TeachingTipPlacementMode::BottomEdgeAlignedLeft] = false;
+            availability[winrt::TeachingTipPlacementMode::BottomLeft] = false;
             availability[winrt::TeachingTipPlacementMode::Bottom] = false;
-            availability[winrt::TeachingTipPlacementMode::BottomEdgeAlignedRight] = false;
+            availability[winrt::TeachingTipPlacementMode::BottomRight] = false;
         }
 
         // If the horizontal midpoint is out of the window.
         if (clippedTargetBounds.Left < -targetBounds.Width / 2 ||
             clippedTargetBounds.Right < -targetBounds.Width / 2)
         {
-<<<<<<< HEAD
-            topLeftAvailable = false;
-            topCenterAvailable = false;
-            topRightAvailable = false;
-            bottomLeftAvailable = false;
-            bottomCenterAvailable = false;
-            bottomRightAvailable = false;
-			centerAvailable = false;
-=======
-            availability[winrt::TeachingTipPlacementMode::TopEdgeAlignedLeft] = false;
+            availability[winrt::TeachingTipPlacementMode::TopLeft] = false;
             availability[winrt::TeachingTipPlacementMode::Top] = false;
-            availability[winrt::TeachingTipPlacementMode::TopEdgeAlignedRight] = false;
-            availability[winrt::TeachingTipPlacementMode::BottomEdgeAlignedLeft] = false;
+            availability[winrt::TeachingTipPlacementMode::TopRight] = false;
+            availability[winrt::TeachingTipPlacementMode::BottomLeft] = false;
             availability[winrt::TeachingTipPlacementMode::Bottom] = false;
-            availability[winrt::TeachingTipPlacementMode::BottomEdgeAlignedRight] = false;
->>>>>>> db91d699
+            availability[winrt::TeachingTipPlacementMode::BottomRight] = false;
+			availability[winrt::TeachingTipPlacementMode::Center] = false;
         }
 
         // If the vertical midpoint is out of the window.
         if (clippedTargetBounds.Top < -targetBounds.Height / 2 ||
             clippedTargetBounds.Bottom < -targetBounds.Height / 2)
         {
-<<<<<<< HEAD
-            leftBottomAvailable = false;
-            leftCenterAvailable = false;
-            leftTopAvailable = false;
-            rightBottomAvailable = false;
-            rightCenterAvailable = false;
-            rightTopAvailable = false;
-			centerAvailable = false;
-=======
-            availability[winrt::TeachingTipPlacementMode::LeftEdgeAlignedBottom] = false;
+            availability[winrt::TeachingTipPlacementMode::LeftBottom] = false;
             availability[winrt::TeachingTipPlacementMode::Left] = false;
-            availability[winrt::TeachingTipPlacementMode::LeftEdgeAlignedTop] = false;
-            availability[winrt::TeachingTipPlacementMode::RightEdgeAlignedBottom] = false;
+            availability[winrt::TeachingTipPlacementMode::LeftTop] = false;
+            availability[winrt::TeachingTipPlacementMode::RightBottom] = false;
             availability[winrt::TeachingTipPlacementMode::Right] = false;
-            availability[winrt::TeachingTipPlacementMode::RightEdgeAlignedTop] = false;
->>>>>>> db91d699
+            availability[winrt::TeachingTipPlacementMode::RightTop] = false;
+			availability[winrt::TeachingTipPlacementMode::Center] = false;
         }
 
         // If the tip is too tall to fit between the top of the target and the top edge of the window or screen.
         if (tipHeight > availableBoundsAroundTarget.Top)
         {
             availability[winrt::TeachingTipPlacementMode::Top] = false;
-            availability[winrt::TeachingTipPlacementMode::TopEdgeAlignedRight] = false;
-            availability[winrt::TeachingTipPlacementMode::TopEdgeAlignedLeft] = false;
+            availability[winrt::TeachingTipPlacementMode::TopRight] = false;
+            availability[winrt::TeachingTipPlacementMode::TopLeft] = false;
         }
 		// If the total tip is too tall to fit between the center of the target and the top of the window.
 		if (tipHeight > screenSpaceAroundTarget.Top + (targetBounds.Height / 2.0f))
 		{
-			centerAvailable = false;
+			availability[winrt::TeachingTipPlacementMode::Center] = false;
 		}
         // If the tip is too tall to fit between the center of the target and the top edge of the window.
         if (contentHeight - MinimumTipEdgeToTailCenter() > availableBoundsAroundTarget.Top + (targetBounds.Height / 2.0f))
         {
-            availability[winrt::TeachingTipPlacementMode::RightEdgeAlignedTop] = false;
-            availability[winrt::TeachingTipPlacementMode::LeftEdgeAlignedTop] = false;
+            availability[winrt::TeachingTipPlacementMode::RightTop] = false;
+            availability[winrt::TeachingTipPlacementMode::LeftTop] = false;
         }
         // If the tip is too tall to fit in the window when the tail is centered vertically on the target and the tip.
         if (contentHeight / 2.0f > availableBoundsAroundTarget.Top + (targetBounds.Height / 2.0f) ||
@@ -1627,29 +1575,29 @@
         // If the tip is too tall to fit between the center of the target and the bottom edge of the window.
         if (contentHeight - MinimumTipEdgeToTailCenter() > availableBoundsAroundTarget.Bottom + (targetBounds.Height / 2.0f))
         {
-            availability[winrt::TeachingTipPlacementMode::RightEdgeAlignedBottom] = false;
-            availability[winrt::TeachingTipPlacementMode::LeftEdgeAlignedBottom] = false;
+            availability[winrt::TeachingTipPlacementMode::RightBottom] = false;
+            availability[winrt::TeachingTipPlacementMode::LeftBottom] = false;
         }
         // If the tip is too tall to fit between the bottom of the target and the bottom edge of the window.
         if (tipHeight > availableBoundsAroundTarget.Bottom)
         {
             availability[winrt::TeachingTipPlacementMode::Bottom] = false;
-            availability[winrt::TeachingTipPlacementMode::BottomEdgeAlignedLeft] = false;
-            availability[winrt::TeachingTipPlacementMode::BottomEdgeAlignedRight] = false;
+            availability[winrt::TeachingTipPlacementMode::BottomLeft] = false;
+            availability[winrt::TeachingTipPlacementMode::BottomRight] = false;
         }
 
         // If the tip is too wide to fit between the left edge of the target and the left edge of the window.
         if (tipWidth > availableBoundsAroundTarget.Left)
         {
             availability[winrt::TeachingTipPlacementMode::Left] = false;
-            availability[winrt::TeachingTipPlacementMode::LeftEdgeAlignedTop] = false;
-            availability[winrt::TeachingTipPlacementMode::LeftEdgeAlignedBottom] = false;
+            availability[winrt::TeachingTipPlacementMode::LeftTop] = false;
+            availability[winrt::TeachingTipPlacementMode::LeftBottom] = false;
         }
         // If the tip is too wide to fit between the center of the target and the left edge of the window.
         if (contentWidth - MinimumTipEdgeToTailCenter() > availableBoundsAroundTarget.Left + (targetBounds.Width / 2.0f))
         {
-            availability[winrt::TeachingTipPlacementMode::TopEdgeAlignedLeft] = false;
-            availability[winrt::TeachingTipPlacementMode::BottomEdgeAlignedLeft] = false;
+            availability[winrt::TeachingTipPlacementMode::TopLeft] = false;
+            availability[winrt::TeachingTipPlacementMode::BottomLeft] = false;
         }
         // If the tip is too wide to fit in the window when the tail is centered horizontally on the target and the tip.
         if (contentWidth / 2.0f > availableBoundsAroundTarget.Left + (targetBounds.Width / 2.0f) ||
@@ -1661,15 +1609,15 @@
         // If the tip is too wide to fit between the center of the target and the right edge of the window.
         if (contentWidth - MinimumTipEdgeToTailCenter() > availableBoundsAroundTarget.Right + (targetBounds.Width / 2.0f))
         {
-            availability[winrt::TeachingTipPlacementMode::TopEdgeAlignedRight] = false;
-            availability[winrt::TeachingTipPlacementMode::BottomEdgeAlignedRight] = false;
+            availability[winrt::TeachingTipPlacementMode::TopRight] = false;
+            availability[winrt::TeachingTipPlacementMode::BottomRight] = false;
         }
         // If the tip is too wide to fit between the right edge of the target and the right edge of the window.
         if (tipWidth > availableBoundsAroundTarget.Right)
         {
             availability[winrt::TeachingTipPlacementMode::Right] = false;
-            availability[winrt::TeachingTipPlacementMode::RightEdgeAlignedTop] = false;
-            availability[winrt::TeachingTipPlacementMode::RightEdgeAlignedBottom] = false;
+            availability[winrt::TeachingTipPlacementMode::RightTop] = false;
+            availability[winrt::TeachingTipPlacementMode::RightBottom] = false;
         }
 
         auto priorities = GetPlacementFallbackOrder(placement);
@@ -1678,52 +1626,8 @@
         {
             if (availability[mode])
             {
-<<<<<<< HEAD
-                return std::tuple<winrt::TeachingTipPlacementMode, bool>(winrt::TeachingTipPlacementMode::Left, false);
-            }
-            if (mode == winrt::TeachingTipPlacementMode::Right && rightCenterAvailable)
-            {
-                return std::tuple<winrt::TeachingTipPlacementMode, bool>(winrt::TeachingTipPlacementMode::Right, false);
-            }
-            if (mode == winrt::TeachingTipPlacementMode::TopLeft && topLeftAvailable)
-            {
-                return std::tuple<winrt::TeachingTipPlacementMode, bool>(winrt::TeachingTipPlacementMode::TopLeft, false);
-            }
-            if (mode == winrt::TeachingTipPlacementMode::TopRight && topRightAvailable)
-            {
-                return std::tuple<winrt::TeachingTipPlacementMode, bool>(winrt::TeachingTipPlacementMode::TopRight, false);
-            }
-            if (mode == winrt::TeachingTipPlacementMode::BottomLeft && bottomLeftAvailable)
-            {
-                return std::tuple<winrt::TeachingTipPlacementMode, bool>(winrt::TeachingTipPlacementMode::BottomLeft, false);
-            }
-            if (mode == winrt::TeachingTipPlacementMode::BottomRight && bottomRightAvailable)
-            {
-                return std::tuple<winrt::TeachingTipPlacementMode, bool>(winrt::TeachingTipPlacementMode::BottomRight, false);
-            }
-            if (mode == winrt::TeachingTipPlacementMode::LeftTop && leftTopAvailable)
-            {
-                return std::tuple<winrt::TeachingTipPlacementMode, bool>(winrt::TeachingTipPlacementMode::LeftTop, false);
-            }
-            if (mode == winrt::TeachingTipPlacementMode::LeftBottom && leftBottomAvailable)
-            {
-                return std::tuple<winrt::TeachingTipPlacementMode, bool>(winrt::TeachingTipPlacementMode::LeftBottom, false);
-            }
-            if (mode == winrt::TeachingTipPlacementMode::RightTop && rightTopAvailable)
-            {
-                return std::tuple<winrt::TeachingTipPlacementMode, bool>(winrt::TeachingTipPlacementMode::RightTop, false);
-            }
-            if (mode == winrt::TeachingTipPlacementMode::RightBottom && rightBottomAvailable)
-            {
-                return std::tuple<winrt::TeachingTipPlacementMode, bool>(winrt::TeachingTipPlacementMode::RightBottom, false);
-=======
                 return std::make_tuple(mode, false);
->>>>>>> db91d699
-            }
-			if (mode == winrt::TeachingTipPlacementMode::Center && centerAvailable)
-			{
-				return std::tuple<winrt::TeachingTipPlacementMode, bool>(winrt::TeachingTipPlacementMode::Center, false);
-			}
+            }
         }
     }
     // The teaching tip wont fit anywhere, set tipDoesNotFit to indicate that we should not open.
@@ -1790,25 +1694,7 @@
 
 std::array<winrt::TeachingTipPlacementMode, 12> TeachingTip::GetPlacementFallbackOrder(winrt::TeachingTipPlacementMode preferredPlacement)
 {
-<<<<<<< HEAD
-    auto priority1 = winrt::TeachingTipPlacementMode::Top;
-    auto priority2 = winrt::TeachingTipPlacementMode::Bottom;
-    auto priority3 = winrt::TeachingTipPlacementMode::Left;
-    auto priority4 = winrt::TeachingTipPlacementMode::Right;
-    auto priority5 = winrt::TeachingTipPlacementMode::TopLeft;
-    auto priority6 = winrt::TeachingTipPlacementMode::TopRight;
-    auto priority7 = winrt::TeachingTipPlacementMode::BottomLeft;
-    auto priority8 = winrt::TeachingTipPlacementMode::BottomRight;
-    auto priority9 = winrt::TeachingTipPlacementMode::LeftTop;
-    auto priority10 = winrt::TeachingTipPlacementMode::LeftBottom;
-    auto priority11 = winrt::TeachingTipPlacementMode::RightTop;
-    auto priority12 = winrt::TeachingTipPlacementMode::RightBottom;
-	auto priority13 = winrt::TeachingTipPlacementMode::Center;
-
-
-    if (isPlacementBottom(preferredPlacement))
-=======
-    auto priorityList = std::array<winrt::TeachingTipPlacementMode, 12>();
+    auto priorityList = std::array<winrt::TeachingTipPlacementMode, 13>();
     priorityList[0] = winrt::TeachingTipPlacementMode::Top;
     priorityList[1] = winrt::TeachingTipPlacementMode::Bottom;
     priorityList[2] = winrt::TeachingTipPlacementMode::Left;
@@ -1821,10 +1707,10 @@
     priorityList[9] = winrt::TeachingTipPlacementMode::LeftEdgeAlignedBottom;
     priorityList[10] = winrt::TeachingTipPlacementMode::RightEdgeAlignedTop;
     priorityList[11] = winrt::TeachingTipPlacementMode::RightEdgeAlignedBottom;
+	priorityList[12] = winrt::TeachingTipPlacementMode::Center;
 
 
     if (IsPlacementBottom(preferredPlacement))
->>>>>>> db91d699
     {
         // Swap to bottom > top
         std::swap(priorityList[0], priorityList[1]);
@@ -1852,32 +1738,10 @@
         std::swap(priorityList[7], priorityList[11]);
 
         // swap to right > left
-<<<<<<< HEAD
-        std::swap(priority1, priority2);
-        std::swap(priority5, priority7);
-        std::swap(priority6, priority8);
-    }
-
-    auto priorityList = std::list<winrt::TeachingTipPlacementMode>();
-    priorityList.push_back(priority1);
-    priorityList.push_back(priority2);
-    priorityList.push_back(priority3);
-    priorityList.push_back(priority4);
-    priorityList.push_back(priority5);
-    priorityList.push_back(priority6);
-    priorityList.push_back(priority7);
-    priorityList.push_back(priority8);
-    priorityList.push_back(priority9);
-    priorityList.push_back(priority10);
-    priorityList.push_back(priority11);
-    priorityList.push_back(priority12);
-	priorityList.push_back(priority13);
-=======
         std::swap(priorityList[0], priorityList[1]);
         std::swap(priorityList[4], priorityList[6]);
         std::swap(priorityList[5], priorityList[7]);
     }
->>>>>>> db91d699
 
     //Switch the preferred placement to first.
     auto pivot = std::find_if(priorityList.begin(),
