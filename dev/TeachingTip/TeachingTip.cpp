--- conflicted
+++ resolved
@@ -178,11 +178,7 @@
 void TeachingTip::UpdateBeak()
 {
     auto&& beakOcclusionGrid = m_beakOcclusionGrid.get();
-<<<<<<< HEAD
     auto&& beakEdgeBorder = m_beakEdgeBorder.get();
-=======
-    auto&& beakEdageBorder = m_beakEdgeBorder.get();
->>>>>>> b3410213
 
     float height = static_cast<float>(beakOcclusionGrid.ActualHeight());
     float width = static_cast<float>(beakOcclusionGrid.ActualWidth());
@@ -218,11 +214,7 @@
         if (SharedHelpers::IsRS5OrHigher())
         {
             beakOcclusionGrid.CenterPoint({ width / 2, height - lastRowHeight, 0.0f });
-<<<<<<< HEAD
             beakEdgeBorder.CenterPoint({ (width / 2) - firstColumnWidth, 0.0f, 0.0f });
-=======
-            beakEdageBorder.CenterPoint({ (width / 2) - firstColumnWidth, 0.0f, 0.0f });
->>>>>>> b3410213
         }
         UpdateDynamicBleedingContentPlacementToTop();
         winrt::VisualStateManager::GoToState(*this, L"Top"sv, false);
@@ -232,11 +224,7 @@
         if (SharedHelpers::IsRS5OrHigher())
         {
             beakOcclusionGrid.CenterPoint({ width / 2, firstRowHeight, 0.0f });
-<<<<<<< HEAD
             beakEdgeBorder.CenterPoint({ (width / 2) - firstColumnWidth, 0.0f, 0.0f });
-=======
-            beakEdageBorder.CenterPoint({ (width / 2) - firstColumnWidth, 0.0f, 0.0f });
->>>>>>> b3410213
         }
         UpdateDynamicBleedingContentPlacementToBottom();
         winrt::VisualStateManager::GoToState(*this, L"Bottom"sv, false);
@@ -246,11 +234,7 @@
         if (SharedHelpers::IsRS5OrHigher())
         {
             beakOcclusionGrid.CenterPoint({ width - lastColumnWidth, (height / 2), 0.0f });
-<<<<<<< HEAD
             beakEdgeBorder.CenterPoint({ 0.0f, (height / 2) - firstRowHeight, 0.0f });
-=======
-            beakEdageBorder.CenterPoint({ 0.0f, (height / 2) - firstRowHeight, 0.0f });
->>>>>>> b3410213
         }
         UpdateDynamicBleedingContentPlacementToTop();
         winrt::VisualStateManager::GoToState(*this, L"Left"sv, false);
@@ -260,11 +244,7 @@
         if (SharedHelpers::IsRS5OrHigher())
         {
             beakOcclusionGrid.CenterPoint({ firstColumnWidth, height / 2, 0.0f });
-<<<<<<< HEAD
             beakEdgeBorder.CenterPoint({ 0.0f, (height / 2) - firstRowHeight, 0.0f });
-=======
-            beakEdageBorder.CenterPoint({ 0.0f, (height / 2) - firstRowHeight, 0.0f });
->>>>>>> b3410213
         }
         UpdateDynamicBleedingContentPlacementToTop();
         winrt::VisualStateManager::GoToState(*this, L"Right"sv, false);
@@ -274,11 +254,7 @@
         if (SharedHelpers::IsRS5OrHigher())
         {
             beakOcclusionGrid.CenterPoint({ firstColumnWidth + secondColumnWidth + 1, height - lastRowHeight, 0.0f });
-<<<<<<< HEAD
             beakEdgeBorder.CenterPoint({ secondColumnWidth, 0.0f, 0.0f });
-=======
-            beakEdageBorder.CenterPoint({ secondColumnWidth, 0.0f, 0.0f });
->>>>>>> b3410213
         }
         UpdateDynamicBleedingContentPlacementToTop();
         winrt::VisualStateManager::GoToState(*this, L"TopEdgeAlignedRight"sv, false);
@@ -288,11 +264,7 @@
         if (SharedHelpers::IsRS5OrHigher())
         {
             beakOcclusionGrid.CenterPoint({ width - (nextToLastColumnWidth + lastColumnWidth + 1), height - lastRowHeight, 0.0f });
-<<<<<<< HEAD
             beakEdgeBorder.CenterPoint({ width - (nextToLastColumnWidth + firstColumnWidth + lastColumnWidth), 0.0f, 0.0f });
-=======
-            beakEdageBorder.CenterPoint({ width - (nextToLastColumnWidth + firstColumnWidth + lastColumnWidth), 0.0f, 0.0f });
->>>>>>> b3410213
         }
         UpdateDynamicBleedingContentPlacementToTop();
         winrt::VisualStateManager::GoToState(*this, L"TopEdgeAlignedLeft"sv, false);
@@ -302,11 +274,7 @@
         if (SharedHelpers::IsRS5OrHigher())
         {
             beakOcclusionGrid.CenterPoint({ firstColumnWidth + secondColumnWidth + 1, firstRowHeight, 0.0f });
-<<<<<<< HEAD
             beakEdgeBorder.CenterPoint({ secondColumnWidth, 0.0f, 0.0f });
-=======
-            beakEdageBorder.CenterPoint({ secondColumnWidth, 0.0f, 0.0f });
->>>>>>> b3410213
         }
         UpdateDynamicBleedingContentPlacementToBottom();
         winrt::VisualStateManager::GoToState(*this, L"BottomEdgeAlignedRight"sv, false);
@@ -316,11 +284,7 @@
         if (SharedHelpers::IsRS5OrHigher())
         {
             beakOcclusionGrid.CenterPoint({ width - (nextToLastColumnWidth + lastColumnWidth + 1), firstRowHeight, 0.0f });
-<<<<<<< HEAD
             beakEdgeBorder.CenterPoint({ width - (nextToLastColumnWidth + firstColumnWidth + lastColumnWidth), 0.0f, 0.0f });
-=======
-            beakEdageBorder.CenterPoint({ width - (nextToLastColumnWidth + firstColumnWidth + lastColumnWidth), 0.0f, 0.0f });
->>>>>>> b3410213
         }
         UpdateDynamicBleedingContentPlacementToBottom();
         winrt::VisualStateManager::GoToState(*this, L"BottomEdgeAlignedLeft"sv, false);
@@ -330,11 +294,7 @@
         if (SharedHelpers::IsRS5OrHigher())
         {
             beakOcclusionGrid.CenterPoint({ width - lastColumnWidth,  height - (nextToLastRowHeight + lastRowHeight + 1), 0.0f });
-<<<<<<< HEAD
             beakEdgeBorder.CenterPoint({ 0.0f,  height - (nextToLastRowHeight + firstRowHeight + lastRowHeight), 0.0f });
-=======
-            beakEdageBorder.CenterPoint({ 0.0f,  height - (nextToLastRowHeight + firstRowHeight + lastRowHeight), 0.0f });
->>>>>>> b3410213
         }
         UpdateDynamicBleedingContentPlacementToTop();
         winrt::VisualStateManager::GoToState(*this, L"LeftEdgeAlignedTop"sv, false);
@@ -344,11 +304,7 @@
         if (SharedHelpers::IsRS5OrHigher())
         {
             beakOcclusionGrid.CenterPoint({ width - lastColumnWidth, (firstRowHeight + secondRowHeight + 1), 0.0f });
-<<<<<<< HEAD
             beakEdgeBorder.CenterPoint({ 0.0f, secondRowHeight, 0.0f });
-=======
-            beakEdageBorder.CenterPoint({ 0.0f, secondRowHeight, 0.0f });
->>>>>>> b3410213
         }
         UpdateDynamicBleedingContentPlacementToBottom();
         winrt::VisualStateManager::GoToState(*this, L"LeftEdgeAlignedBottom"sv, false);
@@ -358,11 +314,7 @@
         if (SharedHelpers::IsRS5OrHigher())
         {
             beakOcclusionGrid.CenterPoint({ firstColumnWidth, height - (nextToLastRowHeight + lastRowHeight + 1), 0.0f });
-<<<<<<< HEAD
             beakEdgeBorder.CenterPoint({ 0.0f, height - (nextToLastRowHeight + firstRowHeight + lastRowHeight), 0.0f });
-=======
-            beakEdageBorder.CenterPoint({ 0.0f, height - (nextToLastRowHeight + firstRowHeight + lastRowHeight), 0.0f });
->>>>>>> b3410213
         }
         UpdateDynamicBleedingContentPlacementToTop();
         winrt::VisualStateManager::GoToState(*this, L"RightEdgeAlignedTop"sv, false);
@@ -372,11 +324,7 @@
         if (SharedHelpers::IsRS5OrHigher())
         {
             beakOcclusionGrid.CenterPoint({ firstColumnWidth, (firstRowHeight + secondRowHeight + 1), 0.0f });
-<<<<<<< HEAD
             beakEdgeBorder.CenterPoint({ 0.0f, secondRowHeight, 0.0f });
-=======
-            beakEdageBorder.CenterPoint({ 0.0f, secondRowHeight, 0.0f });
->>>>>>> b3410213
         }
         UpdateDynamicBleedingContentPlacementToBottom();
         winrt::VisualStateManager::GoToState(*this, L"RightEdgeAlignedBottom"sv, false);
@@ -407,15 +355,9 @@
         auto placement = DetermineEffectivePlacement();
         auto offset = TargetOffset();
 
-<<<<<<< HEAD
         auto&& beakOcclusionGrid = m_beakOcclusionGrid.get();
         double tipHeight = beakOcclusionGrid.ActualHeight();
         double tipWidth = beakOcclusionGrid.ActualWidth();
-=======
-        auto&& beakOcculationGrid = m_beakOcclusionGrid.get();
-        double tipHeight = beakOcculationGrid.ActualHeight();
-        double tipWidth = beakOcculationGrid.ActualWidth();
->>>>>>> b3410213
 
         // Depending on the effective placement mode of the tip we use a combination of the tip's size, the target's position within the app, the target's
         // size, and the target offset property to determine the appropriate vertical and horizontal offsets of the popup that the tip is contained in.
@@ -498,15 +440,9 @@
 {
     auto windowBounds = m_useTestWindowBounds ? m_testWindowBounds : winrt::Window::Current().CoreWindow().Bounds();
 
-<<<<<<< HEAD
     auto&& beakOcclusionGrid = m_beakOcclusionGrid.get();
     double finalTipHeight = beakOcclusionGrid.ActualHeight();
     double finalTipWidth = beakOcclusionGrid.ActualWidth();
-=======
-    auto&& beakOcculationGrid = m_beakOcclusionGrid.get();
-    double finalTipHeight = beakOcculationGrid.ActualHeight();
-    double finalTipWidth = beakOcculationGrid.ActualWidth();
->>>>>>> b3410213
 
     // An effective placement of auto indicates that no beak should be shown.
     m_currentEffectivePlacementMode = winrt::TeachingTipPlacementMode::Auto;
@@ -1067,11 +1003,7 @@
     }
 }
 
-<<<<<<< HEAD
-void TeachingTip::SetTarget(const winrt::FrameworkElement& element)
-=======
 void TeachingTip::OnTargetChanged()
->>>>>>> b3410213
 {
     m_targetLayoutUpdatedRevoker.revoke();
     m_targetEffectiveViewportChangedRevoker.revoke();
@@ -1080,15 +1012,6 @@
 
     if (IsOpen())
     {
-<<<<<<< HEAD
-        if (element)
-        {
-            m_currentTargetBounds = element.TransformToVisual(nullptr).TransformBounds({
-                0.0,
-                0.0,
-                static_cast<float>(element.as<winrt::FrameworkElement>().ActualWidth()),
-                static_cast<float>(element.as<winrt::FrameworkElement>().ActualHeight())
-=======
         if (auto&& target = m_target.get())
         {
             m_currentTargetBounds = target.TransformToVisual(nullptr).TransformBounds({
@@ -1096,7 +1019,6 @@
                 0.0,
                 static_cast<float>(target.as<winrt::FrameworkElement>().ActualWidth()),
                 static_cast<float>(target.as<winrt::FrameworkElement>().ActualHeight())
->>>>>>> b3410213
             });
         }
         SetViewportChangedEvent();
@@ -1218,20 +1140,12 @@
     auto&& contractEasingFunction = m_contractEasingFunction.get();
     contractAnimation.InsertKeyFrame(0.0f, { 1.0f, 1.0f, 1.0f });
     contractAnimation.InsertExpressionKeyFrame(1.0f, L"Vector3(20.0 / Width, 20.0 / Height, 1.0)", contractEasingFunction);
-<<<<<<< HEAD
     contractAnimation.Duration(m_contractAnimationDuration);
-=======
-	contractAnimation.Duration(m_contractAnimationDuration);
->>>>>>> b3410213
     contractAnimation.Target(s_scaleTargetName);
     m_contractAnimation.set(contractAnimation);
 
     auto contractElevationAnimation = compositor.CreateVector3KeyFrameAnimation();
-<<<<<<< HEAD
     contractElevationAnimation.InsertExpressionKeyFrame(1.0f, L"Vector3(this.Target.Translation.X, this.Target.Translation.Y, 0.0f)", contractEasingFunction);
-=======
-	contractElevationAnimation.InsertExpressionKeyFrame(1.0f, L"Vector3(this.Target.Translation.X, this.Target.Translation.Y, 0.0f)", contractEasingFunction);
->>>>>>> b3410213
     contractElevationAnimation.Duration(m_contractAnimationDuration);
     contractElevationAnimation.Target(s_translationTargetName);
     m_contractElevationAnimation.set(contractElevationAnimation);
@@ -1250,20 +1164,12 @@
         auto&& expandAnimation = m_expandAnimation.get();
         if (auto&& beakOcclusionGrid = m_beakOcclusionGrid.get())
         {
-<<<<<<< HEAD
             beakOcclusionGrid.StartAnimation(expandAnimation);
-=======
-			beakOcclusionGrid.StartAnimation(expandAnimation);
->>>>>>> b3410213
             m_isExpandAnimationPlaying = true;
         }
         if (auto&& contentRootGrid = m_contentRootGrid.get())
         {
-<<<<<<< HEAD
             contentRootGrid.StartAnimation(m_expandElevationAnimation.get());
-=======
-			contentRootGrid.StartAnimation(m_expandElevationAnimation.get());
->>>>>>> b3410213
             m_isExpandAnimationPlaying = true;
         }
         if (auto&& beakEdgeBorder = m_beakEdgeBorder.get())
@@ -1312,11 +1218,7 @@
         }
         if (auto&& contentRootGrid = m_contentRootGrid.get())
         {
-<<<<<<< HEAD
             contentRootGrid.StartAnimation(m_contractElevationAnimation.get());
-=======
-			contentRootGrid.StartAnimation(m_contractElevationAnimation.get());
->>>>>>> b3410213
             m_isContractAnimationPlaying = true;
         }
         if (auto&& beakEdgeBorder = m_beakEdgeBorder.get())
@@ -1637,46 +1539,7 @@
     const winrt::DependencyObject& sender,
     const winrt::DependencyPropertyChangedEventArgs& args)
 {
-<<<<<<< HEAD
-    if (args.Property() == s_AttachProperty)
-    {
-        OnAttachPropertyChanged(sender, args);
-    }
-    else
-    {
-        winrt::get_self<TeachingTip>(sender.as<winrt::TeachingTip>())->OnPropertyChanged(args);
-    }
-}
-
-void TeachingTip::OnAttachPropertyChanged(
-    const winrt::DependencyObject& sender,
-    const winrt::DependencyPropertyChangedEventArgs& args)
-{
-    auto oldTip = unbox_value<winrt::TeachingTip>(args.OldValue());
-    auto newTip = unbox_value<winrt::TeachingTip>(args.NewValue());
-
-    if (oldTip == newTip)
-    {
-        return;
-    }
-
-    winrt::TeachingTip::SetAttach(nullptr, oldTip);
-    winrt::TeachingTip::SetAttach(sender.try_as<winrt::UIElement>(), newTip);
-}
-
-void TeachingTip::SetAttach(const winrt::UIElement& element, const winrt::TeachingTip& teachingTip)
-{
-    MUX_ASSERT(teachingTip);
-    auto tip = winrt::get_self<TeachingTip>(teachingTip);
-    tip->SetTarget(element.as<winrt::FrameworkElement>());
-}
-
-winrt::TeachingTip TeachingTip::GetAttach(const winrt::UIElement& element)
-{
-    return unbox_value<winrt::TeachingTip>(element.GetValue(s_AttachProperty));
-=======
     winrt::get_self<TeachingTip>(sender.as<winrt::TeachingTip>())->OnPropertyChanged(args);
->>>>>>> b3410213
 }
 
 ////////////////
