﻿using Windows.UI.Xaml.Tests.MUXControls.InteractionTests.Infra;
using Windows.UI.Xaml.Tests.MUXControls.InteractionTests.Common;
using System;
using System.Numerics;
using Common;

#if USING_TAEF
using WEX.TestExecution;
using WEX.TestExecution.Markup;
using WEX.Logging.Interop;
#else
using Microsoft.VisualStudio.TestTools.UnitTesting;
using Microsoft.VisualStudio.TestTools.UnitTesting.Logging;
#endif

#if BUILD_WINDOWS
using System.Windows.Automation;
using MS.Internal.Mita.Foundation;
using MS.Internal.Mita.Foundation.Controls;
using MS.Internal.Mita.Foundation.Waiters;
#else
using Microsoft.Windows.Apps.Test.Automation;
using Microsoft.Windows.Apps.Test.Foundation.Controls;
using Microsoft.Windows.Apps.Test.Foundation.Waiters;
using Microsoft.Windows.Apps.Test.Foundation;
#endif

namespace Windows.UI.Xaml.Tests.MUXControls.InteractionTests
{
    class TeachingTipTestPageElements
    {
        public ListBox GetLstTeachingTipEvents()
        {
            return GetElement(ref lstTeachingTipEvents, "lstTeachingTipEvents");
        }
        private ListBox lstTeachingTipEvents;

        public Button GetBtnClearTeachingTipEvents()
        {
            return GetElement(ref btnClearTeachingTipEvents, "btnClearTeachingTipEvents");
        }
        private Button btnClearTeachingTipEvents;

        public ComboBox GetTipLocationComboBox()
        {
            return GetElement(ref tipLocationComboBox, "TipLocationComboBox");
        }
        private ComboBox tipLocationComboBox;

        public Button GetSetTipLocationButton()
        {
            return GetElement(ref setTipLocationButton, "SetTipLocationButton");
        }
        private Button setTipLocationButton;

        public TextBlock GetEffectivePlacementTextBlock()
        {
            return GetElement(ref effectivePlacementTextBlock, "EffectivePlacementTextBlock");
        }
        private TextBlock effectivePlacementTextBlock;

        public Button GetTargetBoundsButton()
        {
            return GetElement(ref targetBoundsButton, "GetTargetBoundsButton");
        }
        private Button targetBoundsButton;

        public TextBlock GetTargetXOffsetTextBlock()
        {
            return GetElement(ref targetXOffsetTextBlock, "TargetXOffsetTextBlock");
        }
        private TextBlock targetXOffsetTextBlock;

        public TextBlock GetTargetYOffsetTextBlock()
        {
            return GetElement(ref targetYOffsetTextBlock, "TargetYOffsetTextBlock");
        }
        private TextBlock targetYOffsetTextBlock;

        public TextBlock GetTargetWidthTextBlock()
        {
            return GetElement(ref targetWidthTextBlock, "TargetWidthTextBlock");
        }
        private TextBlock targetWidthTextBlock;

        public TextBlock GetTargetHeightTextBlock()
        {
            return GetElement(ref targetHeightTextBlock, "TargetHeightTextBlock");
        }
        private TextBlock targetHeightTextBlock;

        public CheckBox GetUseTestWindowBoundsCheckbox()
        {
            return GetElement(ref useTestWindowBoundsCheckbox, "UseTestWindowBoundsCheckbox");
        }
        private CheckBox useTestWindowBoundsCheckbox;

        public Edit GetTestWindowBoundsXTextBox()
        {
            return GetElement(ref testWindowBoundsXTextBox, "TestWindowBoundsXTextBox");
        }
        private Edit testWindowBoundsXTextBox;

        public Edit GetTestWindowBoundsYTextBox()
        {
            return GetElement(ref testWindowBoundsYTextBox, "TestWindowBoundsYTextBox");
        }
        private Edit testWindowBoundsYTextBox;

        public Edit GetTestWindowBoundsWidthTextBox()
        {
            return GetElement(ref testWindowBoundsWidthTextBox, "TestWindowBoundsWidthTextBox");
        }
        private Edit testWindowBoundsWidthTextBox;

        public Edit GetTestWindowBoundsHeightTextBox()
        {
            return GetElement(ref testWindowBoundsHeightTextBox, "TestWindowBoundsHeightTextBox");
        }
        private Edit testWindowBoundsHeightTextBox;

        public TextBlock GetTipWidthTextBlock()
        {
            return GetElement(ref tipWidthTextBlock, "TipWidthTextBlock");
        }
        private TextBlock tipWidthTextBlock;

        public TextBlock GetScrollViewerStateTextBox()
        {
            return GetElement(ref scrollViewerStateTextBox, "ScrollViewerStateTextBox");
        }
        private TextBlock scrollViewerStateTextBox;

        public Edit GetScrollViewerOffsetTextBox()
        {
            return GetElement(ref scrollViewerOffsetTextBox, "ScrollViewerOffsetTextBox");
        }
        private Edit scrollViewerOffsetTextBox;

        public Button GetScrollViewerOffsetButton()
        {
            return GetElement(ref scrollViewerOffsetButton, "ScrollViewerOffsetButton");
        }
        private Button scrollViewerOffsetButton;

        public TextBlock GetPopupVerticalOffsetTextBlock()
        {
            return GetElement(ref popupVerticalOffsetTextBlock, "PopupVerticalOffsetTextBlock");
        }
        private TextBlock popupVerticalOffsetTextBlock;

        public ComboBox GetBleedingContentComboBox()
        {
            return GetElement(ref bleedingContentComboBox, "BleedingContentComboBox");
        }
        private ComboBox bleedingContentComboBox;

        public Button GetSetBleedingContentButton()
        {
            return GetElement(ref setBleedingContentButton, "SetBleedingContentButton");
        }
        private Button setBleedingContentButton;

        public ComboBox GetPlacementComboBox()
        {
            return GetElement(ref placementComboBox, "PlacementComboBox");
        }
        private ComboBox placementComboBox;

        public Button GetSetPlacementButton()
        {
            return GetElement(ref setPlacementButton, "SetPlacementButton");
        }
        private Button setPlacementButton;

        public Button GetSetTargetButton()
        {
            return GetElement(ref setTargetButton, "SetTargetButton");
        }
        private Button setTargetButton;

        public Button GetRemoveTargetButton()
        {
            return GetElement(ref removeTargetButton, "RemoveTargetButton");
        }
        private Button removeTargetButton;

        public ComboBox GetIsLightDismissEnabledComboBox()
        {
            return GetElement(ref isLightDismissEnabledComboBox, "IsLightDismissEnabledComboBox");
        }
        private ComboBox isLightDismissEnabledComboBox;

        public Button GetIsLightDismissEnabledButton()
        {
            return GetElement(ref isLightDismissEnabledButton, "IsLightDismissEnabledButton");
        }
        private Button isLightDismissEnabledButton;

        public Button GetShowButton()
        {
            return GetElement(ref showButton, "ShowButton");
        }
        private Button showButton;

        public Button GetCloseButton()
        {
            return GetElement(ref closeButton, "CloseButton");
        }
        private Button closeButton;

        public CheckBox GetIsOpenCheckBox()
        {
            return GetElement(ref isOpenCheckBox, "IsOpenCheckBox");
        }
        private CheckBox isOpenCheckBox;

        public CheckBox GetIsIdleCheckBox()
        {
            return GetElement(ref isIdleCheckBox, "IsIdleCheckBox");
        }
        private CheckBox isIdleCheckBox;

        public Button GetBringTargetIntoViewButton()
        {
            return GetElement(ref bringTargetIntoViewButton, "BringTargetIntoViewButton");
        }
        private Button bringTargetIntoViewButton;

        public CheckBox GetTipFollowsTargetCheckBox()
        {
            return GetElement(ref tipFollowsTargetCheckBox, "TipFollowsTargetCheckBox");
        }
        private CheckBox tipFollowsTargetCheckBox;

        public ComboBox GetIconComboBox()
        {
            return GetElement(ref iconComboBox, "IconComboBox");
        }
        private ComboBox iconComboBox;

        public Button GetSetIconButton()
        {
            return GetElement(ref setIconButton, "SetIconButton");
        }
        private Button setIconButton;

        public UIObject GetTeachingTipAlternateCloseButton()
        {
            ElementCache.Clear();
<<<<<<< HEAD
            var element = GetElement(ref teachingTipAlternateCloseButton, "Close");
=======
            var element = GetElement(ref teachingTipAlternateCloseButton, "Teaching tip alternate close button");
>>>>>>> b3410213
            teachingTipAlternateCloseButton = null;
            return element;
        }
        private UIObject teachingTipAlternateCloseButton;

        private T GetElement<T>(ref T element, string elementName) where T : UIObject
        {
            if (element == null)
            {
                Log.Comment("Find the " + elementName);
                element = FindElement.ByName<T>(elementName);
                Verify.IsNotNull(element);
            }
            return element;
        }

        public enum PlacementOptions
        {
            Top,
            Bottom,
            Left,
            Right,
            TopEdgeAlignedRight,
            TopEdgeAlignedLeft,
            BottomEdgeAlignedRight,
            BottomEdgeAlignedLeft,
            LeftEdgeAlignedTop,
            LeftEdgeAlignedBottom,
            RightEdgeAlignedTop,
            RightEdgeAlignedBottom,
            Auto
        }

        public enum BleedingContentOptions
        {
            RedSquare,
            BlueSquare,
            Image,
            NoContent
        }

        public enum IconOptions
        {
            People,
            NoIcon
        }

        public enum TipLocationOptions
        {
<<<<<<< HEAD
            SetAttach,
=======
>>>>>>> b3410213
            ResourceDictionary,
            VisualTree
        }
    }
}<|MERGE_RESOLUTION|>--- conflicted
+++ resolved
@@ -248,11 +248,7 @@
         public UIObject GetTeachingTipAlternateCloseButton()
         {
             ElementCache.Clear();
-<<<<<<< HEAD
             var element = GetElement(ref teachingTipAlternateCloseButton, "Close");
-=======
-            var element = GetElement(ref teachingTipAlternateCloseButton, "Teaching tip alternate close button");
->>>>>>> b3410213
             teachingTipAlternateCloseButton = null;
             return element;
         }
@@ -302,10 +298,6 @@
 
         public enum TipLocationOptions
         {
-<<<<<<< HEAD
-            SetAttach,
-=======
->>>>>>> b3410213
             ResourceDictionary,
             VisualTree
         }
