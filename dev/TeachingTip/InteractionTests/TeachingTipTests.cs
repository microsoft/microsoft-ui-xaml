﻿using Windows.UI.Xaml.Tests.MUXControls.InteractionTests.Infra;
using Windows.UI.Xaml.Tests.MUXControls.InteractionTests.Common;
using System;
using System.Numerics;
using Common;

#if USING_TAEF
using WEX.TestExecution;
using WEX.TestExecution.Markup;
using WEX.Logging.Interop;
#else
using Microsoft.VisualStudio.TestTools.UnitTesting;
using Microsoft.VisualStudio.TestTools.UnitTesting.Logging;
#endif

#if BUILD_WINDOWS
using System.Windows.Automation;
using MS.Internal.Mita.Foundation;
using MS.Internal.Mita.Foundation.Controls;
using MS.Internal.Mita.Foundation.Waiters;
#else
using Microsoft.Windows.Apps.Test.Automation;
using Microsoft.Windows.Apps.Test.Foundation.Controls;
using Microsoft.Windows.Apps.Test.Foundation.Waiters;
using Microsoft.Windows.Apps.Test.Foundation;
#endif 

using static Windows.UI.Xaml.Tests.MUXControls.InteractionTests.TeachingTipTestPageElements;

namespace Windows.UI.Xaml.Tests.MUXControls.InteractionTests
{
    [TestClass]
    public class TeachingTipTests
    {
        // The longest observed animated view change took 5.4 seconds, so 9 seconds is picked
        // as the default timeout so there is a reasonable margin for reliability.
        const double defaultAnimatedViewChangeTimeout = 9000;

        TeachingTipTestPageElements elements;

        [ClassInitialize]
        [TestProperty("RunAs", "User")]
        [TestProperty("Classification", "Integration")]
        [TestProperty("TestPass:IncludeOnlyOn", "Desktop")]
        public static void ClassInitialize(TestContext testContext)
        {
            TestEnvironment.Initialize(testContext);
        }

        [TestCleanup]
        public void TestCleanup()
        {
            TestCleanupHelper.Cleanup();
        }

        [TestMethod]
        public void CloseReasonIsAccurate()
        {
            using (var setup = new TestSetupHelper("TeachingTip Tests"))
            {
                elements = new TeachingTipTestPageElements();
                foreach (TipLocationOptions location in Enum.GetValues(typeof(TipLocationOptions)))
                {
                    SetTeachingTipLocation(location);

                    ScrollTargetIntoView();
                    OpenTeachingTip();
                    CloseTeachingTipProgrammatically();
                    var message0 = GetTeachingTipDebugMessage(0);
                    var message1 = GetTeachingTipDebugMessage(1);
                    Verify.IsTrue(message0.ToString().Contains("Closing"));
                    Verify.IsTrue(message0.ToString().Contains("Programmatic"));
                    Verify.IsTrue(message1.ToString().Contains("Closed"));
                    Verify.IsTrue(message1.ToString().Contains("Programmatic"));

                    SetHeroContent(HeroContentOptions.NoContent);
                    OpenTeachingTip();
                    PressXCloseButton();
                    var message2 = GetTeachingTipDebugMessage(2);
                    var message3 = GetTeachingTipDebugMessage(3);
                    var message4 = GetTeachingTipDebugMessage(4);
                    Verify.IsTrue(message2.ToString().Contains("Close Button Clicked"));
                    Verify.IsTrue(message3.ToString().Contains("Closing"));
                    Verify.IsTrue(message3.ToString().Contains("CloseButton"));
                    Verify.IsTrue(message4.ToString().Contains("Closed"));
                    Verify.IsTrue(message4.ToString().Contains("CloseButton"));

                    EnableLightDismiss(true);
                    OpenTeachingTip();
                    CloseTeachingTipProgrammatically();
                    var message5 = GetTeachingTipDebugMessage(5);
                    var message6 = GetTeachingTipDebugMessage(6);
                    Verify.IsTrue(message5.ToString().Contains("Closing"));
                    Verify.IsTrue(message5.ToString().Contains("Programmatic"));
                    Verify.IsTrue(message6.ToString().Contains("Closed"));
                    Verify.IsTrue(message6.ToString().Contains("Programmatic"));

                    OpenTeachingTip();
                    CloseTeachingTipByLightDismiss();
                    var message7 = GetTeachingTipDebugMessage(7);
                    var message8 = GetTeachingTipDebugMessage(8);
                    Verify.IsTrue(message7.ToString().Contains("Closing"));
                    Verify.IsTrue(message7.ToString().Contains("LightDismiss"));
                    Verify.IsTrue(message8.ToString().Contains("Closed"));
                    Verify.IsTrue(message8.ToString().Contains("LightDismiss"));

                    SetCloseButtonContent(CloseButtonContentOptions.ShortText);
                    OpenTeachingTip();
                    PressTipCloseButton();
                    var message9 = GetTeachingTipDebugMessage(9);
                    var message10 = GetTeachingTipDebugMessage(10);
                    var message11 = GetTeachingTipDebugMessage(11);
                    Verify.IsTrue(message9.ToString().Contains("Close Button Clicked"));
                    Verify.IsTrue(message10.ToString().Contains("Closing"));
                    Verify.IsTrue(message10.ToString().Contains("CloseButton"));
                    Verify.IsTrue(message11.ToString().Contains("Closed"));
                    Verify.IsTrue(message11.ToString().Contains("CloseButton"));

                    ClearTeachingTipDebugMessages();
                }
            }
        }

        [TestMethod]
        public void TipCanFollowTarget()
        {
            using (var setup = new TestSetupHelper("TeachingTip Tests"))
            {
                elements = new TeachingTipTestPageElements();
                foreach (TipLocationOptions location in Enum.GetValues(typeof(TipLocationOptions)))
                {
                    SetTeachingTipLocation(location);

                    ScrollTargetIntoView();
                    Wait.ForIdle();
                    OpenTeachingTip();
                    double initialTipVerticalOffset = GetTipVerticalOffset();
                    double initialScrollViewerVerticalOffset = GetScrollViewerVerticalOffset();

                    ScrollBy(10);
                    WaitForOffsetUpdated(initialScrollViewerVerticalOffset + 10);
                    Equals(GetTipVerticalOffset(), initialTipVerticalOffset);
                    ScrollBy(-20);
                    WaitForOffsetUpdated(initialScrollViewerVerticalOffset - 10);
                    Wait.ForIdle();
                    Equals(GetTipVerticalOffset(), initialTipVerticalOffset);
                    ScrollBy(10);
                    WaitForOffsetUpdated(initialScrollViewerVerticalOffset);
                    Equals(GetTipVerticalOffset(), initialTipVerticalOffset);

                    SetTipFollowsTarget(true);

                    ScrollBy(10);
                    WaitForOffsetUpdated(initialScrollViewerVerticalOffset + 10);
                    Verify.IsLessThan(GetTipVerticalOffset(), initialTipVerticalOffset);
                    ScrollBy(-20);
                    WaitForOffsetUpdated(initialScrollViewerVerticalOffset - 10);
                    Wait.ForIdle();
                    Verify.IsGreaterThan(GetTipVerticalOffset(), initialTipVerticalOffset);
                    ScrollBy(10);
                    WaitForOffsetUpdated(initialScrollViewerVerticalOffset);
                    Equals(GetTipVerticalOffset(), initialTipVerticalOffset);

                    SetTipFollowsTarget(false);

                    ScrollBy(10);
                    WaitForOffsetUpdated(initialScrollViewerVerticalOffset + 10);
                    Equals(GetTipVerticalOffset(), initialTipVerticalOffset);
                    ScrollBy(-20);
                    WaitForOffsetUpdated(initialScrollViewerVerticalOffset - 10);
                    Wait.ForIdle();
                    Equals(GetTipVerticalOffset(), initialTipVerticalOffset);
                    ScrollBy(10);
                    WaitForOffsetUpdated(initialScrollViewerVerticalOffset);
                    Equals(GetTipVerticalOffset(), initialTipVerticalOffset);
                }
            }
        }

<<<<<<< HEAD
        [TestMethod]
        public void TipFollowsTargetOnWindowResize()
        {
            using (var setup = new TestSetupHelper("TeachingTip Tests"))
            {
                elements = new TeachingTipTestPageElements();
                foreach (TipLocationOptions location in Enum.GetValues(typeof(TipLocationOptions)))
                {
                    SetTeachingTipLocation(location);

                    ScrollTargetIntoView();
                    Wait.ForIdle();
                    OpenTeachingTip();
                    double initialTipVerticalOffset = GetTipVerticalOffset();
                    double initialScrollViewerVerticalOffset = GetScrollViewerVerticalOffset();

                    ScrollBy(10);
                    WaitForOffsetUpdated(initialScrollViewerVerticalOffset + 10);
                    Equals(GetTipVerticalOffset(), initialTipVerticalOffset);

                    //Unmaximize then maximize the window, to force a window size changed event.
                    KeyboardHelper.PressKey(Key.Down, ModifierKey.Windows);
                    Wait.ForIdle();
                    KeyboardHelper.PressKey(Key.Up, ModifierKey.Windows);
                    Wait.ForIdle();

                    Verify.IsLessThan(GetTipVerticalOffset(), initialTipVerticalOffset);
                }
            }
        }

        [TestMethod]
=======
        // [TestMethod] // Not currently passing, tracked by issue #643
>>>>>>> 804cd52c
        public void AutoPlacement()
        {
            using (var setup = new TestSetupHelper("TeachingTip Tests"))
            {
                elements = new TeachingTipTestPageElements();
                foreach (TipLocationOptions location in Enum.GetValues(typeof(TipLocationOptions)))
                {
                    SetTeachingTipLocation(location);

                    ScrollTargetIntoView();
                    ScrollBy(10);
                    var targetRect = GetTargetBounds();
                    TestAutoPlacementForWindowOrScreenBounds(targetRect, true);
                    
                    SetShouldConstrainToRootBounds(false);
                    TestAutoPlacementForWindowOrScreenBounds(targetRect, false, "Top");

                    SetReturnTopForOutOfWindowPlacement(false);
                    TestAutoPlacementForWindowOrScreenBounds(targetRect, false);

                    SetReturnTopForOutOfWindowPlacement(true);
                }
            }
        }

        [TestMethod]
        public void SpecifiedPlacement()
        {
            using (var setup = new TestSetupHelper("TeachingTip Tests"))
            {
                elements = new TeachingTipTestPageElements();

                foreach (TipLocationOptions location in Enum.GetValues(typeof(TipLocationOptions)))
                {
                    SetTeachingTipLocation(location);

                    ScrollTargetIntoView();
                    ScrollBy(10);

                    SetHeroContent(HeroContentOptions.NoContent);

                    var targetRect = GetTargetBounds();

                    // All positions are valid
                    UseTestBounds(targetRect.W - 500, targetRect.X - 500, targetRect.Y + 1000, targetRect.Z + 1000, targetRect, true);

                    SetPreferredPlacement(PlacementOptions.Top);
                    VerifyPlacement("Top");
                    SetPreferredPlacement(PlacementOptions.Bottom);
                    VerifyPlacement("Bottom");
                    SetPreferredPlacement(PlacementOptions.Left);
                    VerifyPlacement("Left");
                    SetPreferredPlacement(PlacementOptions.Right);
                    VerifyPlacement("Right");
                    SetPreferredPlacement(PlacementOptions.TopRight);
                    VerifyPlacement("TopRight");
                    SetPreferredPlacement(PlacementOptions.TopLeft);
                    VerifyPlacement("TopLeft");
                    SetPreferredPlacement(PlacementOptions.BottomRight);
                    VerifyPlacement("BottomRight");
                    SetPreferredPlacement(PlacementOptions.BottomLeft);
                    VerifyPlacement("BottomLeft");
                    SetPreferredPlacement(PlacementOptions.LeftTop);
                    VerifyPlacement("LeftTop");
                    SetPreferredPlacement(PlacementOptions.LeftBottom);
                    VerifyPlacement("LeftBottom");
                    SetPreferredPlacement(PlacementOptions.RightTop);
                    VerifyPlacement("RightTop");
                    SetPreferredPlacement(PlacementOptions.RightBottom);
                    VerifyPlacement("RightBottom");
                    SetPreferredPlacement(PlacementOptions.Center);
                    VerifyPlacement("Center");

                    // Eliminate left of the target
                    UseTestBounds(targetRect.W - 120, targetRect.X - 500, targetRect.Y + 1000, targetRect.Z + 1000, targetRect, true);

                    SetPreferredPlacement(PlacementOptions.Top);
                    VerifyPlacement("Top");
                    SetPreferredPlacement(PlacementOptions.Bottom);
                    VerifyPlacement("Bottom");
                    SetPreferredPlacement(PlacementOptions.Left);
                    VerifyPlacement("Right");
                    SetPreferredPlacement(PlacementOptions.Right);
                    VerifyPlacement("Right");
                    SetPreferredPlacement(PlacementOptions.TopRight);
                    VerifyPlacement("TopRight");
                    SetPreferredPlacement(PlacementOptions.TopLeft);
                    VerifyPlacement("Top");
                    SetPreferredPlacement(PlacementOptions.BottomRight);
                    VerifyPlacement("BottomRight");
                    SetPreferredPlacement(PlacementOptions.BottomLeft);
                    VerifyPlacement("Bottom");
                    SetPreferredPlacement(PlacementOptions.LeftTop);
                    VerifyPlacement("Right");
                    SetPreferredPlacement(PlacementOptions.LeftBottom);
                    VerifyPlacement("Right");
                    SetPreferredPlacement(PlacementOptions.RightTop);
                    VerifyPlacement("RightTop");
                    SetPreferredPlacement(PlacementOptions.RightBottom);
                    VerifyPlacement("RightBottom");
                    SetPreferredPlacement(PlacementOptions.Center);
                    VerifyPlacement("Center");

                    // Eliminate top of the target
                    UseTestBounds(targetRect.W - 500, targetRect.X - 1, targetRect.Y + 1000, targetRect.Z + 1000, targetRect, true);

                    SetPreferredPlacement(PlacementOptions.Top);
                    VerifyPlacement("Bottom");
                    SetPreferredPlacement(PlacementOptions.Bottom);
                    VerifyPlacement("Bottom");
                    SetPreferredPlacement(PlacementOptions.Left);
                    VerifyPlacement("Left");
                    SetPreferredPlacement(PlacementOptions.Right);
                    VerifyPlacement("Right");
                    SetPreferredPlacement(PlacementOptions.TopRight);
                    VerifyPlacement("Bottom");
                    SetPreferredPlacement(PlacementOptions.TopLeft);
                    VerifyPlacement("Bottom");
                    SetPreferredPlacement(PlacementOptions.BottomRight);
                    VerifyPlacement("BottomRight");
                    SetPreferredPlacement(PlacementOptions.BottomLeft);
                    VerifyPlacement("BottomLeft");
                    SetPreferredPlacement(PlacementOptions.LeftTop);
                    VerifyPlacement("LeftTop");
                    SetPreferredPlacement(PlacementOptions.LeftBottom);
                    VerifyPlacement("LeftBottom");
                    SetPreferredPlacement(PlacementOptions.RightTop);
                    VerifyPlacement("RightTop");
                    SetPreferredPlacement(PlacementOptions.RightBottom);
                    VerifyPlacement("RightBottom");
                    SetPreferredPlacement(PlacementOptions.Center);
                    VerifyPlacement("Center");

                    // Eliminate right of the target
                    UseTestBounds(targetRect.W - 500, targetRect.X - 500, targetRect.Y + 500, targetRect.Z + 1000, targetRect, true);

                    SetPreferredPlacement(PlacementOptions.Top);
                    VerifyPlacement("Left");
                    SetPreferredPlacement(PlacementOptions.Bottom);
                    VerifyPlacement("Left");
                    SetPreferredPlacement(PlacementOptions.Left);
                    VerifyPlacement("Left");
                    SetPreferredPlacement(PlacementOptions.Right);
                    VerifyPlacement("Left");
                    SetPreferredPlacement(PlacementOptions.TopRight);
                    VerifyPlacement("Left");
                    SetPreferredPlacement(PlacementOptions.TopLeft);
                    VerifyPlacement("TopLeft");
                    SetPreferredPlacement(PlacementOptions.BottomRight);
                    VerifyPlacement("Left");
                    SetPreferredPlacement(PlacementOptions.BottomLeft);
                    VerifyPlacement("BottomLeft");
                    SetPreferredPlacement(PlacementOptions.LeftTop);
                    VerifyPlacement("LeftTop");
                    SetPreferredPlacement(PlacementOptions.LeftBottom);
                    VerifyPlacement("LeftBottom");
                    SetPreferredPlacement(PlacementOptions.RightTop);
                    VerifyPlacement("Left");
                    SetPreferredPlacement(PlacementOptions.RightBottom);
                    VerifyPlacement("Left");
                    SetPreferredPlacement(PlacementOptions.Center);
                    VerifyPlacement("Left");

                    // Eliminate bottom of target
                    UseTestBounds(targetRect.W - 500, targetRect.X - 500, targetRect.Y + 1000, targetRect.Z + 501, targetRect, true);

                    SetPreferredPlacement(PlacementOptions.Top);
                    VerifyPlacement("Top");
                    SetPreferredPlacement(PlacementOptions.Bottom);
                    VerifyPlacement("Top");
                    SetPreferredPlacement(PlacementOptions.Left);
                    VerifyPlacement("Left");
                    SetPreferredPlacement(PlacementOptions.Right);
                    VerifyPlacement("Right");
                    SetPreferredPlacement(PlacementOptions.TopRight);
                    VerifyPlacement("TopRight");
                    SetPreferredPlacement(PlacementOptions.TopLeft);
                    VerifyPlacement("TopLeft");
                    SetPreferredPlacement(PlacementOptions.BottomRight);
                    VerifyPlacement("Top");
                    SetPreferredPlacement(PlacementOptions.BottomLeft);
                    VerifyPlacement("Top");
                    SetPreferredPlacement(PlacementOptions.LeftTop);
                    VerifyPlacement("LeftTop");
                    SetPreferredPlacement(PlacementOptions.LeftBottom);
                    VerifyPlacement("LeftBottom");
                    SetPreferredPlacement(PlacementOptions.RightTop);
                    VerifyPlacement("RightTop");
                    SetPreferredPlacement(PlacementOptions.RightBottom);
                    VerifyPlacement("RightBottom");
                    SetPreferredPlacement(PlacementOptions.Center);
                    VerifyPlacement("Center");
                }
            }
        }

        [TestMethod]
        public void NoIconDoesNotCrash()
        {
            using (var setup = new TestSetupHelper("TeachingTip Tests"))
            {
                elements = new TeachingTipTestPageElements();

                foreach (TipLocationOptions location in Enum.GetValues(typeof(TipLocationOptions)))
                {
                    SetTeachingTipLocation(location);

                    ScrollTargetIntoView();
                    ScrollBy(10);

                    SetIcon(IconOptions.NoIcon);
                    OpenTeachingTip();
                    CloseTeachingTipProgrammatically();
                    SetIcon(IconOptions.People);
                    OpenTeachingTip();
                    SetIcon(IconOptions.NoIcon);
                }
            }
        }

        [TestMethod]
        public void CanSwitchShouldConstrainToRootBounds()
        {
            using (var setup = new TestSetupHelper("TeachingTip Tests"))
            {
                elements = new TeachingTipTestPageElements();

                foreach (TipLocationOptions location in Enum.GetValues(typeof(TipLocationOptions)))
                {
                    SetTeachingTipLocation(location);

                    ScrollTargetIntoView();
                    ScrollBy(10);
                    OpenTeachingTip();
                    CloseTeachingTipProgrammatically();
                    SetShouldConstrainToRootBounds(false);
                    OpenTeachingTip();
                    CloseTeachingTipProgrammatically();
                    SetShouldConstrainToRootBounds(true);
                    OpenTeachingTip();
                    CloseTeachingTipProgrammatically();
                    OpenTeachingTip();
                    SetShouldConstrainToRootBounds(false);
                    CloseTeachingTipProgrammatically();
                    OpenTeachingTip();
                    SetShouldConstrainToRootBounds(true);
                    CloseTeachingTipProgrammatically();
                    OpenTeachingTip();
                    CloseTeachingTipProgrammatically();
                }
            }
        }


        [TestMethod]
        public void TipsWhichDoNotFitDoNotOpen()
        {
            using (var setup = new TestSetupHelper("TeachingTip Tests"))
            {
                elements = new TeachingTipTestPageElements();

                foreach (TipLocationOptions location in Enum.GetValues(typeof(TipLocationOptions)))
                {
                    SetTeachingTipLocation(location);

                    ScrollTargetIntoView();
                    ScrollBy(10);
                    UseTestWindowBounds(10, 10, 10, 10);

                    elements.GetShowButton().Invoke();

                    var message1 = GetTeachingTipDebugMessage(1);
                    Verify.IsTrue(message1.ToString().Contains("Closed"));
                    Verify.IsTrue(message1.ToString().Contains("Programmatic"));

                    UseTestScreenBounds(10, 10, 10, 10);
                    SetShouldConstrainToRootBounds(false);

                    OpenTeachingTip();

                    VerifyPlacement("Top");

                    ClearTeachingTipDebugMessages();
                }
            }
        }

        [TestMethod]
        public void VerifyTheming()
        {
            if (!PlatformConfiguration.IsOsVersionGreaterThanOrEqual(OSVersion.Redstone3))
            {
                Log.Warning("TeachingTip theming doesn't work page-level before RS3, skipping test.");
                return;
            }

            using (var setup = new TestSetupHelper("TeachingTip Tests"))
            {
                elements = new TeachingTipTestPageElements();
                foreach (TipLocationOptions location in Enum.GetValues(typeof(TipLocationOptions)))
                {
                    SetTeachingTipLocation(location);

                    SetActionButtonContentTo("Small text");

                    ScrollTargetIntoView();
                    OpenTeachingTip();

                    var themingComboBox = elements.GetThemingComboBox();
                    themingComboBox.SelectItemByName("Default");

                    Verify.AreEqual("#FF000000", elements.GetEffectiveForegroundOfTeachingTipButtonTextBlock().GetText(), "Default button foreground should be black");
                    Verify.AreEqual("#FF000000", elements.GetEffectiveForegroundOfTeachingTipContentTextBlock().GetText(), "Default content foreground should be black");

                    // Change to Dark, make sure the font switches to light
                    themingComboBox.SelectItemByName("Dark");

                    Verify.AreEqual("#FFFFFFFF", elements.GetEffectiveForegroundOfTeachingTipButtonTextBlock().GetText(), "Default button foreground should be white");
                    Verify.AreEqual("#FFFFFFFF", elements.GetEffectiveForegroundOfTeachingTipContentTextBlock().GetText(), "Default content foreground should be white");

                    // Change to Light, make sure the font switches to dark
                    themingComboBox.SelectItemByName("Light");

                    Verify.AreEqual("#FF000000", elements.GetEffectiveForegroundOfTeachingTipButtonTextBlock().GetText(), "Default button foreground should be black");
                    Verify.AreEqual("#FF000000", elements.GetEffectiveForegroundOfTeachingTipContentTextBlock().GetText(), "Default content foreground should be black");
                }
            }
        }


        private void TestAutoPlacementForWindowOrScreenBounds(Vector4 targetRect, bool forWindowBounds)
        {
            TestAutoPlacementForWindowOrScreenBounds(targetRect, forWindowBounds, null);
        }

        private void TestAutoPlacementForWindowOrScreenBounds(Vector4 targetRect, bool forWindowBounds, string valueOverride)
        {
            Log.Comment($"TestAutoPlacementForWindowOrScreenBounds {targetRect}, {forWindowBounds}, {valueOverride}");
            UseTestBounds(targetRect.W - 329, targetRect.X - 340, targetRect.Y + 656, targetRect.Z + 680, targetRect, forWindowBounds);
            VerifyPlacement(valueOverride ?? "Top");
            UseTestBounds(targetRect.W - 329, targetRect.X - 336, targetRect.Y + 656, targetRect.Z + 680, targetRect, forWindowBounds);
            VerifyPlacement(valueOverride ?? "Bottom");
            UseTestBounds(targetRect.W - 329, targetRect.X - 318, targetRect.Y + 659, targetRect.Z + 640, targetRect, forWindowBounds);
            VerifyPlacement(valueOverride ?? "LeftTop");
            UseTestBounds(targetRect.W - 329, targetRect.X - 100, targetRect.Y + 659, targetRect.Z + 403, targetRect, forWindowBounds);
            VerifyPlacement(valueOverride ?? "LeftBottom");
            UseTestBounds(targetRect.W - 327, targetRect.X - 100, targetRect.Y + 659, targetRect.Z + 403, targetRect, forWindowBounds);
            VerifyPlacement(valueOverride ?? "RightBottom");
            UseTestBounds(targetRect.W - 327, targetRect.X - 300, targetRect.Y + 659, targetRect.Z + 603, targetRect, forWindowBounds);
            VerifyPlacement(valueOverride ?? "RightTop");
            UseTestBounds(targetRect.W - 327, targetRect.X - 340, targetRect.Y + 349, targetRect.Z + 608, targetRect, forWindowBounds);
            VerifyPlacement(valueOverride ?? "TopLeft");
            UseTestBounds(targetRect.W - 20, targetRect.X - 340, targetRect.Y + 348, targetRect.Z + 608, targetRect, forWindowBounds);
            VerifyPlacement(valueOverride ?? "TopRight");
            UseTestBounds(targetRect.W - 327, targetRect.X - 100, targetRect.Y + 349, targetRect.Z + 444, targetRect, forWindowBounds);
            VerifyPlacement(valueOverride ?? "BottomLeft");
            UseTestBounds(targetRect.W - 20, targetRect.X - 100, targetRect.Y + 349, targetRect.Z + 444, targetRect, forWindowBounds);
            VerifyPlacement(valueOverride ?? "BottomRight");
            UseTestBounds(targetRect.W - 327, targetRect.X - 318, targetRect.Y + 650, targetRect.Z + 444, targetRect, forWindowBounds);
            VerifyPlacement(valueOverride ?? "Center");

            // Remove the hero content;
            SetHeroContent(HeroContentOptions.NoContent);

            UseTestBounds(targetRect.W - 329, targetRect.X - 100, targetRect.Y + 349, targetRect.Z + 20, targetRect, forWindowBounds);
            VerifyPlacement(valueOverride ?? "Left");
            UseTestBounds(targetRect.W - 19, targetRect.X - 100, targetRect.Y + 349, targetRect.Z + 20, targetRect, forWindowBounds);
            VerifyPlacement(valueOverride ?? "Right");

            SetHeroContent(HeroContentOptions.RedSquare);
        }

        private void VerifyPlacement(String placement)
        {
            OpenTeachingTip();
            Verify.AreEqual(placement, GetEffectivePlacement(), "VerifyPlacement");
            CloseTeachingTipProgrammatically();
        }

        [TestMethod]
        public void AutomationNameIsForwardedToPopup()
        {
            using (var setup = new TestSetupHelper("TeachingTip Tests"))
            {
                elements = new TeachingTipTestPageElements();
                foreach(TipLocationOptions location in Enum.GetValues(typeof(TipLocationOptions)))
                {
                    SetTeachingTipLocation(location);

                    ScrollTargetIntoView();
                    ScrollBy(10);
                    OpenTeachingTip();
                    Verify.IsNotNull(FindElement.ByNameAndClassName(location == TipLocationOptions.VisualTree ? "TeachingTipInVisualTree" : "TeachingTipInResources", "Popup"));
                    SetAutomationName(AutomationNameOptions.None);
                    Verify.IsNotNull(FindElement.ByNameAndClassName("We've Added Auto Saving!", "Popup"));
                    SetAutomationName(location == TipLocationOptions.VisualTree ? AutomationNameOptions.VisualTree : AutomationNameOptions.Resources);
                    CloseTeachingTipProgrammatically();
                }
            }
        }

        [TestMethod]
        public void F6PutsFocusOnCloseButton()
        {
            using (var setup = new TestSetupHelper("TeachingTip Tests"))
            {
                elements = new TeachingTipTestPageElements();
                ScrollTargetIntoView();
                ScrollBy(10);
                OpenTeachingTip();
                CloseOpenAndCloseWithJustKeyboardViaF6();
                SetCloseButtonContent(CloseButtonContentOptions.ShortText);
                OpenTeachingTip();
                CloseOpenAndCloseWithJustKeyboardViaF6();
                OpenTeachingTip();
                UseF6ToReturnToTestPageToCloseTip();
                SetCloseButtonContent(CloseButtonContentOptions.NoText);
            }
        }

        private void CloseOpenAndCloseWithJustKeyboardViaF6()
        {
            KeyboardHelper.PressKey(Key.F6);
            KeyboardHelper.PressKey(Key.Enter);
            WaitForTipClosed();
            KeyboardHelper.PressKey(Key.Enter);
            WaitForTipOpened();
            KeyboardHelper.PressKey(Key.F6);
            KeyboardHelper.PressKey(Key.Enter);
            WaitForTipClosed();
        }
        private void UseF6ToReturnToTestPageToCloseTip()
        {
            KeyboardHelper.PressKey(Key.F6);
            KeyboardHelper.PressKey(Key.Tab);
            KeyboardHelper.PressKey(Key.F6);
            KeyboardHelper.PressKey(Key.Tab);
            KeyboardHelper.PressKey(Key.Enter);
            WaitForTipClosed();
        }

        private void ScrollTargetIntoView()
        {
            elements.GetBringTargetIntoViewButton().Invoke();
            Wait.ForIdle();
        }

        private void OpenTeachingTip()
        {
            if(elements.GetIsOpenCheckBox().ToggleState != ToggleState.On)
            {
                elements.GetShowButton().Invoke();
                WaitForChecked(elements.GetIsOpenCheckBox());
                WaitForChecked(elements.GetIsIdleCheckBox());
            }
        }

        private void CloseTeachingTipProgrammatically()
        {
            if (elements.GetIsOpenCheckBox().ToggleState != ToggleState.Off)
            {
                elements.GetCloseButton().Invoke();
                WaitForTipClosed();
            }
        }

        private void CloseTeachingTipByLightDismiss()
        {
            if (elements.GetIsOpenCheckBox().ToggleState != ToggleState.Off)
            {
                InputHelper.LeftClick(elements.GetActionButtonContentComboBox());
                WaitForTipClosed();
            }
        }

        private void PressXCloseButton()
        {
            if (elements.GetIsOpenCheckBox().ToggleState != ToggleState.Off)
            {
                InputHelper.LeftClick(elements.GetTeachingTipAlternateCloseButton());
                WaitForTipClosed();
            }
        }

        private void PressTipCloseButton()
        {
            if (elements.GetIsOpenCheckBox().ToggleState != ToggleState.Off)
            {
                InputHelper.LeftClick(elements.GetTeachingTipCloseButton());
                WaitForTipClosed();
            }
        }

        private void WaitForTipOpened()
        {
            WaitForChecked(elements.GetIsOpenCheckBox());
            WaitForChecked(elements.GetIsIdleCheckBox());
        }

        private void WaitForTipClosed()
        {
            WaitForUnchecked(elements.GetIsOpenCheckBox());
            WaitForChecked(elements.GetIsIdleCheckBox());
        }

        private void SetTeachingTipLocation(TipLocationOptions location)
        {
            switch(location)
            {
                case TipLocationOptions.ResourceDictionary:
                    elements.GetTipLocationComboBox().SelectItemByName("Resources");
                    break;
                default:
                    elements.GetTipLocationComboBox().SelectItemByName("VisualTree");
                    break;
            }
            elements.GetSetTipLocationButton().Invoke();
            //If a tip was open this action would cause that tip to close, so wait until that happens
            WaitForUnchecked(elements.GetIsOpenCheckBox());
            WaitForChecked(elements.GetIsIdleCheckBox());

            SetTipIsTargeted(true);
        }

        private void EnableLightDismiss(bool enable)
        {
            if(enable)
            {
                elements.GetIsLightDismissEnabledComboBox().SelectItemByName("True");
            }
            else
            {
                elements.GetIsLightDismissEnabledComboBox().SelectItemByName("False");
            }
            elements.GetIsLightDismissEnabledButton().Invoke();
        }

        private void SetShouldConstrainToRootBounds(bool constrain)
        {
            if(constrain)
            {
                elements.GetShouldConstrainToRootBoundsComboBox().SelectItemByName("True");
            }
            else
            {
                elements.GetShouldConstrainToRootBoundsComboBox().SelectItemByName("False");
            }
            elements.GetShouldConstrainToRootBoundsButton().Invoke();
        }

        private void SetCloseButtonContent(CloseButtonContentOptions closeButtonContent)
        {
            switch(closeButtonContent)
            {
                case CloseButtonContentOptions.NoText:
                    elements.GetCloseButtonContentComboBox().SelectItemByName("No text");
                    break;
                case CloseButtonContentOptions.ShortText:
                    elements.GetCloseButtonContentComboBox().SelectItemByName("Small text");
                    break; 
                case CloseButtonContentOptions.LongText:
                    elements.GetCloseButtonContentComboBox().SelectItemByName("Long text");
                    break;
            }
            elements.GetSetCloseButtonContentButton().Invoke();
        }

        private void SetPreferredPlacement(PlacementOptions placement)
        {
            switch (placement)
            {
                case PlacementOptions.Top:
                    elements.GetPreferredPlacementComboBox().SelectItemByName("Top");
                    break;
                case PlacementOptions.Bottom:
                    elements.GetPreferredPlacementComboBox().SelectItemByName("Bottom");
                    break;
                case PlacementOptions.Left:
                    elements.GetPreferredPlacementComboBox().SelectItemByName("Left");
                    break;
                case PlacementOptions.Right:
                    elements.GetPreferredPlacementComboBox().SelectItemByName("Right");
                    break;
                case PlacementOptions.TopRight:
                    elements.GetPreferredPlacementComboBox().SelectItemByName("TopRight");
                    break;
                case PlacementOptions.TopLeft:
                    elements.GetPreferredPlacementComboBox().SelectItemByName("TopLeft");
                    break;
                case PlacementOptions.BottomRight:
                    elements.GetPreferredPlacementComboBox().SelectItemByName("BottomRight");
                    break;
                case PlacementOptions.BottomLeft:
                    elements.GetPreferredPlacementComboBox().SelectItemByName("BottomLeft");
                    break;
                case PlacementOptions.LeftTop:
                    elements.GetPreferredPlacementComboBox().SelectItemByName("LeftTop");
                    break;
                case PlacementOptions.LeftBottom:
                    elements.GetPreferredPlacementComboBox().SelectItemByName("LeftBottom");
                    break;
                case PlacementOptions.RightTop:
                    elements.GetPreferredPlacementComboBox().SelectItemByName("RightTop");
                    break;
                case PlacementOptions.RightBottom:
                    elements.GetPreferredPlacementComboBox().SelectItemByName("RightBottom");
                    break;
                case PlacementOptions.Center:
                    elements.GetPreferredPlacementComboBox().SelectItemByName("Center");
                    break;
                default:
                    elements.GetPreferredPlacementComboBox().SelectItemByName("Auto");
                    break;
            }
            elements.GetSetPreferredPlacementButton().Invoke();
        }

        private void SetHeroContent(HeroContentOptions heroContent)
        {
            switch (heroContent)
            {
                case HeroContentOptions.RedSquare:
                    elements.GetHeroContentComboBox().SelectItemByName("Red Square");
                    break;
                case HeroContentOptions.BlueSquare:
                    elements.GetHeroContentComboBox().SelectItemByName("Blue Square");
                    break;
                case HeroContentOptions.Image:
                    elements.GetHeroContentComboBox().SelectItemByName("Image");
                    break;
                default:
                    elements.GetHeroContentComboBox().SelectItemByName("No Content");
                    break;
            }
            elements.GetSetHeroContentButton().Invoke();
        }

        private void SetTipIsTargeted(bool targeted)
        {
            if(targeted)
            {
                elements.GetSetTargetButton().Invoke();
            }
            else
            {
                elements.GetRemoveTargetButton().Invoke();
            }
        }

        private void SetIcon(IconOptions icon)
        {
            switch(icon)
            {
                case IconOptions.People:
                    elements.GetIconComboBox().SelectItemByName("People Icon");
                    break;
                default:
                    elements.GetIconComboBox().SelectItemByName("No Icon");
                    break;
            }
            elements.GetSetIconButton().Invoke();
        }

        private double GetTipVerticalOffset()
        {
            return double.Parse(elements.GetPopupVerticalOffsetTextBlock().GetText());
        }

        private double GetScrollViewerVerticalOffset()
        {
            return double.Parse(elements.GetScrollViewerOffsetTextBox().GetText());
        }

        private void ScrollBy(double ammount)
        {
            double initialOffset = double.Parse(elements.GetScrollViewerOffsetTextBox().GetText());
            elements.GetScrollViewerOffsetTextBox().SetValue((initialOffset + ammount).ToString());
            elements.GetScrollViewerOffsetButton().Invoke();
        }

        private void UseTestBounds(double x, double y, double width, double height, Vector4 targetRect, bool forWindowBounds)
        {
            if (forWindowBounds)
            {
                UseTestWindowBounds(x, y, width, height);
            }
            else
            {
                UseTestWindowBounds(targetRect.W - 1, targetRect.X - 1, targetRect.Y + 1, targetRect.Z + 1);
                UseTestScreenBounds(x, y, width, height);
            }
        }

        private void UseTestWindowBounds(double x, double y, double width, double height)
        {
            elements.GetTestWindowBoundsXTextBox().SetValue(x.ToString());
            elements.GetTestWindowBoundsYTextBox().SetValue(y.ToString());
            elements.GetTestWindowBoundsWidthTextBox().SetValue(width.ToString());
            elements.GetTestWindowBoundsHeightTextBox().SetValue(height.ToString());

            elements.GetUseTestWindowBoundsCheckbox().Uncheck();
            elements.GetUseTestWindowBoundsCheckbox().Check();
        }

        private void UseTestScreenBounds(double x, double y, double width, double height)
        {
            elements.GetTestScreenBoundsXTextBox().SetValue(x.ToString());
            elements.GetTestScreenBoundsYTextBox().SetValue(y.ToString());
            elements.GetTestScreenBoundsWidthTextBox().SetValue(width.ToString());
            elements.GetTestScreenBoundsHeightTextBox().SetValue(height.ToString());

            elements.GetUseTestWindowBoundsCheckbox().Uncheck();
            elements.GetUseTestScreenBoundsCheckbox().Uncheck();
            elements.GetUseTestScreenBoundsCheckbox().Check();
            elements.GetUseTestWindowBoundsCheckbox().Check();
        }

        private void SetTipFollowsTarget(bool tipFollowsTarget)
        {
            if(tipFollowsTarget)
            {
                elements.GetTipFollowsTargetCheckBox().Check();
            }
            else
            {
                elements.GetTipFollowsTargetCheckBox().Uncheck();
            }
        }

        private void SetReturnTopForOutOfWindowPlacement(bool returnTopForOutOfWindowPlacement)
        {
            if (returnTopForOutOfWindowPlacement)
            {
                elements.GetReturnTopForOutOfWindowPlacementCheckBox().Check();
            }
            else
            {
                elements.GetReturnTopForOutOfWindowPlacementCheckBox().Uncheck();
            }
        }

        Vector4 GetTargetBounds()
        {
            elements.GetTargetBoundsButton().Invoke();

            var retVal = new Vector4();
            retVal.W = (int)Math.Floor(double.Parse(elements.GetTargetXOffsetTextBlock().GetText()));
            retVal.X = (int)Math.Floor(double.Parse(elements.GetTargetYOffsetTextBlock().GetText()));
            retVal.Y = (int)Math.Floor(double.Parse(elements.GetTargetWidthTextBlock().GetText()));
            retVal.Z = (int)Math.Floor(double.Parse(elements.GetTargetHeightTextBlock().GetText()));
            return retVal;
        }

        private string GetEffectivePlacement()
        {
            try
            {
                // The first call to this can sometimes return a stale value or throw an exception (E_UNEXPECTED)
                // on older OSes like RS3 and earlier. Call it once and ignore the value, then call it again seems
                // to be all that's needed to work around. Presumably this is happening because the app is changing
                // the TextBlock's value in quick succession and there's either a UIA caching bug or a XAML framework
                // issue that has since been fixed.
                elements.GetEffectivePlacementTextBlock().GetText();
            }
            catch { }
            return elements.GetEffectivePlacementTextBlock().GetText();
        }

        private void SetAutomationName(AutomationNameOptions automationName)
        {
            switch(automationName)
            {
                case AutomationNameOptions.VisualTree:
                    elements.GetAutomationNameComboBox().SelectItemByName("TeachingTipInVisualTree");
                    break;
                case AutomationNameOptions.Resources:
                    elements.GetAutomationNameComboBox().SelectItemByName("TeachingTipInResources");
                    break;
                default:
                    elements.GetAutomationNameComboBox().SelectItemByName("None");
                    break;
            }
            elements.GetSetAutomationNameButton().Invoke();
        }

        private void SetActionButtonContentTo(string option)
        {
            var actionButtonComboBox = elements.GetActionButtonContentComboBox();
            actionButtonComboBox.SelectItemByName(option);
            elements.GetSetActionButtonContentButton().Invoke();
        }

        // The test UI has a list box which the teaching tip populates with messages about which events have fired and other useful
        // Debugging info. This method returns the message at the provided index, which helps testing that events were received in
        // the expected order.
        private ListBoxItem GetTeachingTipDebugMessage(int index)
        {
            return elements.GetLstTeachingTipEvents().Items[index];
        }

        private void ClearTeachingTipDebugMessages()
        {
            elements.GetBtnClearTeachingTipEvents().Invoke();
        }

        private bool WaitForChecked(CheckBox checkBox, double millisecondsTimeout = 2000, bool throwOnError = true)
        {
            return WaitForCheckBoxUpdated(checkBox, ToggleState.On, millisecondsTimeout, throwOnError);
        }

        private bool WaitForUnchecked(CheckBox checkBox, double millisecondsTimeout = 2000, bool throwOnError = true)
        {
            return WaitForCheckBoxUpdated(checkBox, ToggleState.Off, millisecondsTimeout, throwOnError);
        }

        private bool WaitForCheckBoxUpdated(CheckBox checkBox, ToggleState state, double millisecondsTimeout, bool throwOnError)
        {
            using (UIEventWaiter waiter = checkBox.GetToggledWaiter())
            {
                Log.Comment(checkBox.Name + " Checked: " + checkBox.ToggleState);
                if (checkBox.ToggleState == state)
                {
                    return true;
                }
                else
                {
                    Log.Comment("Waiting for toggle state to change to {0} for {1}ms", state, millisecondsTimeout);
                    waiter.TryWait(TimeSpan.FromMilliseconds(millisecondsTimeout));
                }
                if (checkBox.ToggleState != state)
                {
                    Log.Warning(checkBox.Name + " value never changed");
                    if (throwOnError)
                    {
                        throw new WaiterException();
                    }
                    else
                    {
                        return false;
                    }
                }
                return true;
            }
        }

        private int WaitForOffsetUpdated(
            double expectedValue,
            double millisecondsTimeout = defaultAnimatedViewChangeTimeout,
            bool failOnError = true)
        {
            Log.Comment("WaitForOffsetUpdated with expectedValue: " + expectedValue);

            int warningCount = 0;
            bool success = WaitForOffsetToSettle(elements.GetScrollViewerOffsetTextBox(), millisecondsTimeout, failOnError);
            double value = Convert.ToDouble(elements.GetScrollViewerOffsetTextBox().GetText());
            bool goodValue = value == expectedValue;
            Verify.IsTrue(goodValue);
            return warningCount;
        }

        private bool WaitForOffsetToSettle(Edit text, double millisecondsTimeout, bool failOnError)
        {
            Wait.ForIdle();

            const double millisecondsNormalStepTimeout = 100;
            const double millisecondsIdleStepTimeout = 600;
            ValueChangedEventWaiter waiter = new ValueChangedEventWaiter(text);
            int unsuccessfulWaits = 0;
            int maxUnsuccessfulWaits = (int)(millisecondsIdleStepTimeout / millisecondsNormalStepTimeout);

            Log.Comment("Original State: " + elements.GetScrollViewerStateTextBox().GetText());
            Log.Comment("Original Offset: " + text.Value);

            // When the initial State is still Idle, use a longer timeout to allow it to transition out of Idle.
            double millisecondsWait = (elements.GetScrollViewerStateTextBox().GetText() == "Idle") ? millisecondsIdleStepTimeout : millisecondsNormalStepTimeout;
            double millisecondsCumulatedWait = 0;

            do
            {
                Log.Comment("Waiting for Offset change.");
                waiter.Reset();
                if (waiter.TryWait(TimeSpan.FromMilliseconds(millisecondsWait)))
                {
                    unsuccessfulWaits = 0;
                }
                else
                {
                    unsuccessfulWaits++;
                }
                millisecondsCumulatedWait += millisecondsWait;
                millisecondsWait = millisecondsNormalStepTimeout;

                Log.Comment("Current State: " + elements.GetScrollViewerStateTextBox().GetText());
                Log.Comment("Current Offset: " + text.Value);

                Wait.ForIdle();
            }
            while (elements.GetScrollViewerStateTextBox().GetText() != "Idle" &&
                   millisecondsCumulatedWait < millisecondsTimeout &&
                   unsuccessfulWaits <= maxUnsuccessfulWaits);

            if (elements.GetScrollViewerStateTextBox().GetText() == "Idle")
            {
                Log.Comment("Idle State reached after " + millisecondsCumulatedWait + " out of " + millisecondsTimeout + " milliseconds. Final Offset: " + text.Value);
                return true;
            }
            else
            {
                string message = unsuccessfulWaits > maxUnsuccessfulWaits ?
                    "Offset has not changed within " + millisecondsIdleStepTimeout + " milliseconds outside of Idle State." :
                    "Idle State was not reached within " + millisecondsTimeout + " milliseconds.";
                if (failOnError)
                {
                    Log.Error(message);
                }
                else
                {
                    Log.Warning(message);
                }

                return false;
            }
        }
    }
}<|MERGE_RESOLUTION|>--- conflicted
+++ resolved
@@ -177,7 +177,6 @@
             }
         }
 
-<<<<<<< HEAD
         [TestMethod]
         public void TipFollowsTargetOnWindowResize()
         {
@@ -209,10 +208,7 @@
             }
         }
 
-        [TestMethod]
-=======
         // [TestMethod] // Not currently passing, tracked by issue #643
->>>>>>> 804cd52c
         public void AutoPlacement()
         {
             using (var setup = new TestSetupHelper("TeachingTip Tests"))
