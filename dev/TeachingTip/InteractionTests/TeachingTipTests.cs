﻿using Windows.UI.Xaml.Tests.MUXControls.InteractionTests.Infra;
using Windows.UI.Xaml.Tests.MUXControls.InteractionTests.Common;
using System;
using System.Numerics;
using Common;

#if USING_TAEF
using WEX.TestExecution;
using WEX.TestExecution.Markup;
using WEX.Logging.Interop;
#else
using Microsoft.VisualStudio.TestTools.UnitTesting;
using Microsoft.VisualStudio.TestTools.UnitTesting.Logging;
#endif

#if BUILD_WINDOWS
using System.Windows.Automation;
using MS.Internal.Mita.Foundation;
using MS.Internal.Mita.Foundation.Controls;
using MS.Internal.Mita.Foundation.Waiters;
#else
using Microsoft.Windows.Apps.Test.Automation;
using Microsoft.Windows.Apps.Test.Foundation.Controls;
using Microsoft.Windows.Apps.Test.Foundation.Waiters;
using Microsoft.Windows.Apps.Test.Foundation;
#endif 

using static Windows.UI.Xaml.Tests.MUXControls.InteractionTests.TeachingTipTestPageElements;

namespace Windows.UI.Xaml.Tests.MUXControls.InteractionTests
{
    [TestClass]
    public class TeachingTipTests
    {
        // The longest observed animated view change took 5.4 seconds, so 9 seconds is picked
        // as the default timeout so there is a reasonable margin for reliability.
        const double defaultAnimatedViewChangeTimeout = 9000;

        TeachingTipTestPageElements elements;

        [ClassInitialize]
        [TestProperty("RunAs", "User")]
        [TestProperty("Classification", "Integration")]
        [TestProperty("Platform", "Any")]
        [TestProperty("MUXControlsTestSuite", "SuiteB")]
        public static void ClassInitialize(TestContext testContext)
        {
            TestEnvironment.Initialize(testContext);
        }

        [TestCleanup]
        public void TestCleanup()
        {
            TestCleanupHelper.Cleanup();
        }

        [TestMethod]
        public void CloseReasonIsAccurate()
        {
            using (var setup = new TestSetupHelper("TeachingTip Tests"))
            {
                elements = new TeachingTipTestPageElements();
                foreach (TipLocationOptions location in Enum.GetValues(typeof(TipLocationOptions)))
                {
                    SetTeachingTipLocation(location);

                    ScrollTargetIntoView();
                    OpenTeachingTip();
                    CloseTeachingTipProgrammatically();
                    var message0 = GetTeachingTipDebugMessage(0);
                    var message1 = GetTeachingTipDebugMessage(1);
                    Verify.IsTrue(message0.ToString().Contains("Closing"));
                    Verify.IsTrue(message0.ToString().Contains("Programmatic"));
                    Verify.IsTrue(message1.ToString().Contains("Closed"));
                    Verify.IsTrue(message1.ToString().Contains("Programmatic"));

                    SetHeroContent(HeroContentOptions.NoContent);
                    OpenTeachingTip();
                    PressXCloseButton();
                    var message2 = GetTeachingTipDebugMessage(2);
                    var message3 = GetTeachingTipDebugMessage(3);
                    var message4 = GetTeachingTipDebugMessage(4);
                    Verify.IsTrue(message2.ToString().Contains("Close Button Clicked"));
                    Verify.IsTrue(message3.ToString().Contains("Closing"));
                    Verify.IsTrue(message3.ToString().Contains("CloseButton"));
                    Verify.IsTrue(message4.ToString().Contains("Closed"));
                    Verify.IsTrue(message4.ToString().Contains("CloseButton"));

                    EnableLightDismiss(true);
                    OpenTeachingTip();
                    CloseTeachingTipProgrammatically();
                    var message5 = GetTeachingTipDebugMessage(5);
                    var message6 = GetTeachingTipDebugMessage(6);
                    Verify.IsTrue(message5.ToString().Contains("Closing"));
                    Verify.IsTrue(message5.ToString().Contains("Programmatic"));
                    Verify.IsTrue(message6.ToString().Contains("Closed"));
                    Verify.IsTrue(message6.ToString().Contains("Programmatic"));

                    OpenTeachingTip();
                    CloseTeachingTipByLightDismiss();
                    var message7 = GetTeachingTipDebugMessage(7);
                    var message8 = GetTeachingTipDebugMessage(8);
                    Verify.IsTrue(message7.ToString().Contains("Closing"));
                    Verify.IsTrue(message7.ToString().Contains("LightDismiss"));
                    Verify.IsTrue(message8.ToString().Contains("Closed"));
                    Verify.IsTrue(message8.ToString().Contains("LightDismiss"));

                    SetCloseButtonContent(CloseButtonContentOptions.ShortText);
                    OpenTeachingTip();
                    PressTipCloseButton();
                    var message9 = GetTeachingTipDebugMessage(9);
                    var message10 = GetTeachingTipDebugMessage(10);
                    var message11 = GetTeachingTipDebugMessage(11);
                    Verify.IsTrue(message9.ToString().Contains("Close Button Clicked"));
                    Verify.IsTrue(message10.ToString().Contains("Closing"));
                    Verify.IsTrue(message10.ToString().Contains("CloseButton"));
                    Verify.IsTrue(message11.ToString().Contains("Closed"));
                    Verify.IsTrue(message11.ToString().Contains("CloseButton"));

                    ClearTeachingTipDebugMessages();
                }
            }
        }

        [TestMethod]
        public void TipCanFollowTarget()
        {
            using (var setup = new TestSetupHelper("TeachingTip Tests"))
            {
                elements = new TeachingTipTestPageElements();
                foreach (TipLocationOptions location in Enum.GetValues(typeof(TipLocationOptions)))
                {
                    SetTeachingTipLocation(location);

                    ScrollTargetIntoView();
                    Wait.ForIdle();
                    OpenTeachingTip();
                    double initialTipVerticalOffset = GetTipVerticalOffset();
                    double initialScrollViewerVerticalOffset = GetScrollViewerVerticalOffset();

                    ScrollBy(10);
                    WaitForOffsetUpdated(initialScrollViewerVerticalOffset + 10);
                    Equals(GetTipVerticalOffset(), initialTipVerticalOffset);
                    ScrollBy(-20);
                    WaitForOffsetUpdated(initialScrollViewerVerticalOffset - 10);
                    Wait.ForIdle();
                    Equals(GetTipVerticalOffset(), initialTipVerticalOffset);
                    ScrollBy(10);
                    WaitForOffsetUpdated(initialScrollViewerVerticalOffset);
                    Equals(GetTipVerticalOffset(), initialTipVerticalOffset);

                    SetTipFollowsTarget(true);

                    ScrollBy(10);
                    WaitForOffsetUpdated(initialScrollViewerVerticalOffset + 10);
                    Verify.IsLessThan(GetTipVerticalOffset(), initialTipVerticalOffset);
                    ScrollBy(-20);
                    WaitForOffsetUpdated(initialScrollViewerVerticalOffset - 10);
                    Wait.ForIdle();
                    Verify.IsGreaterThan(GetTipVerticalOffset(), initialTipVerticalOffset);
                    ScrollBy(10);
                    WaitForOffsetUpdated(initialScrollViewerVerticalOffset);
                    Equals(GetTipVerticalOffset(), initialTipVerticalOffset);

                    SetTipFollowsTarget(false);

                    ScrollBy(10);
                    WaitForOffsetUpdated(initialScrollViewerVerticalOffset + 10);
                    Equals(GetTipVerticalOffset(), initialTipVerticalOffset);
                    ScrollBy(-20);
                    WaitForOffsetUpdated(initialScrollViewerVerticalOffset - 10);
                    Wait.ForIdle();
                    Equals(GetTipVerticalOffset(), initialTipVerticalOffset);
                    ScrollBy(10);
                    WaitForOffsetUpdated(initialScrollViewerVerticalOffset);
                    Equals(GetTipVerticalOffset(), initialTipVerticalOffset);
                }
            }
        }

        [TestMethod]
        public void AutoPlacement()
        {
            using (var setup = new TestSetupHelper("TeachingTip Tests"))
            {
                elements = new TeachingTipTestPageElements();
                foreach (TipLocationOptions location in Enum.GetValues(typeof(TipLocationOptions)))
                {
                    SetTeachingTipLocation(location);

                    ScrollTargetIntoView();
                    ScrollBy(10);
                    var targetRect = GetTargetBounds();
                    TestAutoPlacementForWindowOrScreenBounds(targetRect, true);
                    
                    SetShouldConstrainToRootBounds(false);
                    TestAutoPlacementForWindowOrScreenBounds(targetRect, false, "Top");

                    SetReturnTopForOutOfWindowPlacement(false);
                    TestAutoPlacementForWindowOrScreenBounds(targetRect, false);

                    SetReturnTopForOutOfWindowPlacement(true);
                }
            }
        }

        [TestMethod]
        public void SpecifiedPlacement()
        {
            using (var setup = new TestSetupHelper("TeachingTip Tests"))
            {
                elements = new TeachingTipTestPageElements();

                foreach (TipLocationOptions location in Enum.GetValues(typeof(TipLocationOptions)))
                {
                    SetTeachingTipLocation(location);

                    ScrollTargetIntoView();
                    ScrollBy(10);

                    SetHeroContent(HeroContentOptions.NoContent);

                    var targetRect = GetTargetBounds();

                    // All positions are valid
                    UseTestBounds(targetRect.W - 500, targetRect.X - 500, targetRect.Y + 1000, targetRect.Z + 1000, targetRect, true);

                    SetPreferredPlacement(PlacementOptions.Top);
                    VerifyPlacement("Top");
                    SetPreferredPlacement(PlacementOptions.Bottom);
                    VerifyPlacement("Bottom");
                    SetPreferredPlacement(PlacementOptions.Left);
                    VerifyPlacement("Left");
                    SetPreferredPlacement(PlacementOptions.Right);
<<<<<<< HEAD
                    OpenTeachingTip();
                    Verify.IsTrue(GetEffectivePlacement().Equals("Right"));
                    CloseTeachingTipProgrammatically();

                    SetPreferredPlacement(PlacementOptions.TopRight);
                    OpenTeachingTip();
                    Verify.IsTrue(GetEffectivePlacement().Equals("TopRight"));
                    CloseTeachingTipProgrammatically();

                    SetPreferredPlacement(PlacementOptions.TopLeft);
                    OpenTeachingTip();
                    Verify.IsTrue(GetEffectivePlacement().Equals("TopLeft"));
                    CloseTeachingTipProgrammatically();

                    SetPreferredPlacement(PlacementOptions.BottomRight);
                    OpenTeachingTip();
                    Verify.IsTrue(GetEffectivePlacement().Equals("BottomRight"));
                    CloseTeachingTipProgrammatically();

                    SetPreferredPlacement(PlacementOptions.BottomLeft);
                    OpenTeachingTip();
                    Verify.IsTrue(GetEffectivePlacement().Equals("BottomLeft"));
                    CloseTeachingTipProgrammatically();

                    SetPreferredPlacement(PlacementOptions.LeftTop);
                    OpenTeachingTip();
                    Verify.IsTrue(GetEffectivePlacement().Equals("LeftTop"));
                    CloseTeachingTipProgrammatically();

                    SetPreferredPlacement(PlacementOptions.LeftBottom);
                    OpenTeachingTip();
                    Verify.IsTrue(GetEffectivePlacement().Equals("LeftBottom"));
                    CloseTeachingTipProgrammatically();

                    SetPreferredPlacement(PlacementOptions.RightTop);
                    OpenTeachingTip();
                    Verify.IsTrue(GetEffectivePlacement().Equals("RightTop"));
                    CloseTeachingTipProgrammatically();

                    SetPreferredPlacement(PlacementOptions.RightBottom);
                    OpenTeachingTip();
                    Verify.IsTrue(GetEffectivePlacement().Equals("RightBottom"));
                    CloseTeachingTipProgrammatically();

                    SetPreferredPlacement(PlacementOptions.Center);
                    OpenTeachingTip();
                    Verify.IsTrue(GetEffectivePlacement().Equals("Center"));
                    CloseTeachingTipProgrammatically();
=======
                    VerifyPlacement("Right");
                    SetPreferredPlacement(PlacementOptions.TopEdgeAlignedRight);
                    VerifyPlacement("TopEdgeAlignedRight");
                    SetPreferredPlacement(PlacementOptions.TopEdgeAlignedLeft);
                    VerifyPlacement("TopEdgeAlignedLeft");
                    SetPreferredPlacement(PlacementOptions.BottomEdgeAlignedRight);
                    VerifyPlacement("BottomEdgeAlignedRight");
                    SetPreferredPlacement(PlacementOptions.BottomEdgeAlignedLeft);
                    VerifyPlacement("BottomEdgeAlignedLeft");
                    SetPreferredPlacement(PlacementOptions.LeftEdgeAlignedTop);
                    VerifyPlacement("LeftEdgeAlignedTop");
                    SetPreferredPlacement(PlacementOptions.LeftEdgeAlignedBottom);
                    VerifyPlacement("LeftEdgeAlignedBottom");
                    SetPreferredPlacement(PlacementOptions.RightEdgeAlignedTop);
                    VerifyPlacement("RightEdgeAlignedTop");
                    SetPreferredPlacement(PlacementOptions.RightEdgeAlignedBottom);
                    VerifyPlacement("RightEdgeAlignedBottom");

                    // Eliminate left of the target
                    UseTestBounds(targetRect.W - 120, targetRect.X - 500, targetRect.Y + 1000, targetRect.Z + 1000, targetRect, true);

                    SetPreferredPlacement(PlacementOptions.Top);
                    VerifyPlacement("Top");
                    SetPreferredPlacement(PlacementOptions.Bottom);
                    VerifyPlacement("Bottom");
                    SetPreferredPlacement(PlacementOptions.Left);
                    VerifyPlacement("Right");
                    SetPreferredPlacement(PlacementOptions.Right);
                    VerifyPlacement("Right");
                    SetPreferredPlacement(PlacementOptions.TopEdgeAlignedRight);
                    VerifyPlacement("TopEdgeAlignedRight");
                    SetPreferredPlacement(PlacementOptions.TopEdgeAlignedLeft);
                    VerifyPlacement("Top");
                    SetPreferredPlacement(PlacementOptions.BottomEdgeAlignedRight);
                    VerifyPlacement("BottomEdgeAlignedRight");
                    SetPreferredPlacement(PlacementOptions.BottomEdgeAlignedLeft);
                    VerifyPlacement("Bottom");
                    SetPreferredPlacement(PlacementOptions.LeftEdgeAlignedTop);
                    VerifyPlacement("Right");
                    SetPreferredPlacement(PlacementOptions.LeftEdgeAlignedBottom);
                    VerifyPlacement("Right");
                    SetPreferredPlacement(PlacementOptions.RightEdgeAlignedTop);
                    VerifyPlacement("RightEdgeAlignedTop");
                    SetPreferredPlacement(PlacementOptions.RightEdgeAlignedBottom);
                    VerifyPlacement("RightEdgeAlignedBottom");

                    // Eliminate top of the target
                    UseTestBounds(targetRect.W - 500, targetRect.X - 1, targetRect.Y + 1000, targetRect.Z + 1000, targetRect, true);

                    SetPreferredPlacement(PlacementOptions.Top);
                    VerifyPlacement("Bottom");
                    SetPreferredPlacement(PlacementOptions.Bottom);
                    VerifyPlacement("Bottom");
                    SetPreferredPlacement(PlacementOptions.Left);
                    VerifyPlacement("Left");
                    SetPreferredPlacement(PlacementOptions.Right);
                    VerifyPlacement("Right");
                    SetPreferredPlacement(PlacementOptions.TopEdgeAlignedRight);
                    VerifyPlacement("Bottom");
                    SetPreferredPlacement(PlacementOptions.TopEdgeAlignedLeft);
                    VerifyPlacement("Bottom");
                    SetPreferredPlacement(PlacementOptions.BottomEdgeAlignedRight);
                    VerifyPlacement("BottomEdgeAlignedRight");
                    SetPreferredPlacement(PlacementOptions.BottomEdgeAlignedLeft);
                    VerifyPlacement("BottomEdgeAlignedLeft");
                    SetPreferredPlacement(PlacementOptions.LeftEdgeAlignedTop);
                    VerifyPlacement("LeftEdgeAlignedTop");
                    SetPreferredPlacement(PlacementOptions.LeftEdgeAlignedBottom);
                    VerifyPlacement("LeftEdgeAlignedBottom");
                    SetPreferredPlacement(PlacementOptions.RightEdgeAlignedTop);
                    VerifyPlacement("RightEdgeAlignedTop");
                    SetPreferredPlacement(PlacementOptions.RightEdgeAlignedBottom);
                    VerifyPlacement("RightEdgeAlignedBottom");

                    // Eliminate right of the target
                    UseTestBounds(targetRect.W - 500, targetRect.X - 500, targetRect.Y + 620, targetRect.Z + 1000, targetRect, true);

                    SetPreferredPlacement(PlacementOptions.Top);
                    VerifyPlacement("Top");
                    SetPreferredPlacement(PlacementOptions.Bottom);
                    VerifyPlacement("Bottom");
                    SetPreferredPlacement(PlacementOptions.Left);
                    VerifyPlacement("Left");
                    SetPreferredPlacement(PlacementOptions.Right);
                    VerifyPlacement("Left");
                    SetPreferredPlacement(PlacementOptions.TopEdgeAlignedRight);
                    VerifyPlacement("Top");
                    SetPreferredPlacement(PlacementOptions.TopEdgeAlignedLeft);
                    VerifyPlacement("TopEdgeAlignedLeft");
                    SetPreferredPlacement(PlacementOptions.BottomEdgeAlignedRight);
                    VerifyPlacement("Bottom");
                    SetPreferredPlacement(PlacementOptions.BottomEdgeAlignedLeft);
                    VerifyPlacement("BottomEdgeAlignedLeft");
                    SetPreferredPlacement(PlacementOptions.LeftEdgeAlignedTop);
                    VerifyPlacement("LeftEdgeAlignedTop");
                    SetPreferredPlacement(PlacementOptions.LeftEdgeAlignedBottom);
                    VerifyPlacement("LeftEdgeAlignedBottom");
                    SetPreferredPlacement(PlacementOptions.RightEdgeAlignedTop);
                    VerifyPlacement("Left");
                    SetPreferredPlacement(PlacementOptions.RightEdgeAlignedBottom);
                    VerifyPlacement("Left");

                    // Eliminate bottom of target
                    UseTestBounds(targetRect.W - 500, targetRect.X - 500, targetRect.Y + 1000, targetRect.Z + 501, targetRect, true);

                    SetPreferredPlacement(PlacementOptions.Top);
                    VerifyPlacement("Top");
                    SetPreferredPlacement(PlacementOptions.Bottom);
                    VerifyPlacement("Top");
                    SetPreferredPlacement(PlacementOptions.Left);
                    VerifyPlacement("Left");
                    SetPreferredPlacement(PlacementOptions.Right);
                    VerifyPlacement("Right");
                    SetPreferredPlacement(PlacementOptions.TopEdgeAlignedRight);
                    VerifyPlacement("TopEdgeAlignedRight");
                    SetPreferredPlacement(PlacementOptions.TopEdgeAlignedLeft);
                    VerifyPlacement("TopEdgeAlignedLeft");
                    SetPreferredPlacement(PlacementOptions.BottomEdgeAlignedRight);
                    VerifyPlacement("Top");
                    SetPreferredPlacement(PlacementOptions.BottomEdgeAlignedLeft);
                    VerifyPlacement("Top");
                    SetPreferredPlacement(PlacementOptions.LeftEdgeAlignedTop);
                    VerifyPlacement("LeftEdgeAlignedTop");
                    SetPreferredPlacement(PlacementOptions.LeftEdgeAlignedBottom);
                    VerifyPlacement("LeftEdgeAlignedBottom");
                    SetPreferredPlacement(PlacementOptions.RightEdgeAlignedTop);
                    VerifyPlacement("RightEdgeAlignedTop");
                    SetPreferredPlacement(PlacementOptions.RightEdgeAlignedBottom);
                    VerifyPlacement("RightEdgeAlignedBottom");
>>>>>>> 640a9dc3
                }
            }
        }

        [TestMethod]
        public void NoIconDoesNotCrash()
        {
            using (var setup = new TestSetupHelper("TeachingTip Tests"))
            {
                elements = new TeachingTipTestPageElements();

                foreach (TipLocationOptions location in Enum.GetValues(typeof(TipLocationOptions)))
                {
                    SetTeachingTipLocation(location);

                    ScrollTargetIntoView();
                    ScrollBy(10);

                    SetIcon(IconOptions.NoIcon);
                    OpenTeachingTip();
                    CloseTeachingTipProgrammatically();
                    SetIcon(IconOptions.People);
                    OpenTeachingTip();
                    SetIcon(IconOptions.NoIcon);
                }
            }
        }

        [TestMethod]
        public void CanSwitchShouldConstrainToRootBounds()
        {
            using (var setup = new TestSetupHelper("TeachingTip Tests"))
            {
                elements = new TeachingTipTestPageElements();

                foreach (TipLocationOptions location in Enum.GetValues(typeof(TipLocationOptions)))
                {
                    SetTeachingTipLocation(location);

                    ScrollTargetIntoView();
                    ScrollBy(10);
                    OpenTeachingTip();
                    CloseTeachingTipProgrammatically();
                    SetShouldConstrainToRootBounds(false);
                    OpenTeachingTip();
                    CloseTeachingTipProgrammatically();
                    SetShouldConstrainToRootBounds(true);
                    OpenTeachingTip();
                    CloseTeachingTipProgrammatically();
                    OpenTeachingTip();
                    SetShouldConstrainToRootBounds(false);
                    CloseTeachingTipProgrammatically();
                    OpenTeachingTip();
                    SetShouldConstrainToRootBounds(true);
                    CloseTeachingTipProgrammatically();
                    OpenTeachingTip();
                    CloseTeachingTipProgrammatically();
                }
            }
        }


        [TestMethod]
        public void TipsWhichDoNotFitDoNotOpen()
        {
            using (var setup = new TestSetupHelper("TeachingTip Tests"))
            {
                elements = new TeachingTipTestPageElements();

                foreach (TipLocationOptions location in Enum.GetValues(typeof(TipLocationOptions)))
                {
                    SetTeachingTipLocation(location);

                    ScrollTargetIntoView();
                    ScrollBy(10);
                    UseTestWindowBounds(10, 10, 10, 10);

                    elements.GetShowButton().Invoke();

                    var message1 = GetTeachingTipDebugMessage(1);
                    Verify.IsTrue(message1.ToString().Contains("Closed"));
                    Verify.IsTrue(message1.ToString().Contains("Programmatic"));

                    UseTestScreenBounds(10, 10, 10, 10);
                    SetShouldConstrainToRootBounds(false);

                    elements.GetShowButton().Invoke();

                    var message3 = GetTeachingTipDebugMessage(3);
                    Verify.IsTrue(message3.ToString().Contains("Closed"));
                    Verify.IsTrue(message3.ToString().Contains("Programmatic"));

                    ClearTeachingTipDebugMessages();
                }
            }
        }

        private void TestAutoPlacementForWindowOrScreenBounds(Vector4 targetRect, bool forWindowBounds)
        {
            TestAutoPlacementForWindowOrScreenBounds(targetRect, forWindowBounds, "");
        }

        private void TestAutoPlacementForWindowOrScreenBounds(Vector4 targetRect, bool forWindowBounds, string valueOverride)
        {
            bool hasValueOverride = valueOverride.Length > 0;
            UseTestBounds(targetRect.W - 329, targetRect.X - 340, targetRect.Y + 656, targetRect.Z + 680, targetRect, forWindowBounds);
            VerifyPlacement(hasValueOverride ? valueOverride : "Top");
            UseTestBounds(targetRect.W - 329, targetRect.X - 336, targetRect.Y + 656, targetRect.Z + 680, targetRect, forWindowBounds);
            VerifyPlacement(hasValueOverride ? valueOverride : "Bottom");
            UseTestBounds(targetRect.W - 329, targetRect.X - 318, targetRect.Y + 659, targetRect.Z + 640, targetRect, forWindowBounds);
<<<<<<< HEAD
            VerifyPlacement("RightTop");
            UseTestBounds(targetRect.W - 329, targetRect.X - 100, targetRect.Y + 659, targetRect.Z + 403, targetRect, forWindowBounds);
            VerifyPlacement("RightBottom");
            UseTestBounds(targetRect.W - 329, targetRect.X - 100, targetRect.Y + 643, targetRect.Z + 403, targetRect, forWindowBounds);
            VerifyPlacement("LeftBottom");
            UseTestBounds(targetRect.W - 329, targetRect.X - 300, targetRect.Y + 643, targetRect.Z + 603, targetRect, forWindowBounds);
            VerifyPlacement("LeftTop");
            UseTestBounds(targetRect.W - 327, targetRect.X - 340, targetRect.Y + 349, targetRect.Z + 608, targetRect, forWindowBounds);
            VerifyPlacement("TopLeft");
            UseTestBounds(targetRect.W - 20, targetRect.X - 340, targetRect.Y + 348, targetRect.Z + 608, targetRect, forWindowBounds);
            VerifyPlacement("TopRight");
            UseTestBounds(targetRect.W - 327, targetRect.X - 100, targetRect.Y + 349, targetRect.Z + 444, targetRect, forWindowBounds);
            VerifyPlacement("BottomLeft");
            UseTestBounds(targetRect.W - 20, targetRect.X - 100, targetRect.Y + 349, targetRect.Z + 444, targetRect, forWindowBounds);
            VerifyPlacement("BottomRight");
            UseTestBounds(targetRect.W - 327, targetRect.X - 318, targetRect.Y + 650, targetRect.Z + 444, targetRect, forWindowBounds);
            VerifyPlacement("Center");
=======
            VerifyPlacement(hasValueOverride ? valueOverride : "LeftEdgeAlignedTop");
            UseTestBounds(targetRect.W - 329, targetRect.X - 100, targetRect.Y + 659, targetRect.Z + 403, targetRect, forWindowBounds);
            VerifyPlacement(hasValueOverride ? valueOverride : "LeftEdgeAlignedBottom");
            UseTestBounds(targetRect.W - 327, targetRect.X - 100, targetRect.Y + 659, targetRect.Z + 403, targetRect, forWindowBounds);
            VerifyPlacement(hasValueOverride ? valueOverride : "RightEdgeAlignedBottom");
            UseTestBounds(targetRect.W - 327, targetRect.X - 300, targetRect.Y + 659, targetRect.Z + 603, targetRect, forWindowBounds);
            VerifyPlacement(hasValueOverride ? valueOverride : "RightEdgeAlignedTop");
            UseTestBounds(targetRect.W - 327, targetRect.X - 340, targetRect.Y + 349, targetRect.Z + 608, targetRect, forWindowBounds);
            VerifyPlacement(hasValueOverride ? valueOverride : "TopEdgeAlignedLeft");
            UseTestBounds(targetRect.W - 20, targetRect.X - 340, targetRect.Y + 348, targetRect.Z + 608, targetRect, forWindowBounds);
            VerifyPlacement(hasValueOverride ? valueOverride : "TopEdgeAlignedRight");
            UseTestBounds(targetRect.W - 327, targetRect.X - 100, targetRect.Y + 349, targetRect.Z + 444, targetRect, forWindowBounds);
            VerifyPlacement(hasValueOverride ? valueOverride : "BottomEdgeAlignedLeft");
            UseTestBounds(targetRect.W - 20, targetRect.X - 100, targetRect.Y + 349, targetRect.Z + 444, targetRect, forWindowBounds);
            VerifyPlacement(hasValueOverride ? valueOverride : "BottomEdgeAlignedRight");
>>>>>>> 640a9dc3

            // Remove the hero content;
            SetHeroContent(HeroContentOptions.NoContent);

            UseTestBounds(targetRect.W - 329, targetRect.X - 100, targetRect.Y + 349, targetRect.Z + 20, targetRect, forWindowBounds);
            VerifyPlacement(hasValueOverride ? valueOverride : "Left");
            UseTestBounds(targetRect.W - 19, targetRect.X - 100, targetRect.Y + 349, targetRect.Z + 20, targetRect, forWindowBounds);
            VerifyPlacement(hasValueOverride ? valueOverride : "Right");

            SetHeroContent(HeroContentOptions.RedSquare);
        }

        private void VerifyPlacement(String placement)
        {
            OpenTeachingTip();
            Verify.IsTrue(GetEffectivePlacement().Equals(placement));
            CloseTeachingTipProgrammatically();
        }

        private void ScrollTargetIntoView()
        {
            elements.GetBringTargetIntoViewButton().Invoke();
            Wait.ForIdle();
        }

        private void OpenTeachingTip()
        {
            if(elements.GetIsOpenCheckBox().ToggleState != ToggleState.On)
            {
                elements.GetShowButton().Invoke();
                if (PlatformConfiguration.IsOsVersionGreaterThanOrEqual(OSVersion.Redstone5))
                {
                    WaitForUnchecked(elements.GetIsIdleCheckBox());
                }
                WaitForChecked(elements.GetIsOpenCheckBox());
                WaitForChecked(elements.GetIsIdleCheckBox());
            }
        }

        private void CloseTeachingTipProgrammatically()
        {
            if (elements.GetIsOpenCheckBox().ToggleState != ToggleState.Off)
            {
                elements.GetCloseButton().Invoke();
                WaitForTipClosed();
            }
        }

        private void CloseTeachingTipByLightDismiss()
        {
            if (elements.GetIsOpenCheckBox().ToggleState != ToggleState.Off)
            {
                elements.GetLstTeachingTipEvents().Tap();
                WaitForTipClosed();
            }
        }

        private void PressXCloseButton()
        {
            if (elements.GetIsOpenCheckBox().ToggleState != ToggleState.Off)
            {
                InputHelper.Tap(elements.GetTeachingTipAlternateCloseButton());
                WaitForTipClosed();
            }
        }

        private void PressTipCloseButton()
        {
            if (elements.GetIsOpenCheckBox().ToggleState != ToggleState.Off)
            {
                InputHelper.Tap(elements.GetTeachingTipCloseButton());
                WaitForTipClosed();
            }
        }

        private void WaitForTipClosed()
        {
            if (!PlatformConfiguration.IsOsVersionGreaterThanOrEqual(OSVersion.Redstone5))
            {
                WaitForUnchecked(elements.GetIsIdleCheckBox());
            }
            WaitForUnchecked(elements.GetIsOpenCheckBox());
            WaitForChecked(elements.GetIsIdleCheckBox());
        }

        private void SetTeachingTipLocation(TipLocationOptions location)
        {
            switch(location)
            {
                case TipLocationOptions.ResourceDictionary:
                    elements.GetTipLocationComboBox().SelectItemByName("Resources");
                    break;
                default:
                    elements.GetTipLocationComboBox().SelectItemByName("VisualTree");
                    break;
            }
            elements.GetSetTipLocationButton().Invoke();
            //If a tip was open this action would cause that tip to close, so wait until that happens
            WaitForUnchecked(elements.GetIsOpenCheckBox());
            WaitForChecked(elements.GetIsIdleCheckBox());

            SetTipIsTargeted(true);
        }

        private void EnableLightDismiss(bool enable)
        {
            if(enable)
            {
                elements.GetIsLightDismissEnabledComboBox().SelectItemByName("True");
            }
            else
            {
                elements.GetIsLightDismissEnabledComboBox().SelectItemByName("False");
            }
            elements.GetIsLightDismissEnabledButton().Invoke();
        }

        private void SetShouldConstrainToRootBounds(bool constrain)
        {
            if(constrain)
            {
                elements.GetShouldConstrainToRootBoundsComboBox().SelectItemByName("True");
            }
            else
            {
                elements.GetShouldConstrainToRootBoundsComboBox().SelectItemByName("False");
            }
            elements.GetShouldConstrainToRootBoundsButton().Invoke();
        }

        private void SetCloseButtonContent(CloseButtonContentOptions closeButtonContent)
        {
            switch(closeButtonContent)
            {
                case CloseButtonContentOptions.NoText:
                    elements.GetCloseButtonContentComboBox().SelectItemByName("No text");
                    break;
                case CloseButtonContentOptions.ShortText:
                    elements.GetCloseButtonContentComboBox().SelectItemByName("Small text");
                    break; 
                case CloseButtonContentOptions.LongText:
                    elements.GetCloseButtonContentComboBox().SelectItemByName("Long text");
                    break;
            }
            elements.GetSetCloseButtonContentButton().Invoke();
        }

        private void SetPreferredPlacement(PlacementOptions placement)
        {
            switch (placement)
            {
                case PlacementOptions.Top:
                    elements.GetPreferredPlacementComboBox().SelectItemByName("Top");
                    break;
                case PlacementOptions.Bottom:
                    elements.GetPreferredPlacementComboBox().SelectItemByName("Bottom");
                    break;
                case PlacementOptions.Left:
                    elements.GetPreferredPlacementComboBox().SelectItemByName("Left");
                    break;
                case PlacementOptions.Right:
                    elements.GetPreferredPlacementComboBox().SelectItemByName("Right");
                    break;
                case PlacementOptions.TopRight:
                    elements.GetPreferredPlacementComboBox().SelectItemByName("TopRight");
                    break;
                case PlacementOptions.TopLeft:
                    elements.GetPreferredPlacementComboBox().SelectItemByName("TopLeft");
                    break;
                case PlacementOptions.BottomRight:
                    elements.GetPreferredPlacementComboBox().SelectItemByName("BottomRight");
                    break;
                case PlacementOptions.BottomLeft:
                    elements.GetPreferredPlacementComboBox().SelectItemByName("BottomLeft");
                    break;
                case PlacementOptions.LeftTop:
                    elements.GetPreferredPlacementComboBox().SelectItemByName("LeftTop");
                    break;
                case PlacementOptions.LeftBottom:
                    elements.GetPreferredPlacementComboBox().SelectItemByName("LeftBottom");
                    break;
                case PlacementOptions.RightTop:
                    elements.GetPreferredPlacementComboBox().SelectItemByName("RightTop");
                    break;
                case PlacementOptions.RightBottom:
                    elements.GetPreferredPlacementComboBox().SelectItemByName("RightBottom");
                    break;
                case PlacementOptions.Center:
                    elements.GetPreferredPlacementComboBox().SelectItemByName("Center");
                    break;
                default:
                    elements.GetPreferredPlacementComboBox().SelectItemByName("Auto");
                    break;
            }
            elements.GetSetPreferredPlacementButton().Invoke();
        }

        private void SetHeroContent(HeroContentOptions heroContent)
        {
            switch (heroContent)
            {
                case HeroContentOptions.RedSquare:
                    elements.GetHeroContentComboBox().SelectItemByName("Red Square");
                    break;
                case HeroContentOptions.BlueSquare:
                    elements.GetHeroContentComboBox().SelectItemByName("Blue Square");
                    break;
                case HeroContentOptions.Image:
                    elements.GetHeroContentComboBox().SelectItemByName("Image");
                    break;
                default:
                    elements.GetHeroContentComboBox().SelectItemByName("No Content");
                    break;
            }
            elements.GetSetHeroContentButton().Invoke();
        }

        private void SetTipIsTargeted(bool targeted)
        {
            if(targeted)
            {
                elements.GetSetTargetButton().Invoke();
            }
            else
            {
                elements.GetRemoveTargetButton().Invoke();
            }
        }

        private void SetIcon(IconOptions icon)
        {
            switch(icon)
            {
                case IconOptions.People:
                    elements.GetIconComboBox().SelectItemByName("People Icon");
                    break;
                default:
                    elements.GetIconComboBox().SelectItemByName("No Icon");
                    break;
            }
            elements.GetSetIconButton().Invoke();
        }

        private double GetTipVerticalOffset()
        {
            return double.Parse(elements.GetPopupVerticalOffsetTextBlock().GetText());
        }

        private double GetScrollViewerVerticalOffset()
        {
            return double.Parse(elements.GetScrollViewerOffsetTextBox().GetText());
        }

        private void ScrollBy(double ammount)
        {
            double initialOffset = double.Parse(elements.GetScrollViewerOffsetTextBox().GetText());
            elements.GetScrollViewerOffsetTextBox().SetValue((initialOffset + ammount).ToString());
            elements.GetScrollViewerOffsetButton().Invoke();
        }

        private void UseTestBounds(double x, double y, double width, double height, Vector4 targetRect, bool forWindowBounds)
        {
            if (forWindowBounds)
            {
                UseTestWindowBounds(x, y, width, height);
            }
            else
            {
                UseTestWindowBounds(targetRect.W - x - 1, targetRect.X - y - 1, targetRect.Y + 1, targetRect.Z + 1);
                UseTestScreenBounds(x, y, width, height);
            }
        }

        private void UseTestWindowBounds(double x, double y, double width, double height)
        {
            elements.GetTestWindowBoundsXTextBox().SetValue(x.ToString());
            elements.GetTestWindowBoundsYTextBox().SetValue(y.ToString());
            elements.GetTestWindowBoundsWidthTextBox().SetValue(width.ToString());
            elements.GetTestWindowBoundsHeightTextBox().SetValue(height.ToString());

            elements.GetUseTestWindowBoundsCheckbox().Uncheck();
            elements.GetUseTestWindowBoundsCheckbox().Check();
        }

        private void UseTestScreenBounds(double x, double y, double width, double height)
        {
            elements.GetTestScreenBoundsXTextBox().SetValue(x.ToString());
            elements.GetTestScreenBoundsYTextBox().SetValue(y.ToString());
            elements.GetTestScreenBoundsWidthTextBox().SetValue(width.ToString());
            elements.GetTestScreenBoundsHeightTextBox().SetValue(height.ToString());

            elements.GetUseTestWindowBoundsCheckbox().Uncheck();
            elements.GetUseTestScreenBoundsCheckbox().Uncheck();
            elements.GetUseTestScreenBoundsCheckbox().Check();
            elements.GetUseTestWindowBoundsCheckbox().Check();
        }

        private void SetTipFollowsTarget(bool tipFollowsTarget)
        {
            if(tipFollowsTarget)
            {
                elements.GetTipFollowsTargetCheckBox().Check();
            }
            else
            {
                elements.GetTipFollowsTargetCheckBox().Uncheck();
            }
        }

        private void SetReturnTopForOutOfWindowPlacement(bool returnTopForOutOfWindowPlacement)
        {
            if (returnTopForOutOfWindowPlacement)
            {
                elements.GetReturnTopForOutOfWindowPlacementCheckBox().Check();
            }
            else
            {
                elements.GetReturnTopForOutOfWindowPlacementCheckBox().Uncheck();
            }
        }

        Vector4 GetTargetBounds()
        {
            elements.GetTargetBoundsButton().Invoke();

            var retVal = new Vector4();
            retVal.W = (int)Math.Floor(double.Parse(elements.GetTargetXOffsetTextBlock().GetText()));
            retVal.X = (int)Math.Floor(double.Parse(elements.GetTargetYOffsetTextBlock().GetText()));
            retVal.Y = (int)Math.Floor(double.Parse(elements.GetTargetWidthTextBlock().GetText()));
            retVal.Z = (int)Math.Floor(double.Parse(elements.GetTargetHeightTextBlock().GetText()));
            return retVal;
        }

        private string GetEffectivePlacement()
        {
            return elements.GetEffectivePlacementTextBlock().GetText();
        }

        // The test UI has a list box which the teaching tip populates with messages about which events have fired and other useful
        // Debugging info. This method returns the message at the provided index, which helps testing that events were received in
        // the expected order.
        private ListBoxItem GetTeachingTipDebugMessage(int index)
        {
            return elements.GetLstTeachingTipEvents().Items[index];
        }

        private void ClearTeachingTipDebugMessages()
        {
            elements.GetBtnClearTeachingTipEvents().Invoke();
        }

        private bool WaitForChecked(CheckBox checkBox, double millisecondsTimeout = 2000, bool throwOnError = true)
        {
            return WaitForCheckBoxUpdated(checkBox, ToggleState.On, millisecondsTimeout, throwOnError);
        }

        private bool WaitForUnchecked(CheckBox checkBox, double millisecondsTimeout = 2000, bool throwOnError = true)
        {
            return WaitForCheckBoxUpdated(checkBox, ToggleState.Off, millisecondsTimeout, throwOnError);
        }

        private bool WaitForCheckBoxUpdated(CheckBox checkBox, ToggleState state, double millisecondsTimeout, bool throwOnError)
        {
            Log.Comment(checkBox.Name + " Checked: " + checkBox.ToggleState);
            if (checkBox.ToggleState == state)
            {
                return true;
            }
            else
            {
                Log.Comment("Waiting for toggle state to change");
                checkBox.GetToggledWaiter().TryWait(TimeSpan.FromMilliseconds(millisecondsTimeout));
            }
            if (checkBox.ToggleState != state)
            {
                Log.Warning(checkBox.Name + " value never changed");
                if (throwOnError)
                {
                    throw new WaiterException();
                }
                else
                {
                    return false;
                }
            }
            return true;
        }

        private int WaitForOffsetUpdated(
            double expectedValue,
            double millisecondsTimeout = defaultAnimatedViewChangeTimeout,
            bool failOnError = true)
        {
            Log.Comment("WaitForOffsetUpdated with expectedValue: " + expectedValue);

            int warningCount = 0;
            bool success = WaitForOffsetToSettle(elements.GetScrollViewerOffsetTextBox(), millisecondsTimeout, failOnError);
            double value = Convert.ToDouble(elements.GetScrollViewerOffsetTextBox().GetText());
            bool goodValue = value == expectedValue;
            Verify.IsTrue(goodValue);
            return warningCount;
        }

        private bool WaitForOffsetToSettle(Edit text, double millisecondsTimeout, bool failOnError)
        {
            Wait.ForIdle();

            const double millisecondsNormalStepTimeout = 100;
            const double millisecondsIdleStepTimeout = 600;
            ValueChangedEventWaiter waiter = new ValueChangedEventWaiter(text);
            int unsuccessfulWaits = 0;
            int maxUnsuccessfulWaits = (int)(millisecondsIdleStepTimeout / millisecondsNormalStepTimeout);

            Log.Comment("Original State: " + elements.GetScrollViewerStateTextBox().GetText());
            Log.Comment("Original Offset: " + text.Value);

            // When the initial State is still Idle, use a longer timeout to allow it to transition out of Idle.
            double millisecondsWait = (elements.GetScrollViewerStateTextBox().GetText() == "Idle") ? millisecondsIdleStepTimeout : millisecondsNormalStepTimeout;
            double millisecondsCumulatedWait = 0;

            do
            {
                Log.Comment("Waiting for Offset change.");
                waiter.Reset();
                if (waiter.TryWait(TimeSpan.FromMilliseconds(millisecondsWait)))
                {
                    unsuccessfulWaits = 0;
                }
                else
                {
                    unsuccessfulWaits++;
                }
                millisecondsCumulatedWait += millisecondsWait;
                millisecondsWait = millisecondsNormalStepTimeout;

                Log.Comment("Current State: " + elements.GetScrollViewerStateTextBox().GetText());
                Log.Comment("Current Offset: " + text.Value);

                Wait.ForIdle();
            }
            while (elements.GetScrollViewerStateTextBox().GetText() != "Idle" &&
                   millisecondsCumulatedWait < millisecondsTimeout &&
                   unsuccessfulWaits <= maxUnsuccessfulWaits);

            if (elements.GetScrollViewerStateTextBox().GetText() == "Idle")
            {
                Log.Comment("Idle State reached after " + millisecondsCumulatedWait + " out of " + millisecondsTimeout + " milliseconds. Final Offset: " + text.Value);
                return true;
            }
            else
            {
                string message = unsuccessfulWaits > maxUnsuccessfulWaits ?
                    "Offset has not changed within " + millisecondsIdleStepTimeout + " milliseconds outside of Idle State." :
                    "Idle State was not reached within " + millisecondsTimeout + " milliseconds.";
                if (failOnError)
                {
                    Log.Error(message);
                }
                else
                {
                    Log.Warning(message);
                }

                return false;
            }
        }
    }
}<|MERGE_RESOLUTION|>--- conflicted
+++ resolved
@@ -232,73 +232,25 @@
                     SetPreferredPlacement(PlacementOptions.Left);
                     VerifyPlacement("Left");
                     SetPreferredPlacement(PlacementOptions.Right);
-<<<<<<< HEAD
-                    OpenTeachingTip();
-                    Verify.IsTrue(GetEffectivePlacement().Equals("Right"));
-                    CloseTeachingTipProgrammatically();
-
+                    VerifyPlacement("Right");
                     SetPreferredPlacement(PlacementOptions.TopRight);
-                    OpenTeachingTip();
-                    Verify.IsTrue(GetEffectivePlacement().Equals("TopRight"));
-                    CloseTeachingTipProgrammatically();
-
+                    VerifyPlacement("TopRight");
                     SetPreferredPlacement(PlacementOptions.TopLeft);
-                    OpenTeachingTip();
-                    Verify.IsTrue(GetEffectivePlacement().Equals("TopLeft"));
-                    CloseTeachingTipProgrammatically();
-
+                    VerifyPlacement("TopLeft");
                     SetPreferredPlacement(PlacementOptions.BottomRight);
-                    OpenTeachingTip();
-                    Verify.IsTrue(GetEffectivePlacement().Equals("BottomRight"));
-                    CloseTeachingTipProgrammatically();
-
+                    VerifyPlacement("BottomRight");
                     SetPreferredPlacement(PlacementOptions.BottomLeft);
-                    OpenTeachingTip();
-                    Verify.IsTrue(GetEffectivePlacement().Equals("BottomLeft"));
-                    CloseTeachingTipProgrammatically();
-
+                    VerifyPlacement("BottomLeft");
                     SetPreferredPlacement(PlacementOptions.LeftTop);
-                    OpenTeachingTip();
-                    Verify.IsTrue(GetEffectivePlacement().Equals("LeftTop"));
-                    CloseTeachingTipProgrammatically();
-
+                    VerifyPlacement("LeftTop");
                     SetPreferredPlacement(PlacementOptions.LeftBottom);
-                    OpenTeachingTip();
-                    Verify.IsTrue(GetEffectivePlacement().Equals("LeftBottom"));
-                    CloseTeachingTipProgrammatically();
-
+                    VerifyPlacement("LeftBottom");
                     SetPreferredPlacement(PlacementOptions.RightTop);
-                    OpenTeachingTip();
-                    Verify.IsTrue(GetEffectivePlacement().Equals("RightTop"));
-                    CloseTeachingTipProgrammatically();
-
+                    VerifyPlacement("RightTop");
                     SetPreferredPlacement(PlacementOptions.RightBottom);
-                    OpenTeachingTip();
-                    Verify.IsTrue(GetEffectivePlacement().Equals("RightBottom"));
-                    CloseTeachingTipProgrammatically();
-
+                    VerifyPlacement("RightBottom");
                     SetPreferredPlacement(PlacementOptions.Center);
-                    OpenTeachingTip();
-                    Verify.IsTrue(GetEffectivePlacement().Equals("Center"));
-                    CloseTeachingTipProgrammatically();
-=======
-                    VerifyPlacement("Right");
-                    SetPreferredPlacement(PlacementOptions.TopEdgeAlignedRight);
-                    VerifyPlacement("TopEdgeAlignedRight");
-                    SetPreferredPlacement(PlacementOptions.TopEdgeAlignedLeft);
-                    VerifyPlacement("TopEdgeAlignedLeft");
-                    SetPreferredPlacement(PlacementOptions.BottomEdgeAlignedRight);
-                    VerifyPlacement("BottomEdgeAlignedRight");
-                    SetPreferredPlacement(PlacementOptions.BottomEdgeAlignedLeft);
-                    VerifyPlacement("BottomEdgeAlignedLeft");
-                    SetPreferredPlacement(PlacementOptions.LeftEdgeAlignedTop);
-                    VerifyPlacement("LeftEdgeAlignedTop");
-                    SetPreferredPlacement(PlacementOptions.LeftEdgeAlignedBottom);
-                    VerifyPlacement("LeftEdgeAlignedBottom");
-                    SetPreferredPlacement(PlacementOptions.RightEdgeAlignedTop);
-                    VerifyPlacement("RightEdgeAlignedTop");
-                    SetPreferredPlacement(PlacementOptions.RightEdgeAlignedBottom);
-                    VerifyPlacement("RightEdgeAlignedBottom");
+                    VerifyPlacement("Center");
 
                     // Eliminate left of the target
                     UseTestBounds(targetRect.W - 120, targetRect.X - 500, targetRect.Y + 1000, targetRect.Z + 1000, targetRect, true);
@@ -311,22 +263,24 @@
                     VerifyPlacement("Right");
                     SetPreferredPlacement(PlacementOptions.Right);
                     VerifyPlacement("Right");
-                    SetPreferredPlacement(PlacementOptions.TopEdgeAlignedRight);
-                    VerifyPlacement("TopEdgeAlignedRight");
-                    SetPreferredPlacement(PlacementOptions.TopEdgeAlignedLeft);
+                    SetPreferredPlacement(PlacementOptions.TopRight);
+                    VerifyPlacement("TopRight");
+                    SetPreferredPlacement(PlacementOptions.TopLeft);
                     VerifyPlacement("Top");
-                    SetPreferredPlacement(PlacementOptions.BottomEdgeAlignedRight);
-                    VerifyPlacement("BottomEdgeAlignedRight");
-                    SetPreferredPlacement(PlacementOptions.BottomEdgeAlignedLeft);
+                    SetPreferredPlacement(PlacementOptions.BottomRight);
+                    VerifyPlacement("BottomRight");
+                    SetPreferredPlacement(PlacementOptions.BottomLeft);
                     VerifyPlacement("Bottom");
-                    SetPreferredPlacement(PlacementOptions.LeftEdgeAlignedTop);
+                    SetPreferredPlacement(PlacementOptions.LeftTop);
                     VerifyPlacement("Right");
-                    SetPreferredPlacement(PlacementOptions.LeftEdgeAlignedBottom);
+                    SetPreferredPlacement(PlacementOptions.LeftBottom);
                     VerifyPlacement("Right");
-                    SetPreferredPlacement(PlacementOptions.RightEdgeAlignedTop);
-                    VerifyPlacement("RightEdgeAlignedTop");
-                    SetPreferredPlacement(PlacementOptions.RightEdgeAlignedBottom);
-                    VerifyPlacement("RightEdgeAlignedBottom");
+                    SetPreferredPlacement(PlacementOptions.RightTop);
+                    VerifyPlacement("RightTop");
+                    SetPreferredPlacement(PlacementOptions.RightBottom);
+                    VerifyPlacement("RightBottom");
+                    SetPreferredPlacement(PlacementOptions.Center);
+                    VerifyPlacement("Center");
 
                     // Eliminate top of the target
                     UseTestBounds(targetRect.W - 500, targetRect.X - 1, targetRect.Y + 1000, targetRect.Z + 1000, targetRect, true);
@@ -339,22 +293,24 @@
                     VerifyPlacement("Left");
                     SetPreferredPlacement(PlacementOptions.Right);
                     VerifyPlacement("Right");
-                    SetPreferredPlacement(PlacementOptions.TopEdgeAlignedRight);
+                    SetPreferredPlacement(PlacementOptions.TopRight);
                     VerifyPlacement("Bottom");
-                    SetPreferredPlacement(PlacementOptions.TopEdgeAlignedLeft);
+                    SetPreferredPlacement(PlacementOptions.TopLeft);
                     VerifyPlacement("Bottom");
-                    SetPreferredPlacement(PlacementOptions.BottomEdgeAlignedRight);
-                    VerifyPlacement("BottomEdgeAlignedRight");
-                    SetPreferredPlacement(PlacementOptions.BottomEdgeAlignedLeft);
-                    VerifyPlacement("BottomEdgeAlignedLeft");
-                    SetPreferredPlacement(PlacementOptions.LeftEdgeAlignedTop);
-                    VerifyPlacement("LeftEdgeAlignedTop");
-                    SetPreferredPlacement(PlacementOptions.LeftEdgeAlignedBottom);
-                    VerifyPlacement("LeftEdgeAlignedBottom");
-                    SetPreferredPlacement(PlacementOptions.RightEdgeAlignedTop);
-                    VerifyPlacement("RightEdgeAlignedTop");
-                    SetPreferredPlacement(PlacementOptions.RightEdgeAlignedBottom);
-                    VerifyPlacement("RightEdgeAlignedBottom");
+                    SetPreferredPlacement(PlacementOptions.BottomRight);
+                    VerifyPlacement("BottomRight");
+                    SetPreferredPlacement(PlacementOptions.BottomLeft);
+                    VerifyPlacement("BottomLeft");
+                    SetPreferredPlacement(PlacementOptions.LeftTop);
+                    VerifyPlacement("LeftTop");
+                    SetPreferredPlacement(PlacementOptions.LeftBottom);
+                    VerifyPlacement("LeftBottom");
+                    SetPreferredPlacement(PlacementOptions.RightTop);
+                    VerifyPlacement("RightTop");
+                    SetPreferredPlacement(PlacementOptions.RightBottom);
+                    VerifyPlacement("RightBottom");
+                    SetPreferredPlacement(PlacementOptions.Center);
+                    VerifyPlacement("Bottom");
 
                     // Eliminate right of the target
                     UseTestBounds(targetRect.W - 500, targetRect.X - 500, targetRect.Y + 620, targetRect.Z + 1000, targetRect, true);
@@ -367,22 +323,24 @@
                     VerifyPlacement("Left");
                     SetPreferredPlacement(PlacementOptions.Right);
                     VerifyPlacement("Left");
-                    SetPreferredPlacement(PlacementOptions.TopEdgeAlignedRight);
+                    SetPreferredPlacement(PlacementOptions.TopRight);
                     VerifyPlacement("Top");
-                    SetPreferredPlacement(PlacementOptions.TopEdgeAlignedLeft);
-                    VerifyPlacement("TopEdgeAlignedLeft");
-                    SetPreferredPlacement(PlacementOptions.BottomEdgeAlignedRight);
+                    SetPreferredPlacement(PlacementOptions.TopLeft);
+                    VerifyPlacement("TopLeft");
+                    SetPreferredPlacement(PlacementOptions.BottomRight);
                     VerifyPlacement("Bottom");
-                    SetPreferredPlacement(PlacementOptions.BottomEdgeAlignedLeft);
-                    VerifyPlacement("BottomEdgeAlignedLeft");
-                    SetPreferredPlacement(PlacementOptions.LeftEdgeAlignedTop);
-                    VerifyPlacement("LeftEdgeAlignedTop");
-                    SetPreferredPlacement(PlacementOptions.LeftEdgeAlignedBottom);
-                    VerifyPlacement("LeftEdgeAlignedBottom");
-                    SetPreferredPlacement(PlacementOptions.RightEdgeAlignedTop);
+                    SetPreferredPlacement(PlacementOptions.BottomLeft);
+                    VerifyPlacement("BottomLeft");
+                    SetPreferredPlacement(PlacementOptions.LeftTop);
+                    VerifyPlacement("LeftTop");
+                    SetPreferredPlacement(PlacementOptions.LeftBottom);
+                    VerifyPlacement("LeftBottom");
+                    SetPreferredPlacement(PlacementOptions.RightTop);
                     VerifyPlacement("Left");
-                    SetPreferredPlacement(PlacementOptions.RightEdgeAlignedBottom);
+                    SetPreferredPlacement(PlacementOptions.RightBottom);
                     VerifyPlacement("Left");
+                    SetPreferredPlacement(PlacementOptions.Center);
+                    VerifyPlacement("Center");
 
                     // Eliminate bottom of target
                     UseTestBounds(targetRect.W - 500, targetRect.X - 500, targetRect.Y + 1000, targetRect.Z + 501, targetRect, true);
@@ -395,23 +353,24 @@
                     VerifyPlacement("Left");
                     SetPreferredPlacement(PlacementOptions.Right);
                     VerifyPlacement("Right");
-                    SetPreferredPlacement(PlacementOptions.TopEdgeAlignedRight);
-                    VerifyPlacement("TopEdgeAlignedRight");
-                    SetPreferredPlacement(PlacementOptions.TopEdgeAlignedLeft);
-                    VerifyPlacement("TopEdgeAlignedLeft");
-                    SetPreferredPlacement(PlacementOptions.BottomEdgeAlignedRight);
+                    SetPreferredPlacement(PlacementOptions.TopRight);
+                    VerifyPlacement("TopRight");
+                    SetPreferredPlacement(PlacementOptions.TopLeft);
+                    VerifyPlacement("TopLeft");
+                    SetPreferredPlacement(PlacementOptions.BottomRight);
                     VerifyPlacement("Top");
-                    SetPreferredPlacement(PlacementOptions.BottomEdgeAlignedLeft);
+                    SetPreferredPlacement(PlacementOptions.BottomLeft);
                     VerifyPlacement("Top");
-                    SetPreferredPlacement(PlacementOptions.LeftEdgeAlignedTop);
-                    VerifyPlacement("LeftEdgeAlignedTop");
-                    SetPreferredPlacement(PlacementOptions.LeftEdgeAlignedBottom);
-                    VerifyPlacement("LeftEdgeAlignedBottom");
-                    SetPreferredPlacement(PlacementOptions.RightEdgeAlignedTop);
-                    VerifyPlacement("RightEdgeAlignedTop");
-                    SetPreferredPlacement(PlacementOptions.RightEdgeAlignedBottom);
-                    VerifyPlacement("RightEdgeAlignedBottom");
->>>>>>> 640a9dc3
+                    SetPreferredPlacement(PlacementOptions.LeftTop);
+                    VerifyPlacement("LeftTop");
+                    SetPreferredPlacement(PlacementOptions.LeftBottom);
+                    VerifyPlacement("LeftBottom");
+                    SetPreferredPlacement(PlacementOptions.RightTop);
+                    VerifyPlacement("RightTop");
+                    SetPreferredPlacement(PlacementOptions.RightBottom);
+                    VerifyPlacement("RightBottom");
+                    SetPreferredPlacement(PlacementOptions.Center);
+                    VerifyPlacement("Center");
                 }
             }
         }
@@ -522,41 +481,23 @@
             UseTestBounds(targetRect.W - 329, targetRect.X - 336, targetRect.Y + 656, targetRect.Z + 680, targetRect, forWindowBounds);
             VerifyPlacement(hasValueOverride ? valueOverride : "Bottom");
             UseTestBounds(targetRect.W - 329, targetRect.X - 318, targetRect.Y + 659, targetRect.Z + 640, targetRect, forWindowBounds);
-<<<<<<< HEAD
-            VerifyPlacement("RightTop");
+            VerifyPlacement(hasValueOverride ? valueOverride : "LeftTop");
             UseTestBounds(targetRect.W - 329, targetRect.X - 100, targetRect.Y + 659, targetRect.Z + 403, targetRect, forWindowBounds);
-            VerifyPlacement("RightBottom");
-            UseTestBounds(targetRect.W - 329, targetRect.X - 100, targetRect.Y + 643, targetRect.Z + 403, targetRect, forWindowBounds);
-            VerifyPlacement("LeftBottom");
-            UseTestBounds(targetRect.W - 329, targetRect.X - 300, targetRect.Y + 643, targetRect.Z + 603, targetRect, forWindowBounds);
-            VerifyPlacement("LeftTop");
+            VerifyPlacement(hasValueOverride ? valueOverride : "LeftBottom");
+            UseTestBounds(targetRect.W - 327, targetRect.X - 100, targetRect.Y + 659, targetRect.Z + 403, targetRect, forWindowBounds);
+            VerifyPlacement(hasValueOverride ? valueOverride : "RightBottom");
+            UseTestBounds(targetRect.W - 327, targetRect.X - 300, targetRect.Y + 659, targetRect.Z + 603, targetRect, forWindowBounds);
+            VerifyPlacement(hasValueOverride ? valueOverride : "RightTop");
             UseTestBounds(targetRect.W - 327, targetRect.X - 340, targetRect.Y + 349, targetRect.Z + 608, targetRect, forWindowBounds);
-            VerifyPlacement("TopLeft");
+            VerifyPlacement(hasValueOverride ? valueOverride : "TopLeft");
             UseTestBounds(targetRect.W - 20, targetRect.X - 340, targetRect.Y + 348, targetRect.Z + 608, targetRect, forWindowBounds);
-            VerifyPlacement("TopRight");
+            VerifyPlacement(hasValueOverride ? valueOverride : "TopRight");
             UseTestBounds(targetRect.W - 327, targetRect.X - 100, targetRect.Y + 349, targetRect.Z + 444, targetRect, forWindowBounds);
-            VerifyPlacement("BottomLeft");
+            VerifyPlacement(hasValueOverride ? valueOverride : "BottomLeft");
             UseTestBounds(targetRect.W - 20, targetRect.X - 100, targetRect.Y + 349, targetRect.Z + 444, targetRect, forWindowBounds);
-            VerifyPlacement("BottomRight");
+            VerifyPlacement(hasValueOverride ? valueOverride : "BottomRight");
             UseTestBounds(targetRect.W - 327, targetRect.X - 318, targetRect.Y + 650, targetRect.Z + 444, targetRect, forWindowBounds);
             VerifyPlacement("Center");
-=======
-            VerifyPlacement(hasValueOverride ? valueOverride : "LeftEdgeAlignedTop");
-            UseTestBounds(targetRect.W - 329, targetRect.X - 100, targetRect.Y + 659, targetRect.Z + 403, targetRect, forWindowBounds);
-            VerifyPlacement(hasValueOverride ? valueOverride : "LeftEdgeAlignedBottom");
-            UseTestBounds(targetRect.W - 327, targetRect.X - 100, targetRect.Y + 659, targetRect.Z + 403, targetRect, forWindowBounds);
-            VerifyPlacement(hasValueOverride ? valueOverride : "RightEdgeAlignedBottom");
-            UseTestBounds(targetRect.W - 327, targetRect.X - 300, targetRect.Y + 659, targetRect.Z + 603, targetRect, forWindowBounds);
-            VerifyPlacement(hasValueOverride ? valueOverride : "RightEdgeAlignedTop");
-            UseTestBounds(targetRect.W - 327, targetRect.X - 340, targetRect.Y + 349, targetRect.Z + 608, targetRect, forWindowBounds);
-            VerifyPlacement(hasValueOverride ? valueOverride : "TopEdgeAlignedLeft");
-            UseTestBounds(targetRect.W - 20, targetRect.X - 340, targetRect.Y + 348, targetRect.Z + 608, targetRect, forWindowBounds);
-            VerifyPlacement(hasValueOverride ? valueOverride : "TopEdgeAlignedRight");
-            UseTestBounds(targetRect.W - 327, targetRect.X - 100, targetRect.Y + 349, targetRect.Z + 444, targetRect, forWindowBounds);
-            VerifyPlacement(hasValueOverride ? valueOverride : "BottomEdgeAlignedLeft");
-            UseTestBounds(targetRect.W - 20, targetRect.X - 100, targetRect.Y + 349, targetRect.Z + 444, targetRect, forWindowBounds);
-            VerifyPlacement(hasValueOverride ? valueOverride : "BottomEdgeAlignedRight");
->>>>>>> 640a9dc3
 
             // Remove the hero content;
             SetHeroContent(HeroContentOptions.NoContent);
