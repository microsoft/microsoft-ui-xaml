--- conflicted
+++ resolved
@@ -458,7 +458,6 @@
             }
         }
 
-<<<<<<< HEAD
         private void TestAutoPlacementForWindowOrScreenBounds(Vector4 targetRect, bool forWindowBounds)
         {
             TestAutoPlacementForWindowOrScreenBounds(targetRect, forWindowBounds, "");
@@ -504,7 +503,8 @@
             OpenTeachingTip();
             Verify.IsTrue(GetEffectivePlacement().Equals(placement));
             CloseTeachingTipProgrammatically();
-=======
+        }
+
         [TestMethod]
         public void AutomationNameIsForwordedToPopup()
         {
@@ -558,7 +558,6 @@
             KeyboardHelper.PressKey(Key.F6);
             KeyboardHelper.PressKey(Key.Enter);
             WaitForTipClosed();
->>>>>>> 3dd44763
         }
 
         private void ScrollTargetIntoView()
