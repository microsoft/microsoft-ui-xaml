--- conflicted
+++ resolved
@@ -413,12 +413,6 @@
                 case TipLocationOptions.ResourceDictionary:
                     elements.GetTipLocationComboBox().SelectItemByName("Resources");
                     break;
-<<<<<<< HEAD
-                case TipLocationOptions.SetAttach:
-                    elements.GetTipLocationComboBox().SelectItemByName("SetAttach");
-                    break;
-=======
->>>>>>> b3410213
                 default:
                     elements.GetTipLocationComboBox().SelectItemByName("VisualTree");
                     break;
