--- conflicted
+++ resolved
@@ -7,25 +7,6 @@
     xmlns:contract7NotPresent="http://schemas.microsoft.com/winfx/2006/xaml/presentation?IsApiContractNotPresent(Windows.Foundation.UniversalApiContract,7)">
     <ResourceDictionary.ThemeDictionaries>
         <ResourceDictionary x:Key="Default">
-<<<<<<< HEAD
-            <StaticResource x:Key="TeachingTipBorderBrush" ResourceKey="SurfaceStrokeColorDefaultBrush"/>
-            <SolidColorBrush x:Key="TeachingTipTopHighlightBrush" Color="#0DFFFFFF"/>
-            <StaticResource x:Key="TeachingTipTransientBackground" ResourceKey="SolidBackgroundFillColorTertiaryBrush"/>
-            <StaticResource x:Key="TeachingTipForegroundBrush" ResourceKey="TextFillColorPrimaryBrush"/>
-            <StaticResource x:Key="TeachingTipBackgroundBrush" ResourceKey="SolidBackgroundFillColorTertiaryBrush"/>
-            <StaticResource x:Key="TeachingTipTitleForegroundBrush" ResourceKey="TextFillColorPrimaryBrush"/>
-            <StaticResource x:Key="TeachingTipSubtitleForegroundBrush" ResourceKey="TextFillColorPrimaryBrush"/>
-            <Thickness x:Key="TeachingTipAlternateCloseButtonBorderThickness">0</Thickness>
-        </ResourceDictionary>
-        <ResourceDictionary x:Key="Light">
-            <StaticResource x:Key="TeachingTipBorderBrush" ResourceKey="SurfaceStrokeColorDefaultBrush"/>
-            <SolidColorBrush x:Key="TeachingTipTopHighlightBrush" Color="#99FFFFFF"/>
-            <StaticResource x:Key="TeachingTipTransientBackground" ResourceKey="SolidBackgroundFillColorTertiaryBrush"/>
-            <StaticResource x:Key="TeachingTipForegroundBrush" ResourceKey="TextFillColorPrimaryBrush"/>
-            <StaticResource x:Key="TeachingTipBackgroundBrush" ResourceKey="SolidBackgroundFillColorTertiaryBrush"/>
-            <StaticResource x:Key="TeachingTipTitleForegroundBrush" ResourceKey="TextFillColorPrimaryBrush"/>
-            <StaticResource x:Key="TeachingTipSubtitleForegroundBrush" ResourceKey="TextFillColorPrimaryBrush"/>
-=======
             <StaticResource x:Key="TeachingTipBorderBrush"                                                    ResourceKey="SurfaceStrokeColorDefaultBrush"/>
             <SolidColorBrush x:Key="TeachingTipTopHighlightBrush"                                             Color="#0DFFFFFF"/>
             <StaticResource x:Key="TeachingTipTransientBackground"                                            ResourceKey="SolidBackgroundFillColorTertiaryBrush"/>
@@ -43,7 +24,6 @@
             <StaticResource x:Key="TeachingTipBackgroundBrush"                                                ResourceKey="SolidBackgroundFillColorTertiaryBrush"/>
             <StaticResource x:Key="TeachingTipTitleForegroundBrush"                                           ResourceKey="TextFillColorPrimaryBrush"/>
             <StaticResource x:Key="TeachingTipSubtitleForegroundBrush"                                        ResourceKey="TextFillColorPrimaryBrush"/>
->>>>>>> fac70ce0
             <Thickness x:Key="TeachingTipAlternateCloseButtonBorderThickness">0</Thickness>
         </ResourceDictionary>
         <ResourceDictionary x:Key="HighContrast">
