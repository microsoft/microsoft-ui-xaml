﻿<!-- Copyright (c) Microsoft Corporation. All rights reserved. Licensed under the MIT License. See LICENSE in the project root for license information. -->
<ResourceDictionary
    xmlns="http://schemas.microsoft.com/winfx/2006/xaml/presentation"
    xmlns:x="http://schemas.microsoft.com/winfx/2006/xaml"
    xmlns:local="using:Microsoft.UI.Xaml.Controls"
    xmlns:contract7Present="http://schemas.microsoft.com/winfx/2006/xaml/presentation?IsApiContractPresent(Windows.Foundation.UniversalApiContract,7)"
    xmlns:contract7NotPresent="http://schemas.microsoft.com/winfx/2006/xaml/presentation?IsApiContractNotPresent(Windows.Foundation.UniversalApiContract,7)"
    xmlns:primitives="using:Microsoft.UI.Xaml.Controls.Primitives">

    <Style TargetType="local:TeachingTip" BasedOn="{StaticResource DefaultTeachingTipStyle}" />
    
    <Style x:Key="DefaultTeachingTipStyle" TargetType="local:TeachingTip">
        <Setter Property="Background" Value="{ThemeResource TeachingTipBackgroundBrush}"/>
        <Setter Property="Foreground" Value="{ThemeResource TeachingTipForegroundBrush}"/>
        <Setter Property="BorderBrush" Value="{ThemeResource TeachingTipBorderBrush}"/>
        <Setter Property="BorderThickness" Value="{ThemeResource TeachingTipContentBorderThicknessUntargeted}"/>
        <contract7Present:Setter Property="CornerRadius" Value="{ThemeResource OverlayCornerRadius}" />
        <Setter Property="ActionButtonStyle" Value="{ThemeResource DefaultButtonStyle}"/>
        <Setter Property="CloseButtonStyle" Value="{ThemeResource DefaultButtonStyle}"/>
        <Setter Property="IsTabStop" Value="False"/>
        <Setter Property="Template">
            <Setter.Value>
                <ControlTemplate TargetType="local:TeachingTip">
                    <Border x:Name="Container"
                          HorizontalAlignment="Left"
                          VerticalAlignment="Top"
                          Background="Transparent">
                        <VisualStateManager.VisualStateGroups>
                            <VisualStateGroup x:Name="LightDismissStates">
                                <VisualState x:Name="LightDismiss">
                                    <VisualState.Setters>
                                        <Setter Target="TailPolygon.Fill" Value="{ThemeResource TeachingTipTransientBackground}"/>
                                        <Setter Target="ContentRootGrid.Background" Value="{ThemeResource TeachingTipTransientBackground}"/>
                                        <Setter Target="MainContentPresenter.Background" Value="{ThemeResource TeachingTipTransientBackground}"/>
                                        <Setter Target="HeroContentBorder.Background" Value="{ThemeResource TeachingTipTransientBackground}"/>
                                    </VisualState.Setters>
                                </VisualState>
                                <VisualState x:Name="NormalDismiss"/>
                            </VisualStateGroup>
                            <VisualStateGroup x:Name="ButtonsStates">
                                <VisualState x:Name="NoButtonsVisible">
                                    <VisualState.Setters>
                                        <Setter Target="CloseButton.Visibility" Value="Collapsed"/>
                                        <Setter Target="ActionButton.Visibility" Value="Collapsed"/>
                                    </VisualState.Setters>
                                </VisualState>
                                <VisualState x:Name="ActionButtonVisible">
                                    <VisualState.Setters>
                                        <Setter Target="CloseButton.Visibility" Value="Collapsed"/>
                                        <Setter Target="ActionButton.Visibility" Value="Visible"/>
                                        <Setter Target="ActionButton.(Grid.Column)" Value="2"/>
                                        <Setter Target="ActionButton.HorizontalAlignment" Value="Right"/>
                                        <Setter Target="ActionButtonColumn.Width" Value="0"/>

                                        <Setter Target="ButtonCenterSpacingColumn.Width" Value="0"/>
                                    </VisualState.Setters>
                                </VisualState>
                                <VisualState x:Name="CloseButtonVisible">
                                    <VisualState.Setters>
                                        <Setter Target="CloseButton.Visibility" Value="Visible"/>
                                        <Setter Target="CloseButton.HorizontalAlignment" Value="Right"/>

                                        <Setter Target="ActionButtonColumn.Width" Value="0"/>
                                        <Setter Target="ActionButton.Visibility" Value="Collapsed"/>

                                        <Setter Target="ButtonCenterSpacingColumn.Width" Value="0"/>
                                    </VisualState.Setters>
                                </VisualState>
                                <VisualState x:Name="BothButtonsVisible">
                                    <VisualState.Setters>
                                        <Setter Target="CloseButton.Visibility" Value="Visible"/>

                                        <Setter Target="ActionButton.Visibility" Value="Visible"/>
                                        <Setter Target="ActionButton.(Grid.Column)" Value="0"/>
                                    </VisualState.Setters>
                                </VisualState>
                            </VisualStateGroup>
                            <VisualStateGroup x:Name="ContentStates">
                                <VisualState x:Name="Content">
                                    <VisualState.Setters>
                                        <Setter Target="MainContentPresenter.Margin" Value="{StaticResource TeachingTipMainContentPresentMargin}"/>
                                    </VisualState.Setters>
                                </VisualState>
                                <VisualState x:Name="NoContent">
                                    <VisualState.Setters>
                                        <Setter Target="MainContentPresenter.Margin" Value="{StaticResource TeachingTipMainContentAbsentMargin}"/>
                                    </VisualState.Setters>
                                </VisualState>
                            </VisualStateGroup>
                            <VisualStateGroup x:Name="CloseButtonLocations">
                                <VisualState x:Name="HeaderCloseButton">
                                    <VisualState.Setters>
                                        <Setter Target="TitlesStackPanel.Margin" Value="{StaticResource TeachingTipTitleStackPanelMarginWithHeaderCloseButton}"/>
                                        <Setter Target="AlternateCloseButton.Visibility" Value="Visible"/>
                                    </VisualState.Setters>
                                </VisualState>
                                <VisualState x:Name="FooterCloseButton">
                                    <VisualState.Setters>
                                        <Setter Target="TitlesStackPanel.Margin" Value="{StaticResource TeachingTipTitleStackPanelMarginWithFooterCloseButton}"/>
                                        <Setter Target="AlternateCloseButton.Visibility" Value="Collapsed"/>
                                    </VisualState.Setters>
                                </VisualState>
                            </VisualStateGroup>
                            <VisualStateGroup x:Name="IconStates">
                                <VisualState x:Name="Icon">
                                    <VisualState.Setters>
                                        <Setter Target="IconPresenter.Margin" Value="{StaticResource TeachingTipIconPresenterMarginWithIcon}"/>
                                    </VisualState.Setters>
                                </VisualState>
                                <VisualState x:Name="NoIcon">
                                    <VisualState.Setters>
                                        <Setter Target="IconPresenter.Margin" Value="{StaticResource TeachingTipIconPresenterMarginWithoutIcon}"/>
                                    </VisualState.Setters>
                                </VisualState>
                            </VisualStateGroup>
                            <VisualStateGroup x:Name="HeroContentPlacementStates">
                                <VisualState x:Name="HeroContentTop">
                                    <VisualState.Setters>
                                        <Setter Target="HeroContentBorder.(Grid.Row)" Value="0"/>
                                        <contract7Present:Setter Target="HeroContentBorder.CornerRadius" Value="{Binding CornerRadius, RelativeSource={RelativeSource TemplatedParent}, Converter={StaticResource TopCornerRadiusFilterConverter}}"/>
                                        <contract7NotPresent:Setter Target="HeroContentBorder.CornerRadius" Value="{Binding Source={ThemeResource OverlayCornerRadius}, Converter={StaticResource TopCornerRadiusFilterConverter}}"/>
                                    </VisualState.Setters>
                                </VisualState>
                                <VisualState x:Name="HeroContentBottom">
                                    <VisualState.Setters>
                                        <Setter Target="HeroContentBorder.(Grid.Row)" Value="2"/>
                                        <contract7Present:Setter Target="HeroContentBorder.CornerRadius" Value="{Binding CornerRadius, RelativeSource={RelativeSource TemplatedParent}, Converter={StaticResource BottomCornerRadiusFilterConverter}}"/>
                                        <contract7NotPresent:Setter Target="HeroContentBorder.CornerRadius" Value="{Binding Source={ThemeResource OverlayCornerRadius}, Converter={StaticResource BottomCornerRadiusFilterConverter}}"/>
                                    </VisualState.Setters>
                                </VisualState>
                            </VisualStateGroup>
                            <VisualStateGroup x:Name="PlacementStates">
                                <VisualState x:Name="Top">
                                    <VisualState.Setters>
                                        <Setter Target="TailPolygon.Visibility" Value="Visible"/>
                                        <Setter Target="TailPolygon.Points" Value="0,0 10,10, 20,0"/>
                                        <Setter Target="TailPolygon.(Grid.Row)" Value="4"/>
                                        <Setter Target="TailPolygon.(Grid.Column)" Value="2"/>
                                        <Setter Target="TailPolygon.HorizontalAlignment" Value="Center"/>
                                        <Setter Target="TailPolygon.VerticalAlignment" Value="Bottom"/>
                                        <Setter Target="TailPolygon.Margin" Value="{StaticResource TeachingTipTailPolygonMarginTop}"/>
                                    </VisualState.Setters>
                                </VisualState>
                                <VisualState x:Name="Bottom">
                                    <VisualState.Setters>
                                        <Setter Target="TailPolygon.Visibility" Value="Visible"/>
                                        <Setter Target="TailPolygon.Points" Value="0,10 10,0 20,10"/>
                                        <Setter Target="TailPolygon.(Grid.Row)" Value="0"/>
                                        <Setter Target="TailPolygon.(Grid.Column)" Value="2"/>
                                        <Setter Target="TailPolygon.HorizontalAlignment" Value="Center"/>
                                        <Setter Target="TailPolygon.VerticalAlignment" Value="Top"/>
                                        <Setter Target="TailPolygon.Margin" Value="{StaticResource TeachingTipTailPolygonMarginBottom}"/>
                                    </VisualState.Setters>
                                </VisualState>
                                <VisualState x:Name="Left">
                                    <VisualState.Setters>
                                        <Setter Target="TailPolygon.Visibility" Value="Visible"/>
                                        <Setter Target="TailPolygon.Points" Value="0,0 10,10 0,20"/>
                                        <Setter Target="TailPolygon.(Grid.Row)" Value="2"/>
                                        <Setter Target="TailPolygon.(Grid.Column)" Value="4"/>
                                        <Setter Target="TailPolygon.HorizontalAlignment" Value="Right"/>
                                        <Setter Target="TailPolygon.VerticalAlignment" Value="Center"/>
                                        <Setter Target="TailPolygon.Margin" Value="{StaticResource TeachingTipTailPolygonMarginLeft}"/>
                                    </VisualState.Setters>
                                </VisualState>
                                <VisualState x:Name="Right">
                                    <VisualState.Setters>
                                        <Setter Target="TailPolygon.Visibility" Value="Visible"/>
                                        <Setter Target="TailPolygon.Points" Value="10,0 0,10 10,20"/>
                                        <Setter Target="TailPolygon.(Grid.Row)" Value="2"/>
                                        <Setter Target="TailPolygon.(Grid.Column)" Value="0"/>
                                        <Setter Target="TailPolygon.HorizontalAlignment" Value="Left"/>
                                        <Setter Target="TailPolygon.VerticalAlignment" Value="Center"/>
                                        <Setter Target="TailPolygon.Margin" Value="{StaticResource TeachingTipTailPolygonMarginRight}"/>
                                    </VisualState.Setters>
                                </VisualState>
                                <VisualState x:Name="TopRight">
                                    <VisualState.Setters>
                                        <Setter Target="TailPolygon.Visibility" Value="Visible"/>
                                        <Setter Target="TailPolygon.Points" Value="0,0 10,10 20,0"/>
                                        <Setter Target="TailPolygon.(Grid.Row)" Value="4"/>
                                        <Setter Target="TailPolygon.(Grid.Column)" Value="2"/>
                                        <Setter Target="TailPolygon.HorizontalAlignment" Value="Left"/>
                                        <Setter Target="TailPolygon.VerticalAlignment" Value="Bottom"/>
                                        <Setter Target="TailPolygon.Margin" Value="{StaticResource TeachingTipTailPolygonMarginTop}"/>
                                    </VisualState.Setters>
                                </VisualState>
                                <VisualState x:Name="TopLeft">
                                    <VisualState.Setters>
                                        <Setter Target="TailPolygon.Visibility" Value="Visible"/>
                                        <Setter Target="TailPolygon.Points" Value="0,0 10,10 20,0"/>
                                        <Setter Target="TailPolygon.(Grid.Row)" Value="4"/>
                                        <Setter Target="TailPolygon.(Grid.Column)" Value="2"/>
                                        <Setter Target="TailPolygon.HorizontalAlignment" Value="Right"/>
                                        <Setter Target="TailPolygon.VerticalAlignment" Value="Bottom"/>
                                        <Setter Target="TailPolygon.Margin" Value="{StaticResource TeachingTipTailPolygonMarginTop}"/>
                                    </VisualState.Setters>
                                </VisualState>
                                <VisualState x:Name="BottomRight">
                                    <VisualState.Setters>
                                        <Setter Target="TailPolygon.Visibility" Value="Visible"/>
                                        <Setter Target="TailPolygon.Points" Value="0,10 10,0 20,10"/>
                                        <Setter Target="TailPolygon.(Grid.Row)" Value="0"/>
                                        <Setter Target="TailPolygon.(Grid.Column)" Value="2"/>
                                        <Setter Target="TailPolygon.HorizontalAlignment" Value="Left"/>
                                        <Setter Target="TailPolygon.VerticalAlignment" Value="Top"/>
                                        <Setter Target="TailPolygon.Margin" Value="{StaticResource TeachingTipTailPolygonMarginBottom}"/>
                                    </VisualState.Setters>
                                </VisualState>
                                <VisualState x:Name="BottomLeft">
                                    <VisualState.Setters>
                                        <Setter Target="TailPolygon.Visibility" Value="Visible"/>
                                        <Setter Target="TailPolygon.Points" Value="0,10 10,0 20,10"/>
                                        <Setter Target="TailPolygon.(Grid.Row)" Value="0"/>
                                        <Setter Target="TailPolygon.(Grid.Column)" Value="2"/>
                                        <Setter Target="TailPolygon.HorizontalAlignment" Value="Right"/>
                                        <Setter Target="TailPolygon.VerticalAlignment" Value="Top"/>
                                        <Setter Target="TailPolygon.Margin" Value="{StaticResource TeachingTipTailPolygonMarginBottom}"/>
                                    </VisualState.Setters>
                                </VisualState>
                                <VisualState x:Name="LeftTop">
                                    <VisualState.Setters>
                                        <Setter Target="TailPolygon.Visibility" Value="Visible"/>
                                        <Setter Target="TailPolygon.Points" Value="0,0 10,10 0,20"/>
                                        <Setter Target="TailPolygon.(Grid.Row)" Value="2"/>
                                        <Setter Target="TailPolygon.(Grid.Column)" Value="4"/>
                                        <Setter Target="TailPolygon.HorizontalAlignment" Value="Right"/>
                                        <Setter Target="TailPolygon.VerticalAlignment" Value="Bottom"/>
                                        <Setter Target="TailPolygon.Margin" Value="{StaticResource TeachingTipTailPolygonMarginLeft}"/>
                                    </VisualState.Setters>
                                </VisualState>
                                <VisualState x:Name="LeftBottom">
                                    <VisualState.Setters>
                                        <Setter Target="TailPolygon.Visibility" Value="Visible"/>
                                        <Setter Target="TailPolygon.Points" Value="0,0 10,10 0,20"/>
                                        <Setter Target="TailPolygon.(Grid.Row)" Value="2"/>
                                        <Setter Target="TailPolygon.(Grid.Column)" Value="4"/>
                                        <Setter Target="TailPolygon.HorizontalAlignment" Value="Right"/>
                                        <Setter Target="TailPolygon.VerticalAlignment" Value="Top"/>
                                        <Setter Target="TailPolygon.Margin" Value="{StaticResource TeachingTipTailPolygonMarginLeft}"/>
                                    </VisualState.Setters>
                                </VisualState>
                                <VisualState x:Name="RightTop">
                                    <VisualState.Setters>
                                        <Setter Target="TailPolygon.Visibility" Value="Visible"/>
                                        <Setter Target="TailPolygon.Points" Value="10,0 0,10 10,20"/>
                                        <Setter Target="TailPolygon.(Grid.Row)" Value="2"/>
                                        <Setter Target="TailPolygon.(Grid.Column)" Value="0"/>
                                        <Setter Target="TailPolygon.HorizontalAlignment" Value="Left"/>
                                        <Setter Target="TailPolygon.VerticalAlignment" Value="Bottom"/>
                                        <Setter Target="TailPolygon.Margin" Value="{StaticResource TeachingTipTailPolygonMarginRight}"/>
                                    </VisualState.Setters>
                                </VisualState>
                                <VisualState x:Name="RightBottom">
                                    <VisualState.Setters>
                                        <Setter Target="TailPolygon.Visibility" Value="Visible"/>
                                        <Setter Target="TailPolygon.Points" Value="10,0 0,10 10,20"/>
                                        <Setter Target="TailPolygon.(Grid.Row)" Value="2"/>
                                        <Setter Target="TailPolygon.(Grid.Column)" Value="0"/>
                                        <Setter Target="TailPolygon.HorizontalAlignment" Value="Left"/>
                                        <Setter Target="TailPolygon.VerticalAlignment" Value="Top"/>
                                        <Setter Target="TailPolygon.Margin" Value="{StaticResource TeachingTipTailPolygonMarginRight}"/>
                                    </VisualState.Setters>
                                </VisualState>
                                <VisualState x:Name="Center">
                                    <VisualState.Setters>
                                        <Setter Target="TailPolygon.Visibility" Value="Visible"/>
                                        <Setter Target="TailPolygon.Points" Value="0,0 10,10, 20,0"/>
                                        <Setter Target="TailPolygon.(Grid.Row)" Value="4"/>
                                        <Setter Target="TailPolygon.(Grid.Column)" Value="2"/>
                                        <Setter Target="TailPolygon.HorizontalAlignment" Value="Center"/>
                                        <Setter Target="TailPolygon.VerticalAlignment" Value="Bottom"/>
                                        <Setter Target="TailPolygon.Margin" Value="{StaticResource TeachingTipTailPolygonMarginTop}"/>
                                    </VisualState.Setters>
                                </VisualState>
                                <VisualState x:Name="Untargeted">
                                    <VisualState.Setters>
                                        <Setter Target="TailPolygon.Visibility" Value="Collapsed"/>
                                    </VisualState.Setters>
                                </VisualState>
                            </VisualStateGroup>
                            <VisualStateGroup x:Name="TitleBlockStates">
                                <VisualState x:Name="ShowTitleTextBlock">
                                    <VisualState.Setters>
                                        <Setter Target="TitleTextBlock.Visibility" Value="Visible"/>
                                    </VisualState.Setters>
                                </VisualState>
                                <VisualState x:Name="CollapseTitleTextBlock"/>
                            </VisualStateGroup>
                            <VisualStateGroup x:Name="SubtitleBlockStates">
                                <VisualState x:Name="ShowSubtitleTextBlock">
                                    <VisualState.Setters>
                                        <Setter Target="SubtitleTextBlock.Visibility" Value="Visible"/>
                                    </VisualState.Setters>
                                </VisualState>
                                <VisualState x:Name="CollapseSubtitleTextBlock"/>
                            </VisualStateGroup>
                        </VisualStateManager.VisualStateGroups>
                        <Grid MinHeight="{ThemeResource TeachingTipMinHeight}" 
                              MinWidth="{ThemeResource TeachingTipMinWidth}"
                              MaxHeight="{ThemeResource TeachingTipMaxHeight}"
                              MaxWidth="{ThemeResource TeachingTipMaxWidth}"
                              AutomationProperties.Name="{TemplateBinding AutomationProperties.Name}">
                            <Grid.ColumnDefinitions>
                                <ColumnDefinition Width="{StaticResource TeachingTipTailShortSideLength}"/>
                                <ColumnDefinition Width="{StaticResource TeachingTipTailMargin}"/>
                                <ColumnDefinition Width="*"/>
                                <ColumnDefinition Width="{StaticResource TeachingTipTailMargin}"/>
                                <ColumnDefinition Width="{StaticResource TeachingTipTailShortSideLength}"/>
                            </Grid.ColumnDefinitions>
                            <Grid.RowDefinitions>
                                <RowDefinition Height="{StaticResource TeachingTipTailShortSideLength}"/>
                                <RowDefinition Height="{StaticResource TeachingTipTailMargin}"/>
                                <RowDefinition Height="*"/>
                                <RowDefinition Height="{StaticResource TeachingTipTailMargin}"/>
                                <RowDefinition Height="{StaticResource TeachingTipTailShortSideLength}"/>
                            </Grid.RowDefinitions>
<<<<<<< HEAD
                            <!-- This TailEdgeBorder needs to be z ordered underneath the TailPolygon while the TailOcclusionGrid needs to be over it, hence declaring these parts
                                 in this order. This is to achieve the desired occlusion of the tail's content edge border. The tail edge border is a low opacity highlight,
                                 which means we need to have the background color present underneath the highlight, hence the double grid here. -->
                            <Grid x:Name="TailEdgeBorder" Background="{TemplateBinding Background}">
                                <Grid Background="{TemplateBinding BorderBrush}"/>
                            </Grid>
                            <Polygon x:Name="TailPolygon"
                                     Fill="{TemplateBinding Background}"
                                     HorizontalAlignment="Left"
                                     VerticalAlignment="Top"
                                     Stroke="{TemplateBinding BorderBrush}"
                                     StrokeThickness="{StaticResource TeachingTipBorderThickness}"/>
=======

>>>>>>> b83ac1cb
                            <Grid x:Name="TailOcclusionGrid" 
                                  HorizontalAlignment="Left" 
                                  VerticalAlignment="Top" 
                                  MinHeight="{ThemeResource TeachingTipMinHeight}" 
                                  MinWidth="{ThemeResource TeachingTipMinWidth}"
                                  MaxHeight="{ThemeResource TeachingTipMaxHeight}"
                                  MaxWidth="{ThemeResource TeachingTipMaxWidth}"
                                  Grid.ColumnSpan="5"
                                  Grid.RowSpan="5">
                                <Grid.ColumnDefinitions>
                                    <ColumnDefinition Width="{StaticResource TeachingTipTailShortSideLength}"/>
                                    <ColumnDefinition Width="{StaticResource TeachingTipTailMargin}"/>
                                    <ColumnDefinition Width="*"/>
                                    <ColumnDefinition Width="{StaticResource TeachingTipTailMargin}"/>
                                    <ColumnDefinition Width="{StaticResource TeachingTipTailShortSideLength}"/>
                                </Grid.ColumnDefinitions>
                                <Grid.RowDefinitions>
                                    <RowDefinition Height="{StaticResource TeachingTipTailShortSideLength}"/>
                                    <RowDefinition Height="{StaticResource TeachingTipTailMargin}"/>
                                    <RowDefinition Height="*"/>
                                    <RowDefinition Height="{StaticResource TeachingTipTailMargin}"/>
                                    <RowDefinition Height="{StaticResource TeachingTipTailShortSideLength}"/>
                                </Grid.RowDefinitions>

                                <Grid x:Name="ContentRootGrid"
                                      AutomationProperties.LandmarkType="Custom"
                                      Background="{TemplateBinding Background}"
                                      BorderBrush="{TemplateBinding BorderBrush}"
                                      BorderThickness="{TemplateBinding BorderThickness}"
                                      FlowDirection="{TemplateBinding FlowDirection}"
                                      Grid.Row="1"
                                      Grid.Column="1"
                                      Grid.ColumnSpan="3"
                                      Grid.RowSpan="3"
                                      contract7Present:CornerRadius="{TemplateBinding CornerRadius}"
                                      contract7NotPresent:CornerRadius="{ThemeResource OverlayCornerRadius}">
                                    <Grid.RowDefinitions>
                                        <RowDefinition Height="Auto"/>
                                        <RowDefinition Height="*"/>
                                        <RowDefinition Height="Auto"/>
                                    </Grid.RowDefinitions>
                                    <Border x:Name="HeroContentBorder"
                                            Grid.Row="0"
                                            Child="{TemplateBinding HeroContent}"
                                            Background="{TemplateBinding Background}"/>
                                    <Grid x:Name="NonHeroContentRootGrid" Grid.Row="1">
                                        <ScrollViewer VerticalScrollBarVisibility="Auto">
                                            <StackPanel Margin="{StaticResource TeachingTipContentMargin}">
                                                <Grid Grid.Row="0">
                                                    <Grid.ColumnDefinitions>
                                                        <ColumnDefinition Width="Auto"/>
                                                        <ColumnDefinition Width="*"/>
                                                    </Grid.ColumnDefinitions>

                                                    <ContentPresenter x:Name="IconPresenter" Grid.Column="0" Foreground="{TemplateBinding Foreground}">
                                                        <Border Child="{Binding RelativeSource={RelativeSource TemplatedParent}, Path=TemplateSettings.IconElement}"/>
                                                    </ContentPresenter>
                                                    <StackPanel x:Name="TitlesStackPanel" Grid.Column="1">
                                                        <TextBlock x:Name="TitleTextBlock" Grid.Column="0" Text="{TemplateBinding Title}" TextWrapping="WrapWholeWords"
                                                            Foreground="{ThemeResource TeachingTipTitleForegroundBrush}" FontFamily="{TemplateBinding FontFamily}"
                                                            FontWeight="SemiBold" Visibility="Collapsed"/>
                                                        <TextBlock x:Name="SubtitleTextBlock" Grid.Row="1" Text="{TemplateBinding Subtitle}"
                                                            Foreground="{ThemeResource TeachingTipSubtitleForegroundBrush}" FontFamily="{TemplateBinding FontFamily}"
                                                            TextWrapping="WrapWholeWords" Visibility="Collapsed"/>
                                                    </StackPanel>
                                                </Grid>
                                                <ContentPresenter x:Name="MainContentPresenter" Grid.Row="1" Content="{TemplateBinding Content}"
                                                        Background="{TemplateBinding Background}" Foreground="{TemplateBinding Foreground}"
                                                        FontSize="{TemplateBinding FontSize}" FontWeight="{TemplateBinding FontWeight}"
                                                        FontStyle="{TemplateBinding FontStyle}" FontFamily="{TemplateBinding FontFamily}"
                                                        FontStretch="{TemplateBinding FontStretch}"/>
                                                <Grid Grid.Row="2" Margin="{StaticResource TeachingTipButtonPanelMargin}">
                                                    <Grid.ColumnDefinitions>
                                                        <ColumnDefinition
                                                            x:Name="ActionButtonColumn"
                                                            Width="*"/>
                                                        <ColumnDefinition
                                                            x:Name="ButtonCenterSpacingColumn"
                                                            Width="{StaticResource TeachingTipCenterSpacingWidth}"/>
                                                        <ColumnDefinition Width="*"/>
                                                    </Grid.ColumnDefinitions>
                                                    <Button x:Name="ActionButton"
                                                            HorizontalAlignment="Stretch"
                                                            Style="{TemplateBinding ActionButtonStyle}" 
                                                            Command="{TemplateBinding ActionButtonCommand}"
                                                            CommandParameter="{TemplateBinding ActionButtonCommandParameter}">
                                                        <ContentPresenter TextWrapping="WrapWholeWords" Content="{TemplateBinding ActionButtonContent}"/>
                                                    </Button>
                                                    <Button x:Name="CloseButton"
                                                            Grid.Column="2"
                                                            HorizontalAlignment="Stretch"
                                                            Style="{TemplateBinding CloseButtonStyle}"
                                                            Command="{TemplateBinding CloseButtonCommand}"
                                                            CommandParameter="{TemplateBinding CloseButtonCommandParameter}">
                                                        <ContentPresenter TextWrapping="WrapWholeWords" Content="{TemplateBinding CloseButtonContent}"/>
                                                    </Button>
                                                </Grid>
                                            </StackPanel>
                                        </ScrollViewer>
                                        <Button x:Name="AlternateCloseButton" Style="{ThemeResource AlternateCloseButtonStyle}"/>
                                    </Grid>
                                </Grid>
                                <Polygon x:Name="TailPolygon"
                                     Fill="{TemplateBinding Background}"
                                     HorizontalAlignment="Left"
                                     VerticalAlignment="Top"
                                     Stroke="{TemplateBinding BorderBrush}"
                                     StrokeThickness="{StaticResource TeachingTipBorderThickness}"/>
                            </Grid>
                        </Grid>
                    </Border>
                </ControlTemplate>
            </Setter.Value>
        </Setter>
    </Style>
</ResourceDictionary><|MERGE_RESOLUTION|>--- conflicted
+++ resolved
@@ -315,22 +315,6 @@
                                 <RowDefinition Height="{StaticResource TeachingTipTailMargin}"/>
                                 <RowDefinition Height="{StaticResource TeachingTipTailShortSideLength}"/>
                             </Grid.RowDefinitions>
-<<<<<<< HEAD
-                            <!-- This TailEdgeBorder needs to be z ordered underneath the TailPolygon while the TailOcclusionGrid needs to be over it, hence declaring these parts
-                                 in this order. This is to achieve the desired occlusion of the tail's content edge border. The tail edge border is a low opacity highlight,
-                                 which means we need to have the background color present underneath the highlight, hence the double grid here. -->
-                            <Grid x:Name="TailEdgeBorder" Background="{TemplateBinding Background}">
-                                <Grid Background="{TemplateBinding BorderBrush}"/>
-                            </Grid>
-                            <Polygon x:Name="TailPolygon"
-                                     Fill="{TemplateBinding Background}"
-                                     HorizontalAlignment="Left"
-                                     VerticalAlignment="Top"
-                                     Stroke="{TemplateBinding BorderBrush}"
-                                     StrokeThickness="{StaticResource TeachingTipBorderThickness}"/>
-=======
-
->>>>>>> b83ac1cb
                             <Grid x:Name="TailOcclusionGrid" 
                                   HorizontalAlignment="Left" 
                                   VerticalAlignment="Top" 
