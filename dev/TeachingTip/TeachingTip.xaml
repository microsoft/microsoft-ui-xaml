--- conflicted
+++ resolved
@@ -402,35 +402,11 @@
                                 </VisualState>
                             </VisualStateGroup>
                         </VisualStateManager.VisualStateGroups>
-<<<<<<< HEAD
                         <Grid x:Name="Root"
                                   MinHeight="{ThemeResource TeachingTipMinHeight}" 
                                   MinWidth="{ThemeResource TeachingTipMinWidth}"
                                   MaxHeight="{ThemeResource TeachingTipMaxHeight}"
                                   MaxWidth="{ThemeResource TeachingTipMaxWidth}">
-=======
-                        <!-- This BeakEdgeBorder needs to be z ordered underneath the BeakPolygon while the BeakOcclusionGrid needs to be over it, hence declaring these parts
-                             in this order. This is to achieve the desired occlusion of the beaks content edge border. The beak edge border is a low opacity highlight,
-                             which means we need to have the background color present underneath the highlight, hence the double grid here. -->
-                        <Grid x:Name="BeakEdgeBorder" Background="{TemplateBinding Background}">
-                            <Grid Background="{ThemeResource TeachingTipBorderBrush}"/>
-                        </Grid>
-                        <Polygon x:Name="BeakPolygon"
-                                 Fill="{TemplateBinding Background}"
-                                 HorizontalAlignment="Left"
-                                 VerticalAlignment="Top"
-                                 Stroke="{ThemeResource TeachingTipBorderBrush}"
-                                 StrokeThickness="{StaticResource TeachingTipBorderThickness}"/>
-                        <Grid x:Name="BeakOcclusionGrid" 
-                              HorizontalAlignment="Left" 
-                              VerticalAlignment="Top" 
-                              MinHeight="{ThemeResource TeachingTipMinHeight}" 
-                              MinWidth="{ThemeResource TeachingTipMinWidth}"
-                              MaxHeight="{ThemeResource TeachingTipMaxHeight}"
-                              MaxWidth="{ThemeResource TeachingTipMaxWidth}"
-                              Grid.ColumnSpan="5"
-                              Grid.RowSpan="5">
->>>>>>> 3803e07f
                             <Grid.ColumnDefinitions>
                                 <ColumnDefinition Width="{StaticResource TeachingTipBeakShortSideLength}"/>
                                 <ColumnDefinition Width="{StaticResource TeachingTipBeakMargin}"/>
@@ -445,11 +421,7 @@
                                 <RowDefinition Height="{StaticResource TeachingTipBeakMargin}"/>
                                 <RowDefinition Height="{StaticResource TeachingTipBeakShortSideLength}"/>
                             </Grid.RowDefinitions>
-                            <!-- Because we do not have support for shadows on the beak we can't use the shadows that we get for free from flyout. Instead we need the BeakOcclusionGrid
-                                 to cast the shadow. But in order for the BeakOcclusionGrid to cast a shadow we need to specify which elements are to receive that shadow. Since we
-                                 can't know this from the tip's code we need to instead have an element within the template we can target. This is that element. -->
-                            <Grid x:Name="ShadowTarget" IsHitTestVisible="False" HorizontalAlignment="Stretch" VerticalAlignment="Stretch" Background="Transparent" Margin="-100" Grid.ColumnSpan="5" Grid.RowSpan="5"/>
-                            <!-- This BeakEdgeBorder needs to be z ordered underneath the BeakPolygon while the BeakOcclusionGrid needs to be over it, hence declaring these parts
+                           <!-- This BeakEdgeBorder needs to be z ordered underneath the BeakPolygon while the BeakOcclusionGrid needs to be over it, hence declaring these parts
                                  in this order. This is to achieve the desired occlusion of the beaks content edge border. The beak edge border is a low opacity highlight,
                                  which means we need to have the background color present underneath the highlight, hence the double grid here. -->
                             <Grid x:Name="BeakEdgeBorder" Background="{TemplateBinding Background}">
