--- conflicted
+++ resolved
@@ -17,6 +17,8 @@
             <RowDefinition Height="Auto"/>
         </Grid.RowDefinitions>
         <Grid.ColumnDefinitions>
+            <ColumnDefinition Width="Auto"/>
+            <ColumnDefinition Width="Auto"/>
             <ColumnDefinition Width="Auto"/>
             <ColumnDefinition Width="Auto"/>
             <ColumnDefinition Width="*"/>
@@ -60,6 +62,21 @@
             Background="AliceBlue" VerticalAlignment="Top">
             <Image x:Name="smallImg" Source="Assets/ingredient8.png" Width="900" Height="900"/>
         </controls:ScrollView>
+        <!--
+        <controls:ScrollView x:Name="markupScrollView" Width="300" Height="500" Grid.Row="1" Margin="1" Background="Aqua" VerticalAlignment="Top">
+            <controls:ScrollView.Content>
+                <Rectangle Width="900" Height="900">
+                    <Rectangle.Fill>
+                        <LinearGradientBrush StartPoint="0,0" EndPoint="1,1">
+                            <GradientStop Color="Blue" Offset="0.0"/>
+                            <GradientStop Color="Yellow" Offset="0.5"/>
+                            <GradientStop Color="Red" Offset="1.0"/>
+                        </LinearGradientBrush>
+                    </Rectangle.Fill>
+                </Rectangle>
+            </controls:ScrollView.Content>
+        </controls:ScrollView>
+        -->
 
         <ScrollViewer 
             x:Name="wuxScrollViewer"
@@ -70,57 +87,6 @@
             <Image x:Name="wuxSmallImg" Source="Assets/ingredient8.png" Width="900" Height="900"/>
         </ScrollViewer>
 
-<<<<<<< HEAD
-        <ScrollViewer Grid.Column="2" Grid.Row="1" Grid.RowSpan="2" HorizontalScrollBarVisibility="Auto">
-            <StackPanel Orientation="Horizontal">
-                <Grid x:Name="grdScrollViewProperties" Margin="4,0,4,0"
-                      Background="{ThemeResource SystemListLowColor}" Padding="6">
-                    <Grid.RowDefinitions>
-                        <RowDefinition Height="Auto"/>
-                        <RowDefinition Height="Auto"/>
-                        <RowDefinition Height="Auto"/>
-                        <RowDefinition Height="Auto"/>
-                        <RowDefinition Height="Auto"/>
-                        <RowDefinition Height="Auto"/>
-                        <RowDefinition Height="Auto"/>
-                        <RowDefinition Height="Auto"/>
-                        <RowDefinition Height="Auto"/>
-                        <RowDefinition Height="Auto"/>
-                        <RowDefinition Height="Auto"/>
-                        <RowDefinition Height="Auto"/>
-                    </Grid.RowDefinitions>
-                    <Grid.ColumnDefinitions>
-                        <ColumnDefinition Width="Auto"/>
-                        <ColumnDefinition Width="Auto"/>
-                        <ColumnDefinition Width="Auto"/>
-                        <ColumnDefinition Width="Auto"/>
-                    </Grid.ColumnDefinitions>
-
-                    <TextBlock Text="ScrollView Properties" Grid.Row="0" Grid.ColumnSpan="4" Foreground="Red"/>
-
-                    <TextBlock Text="Width:" Grid.Row="1" Grid.Column="0" VerticalAlignment="Center"/>
-                    <TextBox x:Name="txtWidth" Grid.Row="1" Grid.Column="1" VerticalAlignment="Center"/>
-                    <Button x:Name="btnGetWidth" Content="G" Margin="1" Grid.Row="1" Grid.Column="2" VerticalAlignment="Center" Click="BtnGetWidth_Click"/>
-                    <Button x:Name="btnSetWidth" Content="S" Margin="1" Grid.Row="1" Grid.Column="3" VerticalAlignment="Center" Click="BtnSetWidth_Click"/>
-
-                    <TextBlock Text="Height:" Grid.Row="2" Grid.Column="0" VerticalAlignment="Center"/>
-                    <TextBox x:Name="txtHeight" Grid.Row="2" Grid.Column="1" VerticalAlignment="Center"/>
-                    <Button x:Name="btnGetHeight" Content="G" Margin="1" Grid.Row="2" Grid.Column="2" VerticalAlignment="Center" Click="BtnGetHeight_Click"/>
-                    <Button x:Name="btnSetHeight" Content="S" Margin="1" Grid.Row="2" Grid.Column="3" VerticalAlignment="Center" Click="BtnSetHeight_Click"/>
-
-                    <TextBlock Text="Background:" Grid.Row="3" Grid.Column="0" VerticalAlignment="Center"/>
-                    <ComboBox x:Name="cmbBackground" Grid.Row="3" Grid.Column="1" Grid.ColumnSpan="3" Margin="0,1,0,1" HorizontalAlignment="Stretch" VerticalAlignment="Center" SelectionChanged="CmbBackground_SelectionChanged">
-                        <ComboBoxItem>null</ComboBoxItem>
-                        <ComboBoxItem>Transparent</ComboBoxItem>
-                        <ComboBoxItem>AliceBlue</ComboBoxItem>
-                        <ComboBoxItem>Aqua</ComboBoxItem>
-                    </ComboBox>
-
-                    <StackPanel Orientation="Horizontal" Grid.Row="4" Grid.Column="0" VerticalAlignment="Center">
-                        <TextBlock Text="Content (" VerticalAlignment="Center"/>
-                        <CheckBox x:Name="chkPreserveProperties" Content="Preserve Props.?" IsChecked="True" VerticalAlignment="Center"/>
-                        <TextBlock Text="):" VerticalAlignment="Center"/>
-=======
         <Grid x:Name="grdScrollViewProperties" Grid.Row="1" Grid.RowSpan="2" Grid.Column="1" Margin="4,0,4,0"
               Background="{ThemeResource SystemListLowColor}" Padding="6">
             <Grid.RowDefinitions>
@@ -515,357 +481,22 @@
                     <StackPanel Orientation="Horizontal">
                         <CheckBox x:Name="chkLogScrollPresenterEvents" Content="Log ScrollPresenter Events?" Margin="1" Checked="ChkLogScrollPresenterEvents_Checked" Unchecked="ChkLogScrollPresenterEvents_Unchecked"/>
                         <CheckBox x:Name="chkLogScrollViewEvents" Content="Log ScrollView Events?" Margin="1" Checked="ChkLogScrollViewEvents_Checked" Unchecked="ChkLogScrollViewEvents_Unchecked"/>
->>>>>>> 2adf00cc
                     </StackPanel>
-                    <ComboBox x:Name="cmbContent" Grid.Row="4" Grid.Column="1" Grid.ColumnSpan="3" Margin="0,1,0,1" HorizontalAlignment="Stretch" VerticalAlignment="Center" SelectionChanged="CmbContent_SelectionChanged">
-                        <ComboBoxItem>null</ComboBoxItem>
-                        <ComboBoxItem>Small Image</ComboBoxItem>
-                        <ComboBoxItem>Large Image</ComboBoxItem>
-                        <ComboBoxItem>Rectangle</ComboBoxItem>
-                        <ComboBoxItem>Button</ComboBoxItem>
-                        <ComboBoxItem>Border</ComboBoxItem>
-                        <ComboBoxItem>StackPanel1</ComboBoxItem>
-                        <ComboBoxItem>StackPanel2</ComboBoxItem>
-                        <ComboBoxItem>Viewbox</ComboBoxItem>
-                    </ComboBox>
-
-                    <TextBlock Text="CurrentAnchor:" Grid.Row="5" VerticalAlignment="Center"/>
-                    <TextBox x:Name="txtCurrentAnchor" Grid.Row="5" Grid.Column="1" Margin="1" IsReadOnly="True" HorizontalAlignment="Stretch" VerticalAlignment="Center"/>
-                    <Button x:Name="btnGetCurrentAnchor" Content="G" Margin="1" Grid.Row="5" Grid.Column="2" Grid.ColumnSpan="2" VerticalAlignment="Center" Click="BtnGetCurrentAnchor_Click"/>
-
-                    <TextBlock Text="HorizontalScrollBarVisibility:" Grid.Row="6" Grid.Column="0" VerticalAlignment="Center"/>
-                    <ComboBox x:Name="cmbHorizontalScrollBarVisibility" Grid.Row="6" Grid.Column="1" Grid.ColumnSpan="3" Margin="0,1,0,1" HorizontalAlignment="Stretch" VerticalAlignment="Center" SelectionChanged="CmbHorizontalScrollBarVisibility_SelectionChanged">
-                        <ComboBoxItem>Auto</ComboBoxItem>
-                        <ComboBoxItem>Visible</ComboBoxItem>
-                        <ComboBoxItem>Hidden</ComboBoxItem>
-                    </ComboBox>
-
-                    <TextBlock Text="VerticalScrollBarVisibility:" Grid.Row="7" Grid.Column="0" VerticalAlignment="Center"/>
-                    <ComboBox x:Name="cmbVerticalScrollBarVisibility" Grid.Row="7" Grid.Column="1" Grid.ColumnSpan="3" Margin="0,1,0,1" HorizontalAlignment="Stretch" VerticalAlignment="Center" SelectionChanged="CmbVerticalScrollBarVisibility_SelectionChanged">
-                        <ComboBoxItem>Auto</ComboBoxItem>
-                        <ComboBoxItem>Visible</ComboBoxItem>
-                        <ComboBoxItem>Hidden</ComboBoxItem>
-                    </ComboBox>
-
-                    <TextBlock Text="Margin:" Grid.Row="8" Grid.Column="0" VerticalAlignment="Center"/>
-                    <TextBox x:Name="txtMargin" Grid.Row="8" Grid.Column="1" HorizontalAlignment="Stretch" VerticalAlignment="Center"/>
-                    <Button x:Name="btnGetMargin" Content="G" Margin="1" Grid.Row="8" Grid.Column="2" VerticalAlignment="Center" Click="BtnGetMargin_Click"/>
-                    <Button x:Name="btnSetMargin" Content="S" Margin="1" Grid.Row="8" Grid.Column="3" VerticalAlignment="Center" Click="BtnSetMargin_Click"/>
-
-                    <TextBlock Text="Padding:" Grid.Row="9" Grid.Column="0" VerticalAlignment="Center"/>
-                    <TextBox x:Name="txtPadding" Grid.Row="9" Grid.Column="1" HorizontalAlignment="Stretch" VerticalAlignment="Center"/>
-                    <Button x:Name="btnGetPadding" Content="G" Margin="1" Grid.Row="9" Grid.Column="2" VerticalAlignment="Center" Click="BtnGetPadding_Click"/>
-                    <Button x:Name="btnSetPadding" Content="S" Margin="1" Grid.Row="9" Grid.Column="3" VerticalAlignment="Center" Click="BtnSetPadding_Click"/>
-
-                    <CheckBox x:Name="chkIsEnabled" Content="IsEnabled?" Grid.Row="10" Grid.ColumnSpan="4" Checked="ChkIsEnabled_Checked" Unchecked="ChkIsEnabled_Unchecked"/>
-                    <CheckBox x:Name="chkIsTabStop" Content="IsTabStop?" Grid.Row="11" Grid.ColumnSpan="4" Checked="ChkIsTabStop_Checked" Unchecked="ChkIsTabStop_Unchecked"/>
-
-                    <TextBlock Text="XYFocusKeyboardNavigation:" Grid.Row="12" Grid.Column="0" VerticalAlignment="Center"/>
-                    <ComboBox x:Name="cmbXYFocusKeyboardNavigation" Grid.Row="12" Grid.Column="1" Grid.ColumnSpan="3" Margin="0,1,0,1" HorizontalAlignment="Stretch" VerticalAlignment="Center" SelectionChanged="CmbXYFocusKeyboardNavigation_SelectionChanged">
-                        <ComboBoxItem>Auto</ComboBoxItem>
-                        <ComboBoxItem>Enabled</ComboBoxItem>
-                        <ComboBoxItem>Disabled</ComboBoxItem>
-                    </ComboBox>
-                </Grid>
-
-                <Grid x:Name="grdScrollPresenterClonedProperties" Margin="4,0,4,0" Padding="6">
-                    <Grid.RowDefinitions>
-                        <RowDefinition Height="Auto"/>
-                        <RowDefinition Height="Auto"/>
-                        <RowDefinition Height="Auto"/>
-                        <RowDefinition Height="Auto"/>
-                        <RowDefinition Height="Auto"/>
-                        <RowDefinition Height="Auto"/>
-                        <RowDefinition Height="Auto"/>
-                        <RowDefinition Height="Auto"/>
-                        <RowDefinition Height="Auto"/>
-                        <RowDefinition Height="Auto"/>
-                        <RowDefinition Height="Auto"/>
-                        <RowDefinition Height="Auto"/>
-                        <RowDefinition Height="Auto"/>
-                        <RowDefinition Height="Auto"/>
-                        <RowDefinition Height="Auto"/>
-                        <RowDefinition Height="Auto"/>
-                        <RowDefinition Height="Auto"/>
-                        <RowDefinition Height="Auto"/>
-                        <RowDefinition Height="Auto"/>
-                        <RowDefinition Height="Auto"/>
-                    </Grid.RowDefinitions>
-                    <Grid.ColumnDefinitions>
-                        <ColumnDefinition Width="Auto"/>
-                        <ColumnDefinition Width="Auto"/>
-                        <ColumnDefinition Width="Auto"/>
-                        <ColumnDefinition Width="Auto"/>
-                    </Grid.ColumnDefinitions>
-
-                    <TextBlock Text="ScrollPresenter Cloned Properties" Grid.Row="0" Grid.ColumnSpan="4" Foreground="Red"/>
-
-                    <TextBlock Text="ContentOrientation:" Grid.Row="1" Grid.Column="0" VerticalAlignment="Center"/>
-                    <ComboBox x:Name="cmbContentOrientation" Width="105" Margin="1" Grid.Row="1" Grid.Column="1" VerticalAlignment="Center">
-                        <ComboBoxItem>Vertical</ComboBoxItem>
-                        <ComboBoxItem>Horizontal</ComboBoxItem>
-                        <ComboBoxItem>None</ComboBoxItem>
-                        <ComboBoxItem>Both</ComboBoxItem>
-                    </ComboBox>
-                    <Button x:Name="btnGetContentOrientation" Content="G" Margin="1" Grid.Row="1" Grid.Column="2" VerticalAlignment="Center" Click="BtnGetContentOrientation_Click"/>
-                    <Button x:Name="btnSetContentOrientation" Content="S" Margin="1" Grid.Row="1" Grid.Column="3" VerticalAlignment="Center" Click="BtnSetContentOrientation_Click"/>
-
-                    <TextBlock Text="HorizontalScrollMode:" Grid.Row="3" Grid.Column="0" VerticalAlignment="Center"/>
-                    <ComboBox x:Name="cmbHorizontalScrollMode" Width="105" Margin="1" Grid.Row="3" Grid.Column="1" VerticalAlignment="Center">
-                        <ComboBoxItem>Enabled</ComboBoxItem>
-                        <ComboBoxItem>Disabled</ComboBoxItem>
-                    </ComboBox>
-                    <Button x:Name="btnGetHorizontalScrollMode" Content="G" Margin="1" Grid.Row="3" Grid.Column="2" VerticalAlignment="Center" Click="BtnGetHorizontalScrollMode_Click"/>
-                    <Button x:Name="btnSetHorizontalScrollMode" Content="S" Margin="1" Grid.Row="3" Grid.Column="3" VerticalAlignment="Center" Click="BtnSetHorizontalScrollMode_Click"/>
-
-                    <TextBlock Text="HorizontalScrollChainMode:" Grid.Row="4" Grid.Column="0" VerticalAlignment="Center"/>
-                    <ComboBox x:Name="cmbHorizontalScrollChainMode" Width="105" Margin="1" Grid.Row="4" Grid.Column="1" VerticalAlignment="Center">
-                        <ComboBoxItem>Auto</ComboBoxItem>
-                        <ComboBoxItem>Always</ComboBoxItem>
-                        <ComboBoxItem>Never</ComboBoxItem>
-                    </ComboBox>
-                    <Button x:Name="btnGetHorizontalScrollChainMode" Content="G" Margin="1" Grid.Row="4" Grid.Column="2" VerticalAlignment="Center" Click="BtnGetHorizontalScrollChainMode_Click"/>
-                    <Button x:Name="btnSetHorizontalScrollChainMode" Content="S" Margin="1" Grid.Row="4" Grid.Column="3" VerticalAlignment="Center" Click="BtnSetHorizontalScrollChainMode_Click"/>
-
-                    <TextBlock Text="HorizontalScrollRailMode:" Grid.Row="5" Grid.Column="0" VerticalAlignment="Center"/>
-                    <ComboBox x:Name="cmbHorizontalScrollRailMode" Width="105" Margin="1" Grid.Row="5" Grid.Column="1" VerticalAlignment="Center">
-                        <ComboBoxItem>Enabled</ComboBoxItem>
-                        <ComboBoxItem>Disabled</ComboBoxItem>
-                    </ComboBox>
-                    <Button x:Name="btnGetHorizontalScrollRailMode" Content="G" Margin="1" Grid.Row="5" Grid.Column="2" VerticalAlignment="Center" Click="BtnGetHorizontalScrollRailMode_Click"/>
-                    <Button x:Name="btnSetHorizontalScrollRailMode" Content="S" Margin="1" Grid.Row="5" Grid.Column="3" VerticalAlignment="Center" Click="BtnSetHorizontalScrollRailMode_Click"/>
-
-                    <TextBlock Text="VerticalScrollMode:" Grid.Row="6" Grid.Column="0" VerticalAlignment="Center"/>
-                    <ComboBox x:Name="cmbVerticalScrollMode" Width="105" Margin="1" Grid.Row="6" Grid.Column="1" VerticalAlignment="Center">
-                        <ComboBoxItem>Enabled</ComboBoxItem>
-                        <ComboBoxItem>Disabled</ComboBoxItem>
-                    </ComboBox>
-                    <Button x:Name="btnGetVerticalScrollMode" Content="G" Margin="1" Grid.Row="6" Grid.Column="2" VerticalAlignment="Center" Click="BtnGetVerticalScrollMode_Click"/>
-                    <Button x:Name="btnSetVerticalScrollMode" Content="S" Margin="1" Grid.Row="6" Grid.Column="3" VerticalAlignment="Center" Click="BtnSetVerticalScrollMode_Click"/>
-
-                    <TextBlock Text="VerticalScrollChainMode:" Grid.Row="7" Grid.Column="0" VerticalAlignment="Center"/>
-                    <ComboBox x:Name="cmbVerticalScrollChainMode" Width="105" Margin="1" Grid.Row="7" Grid.Column="1" VerticalAlignment="Center">
-                        <ComboBoxItem>Auto</ComboBoxItem>
-                        <ComboBoxItem>Always</ComboBoxItem>
-                        <ComboBoxItem>Never</ComboBoxItem>
-                    </ComboBox>
-                    <Button x:Name="btnGetVerticalScrollChainMode" Content="G" Margin="1" Grid.Row="7" Grid.Column="2" VerticalAlignment="Center" Click="BtnGetVerticalScrollChainMode_Click"/>
-                    <Button x:Name="btnSetVerticalScrollChainMode" Content="S" Margin="1" Grid.Row="7" Grid.Column="3" VerticalAlignment="Center" Click="BtnSetVerticalScrollChainMode_Click"/>
-
-                    <TextBlock Text="VerticalScrollRailMode:" Grid.Row="8" Grid.Column="0" VerticalAlignment="Center"/>
-                    <ComboBox x:Name="cmbVerticalScrollRailMode" Width="105" Margin="1" Grid.Row="8" Grid.Column="1" VerticalAlignment="Center">
-                        <ComboBoxItem>Enabled</ComboBoxItem>
-                        <ComboBoxItem>Disabled</ComboBoxItem>
-                    </ComboBox>
-                    <Button x:Name="btnGetVerticalScrollRailMode" Content="G" Margin="1" Grid.Row="8" Grid.Column="2" VerticalAlignment="Center" Click="BtnGetVerticalScrollRailMode_Click"/>
-                    <Button x:Name="btnSetVerticalScrollRailMode" Content="S" Margin="1" Grid.Row="8" Grid.Column="3" VerticalAlignment="Center" Click="BtnSetVerticalScrollRailMode_Click"/>
-
-                    <TextBlock Text="ZoomMode:" Grid.Row="9" Grid.Column="0" VerticalAlignment="Center"/>
-                    <ComboBox x:Name="cmbZoomMode" Width="105" Margin="1" Grid.Row="9" Grid.Column="1" VerticalAlignment="Center">
-                        <ComboBoxItem>Enabled</ComboBoxItem>
-                        <ComboBoxItem>Disabled</ComboBoxItem>
-                    </ComboBox>
-                    <Button x:Name="btnGetZoomMode" Content="G" Margin="1" Grid.Row="9" Grid.Column="2" VerticalAlignment="Center" Click="BtnGetZoomMode_Click"/>
-                    <Button x:Name="btnSetZoomMode" Content="S" Margin="1" Grid.Row="9" Grid.Column="3" VerticalAlignment="Center" Click="BtnSetZoomMode_Click"/>
-
-                    <TextBlock Text="ZoomChainMode:" Grid.Row="10" Grid.Column="0" VerticalAlignment="Center"/>
-                    <ComboBox x:Name="cmbZoomChainMode" Width="105" Margin="1" Grid.Row="10" Grid.Column="1" VerticalAlignment="Center">
-                        <ComboBoxItem>Auto</ComboBoxItem>
-                        <ComboBoxItem>Always</ComboBoxItem>
-                        <ComboBoxItem>Never</ComboBoxItem>
-                    </ComboBox>
-                    <Button x:Name="btnGetZoomChainMode" Content="G" Margin="1" Grid.Row="10" Grid.Column="2" VerticalAlignment="Center" Click="BtnGetZoomChainMode_Click"/>
-                    <Button x:Name="btnSetZoomChainMode" Content="S" Margin="1" Grid.Row="10" Grid.Column="3" VerticalAlignment="Center" Click="BtnSetZoomChainMode_Click"/>
-
-                    <TextBlock Text="IgnoredInputKinds:" Grid.Row="11" Grid.Column="0" VerticalAlignment="Center"/>
-                    <ComboBox x:Name="cmbIgnoredInputKinds" Width="105" Margin="1" Grid.Row="11" Grid.Column="1" VerticalAlignment="Center">
-                        <ComboBoxItem>None</ComboBoxItem>
-                        <ComboBoxItem>Touch</ComboBoxItem>
-                        <ComboBoxItem>Pen</ComboBoxItem>
-                        <ComboBoxItem>MouseWheel</ComboBoxItem>
-                        <ComboBoxItem>Keyboard</ComboBoxItem>
-                        <ComboBoxItem>Gamepad</ComboBoxItem>
-                        <ComboBoxItem>All</ComboBoxItem>
-                    </ComboBox>
-                    <Button x:Name="btnGetIgnoredInputKinds" Content="G" Margin="1" Grid.Row="11" Grid.Column="2" VerticalAlignment="Center" Click="BtnGetIgnoredInputKinds_Click"/>
-                    <Button x:Name="btnSetIgnoredInputKinds" Content="S" Margin="1" Grid.Row="11" Grid.Column="3" VerticalAlignment="Center" Click="BtnSetIgnoredInputKinds_Click"/>
-
-                    <TextBlock Text="MinZoomFactor:" Grid.Row="12" Grid.Column="0" VerticalAlignment="Center"/>
-                    <TextBox x:Name="txtMinZoomFactor" Width="105" Margin="1" Grid.Row="12" Grid.Column="1" VerticalAlignment="Center"/>
-                    <Button x:Name="btnGetMinZoomFactor" Content="G" Margin="1" Grid.Row="12" Grid.Column="2" VerticalAlignment="Center" Click="BtnGetMinZoomFactor_Click"/>
-                    <Button x:Name="btnSetMinZoomFactor" Content="S" Margin="1" Grid.Row="12" Grid.Column="3" VerticalAlignment="Center" Click="BtnSetMinZoomFactor_Click"/>
-
-                    <TextBlock Text="MaxZoomFactor:" Grid.Row="13" Grid.Column="0" VerticalAlignment="Center"/>
-                    <TextBox x:Name="txtMaxZoomFactor" Width="105" Margin="1" Grid.Row="13" Grid.Column="1" VerticalAlignment="Center"/>
-                    <Button x:Name="btnGetMaxZoomFactor" Content="G" Margin="1" Grid.Row="13" Grid.Column="2" VerticalAlignment="Center" Click="BtnGetMaxZoomFactor_Click"/>
-                    <Button x:Name="btnSetMaxZoomFactor" Content="S" Margin="1" Grid.Row="13" Grid.Column="3" VerticalAlignment="Center" Click="BtnSetMaxZoomFactor_Click"/>
-
-                    <TextBlock Text="HorizontalAnchorRatio:" Grid.Row="14" VerticalAlignment="Center"/>
-                    <TextBox x:Name="txtHorizontalAnchorRatio" Width="105" Grid.Row="14" Margin="1" Grid.Column="1" VerticalAlignment="Center"/>
-                    <Button x:Name="btnGetHorizontalAnchorRatio" Content="G" Margin="1" Grid.Row="14" Grid.Column="2" VerticalAlignment="Center" Click="BtnGetHorizontalAnchorRatio_Click"/>
-                    <Button x:Name="btnSetHorizontalAnchorRatio" Content="S" Margin="1" Grid.Row="14" Grid.Column="3" VerticalAlignment="Center" Click="BtnSetHorizontalAnchorRatio_Click"/>
-
-                    <TextBlock Text="VerticalAnchorRatio:" Grid.Row="15" VerticalAlignment="Center"/>
-                    <TextBox x:Name="txtVerticalAnchorRatio" Width="105" Grid.Row="15" Margin="1" Grid.Column="1" VerticalAlignment="Center"/>
-                    <Button x:Name="btnGetVerticalAnchorRatio" Content="G" Margin="1" Grid.Row="15" Grid.Column="2" VerticalAlignment="Center" Click="BtnGetVerticalAnchorRatio_Click"/>
-                    <Button x:Name="btnSetVerticalAnchorRatio" Content="S" Margin="1" Grid.Row="15" Grid.Column="3" VerticalAlignment="Center" Click="BtnSetVerticalAnchorRatio_Click"/>
-
-                    <TextBlock Text="ExtentWidth:" Grid.Row="16" VerticalAlignment="Center"/>
-                    <TextBox x:Name="txtExtentWidth" Width="105" Grid.Row="16" Margin="1" Grid.Column="1" VerticalAlignment="Center"/>
-                    <Button x:Name="btnGetExtentWidth" Content="G" Margin="1" Grid.Row="16" Grid.Column="2" Grid.ColumnSpan="2" VerticalAlignment="Center" Click="BtnGetExtentWidth_Click"/>
-
-                    <TextBlock Text="ExtentHeight:" Grid.Row="17" VerticalAlignment="Center"/>
-                    <TextBox x:Name="txtExtentHeight" Width="105" Grid.Row="17" Margin="1" Grid.Column="1" VerticalAlignment="Center"/>
-                    <Button x:Name="btnGetExtentHeight" Content="G" Margin="1" Grid.Row="17" Grid.Column="2" Grid.ColumnSpan="2" VerticalAlignment="Center" Click="BtnGetExtentHeight_Click"/>
-                </Grid>
-
-                <Grid x:Name="grdContentProperties" Margin="4,0,4,0"
-                    Background="{ThemeResource SystemListLowColor}" Padding="6">
-                    <Grid.RowDefinitions>
-                        <RowDefinition Height="Auto"/>
-                        <RowDefinition Height="Auto"/>
-                        <RowDefinition Height="Auto"/>
-                        <RowDefinition Height="Auto"/>
-                        <RowDefinition Height="Auto"/>
-                        <RowDefinition Height="Auto"/>
-                        <RowDefinition Height="Auto"/>
-                        <RowDefinition Height="Auto"/>
-                        <RowDefinition Height="Auto"/>
-                        <RowDefinition Height="Auto"/>
-                        <RowDefinition Height="Auto"/>
-                        <RowDefinition Height="Auto"/>
-                        <RowDefinition Height="Auto"/>
-                        <RowDefinition Height="Auto"/>
-                        <RowDefinition Height="Auto"/>
-                        <RowDefinition Height="Auto"/>
-                    </Grid.RowDefinitions>
-                    <Grid.ColumnDefinitions>
-                        <ColumnDefinition Width="Auto"/>
-                        <ColumnDefinition Width="Auto"/>
-                        <ColumnDefinition Width="Auto"/>
-                        <ColumnDefinition Width="Auto"/>
-                    </Grid.ColumnDefinitions>
-
-                    <TextBlock Text="Content Properties" Grid.Row="0" Grid.ColumnSpan="5" Foreground="Red"/>
-
-                    <TextBlock Text="HorizontalAlignment:" Grid.Row="1" Grid.Column="0" VerticalAlignment="Center"/>
-                    <ComboBox x:Name="cmbContentHorizontalAlignment" Margin="1" Grid.Row="1" Grid.Column="1" 
-                              HorizontalAlignment="Stretch" VerticalAlignment="Center" SelectionChanged="CmbContentHorizontalAlignment_SelectionChanged">
-                        <ComboBoxItem>Left</ComboBoxItem>
-                        <ComboBoxItem>Center</ComboBoxItem>
-                        <ComboBoxItem>Right</ComboBoxItem>
-                        <ComboBoxItem>Stretch</ComboBoxItem>
-                    </ComboBox>
-
-                    <TextBlock Text="VerticalAlignment:" Grid.Row="2" Grid.Column="0" VerticalAlignment="Center"/>
-                    <ComboBox x:Name="cmbContentVerticalAlignment" Margin="1" Grid.Row="2" Grid.Column="1" 
-                              HorizontalAlignment="Stretch" VerticalAlignment="Center" SelectionChanged="CmbContentVerticalAlignment_SelectionChanged">
-                        <ComboBoxItem>Top</ComboBoxItem>
-                        <ComboBoxItem>Center</ComboBoxItem>
-                        <ComboBoxItem>Bottom</ComboBoxItem>
-                        <ComboBoxItem>Stretch</ComboBoxItem>
-                    </ComboBox>
-
-                    <TextBlock Text="ManipulationMode:" Grid.Row="3" Grid.Column="0" VerticalAlignment="Center"/>
-                    <ComboBox x:Name="cmbContentManipulationMode" Margin="1" Grid.Row="3" Grid.Column="1" 
-                              HorizontalAlignment="Stretch" VerticalAlignment="Center" SelectionChanged="CmbContentManipulationMode_SelectionChanged">
-                        <ComboBoxItem>System</ComboBoxItem>
-                        <ComboBoxItem>None</ComboBoxItem>
-                    </ComboBox>
-
-                    <TextBlock Text="MinWidth:" Grid.Row="4" Grid.Column="0" VerticalAlignment="Center"/>
-                    <TextBox x:Name="txtContentMinWidth" Grid.Row="4" Grid.Column="1" HorizontalAlignment="Stretch" VerticalAlignment="Center"/>
-                    <Button x:Name="btnGetContentMinWidth" Content="G" Margin="1" Grid.Row="4" Grid.Column="2" VerticalAlignment="Center" Click="BtnGetContentMinWidth_Click"/>
-                    <Button x:Name="btnSetContentMinWidth" Content="S" Margin="1" Grid.Row="4" Grid.Column="3" VerticalAlignment="Center" Click="BtnSetContentMinWidth_Click"/>
-
-                    <TextBlock Text="Width:" Grid.Row="5" Grid.Column="0" VerticalAlignment="Center"/>
-                    <TextBox x:Name="txtContentWidth" Grid.Row="5" Grid.Column="1" HorizontalAlignment="Stretch" VerticalAlignment="Center"/>
-                    <Button x:Name="btnGetContentWidth" Content="G" Margin="1" Grid.Row="5" Grid.Column="2" VerticalAlignment="Center" Click="BtnGetContentWidth_Click"/>
-                    <Button x:Name="btnSetContentWidth" Content="S" Margin="1" Grid.Row="5" Grid.Column="3" VerticalAlignment="Center" Click="BtnSetContentWidth_Click"/>
-
-                    <TextBlock Text="MaxWidth:" Grid.Row="6" Grid.Column="0" VerticalAlignment="Center"/>
-                    <TextBox x:Name="txtContentMaxWidth" Grid.Row="6" Grid.Column="1" HorizontalAlignment="Stretch" VerticalAlignment="Center"/>
-                    <Button x:Name="btnGetContentMaxWidth" Content="G" Margin="1" Grid.Row="6" Grid.Column="2" VerticalAlignment="Center" Click="BtnGetContentMaxWidth_Click"/>
-                    <Button x:Name="btnSetContentMaxWidth" Content="S" Margin="1" Grid.Row="6" Grid.Column="3" VerticalAlignment="Center" Click="BtnSetContentMaxWidth_Click"/>
-
-                    <TextBlock Text="MinHeight:" Grid.Row="7" Grid.Column="0" VerticalAlignment="Center"/>
-                    <TextBox x:Name="txtContentMinHeight" Grid.Row="7" Grid.Column="1" HorizontalAlignment="Stretch" VerticalAlignment="Center"/>
-                    <Button x:Name="btnGetContentMinHeight" Content="G" Margin="1" Grid.Row="7" Grid.Column="2" VerticalAlignment="Center" Click="BtnGetContentMinHeight_Click"/>
-                    <Button x:Name="btnSetContentMinHeight" Content="S" Margin="1" Grid.Row="7" Grid.Column="3" VerticalAlignment="Center" Click="BtnSetContentMinHeight_Click"/>
-
-                    <TextBlock Text="Height:" Grid.Row="8" Grid.Column="0" VerticalAlignment="Center"/>
-                    <TextBox x:Name="txtContentHeight" Grid.Row="8" Grid.Column="1" HorizontalAlignment="Stretch" VerticalAlignment="Center"/>
-                    <Button x:Name="btnGetContentHeight" Content="G" Margin="1" Grid.Row="8" Grid.Column="2" VerticalAlignment="Center" Click="BtnGetContentHeight_Click"/>
-                    <Button x:Name="btnSetContentHeight" Content="S" Margin="1" Grid.Row="8" Grid.Column="3" VerticalAlignment="Center" Click="BtnSetContentHeight_Click"/>
-
-                    <TextBlock Text="MaxHeight:" Grid.Row="9" Grid.Column="0" VerticalAlignment="Center"/>
-                    <TextBox x:Name="txtContentMaxHeight" Grid.Row="9" Grid.Column="1" HorizontalAlignment="Stretch" VerticalAlignment="Center"/>
-                    <Button x:Name="btnGetContentMaxHeight" Content="G" Margin="1" Grid.Row="9" Grid.Column="2" VerticalAlignment="Center" Click="BtnGetContentMaxHeight_Click"/>
-                    <Button x:Name="btnSetContentMaxHeight" Content="S" Margin="1" Grid.Row="9" Grid.Column="3" VerticalAlignment="Center" Click="BtnSetContentMaxHeight_Click"/>
-
-                    <TextBlock Text="Margin:" Grid.Row="10" Grid.Column="0" VerticalAlignment="Center"/>
-                    <TextBox x:Name="txtContentMargin" Grid.Row="10" Grid.Column="1" HorizontalAlignment="Stretch" VerticalAlignment="Center"/>
-                    <Button x:Name="btnGetContentMargin" Content="G" Margin="1" Grid.Row="10" Grid.Column="2" VerticalAlignment="Center" Click="BtnGetContentMargin_Click"/>
-                    <Button x:Name="btnSetContentMargin" Content="S" Margin="1" Grid.Row="10" Grid.Column="3" VerticalAlignment="Center" Click="BtnSetContentMargin_Click"/>
-
-                    <TextBlock Text="Padding:" Grid.Row="11" Grid.Column="0" VerticalAlignment="Center"/>
-                    <TextBox x:Name="txtContentPadding" Grid.Row="11" Grid.Column="1" HorizontalAlignment="Stretch" VerticalAlignment="Center"/>
-                    <Button x:Name="btnGetContentPadding" Content="G" Margin="1" Grid.Row="11" Grid.Column="2" VerticalAlignment="Center" Click="BtnGetContentPadding_Click"/>
-                    <Button x:Name="btnSetContentPadding" Content="S" Margin="1" Grid.Row="11" Grid.Column="3" VerticalAlignment="Center" Click="BtnSetContentPadding_Click"/>
-
-                    <TextBlock Text="ActualWidth:" Grid.Row="12" Grid.Column="0" VerticalAlignment="Center"/>
-                    <TextBox x:Name="txtContentActualWidth" IsReadOnly="True" Grid.Row="12" Grid.Column="1" HorizontalAlignment="Stretch" VerticalAlignment="Center"/>
-                    <Button x:Name="btnGetContentActualWidth" Content="G" Margin="1" Grid.Row="12" Grid.Column="2" VerticalAlignment="Center" Click="BtnGetContentActualWidth_Click"/>
-
-                    <TextBlock Text="ActualHeight:" Grid.Row="13" Grid.Column="0" VerticalAlignment="Center"/>
-                    <TextBox x:Name="txtContentActualHeight" IsReadOnly="True" Grid.Row="13" Grid.Column="1" HorizontalAlignment="Stretch" VerticalAlignment="Center"/>
-                    <Button x:Name="btnGetContentActualHeight" Content="G" Margin="1" Grid.Row="13" Grid.Column="2" VerticalAlignment="Center" Click="BtnGetContentActualHeight_Click"/>
-
-                    <TextBlock Text="DesiredSize:" Grid.Row="14" Grid.Column="0" VerticalAlignment="Center"/>
-                    <TextBox x:Name="txtContentDesiredSize" IsReadOnly="True" Grid.Row="14" Grid.Column="1" HorizontalAlignment="Stretch" VerticalAlignment="Center"/>
-                    <Button x:Name="btnGetContentDesiredSize" Content="G" Margin="1" Grid.Row="14" Grid.Column="2" VerticalAlignment="Center" Click="BtnGetContentDesiredSize_Click"/>
-
-                    <TextBlock Text="RenderSize:" Grid.Row="15" Grid.Column="0" VerticalAlignment="Center"/>
-                    <TextBox x:Name="txtContentRenderSize" IsReadOnly="True" Grid.Row="15" Grid.Column="1" HorizontalAlignment="Stretch" VerticalAlignment="Center"/>
-                    <Button x:Name="btnGetContentRenderSize" Content="G" Margin="1" Grid.Row="15" Grid.Column="2" VerticalAlignment="Center" Click="BtnGetContentRenderSize_Click"/>
-                </Grid>
-
-                <Grid x:Name="grdLogs" Margin="4,0,4,0" Padding="6">
-                    <Grid.RowDefinitions>
-                        <RowDefinition Height="Auto"/>
-                        <RowDefinition Height="Auto"/>
-                        <RowDefinition Height="*"/>
-                    </Grid.RowDefinitions>
-                    <Grid.ColumnDefinitions>
-                        <ColumnDefinition Width="*"/>
-                    </Grid.ColumnDefinitions>
-
-                    <TextBlock Text="Logs" Foreground="Red"/>
-
-                    <StackPanel Orientation="Horizontal" Grid.Row="1">
-                        <Button x:Name="btnClearLogs" Content="Clear" Click="BtnClearLogs_Click" Margin="1"/>
-                        <StackPanel>
-                            <StackPanel Orientation="Horizontal">
-                                <CheckBox x:Name="chkLogScrollPresenterEvents" Content="Log ScrollPresenter Events?" Margin="1" Checked="ChkLogScrollPresenterEvents_Checked" Unchecked="ChkLogScrollPresenterEvents_Unchecked"/>
-                                <CheckBox x:Name="chkLogScrollViewEvents" Content="Log ScrollView Events?" Margin="1" Checked="ChkLogScrollViewEvents_Checked" Unchecked="ChkLogScrollViewEvents_Unchecked"/>
-                            </StackPanel>
-                            <StackPanel Orientation="Horizontal">
-                                <CheckBox x:Name="chkLogScrollPresenterMessages" Content="Log ScrollPresenter Messages?" Margin="1" Checked="ChkLogScrollPresenterMessages_Checked" Unchecked="ChkLogScrollPresenterMessages_Unchecked"/>
-                                <CheckBox x:Name="chkLogScrollViewMessages" Content="Log ScrollView Messages?" Margin="1" Checked="ChkLogScrollViewMessages_Checked" Unchecked="ChkLogScrollViewMessages_Unchecked"/>
-                            </StackPanel>
-                            <CheckBox x:Name="chkAutoHideScrollControllers" Content="AutoHideScrollControllers?" Margin="1" IsThreeState="True" IsChecked="{x:Null}"
-                                Indeterminate="ChkAutoHideScrollControllers_Indeterminate" Checked="ChkAutoHideScrollControllers_Checked" Unchecked="ChkAutoHideScrollControllers_Unchecked"/>
-                        </StackPanel>
+                    <StackPanel Orientation="Horizontal">
+                        <CheckBox x:Name="chkLogScrollPresenterMessages" Content="Log ScrollPresenter Messages?" Margin="1" Checked="ChkLogScrollPresenterMessages_Checked" Unchecked="ChkLogScrollPresenterMessages_Unchecked"/>
+                        <CheckBox x:Name="chkLogScrollViewMessages" Content="Log ScrollView Messages?" Margin="1" Checked="ChkLogScrollViewMessages_Checked" Unchecked="ChkLogScrollViewMessages_Unchecked"/>
                     </StackPanel>
-                    <ListBox x:Name="lstLogs" Margin="1" Grid.Row="2"/>
-                </Grid>
-
-                <StackPanel Orientation="Horizontal" Grid.Row="3" Grid.ColumnSpan="4">
-                    <TextBlock Text="Exception Report" VerticalAlignment="Center" Margin="2"/>
-                    <Button x:Name="btnClearExceptionReport" Content="Clear Exception Report" Click="BtnClearExceptionReport_Click" Margin="2"/>
-                    <TextBox x:Name="txtExceptionReport" IsReadOnly="True" Margin="2"/>
+                    <CheckBox x:Name="chkAutoHideScrollControllers" Content="AutoHideScrollControllers?" Margin="1" IsThreeState="True" IsChecked="{x:Null}"
+                        Indeterminate="ChkAutoHideScrollControllers_Indeterminate" Checked="ChkAutoHideScrollControllers_Checked" Unchecked="ChkAutoHideScrollControllers_Unchecked"/>
                 </StackPanel>
             </StackPanel>
-        </ScrollViewer>
+            <ListBox x:Name="lstLogs" Margin="1" Grid.Row="2"/>
+        </Grid>
+
+        <StackPanel Orientation="Horizontal" Grid.Row="3" Grid.ColumnSpan="4">
+            <TextBlock Text="Exception Report" VerticalAlignment="Center" Margin="2"/>
+            <Button x:Name="btnClearExceptionReport" Content="Clear Exception Report" Click="BtnClearExceptionReport_Click" Margin="2"/>
+            <TextBox x:Name="txtExceptionReport" IsReadOnly="True" Margin="2"/>
+        </StackPanel>
     </Grid>
 </local:TestPage>