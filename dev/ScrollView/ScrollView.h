﻿// Copyright (c) Microsoft Corporation. All rights reserved.
// Licensed under the MIT License. See LICENSE in the project root for license information.

#pragma once

#include "ScrollBarController.h"
#include "ScrollViewTrace.h"
#include "ScrollView.g.h"
#include "ScrollView.properties.h"
#include "ScrollViewBringIntoViewOperation.h"

class ScrollView :
    public ReferenceTracker<ScrollView, winrt::implementation::ScrollViewT>,
    public ScrollViewProperties
{
public:
    ScrollView();
    ~ScrollView();

    // Properties' default values.
    static const winrt::Microsoft::UI::Xaml::Controls::ScrollingScrollBarVisibility s_defaultHorizontalScrollBarVisibility{ winrt::Microsoft::UI::Xaml::Controls::ScrollingScrollBarVisibility::Auto };
    static const winrt::Microsoft::UI::Xaml::Controls::ScrollingScrollBarVisibility s_defaultVerticalScrollBarVisibility{ winrt::Microsoft::UI::Xaml::Controls::ScrollingScrollBarVisibility::Auto };
    static const winrt::ScrollingChainMode s_defaultHorizontalScrollChainMode{ winrt::ScrollingChainMode::Auto };
    static const winrt::ScrollingChainMode s_defaultVerticalScrollChainMode{ winrt::ScrollingChainMode::Auto };
    static const winrt::ScrollingRailMode s_defaultHorizontalScrollRailMode{ winrt::ScrollingRailMode::Enabled };
    static const winrt::ScrollingRailMode s_defaultVerticalScrollRailMode{ winrt::ScrollingRailMode::Enabled };
    static const winrt::Visibility s_defaultComputedHorizontalScrollBarVisibility{ winrt::Visibility::Collapsed };
    static const winrt::Visibility s_defaultComputedVerticalScrollBarVisibility{ winrt::Visibility::Collapsed };
#ifdef USE_SCROLLMODE_AUTO
    static const winrt::ScrollingScrollMode s_defaultHorizontalScrollMode{ winrt::ScrollingScrollMode::Auto };
    static const winrt::ScrollingScrollMode s_defaultVerticalScrollMode{ winrt::ScrollingScrollMode::Auto };
    static const winrt::ScrollingScrollMode s_defaultComputedHorizontalScrollMode{ winrt::ScrollingScrollMode::Disabled };
    static const winrt::ScrollingScrollMode s_defaultComputedVerticalScrollMode{ winrt::ScrollingScrollMode::Disabled };
#else
    static const winrt::ScrollingScrollMode s_defaultHorizontalScrollMode{ winrt::ScrollingScrollMode::Enabled };
    static const winrt::ScrollingScrollMode s_defaultVerticalScrollMode{ winrt::ScrollingScrollMode::Enabled };
#endif
    static const int32_t s_noOpCorrelationId;
    static const winrt::ScrollingChainMode s_defaultZoomChainMode{ winrt::ScrollingChainMode::Auto };
    static const winrt::ScrollingZoomMode s_defaultZoomMode{ winrt::ScrollingZoomMode::Disabled };
    static const winrt::ScrollingInputKinds s_defaultIgnoredInputKinds{ winrt::ScrollingInputKinds::None };
    static const winrt::ScrollingContentOrientation s_defaultContentOrientation{ winrt::ScrollingContentOrientation::Vertical };
    static constexpr double s_defaultMinZoomFactor{ 0.1 };
    static constexpr double s_defaultMaxZoomFactor{ 10.0 };
    static constexpr bool s_defaultAnchorAtExtent{ true };
    static constexpr double s_defaultAnchorRatio{ 0.0 };

#pragma region IScrollView

    winrt::CompositionPropertySet ExpressionAnimationSources();

    double HorizontalOffset();
    double VerticalOffset();
    float ZoomFactor();
    double ExtentWidth();
    double ExtentHeight();
    double ViewportWidth();
    double ViewportHeight();
    double ScrollableWidth();
    double ScrollableHeight();

    winrt::ScrollingInteractionState State();

    winrt::ScrollingInputKinds IgnoredInputKinds();
    void IgnoredInputKinds(winrt::ScrollingInputKinds const& value);

    void RegisterAnchorCandidate(winrt::UIElement const& element);
    void UnregisterAnchorCandidate(winrt::UIElement const& element);

<<<<<<< HEAD
    int ScrollTo(double horizontalOffset, double verticalOffset);
    int ScrollTo(double horizontalOffset, double verticalOffset, winrt::ScrollingScrollOptions const& options);
    int ScrollBy(double horizontalOffsetDelta, double verticalOffsetDelta);
    int ScrollBy(double horizontalOffsetDelta, double verticalOffsetDelta, winrt::ScrollingScrollOptions const& options);
    int SetScrollVelocity(winrt::float2 offsetsVelocity);
    int AddScrollVelocity(winrt::float2 offsetsVelocity, winrt::IReference<winrt::float2> inertiaDecayRate);
    int ZoomTo(float zoomFactor, winrt::IReference<winrt::float2> centerPoint);
    int ZoomTo(float zoomFactor, winrt::IReference<winrt::float2> centerPoint, winrt::ScrollingZoomOptions const& options);
    int ZoomBy(float zoomFactorDelta, winrt::IReference<winrt::float2> centerPoint);
    int ZoomBy(float zoomFactorDelta, winrt::IReference<winrt::float2> centerPoint, winrt::ScrollingZoomOptions const& options);
    int AddZoomVelocity(float zoomFactorVelocity, winrt::IReference<winrt::float2> centerPoint, winrt::IReference<float> inertiaDecayRate);
=======
    int32_t ScrollTo(double horizontalOffset, double verticalOffset);
    int32_t ScrollTo(double horizontalOffset, double verticalOffset, winrt::ScrollingScrollOptions const& options);
    int32_t ScrollBy(double horizontalOffsetDelta, double verticalOffsetDelta);
    int32_t ScrollBy(double horizontalOffsetDelta, double verticalOffsetDelta, winrt::ScrollingScrollOptions const& options);
    int32_t AddScrollVelocity(winrt::float2 offsetsVelocity, winrt::IReference<winrt::float2> inertiaDecayRate);
    int32_t ZoomTo(float zoomFactor, winrt::IReference<winrt::float2> centerPoint);
    int32_t ZoomTo(float zoomFactor, winrt::IReference<winrt::float2> centerPoint, winrt::ScrollingZoomOptions const& options);
    int32_t ZoomBy(float zoomFactorDelta, winrt::IReference<winrt::float2> centerPoint);
    int32_t ZoomBy(float zoomFactorDelta, winrt::IReference<winrt::float2> centerPoint, winrt::ScrollingZoomOptions const& options);
    int32_t AddZoomVelocity(float zoomFactorVelocity, winrt::IReference<winrt::float2> centerPoint, winrt::IReference<float> inertiaDecayRate);
>>>>>>> 35a2c505
#pragma endregion

    // Invoked by ScrollViewTestHooks
    void ScrollControllersAutoHidingChanged();
    winrt::ScrollPresenter GetScrollPresenterPart() const;

    static void ValidateAnchorRatio(double value);
    static void ValidateZoomFactoryBoundary(double value);

    void OnPropertyChanged(const winrt::DependencyPropertyChangedEventArgs& args);

#ifdef _DEBUG
    static winrt::hstring DependencyPropertyToString(const winrt::IDependencyProperty& dependencyProperty);
#endif

public:
#pragma region IFrameworkElementOverrides
    // unoverridden methods provided by FrameworkElementOverridesHelper
    void OnApplyTemplate(); // not actually final for 'derived' classes
#pragma endregion

#pragma region IControlOverrides
    void OnGotFocus(winrt::RoutedEventArgs const& args);
    void OnKeyDown(winrt::KeyRoutedEventArgs const& args);
#pragma endregion

private:
    void OnScrollViewGettingFocus(
        const winrt::IInspectable& sender,
        const winrt::GettingFocusEventArgs& args);
    void OnScrollViewIsEnabledChanged(
        const winrt::IInspectable& sender,
        const winrt::DependencyPropertyChangedEventArgs& args);
    void OnScrollViewUnloaded(
        const winrt::IInspectable& sender,
        const winrt::RoutedEventArgs& args);
    void OnScrollViewPointerEntered(
        const winrt::IInspectable& sender,
        const winrt::PointerRoutedEventArgs& args);
    void OnScrollViewPointerMoved(
        const winrt::IInspectable& sender,
        const winrt::PointerRoutedEventArgs& args);
    void OnScrollViewPointerExited(
        const winrt::IInspectable& sender,
        const winrt::PointerRoutedEventArgs& args);
    void OnScrollViewPointerPressed(
        const winrt::IInspectable& sender,
        const winrt::PointerRoutedEventArgs& args);
    void OnScrollViewPointerReleased(
        const winrt::IInspectable& sender,
        const winrt::PointerRoutedEventArgs& args);
    void OnScrollViewPointerCanceled(
        const winrt::IInspectable& sender,
        const winrt::PointerRoutedEventArgs& args);

    void OnHorizontalScrollControllerPointerEntered(
        const winrt::IInspectable& sender,
        const winrt::PointerRoutedEventArgs& args);
    void OnHorizontalScrollControllerPointerExited(
        const winrt::IInspectable& sender,
        const winrt::PointerRoutedEventArgs& args);
    void OnVerticalScrollControllerPointerEntered(
        const winrt::IInspectable& sender,
        const winrt::PointerRoutedEventArgs& args);
    void OnVerticalScrollControllerPointerExited(
        const winrt::IInspectable& sender,
        const winrt::PointerRoutedEventArgs& args);
    void OnNoIndicatorStateStoryboardCompleted(
        const winrt::IInspectable& sender,
        const winrt::IInspectable& args);
    void OnIndicatorStateStoryboardCompleted(
        const winrt::IInspectable& sender,
        const winrt::IInspectable& args);
    void OnScrollControllerInteractionInfoChanged(
        const winrt::IScrollController& sender,
        const winrt::IInspectable& args);
    void OnHideIndicatorsTimerTick(
        const winrt::IInspectable& sender,
        const winrt::IInspectable& args);
    void OnAutoHideScrollBarsChanged(
        winrt::UISettings const& uiSettings,
        winrt::UISettingsAutoHideScrollBarsChangedEventArgs const& args);

    // Internal event handlers
    void OnScrollPresenterExtentChanged(
        const winrt::IInspectable& sender,
        const winrt::IInspectable& args);
    void OnScrollPresenterStateChanged(
        const winrt::IInspectable& sender,
        const winrt::IInspectable& args);
    void OnScrollAnimationStarting(
        const winrt::IInspectable& sender,
        const winrt::ScrollingScrollAnimationStartingEventArgs& args);
    void OnZoomAnimationStarting(
        const winrt::IInspectable& sender,
        const winrt::ScrollingZoomAnimationStartingEventArgs& args);
    void OnScrollPresenterViewChanged(
        const winrt::IInspectable& sender,
        const winrt::IInspectable& args);
#ifdef USE_SCROLLMODE_AUTO
    void OnScrollPresenterPropertyChanged(
        const winrt::DependencyObject& sender,
        const winrt::DependencyProperty& args);
#endif
    void OnScrollPresenterScrollCompleted(
        const winrt::IInspectable& sender,
        const winrt::ScrollingScrollCompletedEventArgs& args);
    void OnScrollPresenterZoomCompleted(
        const winrt::IInspectable& sender,
        const winrt::ScrollingZoomCompletedEventArgs& args);
    void OnScrollPresenterBringingIntoView(
        const winrt::IInspectable& sender,
        const winrt::ScrollingBringingIntoViewEventArgs& args);
    void OnScrollPresenterAnchorRequested(
        const winrt::IInspectable& sender,
        const winrt::ScrollingAnchorRequestedEventArgs& args);
    void OnCompositionTargetRendering(
        const winrt::IInspectable& sender,
        const winrt::IInspectable& args);

    void ResetHideIndicatorsTimer(bool isForDestructor = false, bool restart = false);

    void HookUISettingsEvent();
    void HookCompositionTargetRendering();
    void UnhookCompositionTargetRendering();
    void HookScrollViewEvents();
    void UnhookScrollViewEvents();
    void HookScrollPresenterEvents();
    void UnhookScrollPresenterEvents(bool isForDestructor);
    void HookHorizontalScrollControllerEvents();
    void UnhookHorizontalScrollControllerEvents();
    void HookVerticalScrollControllerEvents();
    void UnhookVerticalScrollControllerEvents();

    void UpdateScrollPresenter(const winrt::ScrollPresenter& scrollPresenter);
    void UpdateHorizontalScrollController(
        const winrt::IScrollController& horizontalScrollController,
        const winrt::IUIElement& horizontalScrollControllerElement);
    void UpdateVerticalScrollController(
        const winrt::IScrollController& verticalScrollController,
        const winrt::IUIElement& verticalScrollControllerElement);
    void UpdateScrollControllersSeparator(const winrt::IUIElement& scrollControllersSeparator);
    void UpdateScrollPresenterHorizontalScrollController(const winrt::IScrollController& horizontalScrollController);
    void UpdateScrollPresenterVerticalScrollController(const winrt::IScrollController& verticalScrollController);
    void UpdateScrollControllersVisibility(bool horizontalChange, bool verticalChange);

    bool IsInputKindIgnored(winrt::ScrollingInputKinds const& inputKind);

    bool AreAllScrollControllersCollapsed() const;
    bool AreBothScrollControllersVisible() const;
    bool AreScrollControllersAutoHiding();
    bool IsScrollControllersSeparatorVisible() const;
    void HideIndicators(bool useTransitions = true);
    void HideIndicatorsAfterDelay();
    void UpdateScrollControllersAutoHiding(bool forceUpdate = false);
    void UpdateVisualStates(
        bool useTransitions = true,
        bool showIndicators = false,
        bool hideIndicators = false,
        bool scrollControllersAutoHidingChanged = false,
        bool updateScrollControllersAutoHiding = false,
        bool onlyForAutoHidingScrollControllers = false);
    void UpdateScrollControllersVisualState(bool useTransitions = true, bool showIndicators = false, bool hideIndicators = false);
    void UpdateScrollControllersSeparatorVisualState(bool useTransitions = true, bool scrollControllersAutoHidingChanged = false);
    void GoToState(std::wstring_view const& stateName, bool useTransitions = true);

    void HandleKeyDownForStandardScroll(winrt::KeyRoutedEventArgs);
    void HandleKeyDownForXYNavigation(winrt::KeyRoutedEventArgs);

    bool DoScrollForKey(winrt::VirtualKey key, double scrollProportion);
    void DoScroll(double offsetAmount, winrt::Orientation orientation);

    bool CanScrollDown();
    bool CanScrollUp();
    bool CanScrollRight();
    bool CanScrollLeft();
    bool CanScrollVerticallyInDirection(bool inPositiveDirection);
    bool CanScrollHorizontallyInDirection(bool inPositiveDirection);
    bool CanScrollInDirection(winrt::FocusNavigationDirection drection);

    winrt::DependencyObject GetNextFocusCandidate(winrt::FocusNavigationDirection direction, bool isPageNavigation);

    static constexpr std::wstring_view s_rootPartName{ L"PART_Root"sv };
    static constexpr std::wstring_view s_scrollPresenterPartName{ L"PART_ScrollPresenter"sv };
    static constexpr std::wstring_view s_horizontalScrollBarPartName{ L"PART_HorizontalScrollBar"sv };
    static constexpr std::wstring_view s_verticalScrollBarPartName{ L"PART_VerticalScrollBar"sv };
    static constexpr std::wstring_view s_scrollBarsSeparatorPartName{ L"PART_ScrollBarsSeparator"sv };
    static constexpr std::wstring_view s_IScrollAnchorProviderNotImpl{ L"Template part named PART_ScrollPresenter does not implement IScrollAnchorProvider."sv };
    static constexpr std::wstring_view s_noScrollPresenterPart{ L"No template part named PART_ScrollPresenter was loaded."sv };

    winrt::com_ptr<ScrollBarController> m_horizontalScrollBarController{ nullptr };
    winrt::com_ptr<ScrollBarController> m_verticalScrollBarController{ nullptr };

    tracker_ref<winrt::IScrollController> m_horizontalScrollController{ this };
    tracker_ref<winrt::IScrollController> m_verticalScrollController{ this };
    tracker_ref<winrt::IUIElement> m_horizontalScrollControllerElement{ this };
    tracker_ref<winrt::IUIElement> m_verticalScrollControllerElement{ this };
    tracker_ref<winrt::IUIElement> m_scrollControllersSeparatorElement{ this };
    tracker_ref<winrt::IScrollPresenter>  m_scrollPresenter{ this };
    tracker_ref<winrt::DispatcherTimer> m_hideIndicatorsTimer{ this };

    // Event Tokens
    winrt::event_token m_gettingFocusToken{};
    winrt::event_token m_isEnabledChangedToken{};
    winrt::event_token m_unloadedToken{};

    winrt::event_token m_scrollPresenterExtentChangedToken{};
    winrt::event_token m_scrollPresenterStateChangedToken{};
    winrt::event_token m_scrollPresenterScrollAnimationStartingToken{};
    winrt::event_token m_scrollPresenterZoomAnimationStartingToken{};
    winrt::event_token m_scrollPresenterViewChangedToken{};
    winrt::event_token m_scrollPresenterScrollCompletedToken{};
    winrt::event_token m_scrollPresenterZoomCompletedToken{};
    winrt::event_token m_scrollPresenterBringingIntoViewToken{};
    winrt::event_token m_scrollPresenterAnchorRequestedToken{};
#ifdef USE_SCROLLMODE_AUTO
    winrt::event_token m_scrollPresenterComputedHorizontalScrollModeChangedToken{};
    winrt::event_token m_scrollPresenterComputedVerticalScrollModeChangedToken{};
#endif

    winrt::event_token m_horizontalScrollControllerInteractionInfoChangedToken{};
    winrt::event_token m_verticalScrollControllerInteractionInfoChangedToken{};

    winrt::Windows::UI::Xaml::Media::CompositionTarget::Rendering_revoker m_renderingToken{};

    winrt::IInspectable m_onPointerEnteredEventHandler{ nullptr };
    winrt::IInspectable m_onPointerMovedEventHandler{ nullptr };
    winrt::IInspectable m_onPointerExitedEventHandler{ nullptr };
    winrt::IInspectable m_onPointerPressedEventHandler{ nullptr };
    winrt::IInspectable m_onPointerReleasedEventHandler{ nullptr };
    winrt::IInspectable m_onPointerCanceledEventHandler{ nullptr };
    
    winrt::IInspectable m_onHorizontalScrollControllerPointerEnteredHandler{ nullptr };
    winrt::IInspectable m_onHorizontalScrollControllerPointerExitedHandler{ nullptr };
    winrt::IInspectable m_onVerticalScrollControllerPointerEnteredHandler{ nullptr };
    winrt::IInspectable m_onVerticalScrollControllerPointerExitedHandler{ nullptr };

    winrt::FocusInputDeviceKind m_focusInputDeviceKind{ winrt::FocusInputDeviceKind::None };

    // Used to detect changes for UISettings.AutoHiScrollBars.
    winrt::IUISettings5 m_uiSettings5{ nullptr };
    winrt::IUISettings5::AutoHideScrollBarsChanged_revoker m_autoHideScrollBarsChangedRevoker{};

    bool m_autoHideScrollControllersValid{ false };
    bool m_autoHideScrollControllers{ false };

    bool m_isLeftMouseButtonPressedForFocus{ false };
    
    // Set to True when the mouse scrolling indicators are currently showing.
    bool m_showingMouseIndicators{ false };

    // Set to True to prevent the normal fade-out of the scrolling indicators.
    bool m_keepIndicatorsShowing{ false };

    // Set to True to favor mouse indicators over panning indicators for the scroll controllers.
    bool m_preferMouseIndicators{ false };

    // Indicates whether the NoIndicator visual state has a Storyboard for which a completion event was hooked up.
    bool m_hasNoIndicatorStateStoryboardCompletedHandler{ false };

    // Set to the values of IScrollController::IsInteracting.
    bool m_isHorizontalScrollControllerInteracting{ false };
    bool m_isVerticalScrollControllerInteracting{ false };

    // Set to True when the pointer is over the optional scroll controllers.
    bool m_isPointerOverHorizontalScrollController{ false };
    bool m_isPointerOverVerticalScrollController{ false };

    int m_verticalAddScrollVelocityDirection{ 0 };
    int32_t m_verticalAddScrollVelocityOffsetChangeCorrelationId{ -1 };

    int m_horizontalAddScrollVelocityDirection{ 0 };
    int32_t m_horizontalAddScrollVelocityOffsetChangeCorrelationId{ -1 };

    // List of temporary ScrollViewBringIntoViewOperation instances used to track expected
    // ScrollPresenter::BringingIntoView occurrences due to navigation.
    std::list<std::shared_ptr<ScrollViewBringIntoViewOperation>> m_bringIntoViewOperations;

    // Private constants    
    // 2 seconds delay used to hide the indicators for example when OS animations are turned off.
    static constexpr int64_t s_noIndicatorCountdown = 2000 * 10000; 

    static constexpr std::wstring_view s_noIndicatorStateName{ L"NoIndicator"sv };
    static constexpr std::wstring_view s_touchIndicatorStateName{ L"TouchIndicator"sv };
    static constexpr std::wstring_view s_mouseIndicatorStateName{ L"MouseIndicator"sv };

    static constexpr std::wstring_view s_scrollBarsSeparatorExpanded{ L"ScrollBarsSeparatorExpanded"sv };
    static constexpr std::wstring_view s_scrollBarsSeparatorCollapsed{ L"ScrollBarsSeparatorCollapsed"sv };
    static constexpr std::wstring_view s_scrollBarsSeparatorCollapsedDisabled{ L"ScrollBarsSeparatorCollapsedDisabled"sv };
    static constexpr std::wstring_view s_scrollBarsSeparatorCollapsedWithoutAnimation{ L"ScrollBarsSeparatorCollapsedWithoutAnimation"sv };
    static constexpr std::wstring_view s_scrollBarsSeparatorDisplayedWithoutAnimation{ L"ScrollBarsSeparatorDisplayedWithoutAnimation"sv };
    static constexpr std::wstring_view s_scrollBarsSeparatorExpandedWithoutAnimation{ L"ScrollBarsSeparatorExpandedWithoutAnimation"sv };
};<|MERGE_RESOLUTION|>--- conflicted
+++ resolved
@@ -67,7 +67,6 @@
     void RegisterAnchorCandidate(winrt::UIElement const& element);
     void UnregisterAnchorCandidate(winrt::UIElement const& element);
 
-<<<<<<< HEAD
     int ScrollTo(double horizontalOffset, double verticalOffset);
     int ScrollTo(double horizontalOffset, double verticalOffset, winrt::ScrollingScrollOptions const& options);
     int ScrollBy(double horizontalOffsetDelta, double verticalOffsetDelta);
@@ -79,18 +78,6 @@
     int ZoomBy(float zoomFactorDelta, winrt::IReference<winrt::float2> centerPoint);
     int ZoomBy(float zoomFactorDelta, winrt::IReference<winrt::float2> centerPoint, winrt::ScrollingZoomOptions const& options);
     int AddZoomVelocity(float zoomFactorVelocity, winrt::IReference<winrt::float2> centerPoint, winrt::IReference<float> inertiaDecayRate);
-=======
-    int32_t ScrollTo(double horizontalOffset, double verticalOffset);
-    int32_t ScrollTo(double horizontalOffset, double verticalOffset, winrt::ScrollingScrollOptions const& options);
-    int32_t ScrollBy(double horizontalOffsetDelta, double verticalOffsetDelta);
-    int32_t ScrollBy(double horizontalOffsetDelta, double verticalOffsetDelta, winrt::ScrollingScrollOptions const& options);
-    int32_t AddScrollVelocity(winrt::float2 offsetsVelocity, winrt::IReference<winrt::float2> inertiaDecayRate);
-    int32_t ZoomTo(float zoomFactor, winrt::IReference<winrt::float2> centerPoint);
-    int32_t ZoomTo(float zoomFactor, winrt::IReference<winrt::float2> centerPoint, winrt::ScrollingZoomOptions const& options);
-    int32_t ZoomBy(float zoomFactorDelta, winrt::IReference<winrt::float2> centerPoint);
-    int32_t ZoomBy(float zoomFactorDelta, winrt::IReference<winrt::float2> centerPoint, winrt::ScrollingZoomOptions const& options);
-    int32_t AddZoomVelocity(float zoomFactorVelocity, winrt::IReference<winrt::float2> centerPoint, winrt::IReference<float> inertiaDecayRate);
->>>>>>> 35a2c505
 #pragma endregion
 
     // Invoked by ScrollViewTestHooks
