﻿// Copyright (c) Microsoft Corporation. All rights reserved.
// Licensed under the MIT License. See LICENSE in the project root for license information.

#pragma once

#include "common.h"

class ScrollView;

using namespace std;

class ScrollBarController:
    public winrt::implements<ScrollBarController, winrt::IScrollController>
{
public:
    ScrollBarController();
    ~ScrollBarController();

    void SetScrollBar(const winrt::ScrollBar& scrollBar);

#pragma region IScrollController
    bool AreScrollControllerInteractionsAllowed();

    bool AreScrollerInteractionsAllowed();

    bool IsInteracting();

    bool IsInteractionElementRailEnabled();

    winrt::UIElement InteractionElement();

    winrt::Orientation InteractionElementScrollOrientation();

    void SetExpressionAnimationSources(
        winrt::CompositionPropertySet const& propertySet,
        winrt::hstring const& minOffsetPropertyName,
        winrt::hstring const& maxOffsetPropertyName,
        winrt::hstring const& offsetPropertyName,
        winrt::hstring const& multiplierPropertyName);

    void SetScrollMode(
        winrt::ScrollingScrollMode const& scrollMode);

    void SetValues(
        double minOffset,
        double maxOffset,
        double offset,
        double viewport);

    winrt::CompositionAnimation GetScrollAnimation(
<<<<<<< HEAD
        int info,
=======
        int correlationId,
>>>>>>> 507826ec
        winrt::float2 const& currentPosition,
        winrt::CompositionAnimation const& defaultAnimation);

    void NotifyScrollCompleted(
<<<<<<< HEAD
        int info);
=======
        int correlationId);
>>>>>>> 507826ec

    winrt::event_token ScrollToRequested(winrt::TypedEventHandler<winrt::IScrollController, winrt::ScrollControllerScrollToRequestedEventArgs> const& value);
    void ScrollToRequested(winrt::event_token const& token);

    winrt::event_token ScrollByRequested(winrt::TypedEventHandler<winrt::IScrollController, winrt::ScrollControllerScrollByRequestedEventArgs> const& value);
    void ScrollByRequested(winrt::event_token const& token);

    winrt::event_token AddScrollVelocityRequested(winrt::TypedEventHandler<winrt::IScrollController, winrt::ScrollControllerAddScrollVelocityRequestedEventArgs> const& value);
    void AddScrollVelocityRequested(winrt::event_token const& token);

    winrt::event_token InteractionRequested(winrt::TypedEventHandler<winrt::IScrollController, winrt::ScrollControllerInteractionRequestedEventArgs> const& value);
    void InteractionRequested(winrt::event_token const& token);

    winrt::event_token InteractionInfoChanged(winrt::TypedEventHandler<winrt::IScrollController, winrt::IInspectable> const& value);
    void InteractionInfoChanged(winrt::event_token const& token);
#pragma endregion

private:
    void UpdateAreScrollControllerInteractionsAllowed();

    void HookScrollBarEvent();
    void UnhookScrollBarEvent();
    void HookScrollBarPropertyChanged();
    void UnhookScrollBarPropertyChanged();

    void OnScrollBarPropertyChanged(
        const winrt::DependencyObject& sender,
        const winrt::DependencyProperty& args);
    void OnScroll(
        const winrt::IInspectable& sender,
        const winrt::ScrollEventArgs& args);

    bool RaiseScrollToRequested(
        double offset);
    bool RaiseScrollByRequested(
        double offsetChange);
    bool RaiseAddScrollVelocityRequested(
        double offsetChange);
    void RaiseInteractionInfoChanged();

private:
    // Private constants

    // Default amount to scroll when hitting the SmallIncrement/SmallDecrement buttons: 1/8 of the viewport size.
    // This amount can be overridden by setting the ScrollBar.SmallChange property to something else than double.NaN.
    static constexpr double s_defaultViewportToSmallChangeRatio{ 8.0 };

    // Minimum initial velocity required by InteractionTracker.TryUpdatePositionWithAdditionalVelocity to affect the Position.
    static constexpr double s_minimumVelocity{ 30.0 };

    // Inertia decay rate for SmallChange / LargeChange animated Value changes.
    static constexpr float s_inertiaDecayRate = 0.9995f;

    // Additional velocity required with decay s_inertiaDecayRate to move Position by one pixel.
    static constexpr double s_velocityNeededPerPixel{ 7.600855902349023 };

    // Additional velocity at Minimum and Maximum positions to ensure hitting the extreme Value.
    static constexpr double s_minMaxEpsilon{ 0.001 };

    winrt::ScrollBar m_scrollBar;
    winrt::ScrollingScrollMode m_scrollMode{ winrt::ScrollingScrollMode::Disabled };
    int32_t m_lastOffsetChangeCorrelationIdForScrollTo{ -1 };
    int32_t m_lastOffsetChangeCorrelationIdForScrollBy{ -1 };
    int32_t m_lastOffsetChangeCorrelationIdForAddScrollVelocity{ -1 };
    int m_operationsCount{ 0 };
    double m_lastScrollBarValue{ 0.0 };
    double m_lastOffset{ 0.0 };
    bool m_areScrollerInteractionsAllowed{ true };
    bool m_isInteracting{ false };
    bool m_areScrollControllerInteractionsAllowed{ false };

    // Event Sources
    event<winrt::TypedEventHandler<winrt::IScrollController, winrt::ScrollControllerScrollToRequestedEventArgs>> m_scrollToRequested { };
    event<winrt::TypedEventHandler<winrt::IScrollController, winrt::ScrollControllerScrollByRequestedEventArgs>> m_scrollByRequested { };
    event<winrt::TypedEventHandler<winrt::IScrollController, winrt::ScrollControllerAddScrollVelocityRequestedEventArgs>> m_addScrollVelocityRequested { };
    event<winrt::TypedEventHandler<winrt::IScrollController, winrt::IInspectable>> m_interactionInfoChanged{ };

    // Event Tokens
    winrt::event_token m_scrollBarScrollToken{};
    winrt::event_token m_visibilityChangedToken{};
    winrt::event_token m_scrollBarIsEnabledChangedToken{};
#ifdef _DEBUG
    // For testing purposes only
    winrt::event_token m_scrollBarIndicatorModeChangedToken{};
    winrt::event_token m_scrollBarVisibilityChangedToken{};
#endif //_DEBUG
};
<|MERGE_RESOLUTION|>--- conflicted
+++ resolved
@@ -48,20 +48,12 @@
         double viewport);
 
     winrt::CompositionAnimation GetScrollAnimation(
-<<<<<<< HEAD
-        int info,
-=======
         int correlationId,
->>>>>>> 507826ec
         winrt::float2 const& currentPosition,
         winrt::CompositionAnimation const& defaultAnimation);
 
     void NotifyScrollCompleted(
-<<<<<<< HEAD
-        int info);
-=======
         int correlationId);
->>>>>>> 507826ec
 
     winrt::event_token ScrollToRequested(winrt::TypedEventHandler<winrt::IScrollController, winrt::ScrollControllerScrollToRequestedEventArgs> const& value);
     void ScrollToRequested(winrt::event_token const& token);
