﻿// Copyright (c) Microsoft Corporation. All rights reserved.
// Licensed under the MIT License. See LICENSE in the project root for license information.

#include "pch.h"
#include "common.h"
#include "ScrollingScrollOptions.h"
#include "ScrollBarController.h"
#include "ScrollView.h"
#include "TypeLogging.h"
#include "ScrollPresenterTypeLogging.h"
#include "ScrollControllerScrollToRequestedEventArgs.h"
#include "ScrollControllerScrollByRequestedEventArgs.h"
#include "ScrollControllerAddScrollVelocityRequestedEventArgs.h"

ScrollBarController::ScrollBarController()
{
    SCROLLVIEW_TRACE_INFO(nullptr, TRACE_MSG_METH, METH_NAME, this);
}

ScrollBarController::~ScrollBarController()
{
    SCROLLVIEW_TRACE_INFO(nullptr, TRACE_MSG_METH, METH_NAME, this);

    UnhookScrollBarEvent();
    UnhookScrollBarPropertyChanged();
}

void ScrollBarController::SetScrollBar(const winrt::ScrollBar& scrollBar)
{
    SCROLLVIEW_TRACE_INFO(nullptr, TRACE_MSG_METH, METH_NAME, this);

    UnhookScrollBarEvent();

    m_scrollBar = scrollBar;

    HookScrollBarEvent();
    HookScrollBarPropertyChanged();
}

#pragma region IScrollController

bool ScrollBarController::AreScrollControllerInteractionsAllowed()
{
    return m_areScrollControllerInteractionsAllowed;
}

bool ScrollBarController::AreScrollerInteractionsAllowed()
{
    return m_areScrollerInteractionsAllowed;
}

bool ScrollBarController::IsInteracting()
{
    return m_isInteracting;
}

bool ScrollBarController::IsInteractionElementRailEnabled()
{
    // Unused because InteractionElement returns null.
    return true;
}

winrt::UIElement ScrollBarController::InteractionElement()
{
    // This IScrollController implementation has no touch-manipulatable element.
    return nullptr;
}

winrt::Orientation ScrollBarController::InteractionElementScrollOrientation()
{
    // Unused because InteractionElement returns null.
    MUX_ASSERT(m_scrollBar);
    return m_scrollBar.Orientation();
}

void ScrollBarController::SetExpressionAnimationSources(
    winrt::CompositionPropertySet const& propertySet,
    winrt::hstring const& minOffsetPropertyName,
    winrt::hstring const& maxOffsetPropertyName,
    winrt::hstring const& offsetPropertyName,
    winrt::hstring const& multiplierPropertyName)
{
    // Unused because InteractionElement returns null.
    SCROLLVIEW_TRACE_INFO(nullptr, TRACE_MSG_METH, METH_NAME, this);
}

void ScrollBarController::SetScrollMode(
    winrt::ScrollingScrollMode const& scrollMode)
{
    SCROLLVIEW_TRACE_INFO(
        nullptr,
        TRACE_MSG_METH_STR,
        METH_NAME,
        this,
        TypeLogging::ScrollModeToString(scrollMode).c_str());
    m_scrollMode = scrollMode;

    UpdateAreScrollControllerInteractionsAllowed();
}

void ScrollBarController::SetValues(
    double minOffset,
    double maxOffset,
    double offset,
    double viewport)
{
    SCROLLVIEW_TRACE_INFO(
        nullptr,
        L"%s[0x%p](minOffset:%lf, maxOffset:%lf, offset:%lf, viewport:%lf, operationsCount:%d)\n",
        METH_NAME,
        this,
        minOffset,
        maxOffset,
        offset,
        viewport,
        m_operationsCount);

    if (maxOffset < minOffset)
    {
        throw winrt::hresult_invalid_argument(L"maxOffset cannot be smaller than minOffset.");
    }

    if (viewport < 0.0)
    {
        throw winrt::hresult_invalid_argument(L"viewport cannot be negative.");
    }

    offset = max(minOffset, offset);
    offset = min(maxOffset, offset);
    m_lastOffset = offset;

    MUX_ASSERT(m_scrollBar);

    if (minOffset < m_scrollBar.Minimum())
    {
        m_scrollBar.Minimum(minOffset);
    }

    if (maxOffset > m_scrollBar.Maximum())
    {
        m_scrollBar.Maximum(maxOffset);
    }

    if (minOffset != m_scrollBar.Minimum())
    {
        m_scrollBar.Minimum(minOffset);
    }

    if (maxOffset != m_scrollBar.Maximum())
    {
        m_scrollBar.Maximum(maxOffset);
    }

    m_scrollBar.ViewportSize(viewport);
    m_scrollBar.LargeChange(viewport);
    m_scrollBar.SmallChange(max(1.0, viewport / s_defaultViewportToSmallChangeRatio));

    // The ScrollBar Value is only updated when there is no operation in progress.
    if (m_operationsCount == 0 || m_scrollBar.Value() < minOffset || m_scrollBar.Value() > maxOffset)
    {
        m_scrollBar.Value(offset);
        m_lastScrollBarValue = offset;
    }

    // Potentially changed ScrollBar.Minimum / ScrollBar.Maximum value(s) may have an effect
    // on the read-only IScrollController.AreScrollControllerInteractionsAllowed property.
    UpdateAreScrollControllerInteractionsAllowed();
}

winrt::CompositionAnimation ScrollBarController::GetScrollAnimation(
<<<<<<< HEAD
    int info,
    winrt::float2 const& currentPosition,
    winrt::CompositionAnimation const& defaultAnimation)
{
    SCROLLVIEW_TRACE_INFO(nullptr, TRACE_MSG_METH_INT, METH_NAME, this, info);
=======
    int correlationId,
    winrt::float2 const& currentPosition,
    winrt::CompositionAnimation const& defaultAnimation)
{
    SCROLLVIEW_TRACE_INFO(nullptr, TRACE_MSG_METH_INT, METH_NAME, this, correlationId);
>>>>>>> 507826ec

    // Using the consumer's default animation.
    return nullptr;
}

void ScrollBarController::NotifyScrollCompleted(
<<<<<<< HEAD
    int info)
=======
    int correlationId)
>>>>>>> 507826ec
{
    SCROLLVIEW_TRACE_INFO(
        nullptr,
        TRACE_MSG_METH_INT,
        METH_NAME,
        this,
<<<<<<< HEAD
        info);
=======
        correlationId);
>>>>>>> 507826ec

    MUX_ASSERT(m_operationsCount > 0);
    m_operationsCount--;

    if (m_operationsCount == 0 && m_scrollBar && m_scrollBar.Value() != m_lastOffset)
    {
        m_scrollBar.Value(m_lastOffset);
        m_lastScrollBarValue = m_lastOffset;
    }
}

winrt::event_token ScrollBarController::ScrollToRequested(winrt::TypedEventHandler<winrt::IScrollController, winrt::ScrollControllerScrollToRequestedEventArgs> const& value)
{
    SCROLLVIEW_TRACE_VERBOSE(nullptr, TRACE_MSG_METH, METH_NAME, this);

    return m_scrollToRequested.add(value);
}

void ScrollBarController::ScrollToRequested(winrt::event_token const& token)
{
    SCROLLVIEW_TRACE_VERBOSE(nullptr, TRACE_MSG_METH, METH_NAME, this);

    m_scrollToRequested.remove(token);
}

winrt::event_token ScrollBarController::ScrollByRequested(winrt::TypedEventHandler<winrt::IScrollController, winrt::ScrollControllerScrollByRequestedEventArgs> const& value)
{
    SCROLLVIEW_TRACE_VERBOSE(nullptr, TRACE_MSG_METH, METH_NAME, this);

    return m_scrollByRequested.add(value);
}

void ScrollBarController::ScrollByRequested(winrt::event_token const& token)
{
    SCROLLVIEW_TRACE_VERBOSE(nullptr, TRACE_MSG_METH, METH_NAME, this);

    m_scrollByRequested.remove(token);
}

winrt::event_token ScrollBarController::AddScrollVelocityRequested(winrt::TypedEventHandler<winrt::IScrollController, winrt::ScrollControllerAddScrollVelocityRequestedEventArgs> const& value)
{
    SCROLLVIEW_TRACE_VERBOSE(nullptr, TRACE_MSG_METH, METH_NAME, this);

    return m_addScrollVelocityRequested.add(value);
}

void ScrollBarController::AddScrollVelocityRequested(winrt::event_token const& token)
{
    SCROLLVIEW_TRACE_VERBOSE(nullptr, TRACE_MSG_METH, METH_NAME, this);

    m_addScrollVelocityRequested.remove(token);
}

winrt::event_token ScrollBarController::InteractionRequested(winrt::TypedEventHandler<winrt::IScrollController, winrt::ScrollControllerInteractionRequestedEventArgs> const& value)
{
    SCROLLVIEW_TRACE_VERBOSE(nullptr, TRACE_MSG_METH, METH_NAME, this);
    // Because this IScrollController implementation does not expose an InteractionElement, 
    // this InteractionRequested event is not going to be raised.
    return {};
}

void ScrollBarController::InteractionRequested(winrt::event_token const& token)
{
    SCROLLVIEW_TRACE_VERBOSE(nullptr, TRACE_MSG_METH, METH_NAME, this);
    // Because this IScrollController implementation does not expose an InteractionElement, 
    // this InteractionRequested event is not going to be raised.
}

winrt::event_token ScrollBarController::InteractionInfoChanged(winrt::TypedEventHandler<winrt::IScrollController, winrt::IInspectable> const& value)
{
    SCROLLVIEW_TRACE_VERBOSE(nullptr, TRACE_MSG_METH, METH_NAME, this);

    return m_interactionInfoChanged.add(value);
}

void ScrollBarController::InteractionInfoChanged(winrt::event_token const& token)
{
    SCROLLVIEW_TRACE_VERBOSE(nullptr, TRACE_MSG_METH, METH_NAME, this);

    m_interactionInfoChanged.remove(token);
}

#pragma endregion

void ScrollBarController::HookScrollBarPropertyChanged()
{
    SCROLLVIEW_TRACE_VERBOSE(nullptr, TRACE_MSG_METH, METH_NAME, this);

#ifdef _DEBUG
    MUX_ASSERT(m_scrollBarIndicatorModeChangedToken.value == 0);
    MUX_ASSERT(m_scrollBarVisibilityChangedToken.value == 0);
#endif //_DEBUG
    MUX_ASSERT(m_scrollBarIsEnabledChangedToken.value == 0);

    if (m_scrollBar)
    {
#ifdef _DEBUG
        m_scrollBarIndicatorModeChangedToken.value = m_scrollBar.RegisterPropertyChangedCallback(
            winrt::ScrollBar::IndicatorModeProperty(), { this, &ScrollBarController::OnScrollBarPropertyChanged });

        m_scrollBarVisibilityChangedToken.value = m_scrollBar.RegisterPropertyChangedCallback(
            winrt::UIElement::VisibilityProperty(), { this, &ScrollBarController::OnScrollBarPropertyChanged });
#endif //_DEBUG

        m_scrollBarIsEnabledChangedToken.value = m_scrollBar.RegisterPropertyChangedCallback(
            winrt::Control::IsEnabledProperty(), { this, &ScrollBarController::OnScrollBarPropertyChanged });
    }
}

void ScrollBarController::UnhookScrollBarPropertyChanged()
{
    SCROLLVIEW_TRACE_VERBOSE(nullptr, TRACE_MSG_METH, METH_NAME, this);

    if (m_scrollBar)
    {
#ifdef _DEBUG
        if (m_scrollBarIndicatorModeChangedToken.value != 0)
        {
            m_scrollBar.UnregisterPropertyChangedCallback(winrt::ScrollBar::IndicatorModeProperty(), m_scrollBarIndicatorModeChangedToken.value);
            m_scrollBarIndicatorModeChangedToken.value = 0;
        }

        if (m_scrollBarVisibilityChangedToken.value != 0)
        {
            m_scrollBar.UnregisterPropertyChangedCallback(winrt::UIElement::VisibilityProperty(), m_scrollBarVisibilityChangedToken.value);
            m_scrollBarVisibilityChangedToken.value = 0;
        }
#endif //_DEBUG

        if (m_scrollBarIsEnabledChangedToken.value != 0)
        {
            m_scrollBar.UnregisterPropertyChangedCallback(winrt::Control::IsEnabledProperty(), m_scrollBarIsEnabledChangedToken.value);
            m_scrollBarIsEnabledChangedToken.value = 0;
        }
    }
}

void ScrollBarController::UpdateAreScrollControllerInteractionsAllowed()
{
    const bool oldAreScrollControllerInteractionsAllowed = m_areScrollControllerInteractionsAllowed;

    m_areScrollControllerInteractionsAllowed =
        m_scrollBar &&
        m_scrollBar.IsEnabled() &&
        m_scrollBar.Maximum() > m_scrollBar.Minimum() &&
        m_scrollMode != winrt::ScrollingScrollMode::Disabled;

    if (oldAreScrollControllerInteractionsAllowed != m_areScrollControllerInteractionsAllowed)
    {
        RaiseInteractionInfoChanged();
    }
}

void ScrollBarController::HookScrollBarEvent()
{
    SCROLLVIEW_TRACE_VERBOSE(nullptr, TRACE_MSG_METH, METH_NAME, this);

    MUX_ASSERT(m_scrollBarScrollToken.value == 0);

    if (m_scrollBar)
    {
        m_scrollBarScrollToken = m_scrollBar.Scroll({ this, &ScrollBarController::OnScroll });
    }
}

void ScrollBarController::UnhookScrollBarEvent()
{
    SCROLLVIEW_TRACE_VERBOSE(nullptr, TRACE_MSG_METH, METH_NAME, this);

    if (m_scrollBar && m_scrollBarScrollToken.value != 0)
    {
        m_scrollBar.Scroll(m_scrollBarScrollToken);
        m_scrollBarScrollToken.value = 0;
    }
}

void ScrollBarController::OnScrollBarPropertyChanged(
    const winrt::DependencyObject& /*sender*/,
    const winrt::DependencyProperty& args)
{
    MUX_ASSERT(m_scrollBar);

    if (args == winrt::Control::IsEnabledProperty())
    {
        SCROLLVIEW_TRACE_VERBOSE(
            nullptr,
            TRACE_MSG_METH_STR_INT,
            METH_NAME,
            this,
            L"IsEnabled",
            m_scrollBar.IsEnabled());

        // Potentially changed ScrollBar.Minimum / ScrollBar.Maximum value(s) may have an effect
        // on the read-only IScrollController.AreScrollControllerInteractionsAllowed property.
        UpdateAreScrollControllerInteractionsAllowed();
    }
#ifdef _DEBUG
    else if (args == winrt::UIElement::VisibilityProperty())
    {
        SCROLLVIEW_TRACE_VERBOSE(
            nullptr,
            TRACE_MSG_METH_STR_INT,
            METH_NAME,
            this,
            L"Visibility",
            m_scrollBar.Visibility());
    }
    else if (args == winrt::ScrollBar::IndicatorModeProperty())
    {
        SCROLLVIEW_TRACE_VERBOSE(
            nullptr,
            TRACE_MSG_METH_STR_STR,
            METH_NAME,
            this,
            L"IndicatorMode",
            TypeLogging::ScrollingIndicatorModeToString(m_scrollBar.IndicatorMode()).c_str());
    }
#endif //_DEBUG
}

void ScrollBarController::OnScroll(
    const winrt::IInspectable& /*sender*/,
    const winrt::ScrollEventArgs& args)
{
    const auto scrollEventType = args.ScrollEventType();

    SCROLLVIEW_TRACE_VERBOSE(
        nullptr,
        TRACE_MSG_METH_STR,
        METH_NAME,
        this,
        TypeLogging::ScrollEventTypeToString(scrollEventType).c_str());

    if (!m_scrollBar)
    {
        return;
    }

    if (m_scrollMode == winrt::ScrollingScrollMode::Disabled && scrollEventType != winrt::ScrollEventType::ThumbPosition)
    {
        // This ScrollBar is not interactive. Restore its previous Value.
        m_scrollBar.Value(m_lastScrollBarValue);
        return;
    }

    switch (scrollEventType)
    {
    case winrt::ScrollEventType::First:
    case winrt::ScrollEventType::Last:
    {
        break;
    }
    case winrt::ScrollEventType::EndScroll:
    {
        m_areScrollerInteractionsAllowed = true;

        if (m_isInteracting)
        {
            m_isInteracting = false;
            RaiseInteractionInfoChanged();
        }
        break;
    }
    case winrt::ScrollEventType::LargeDecrement:
    case winrt::ScrollEventType::LargeIncrement:
    case winrt::ScrollEventType::SmallDecrement:
    case winrt::ScrollEventType::SmallIncrement:
    case winrt::ScrollEventType::ThumbPosition:
    case winrt::ScrollEventType::ThumbTrack:
    {
        if (scrollEventType == winrt::ScrollEventType::ThumbTrack)
        {
            m_areScrollerInteractionsAllowed = false;

            if (!m_isInteracting)
            {
                m_isInteracting = true;
                RaiseInteractionInfoChanged();
            }
        }

        bool offsetChangeRequested = false;

        if (scrollEventType == winrt::ScrollEventType::ThumbPosition ||
            scrollEventType == winrt::ScrollEventType::ThumbTrack)
        {
            offsetChangeRequested = RaiseScrollToRequested(args.NewValue());
        }
        else
        {
            double offsetChange = 0.0;

            switch (scrollEventType)
            {
            case winrt::ScrollEventType::LargeDecrement:
                offsetChange = -min(m_lastScrollBarValue - m_scrollBar.Minimum(), m_scrollBar.LargeChange());
                break;
            case winrt::ScrollEventType::LargeIncrement:
                offsetChange = min(m_scrollBar.Maximum() - m_lastScrollBarValue, m_scrollBar.LargeChange());
                break;
            case winrt::ScrollEventType::SmallDecrement:
                offsetChange = -min(m_lastScrollBarValue - m_scrollBar.Minimum(), m_scrollBar.SmallChange());
                break;
            case winrt::ScrollEventType::SmallIncrement:
                offsetChange = min(m_scrollBar.Maximum() - m_lastScrollBarValue, m_scrollBar.SmallChange());
                break;
            }

            // When the requested Value is near the Mininum or Maximum, include a little additional velocity
            // to ensure the extreme value is reached.
            if (args.NewValue() - m_scrollBar.Minimum() < s_minMaxEpsilon)
            {
                MUX_ASSERT(offsetChange < 0.0);
                offsetChange -= s_minMaxEpsilon;
            }
            else if (m_scrollBar.Maximum() - args.NewValue() < s_minMaxEpsilon)
            {
                MUX_ASSERT(offsetChange > 0.0);
                offsetChange += s_minMaxEpsilon;
            }

            if (SharedHelpers::IsAnimationsEnabled())
            {
                offsetChangeRequested = RaiseAddScrollVelocityRequested(offsetChange);
            }
            else
            {
                offsetChangeRequested = RaiseScrollByRequested(offsetChange);
            }
        }

        if (!offsetChangeRequested)
        {
            // This request could not be requested, restore the previous Value.
            m_scrollBar.Value(m_lastScrollBarValue);
        }
        break;
    }
    }

    m_lastScrollBarValue = m_scrollBar.Value();
}

bool ScrollBarController::RaiseScrollToRequested(
    double offset)
{
    SCROLLVIEW_TRACE_VERBOSE(nullptr, TRACE_MSG_METH_DBL, METH_NAME, this, offset);

    if (!m_scrollToRequested)
    {
        return false;
    }

    auto options = winrt::make_self<ScrollingScrollOptions>(
        winrt::ScrollingAnimationMode::Disabled,
        winrt::ScrollingSnapPointsMode::Ignore);

    auto scrollToRequestedEventArgs = winrt::make_self<ScrollControllerScrollToRequestedEventArgs>(
        offset,
        *options);

    m_scrollToRequested(*this, *scrollToRequestedEventArgs);

    int32_t offsetChangeCorrelationId = scrollToRequestedEventArgs.as<winrt::ScrollControllerScrollToRequestedEventArgs>().CorrelationId();

    // Only increment m_operationsCount when the returned OffsetsChangeCorrelationId represents a new request that was not coalesced with a pending request. 
    if (offsetChangeCorrelationId != -1 && offsetChangeCorrelationId != m_lastOffsetChangeCorrelationIdForScrollTo)
    {
        m_lastOffsetChangeCorrelationIdForScrollTo = offsetChangeCorrelationId;
        m_operationsCount++;
        return true;
    }

    return false;
}

bool ScrollBarController::RaiseScrollByRequested(
    double offsetChange)
{
    SCROLLVIEW_TRACE_VERBOSE(nullptr, TRACE_MSG_METH_DBL, METH_NAME, this, offsetChange);

    if (!m_scrollByRequested)
    {
        return false;
    }

    auto options = winrt::make_self<ScrollingScrollOptions>(
        winrt::ScrollingAnimationMode::Disabled,
        winrt::ScrollingSnapPointsMode::Ignore);

    auto scrollByRequestedEventArgs = winrt::make_self<ScrollControllerScrollByRequestedEventArgs>(
        offsetChange,
        *options);

    m_scrollByRequested(*this, *scrollByRequestedEventArgs);

    int32_t offsetChangeCorrelationId = scrollByRequestedEventArgs.as<winrt::ScrollControllerScrollByRequestedEventArgs>().CorrelationId();

    // Only increment m_operationsCount when the returned OffsetsChangeCorrelationId represents a new request that was not coalesced with a pending request. 
    if (offsetChangeCorrelationId != -1 && offsetChangeCorrelationId != m_lastOffsetChangeCorrelationIdForScrollBy)
    {
        m_lastOffsetChangeCorrelationIdForScrollBy = offsetChangeCorrelationId;
        m_operationsCount++;
        return true;
    }

    return false;
}

bool ScrollBarController::RaiseAddScrollVelocityRequested(
    double offsetChange)
{
    if (!m_addScrollVelocityRequested)
    {
        return false;
    }

    SCROLLVIEW_TRACE_VERBOSE(nullptr, TRACE_MSG_METH_DBL, METH_NAME, this, offsetChange);

    double offsetVelocity = m_operationsCount == 0 ? s_minimumVelocity : 0.0;

    if (offsetChange < 0.0)
    {
        offsetVelocity *= -1;
    }
    offsetVelocity += offsetChange * s_velocityNeededPerPixel;

    winrt::IInspectable inertiaDecayRateAsInsp = box_value(s_inertiaDecayRate);
    winrt::IReference<float> inertiaDecayRate = inertiaDecayRateAsInsp.as<winrt::IReference<float>>();

    auto addScrollVelocityRequestedEventArgs = winrt::make_self<ScrollControllerAddScrollVelocityRequestedEventArgs>(
        static_cast<float>(offsetVelocity),
        inertiaDecayRate);

    m_addScrollVelocityRequested(*this, *addScrollVelocityRequestedEventArgs);

    int32_t offsetChangeCorrelationId = addScrollVelocityRequestedEventArgs.as<winrt::ScrollControllerAddScrollVelocityRequestedEventArgs>().CorrelationId();

    // Only increment m_operationsCount when the returned OffsetsChangeCorrelationId represents a new request that was not coalesced with a pending request. 
    if (offsetChangeCorrelationId != -1 && offsetChangeCorrelationId != m_lastOffsetChangeCorrelationIdForAddScrollVelocity)
    {
        m_lastOffsetChangeCorrelationIdForAddScrollVelocity = offsetChangeCorrelationId;
        m_operationsCount++;
        return true;
    }

    return false;
}

void ScrollBarController::RaiseInteractionInfoChanged()
{
    if (!m_interactionInfoChanged)
    {
        return;
    }

    SCROLLVIEW_TRACE_VERBOSE(nullptr, TRACE_MSG_METH, METH_NAME, this);

    m_interactionInfoChanged(*this, nullptr);
}<|MERGE_RESOLUTION|>--- conflicted
+++ resolved
@@ -168,41 +168,25 @@
 }
 
 winrt::CompositionAnimation ScrollBarController::GetScrollAnimation(
-<<<<<<< HEAD
-    int info,
-    winrt::float2 const& currentPosition,
-    winrt::CompositionAnimation const& defaultAnimation)
-{
-    SCROLLVIEW_TRACE_INFO(nullptr, TRACE_MSG_METH_INT, METH_NAME, this, info);
-=======
     int correlationId,
     winrt::float2 const& currentPosition,
     winrt::CompositionAnimation const& defaultAnimation)
 {
     SCROLLVIEW_TRACE_INFO(nullptr, TRACE_MSG_METH_INT, METH_NAME, this, correlationId);
->>>>>>> 507826ec
 
     // Using the consumer's default animation.
     return nullptr;
 }
 
 void ScrollBarController::NotifyScrollCompleted(
-<<<<<<< HEAD
-    int info)
-=======
     int correlationId)
->>>>>>> 507826ec
 {
     SCROLLVIEW_TRACE_INFO(
         nullptr,
         TRACE_MSG_METH_INT,
         METH_NAME,
         this,
-<<<<<<< HEAD
-        info);
-=======
         correlationId);
->>>>>>> 507826ec
 
     MUX_ASSERT(m_operationsCount > 0);
     m_operationsCount--;
