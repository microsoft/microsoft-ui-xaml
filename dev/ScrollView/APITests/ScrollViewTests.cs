﻿// Copyright (c) Microsoft Corporation. All rights reserved.
// Licensed under the MIT License. See LICENSE in the project root for license information.

using Common;
using Microsoft.UI.Private.Controls;
using MUXControlsTestApp.Utilities;
using System;
using System.Threading;
using Windows.Foundation;
using Windows.UI.ViewManagement;
using Windows.UI.Xaml.Controls;
using Windows.UI.Xaml.Shapes;
using Windows.UI.Xaml.Media;

#if USING_TAEF
using WEX.TestExecution;
using WEX.TestExecution.Markup;
using WEX.Logging.Interop;
#else
using Microsoft.VisualStudio.TestTools.UnitTesting;
using Microsoft.VisualStudio.TestTools.UnitTesting.Logging;
#endif

using ScrollView = Microsoft.UI.Xaml.Controls.ScrollView;
using ScrollBarVisibility = Microsoft.UI.Xaml.Controls.ScrollingScrollBarVisibility;
using ScrollPresenter = Microsoft.UI.Xaml.Controls.Primitives.ScrollPresenter;
using ScrollingContentOrientation = Microsoft.UI.Xaml.Controls.ScrollingContentOrientation;
using ScrollingScrollMode = Microsoft.UI.Xaml.Controls.ScrollingScrollMode;
using ScrollingInputKinds = Microsoft.UI.Xaml.Controls.ScrollingInputKinds;
using ScrollingChainMode = Microsoft.UI.Xaml.Controls.ScrollingChainMode;
using ScrollingRailMode = Microsoft.UI.Xaml.Controls.ScrollingRailMode;
using ScrollingZoomMode = Microsoft.UI.Xaml.Controls.ScrollingZoomMode;
using ScrollingAnchorRequestedEventArgs = Microsoft.UI.Xaml.Controls.ScrollingAnchorRequestedEventArgs;
using MUXControlsTestHooksLoggingMessageEventArgs = Microsoft.UI.Private.Controls.MUXControlsTestHooksLoggingMessageEventArgs;
using ScrollViewTestHooks = Microsoft.UI.Private.Controls.ScrollViewTestHooks;

namespace Windows.UI.Xaml.Tests.MUXControls.ApiTests
{
    [TestClass]
    public class ScrollViewTests : ApiTestBase
    {
        private const int c_MaxWaitDuration = 5000;
        private const double c_epsilon = 0.0000001;

        private const ScrollingInputKinds c_defaultIgnoredInputKinds = ScrollingInputKinds.None;
        private const ScrollingChainMode c_defaultHorizontalScrollChainMode = ScrollingChainMode.Auto;
        private const ScrollingChainMode c_defaultVerticalScrollChainMode = ScrollingChainMode.Auto;
        private const ScrollingRailMode c_defaultHorizontalScrollRailMode = ScrollingRailMode.Enabled;
        private const ScrollingRailMode c_defaultVerticalScrollRailMode = ScrollingRailMode.Enabled;
#if USE_SCROLLMODE_AUTO
        private const ScrollingScrollMode c_defaultComputedHorizontalScrollMode = ScrollingScrollMode.Disabled;
        private const ScrollingScrollMode c_defaultComputedVerticalScrollMode = ScrollingScrollMode.Disabled;
        private const ScrollingScrollMode c_defaultHorizontalScrollMode = ScrollingScrollMode.Auto;
        private const ScrollingScrollMode c_defaultVerticalScrollMode = ScrollingScrollMode.Auto;
#else
        private const ScrollingScrollMode c_defaultHorizontalScrollMode = ScrollingScrollMode.Enabled;
        private const ScrollingScrollMode c_defaultVerticalScrollMode = ScrollingScrollMode.Enabled;
#endif
        private const ScrollingChainMode c_defaultZoomChainMode = ScrollingChainMode.Auto;
<<<<<<< HEAD
        private const ZoomMode c_defaultZoomMode = ZoomMode.Disabled;
=======
        private const ScrollingZoomMode c_defaultZoomMode = ScrollingZoomMode.Disabled;
>>>>>>> 507826ec
        private const ScrollingContentOrientation c_defaultContentOrientation = ScrollingContentOrientation.Vertical;
        private const double c_defaultMinZoomFactor = 0.1;
        private const double c_defaultMaxZoomFactor = 10.0;
        private const double c_defaultAnchorRatio = 0.0;

        private const double c_defaultUIScrollViewContentWidth = 1200.0;
        private const double c_defaultUIScrollViewContentHeight = 600.0;
        private const double c_defaultUIScrollViewWidth = 300.0;
        private const double c_defaultUIScrollViewHeight = 200.0;

        private ScrollViewVisualStateCounts m_scrollViewVisualStateCounts;

        [TestMethod]
        [TestProperty("Description", "Verifies the ScrollView default properties.")]
        public void VerifyDefaultPropertyValues()
        {
            if (PlatformConfiguration.IsOSVersionLessThan(OSVersion.Redstone2))
            {
                Log.Warning("Test is disabled on pre-RS2 because ScrollView not supported pre-RS2");
                return;
            }

            RunOnUIThread.Execute(() =>
            {
                ScrollView scrollView = new ScrollView();
                Verify.IsNotNull(scrollView);

                Log.Comment("Verifying ScrollView default property values");
                Verify.IsNull(scrollView.Content);
                Verify.IsNull(scrollView.CurrentAnchor);
                Verify.IsNull(ScrollViewTestHooks.GetScrollPresenterPart(scrollView));
#if USE_SCROLLMODE_AUTO
                Verify.AreEqual(c_defaultComputedHorizontalScrollMode, scrollView.ComputedHorizontalScrollMode);
                Verify.AreEqual(c_defaultComputedVerticalScrollMode, scrollView.ComputedVerticalScrollMode);
#endif
<<<<<<< HEAD
                Verify.AreEqual(scrollView.IgnoredInputKinds, c_defaultIgnoredInputKinds);
                Verify.AreEqual(scrollView.ContentOrientation, c_defaultContentOrientation);
                Verify.AreEqual(scrollView.HorizontalScrollChainMode, c_defaultHorizontalScrollChainMode);
                Verify.AreEqual(scrollView.VerticalScrollChainMode, c_defaultVerticalScrollChainMode);
                Verify.AreEqual(scrollView.HorizontalScrollRailMode, c_defaultHorizontalScrollRailMode);
                Verify.AreEqual(scrollView.VerticalScrollRailMode, c_defaultVerticalScrollRailMode);
                Verify.AreEqual(scrollView.HorizontalScrollMode, c_defaultHorizontalScrollMode);
                Verify.AreEqual(scrollView.VerticalScrollMode, c_defaultVerticalScrollMode);
                Verify.AreEqual(scrollView.ZoomMode, c_defaultZoomMode);
                Verify.AreEqual(scrollView.ZoomChainMode, c_defaultZoomChainMode);
=======
                Verify.AreEqual(c_defaultIgnoredInputKinds, scrollView.IgnoredInputKinds);
                Verify.AreEqual(c_defaultContentOrientation, scrollView.ContentOrientation);
                Verify.AreEqual(c_defaultHorizontalScrollChainMode, scrollView.HorizontalScrollChainMode);
                Verify.AreEqual(c_defaultVerticalScrollChainMode, scrollView.VerticalScrollChainMode);
                Verify.AreEqual(c_defaultHorizontalScrollRailMode, scrollView.HorizontalScrollRailMode);
                Verify.AreEqual(c_defaultVerticalScrollRailMode, scrollView.VerticalScrollRailMode);
                Verify.AreEqual(c_defaultHorizontalScrollMode, scrollView.HorizontalScrollMode);
                Verify.AreEqual(c_defaultVerticalScrollMode, scrollView.VerticalScrollMode);
                Verify.AreEqual(c_defaultZoomMode, scrollView.ZoomMode);
                Verify.AreEqual(c_defaultZoomChainMode, scrollView.ZoomChainMode);
>>>>>>> 507826ec
                Verify.IsGreaterThan(scrollView.MinZoomFactor, c_defaultMinZoomFactor - c_epsilon);
                Verify.IsLessThan(scrollView.MinZoomFactor, c_defaultMinZoomFactor + c_epsilon);
                Verify.IsGreaterThan(scrollView.MaxZoomFactor, c_defaultMaxZoomFactor - c_epsilon);
                Verify.IsLessThan(scrollView.MaxZoomFactor, c_defaultMaxZoomFactor + c_epsilon);
                Verify.AreEqual(c_defaultAnchorRatio, scrollView.HorizontalAnchorRatio);
                Verify.AreEqual(c_defaultAnchorRatio, scrollView.VerticalAnchorRatio);
                Verify.AreEqual(0.0, scrollView.ExtentWidth);
                Verify.AreEqual(0.0, scrollView.ExtentHeight);
                Verify.AreEqual(0.0, scrollView.ViewportWidth);
                Verify.AreEqual(0.0, scrollView.ViewportHeight);
                Verify.AreEqual(0.0, scrollView.ScrollableWidth);
                Verify.AreEqual(0.0, scrollView.ScrollableHeight);
            });
        }

        [TestMethod]
        [TestProperty("Description", "Verifies the ScrollView properties after template application.")]
        public void VerifyScrollPresenterAttachedProperties()
        {
            if (PlatformConfiguration.IsOSVersionLessThan(OSVersion.Redstone2))
            {
                Log.Warning("Test is disabled on pre-RS2 because ScrollView not supported pre-RS2");
                return;
            }

            using (PrivateLoggingHelper privateSVLoggingHelper = new PrivateLoggingHelper("ScrollView", "ScrollPresenter"))
            {
                ScrollView scrollView = null;
                Rectangle rectangleScrollViewContent = null;
                AutoResetEvent scrollViewLoadedEvent = new AutoResetEvent(false);
                AutoResetEvent scrollViewUnloadedEvent = new AutoResetEvent(false);

                RunOnUIThread.Execute(() =>
                {
                    rectangleScrollViewContent = new Rectangle();
                    scrollView = new ScrollView();

                    SetupDefaultUI(scrollView, rectangleScrollViewContent, scrollViewLoadedEvent, scrollViewUnloadedEvent);
                });

                WaitForEvent("Waiting for Loaded event", scrollViewLoadedEvent);

                RunOnUIThread.Execute(() =>
                {
                    Log.Comment("Setting ScrollPresenter-cloned properties to non-default values");
                    scrollView.IgnoredInputKinds = ScrollingInputKinds.MouseWheel | ScrollingInputKinds.Pen;
                    scrollView.ContentOrientation = ScrollingContentOrientation.Horizontal;
                    scrollView.HorizontalScrollChainMode = ScrollingChainMode.Always;
                    scrollView.VerticalScrollChainMode = ScrollingChainMode.Never;
                    scrollView.HorizontalScrollRailMode = ScrollingRailMode.Disabled;
                    scrollView.VerticalScrollRailMode = ScrollingRailMode.Disabled;
                    scrollView.HorizontalScrollMode = ScrollingScrollMode.Enabled;
                    scrollView.VerticalScrollMode = ScrollingScrollMode.Disabled;
                    scrollView.ZoomMode = ScrollingZoomMode.Enabled;
                    scrollView.ZoomChainMode = ScrollingChainMode.Never;
                    scrollView.MinZoomFactor = 2.0;
                    scrollView.MaxZoomFactor = 8.0;

                    Log.Comment("Verifying ScrollPresenter-cloned non-default properties");
<<<<<<< HEAD
                    Verify.AreEqual(scrollView.IgnoredInputKinds, ScrollingInputKinds.MouseWheel | ScrollingInputKinds.Pen);
                    Verify.AreEqual(scrollView.ContentOrientation, ScrollingContentOrientation.Horizontal);
                    Verify.AreEqual(scrollView.HorizontalScrollChainMode, ScrollingChainMode.Always);
                    Verify.AreEqual(scrollView.VerticalScrollChainMode, ScrollingChainMode.Never);
                    Verify.AreEqual(scrollView.HorizontalScrollRailMode, ScrollingRailMode.Disabled);
                    Verify.AreEqual(scrollView.VerticalScrollRailMode, ScrollingRailMode.Disabled);
                    Verify.AreEqual(scrollView.HorizontalScrollMode, ScrollMode.Enabled);
                    Verify.AreEqual(scrollView.VerticalScrollMode, ScrollMode.Disabled);
=======
                    Verify.AreEqual(ScrollingInputKinds.MouseWheel | ScrollingInputKinds.Pen, scrollView.IgnoredInputKinds);
                    Verify.AreEqual(ScrollingContentOrientation.Horizontal, scrollView.ContentOrientation);
                    Verify.AreEqual(ScrollingChainMode.Always, scrollView.HorizontalScrollChainMode);
                    Verify.AreEqual(ScrollingChainMode.Never, scrollView.VerticalScrollChainMode);
                    Verify.AreEqual(ScrollingRailMode.Disabled, scrollView.HorizontalScrollRailMode);
                    Verify.AreEqual(ScrollingRailMode.Disabled, scrollView.VerticalScrollRailMode);
                    Verify.AreEqual(ScrollingScrollMode.Enabled, scrollView.HorizontalScrollMode);
                    Verify.AreEqual(ScrollingScrollMode.Disabled, scrollView.VerticalScrollMode);
>>>>>>> 507826ec
#if USE_SCROLLMODE_AUTO
                    Verify.AreEqual(ScrollingScrollMode.Enabled, scrollView.ComputedHorizontalScrollMode);
                    Verify.AreEqual(ScrollingScrollMode.Disabled, scrollView.ComputedVerticalScrollMode);
#endif
<<<<<<< HEAD
                    Verify.AreEqual(scrollView.ZoomMode, ZoomMode.Enabled);
                    Verify.AreEqual(scrollView.ZoomChainMode, ScrollingChainMode.Never);
=======
                    Verify.AreEqual(ScrollingZoomMode.Enabled, scrollView.ZoomMode);
                    Verify.AreEqual(ScrollingChainMode.Never, scrollView.ZoomChainMode);
>>>>>>> 507826ec
                    Verify.IsGreaterThan(scrollView.MinZoomFactor, 2.0 - c_epsilon);
                    Verify.IsLessThan(scrollView.MinZoomFactor, 2.0 + c_epsilon);
                    Verify.IsGreaterThan(scrollView.MaxZoomFactor, 8.0 - c_epsilon);
                    Verify.IsLessThan(scrollView.MaxZoomFactor, 8.0 + c_epsilon);

                    Log.Comment("Resetting window content and ScrollView");
                    Content = null;
                    scrollView = null;
                });

                WaitForEvent("Waiting for Unloaded event", scrollViewUnloadedEvent);

                IdleSynchronizer.Wait();
                Log.Comment("Garbage collecting...");
                GC.Collect();
                GC.WaitForPendingFinalizers();
                GC.Collect();
                Log.Comment("Done");
            }
        }

        [TestMethod]
        [TestProperty("Description", "Verifies the ScrollPresenter attached properties.")]
        public void VerifyPropertyValuesAfterTemplateApplication()
        {
            if (PlatformConfiguration.IsOSVersionLessThan(OSVersion.Redstone2))
            {
                Log.Warning("Test is disabled on pre-RS2 because ScrollView not supported pre-RS2");
                return;
            }

            using (PrivateLoggingHelper privateSVLoggingHelper = new PrivateLoggingHelper("ScrollView", "ScrollPresenter"))
            {
                ScrollView scrollView = null;
                Rectangle rectangleScrollViewContent = null;
                AutoResetEvent scrollViewLoadedEvent = new AutoResetEvent(false);
                AutoResetEvent scrollViewUnloadedEvent = new AutoResetEvent(false);

                RunOnUIThread.Execute(() =>
                {
                    rectangleScrollViewContent = new Rectangle();
                    scrollView = new ScrollView();

                    SetupDefaultUI(scrollView, rectangleScrollViewContent, scrollViewLoadedEvent, scrollViewUnloadedEvent);
                });

                WaitForEvent("Waiting for Loaded event", scrollViewLoadedEvent);

                RunOnUIThread.Execute(() =>
                {
                    Log.Comment("Verifying ScrollView property values after Loaded event");
<<<<<<< HEAD
                    Verify.AreEqual(scrollView.Content, rectangleScrollViewContent);
                    Verify.IsNull(scrollView.CurrentAnchor);
                    Verify.IsNotNull(ScrollViewTestHooks.GetScrollPresenterPart(scrollView));
                    Verify.AreEqual(ScrollViewTestHooks.GetScrollPresenterPart(scrollView).Content, rectangleScrollViewContent);
                    Verify.AreEqual(scrollView.ExtentWidth, c_defaultUIScrollViewContentWidth);
                    Verify.AreEqual(scrollView.ExtentHeight, c_defaultUIScrollViewContentHeight);
                    Verify.AreEqual(scrollView.ViewportWidth, c_defaultUIScrollViewWidth);
                    Verify.AreEqual(scrollView.ViewportHeight, c_defaultUIScrollViewHeight);
                    Verify.AreEqual(scrollView.ScrollableWidth, c_defaultUIScrollViewContentWidth - c_defaultUIScrollViewWidth);
                    Verify.AreEqual(scrollView.ScrollableHeight, c_defaultUIScrollViewContentHeight - c_defaultUIScrollViewHeight);
=======
                    Verify.AreEqual(rectangleScrollViewContent, scrollView.Content);
                    Verify.IsNotNull(ScrollViewTestHooks.GetScrollPresenterPart(scrollView));
                    Verify.AreEqual(rectangleScrollViewContent, ScrollViewTestHooks.GetScrollPresenterPart(scrollView).Content);
                    Verify.AreEqual(c_defaultUIScrollViewContentWidth, scrollView.ExtentWidth);
                    Verify.AreEqual(c_defaultUIScrollViewContentHeight, scrollView.ExtentHeight);
                    Verify.AreEqual(c_defaultUIScrollViewWidth, scrollView.ViewportWidth);
                    Verify.AreEqual(c_defaultUIScrollViewHeight, scrollView.ViewportHeight);
                    Verify.AreEqual(c_defaultUIScrollViewContentWidth - c_defaultUIScrollViewWidth, scrollView.ScrollableWidth);
                    Verify.AreEqual(c_defaultUIScrollViewContentHeight - c_defaultUIScrollViewHeight, scrollView.ScrollableHeight);
>>>>>>> 507826ec

                    Log.Comment("Resetting window content and ScrollView");
                    Content = null;
                    scrollView = null;
                });

                WaitForEvent("Waiting for Unloaded event", scrollViewUnloadedEvent);

                IdleSynchronizer.Wait();
                Log.Comment("Garbage collecting...");
                GC.Collect();
                GC.WaitForPendingFinalizers();
                GC.Collect();
                Log.Comment("Done");
            }
        }

        [TestMethod]
        [TestProperty("Description", "Verifies the ScrollView visual state changes based on the AutoHideScrollBars, IsEnabled and ScrollBarVisibility settings.")]
        public void VerifyVisualStates()
        {
            UISettings settings = new UISettings();
            if (!settings.AnimationsEnabled)
            {
                Log.Warning("Test is disabled when animations are turned off.");
                return;
            }

            VerifyVisualStates(ScrollBarVisibility.Auto, autoHideScrollControllers: true);
            VerifyVisualStates(ScrollBarVisibility.Visible, autoHideScrollControllers: true);

            // Non-auto-hiding ScrollControllers are only supported starting with RS4.
            if (PlatformConfiguration.IsOsVersionGreaterThanOrEqual(OSVersion.Redstone4))
            {
                VerifyVisualStates(ScrollBarVisibility.Auto, autoHideScrollControllers: false);
                VerifyVisualStates(ScrollBarVisibility.Visible, autoHideScrollControllers: false);
            }
        }

        private void VerifyVisualStates(ScrollBarVisibility scrollBarVisibility, bool autoHideScrollControllers)
        {
            using (PrivateLoggingHelper privateSVLoggingHelper = new PrivateLoggingHelper("ScrollView"))
            {
                ScrollView scrollView = null;

                RunOnUIThread.Execute(() =>
                {
                    MUXControlsTestHooks.LoggingMessage += MUXControlsTestHooks_LoggingMessageForVisualStateChange;
                    m_scrollViewVisualStateCounts = new ScrollViewVisualStateCounts();
                    scrollView = new ScrollView();
                });

                using (ScrollViewTestHooksHelper scrollViewTestHooksHelper = new ScrollViewTestHooksHelper(scrollView, autoHideScrollControllers))
                {
                    Rectangle rectangleScrollViewContent = null;
                    AutoResetEvent scrollViewLoadedEvent = new AutoResetEvent(false);
                    AutoResetEvent scrollViewUnloadedEvent = new AutoResetEvent(false);

                    RunOnUIThread.Execute(() =>
                    {
                        rectangleScrollViewContent = new Rectangle();
                        scrollView.HorizontalScrollBarVisibility = scrollBarVisibility;
                        scrollView.VerticalScrollBarVisibility = scrollBarVisibility;

                        SetupDefaultUI(
                            scrollView: scrollView,
                            rectangleScrollViewContent: rectangleScrollViewContent,
                            scrollViewLoadedEvent: scrollViewLoadedEvent,
                            scrollViewUnloadedEvent: scrollViewUnloadedEvent,
                            setAsContentRoot: true,
                            useParentGrid: true);
                    });

                    WaitForEvent("Waiting for Loaded event", scrollViewLoadedEvent);

                    RunOnUIThread.Execute(() =>
                    {
                        MUXControlsTestHooks.LoggingMessage -= MUXControlsTestHooks_LoggingMessageForVisualStateChange;
                        Log.Comment($"VerifyVisualStates: isEnabled:True, scrollBarVisibility:{scrollBarVisibility}, autoHideScrollControllers:{autoHideScrollControllers}");

                        VerifyVisualStates(
                            expectedMouseIndicatorStateCount: autoHideScrollControllers ? 0u : (scrollBarVisibility == ScrollBarVisibility.Auto ? 2u : 3u),
                            expectedTouchIndicatorStateCount: 0,
                            expectedNoIndicatorStateCount: autoHideScrollControllers ? (scrollBarVisibility == ScrollBarVisibility.Auto ? 2u : 3u) : 0u,
                            expectedScrollBarsSeparatorCollapsedStateCount: autoHideScrollControllers ? (scrollBarVisibility == ScrollBarVisibility.Auto ? 1u : 3u) : 0u,
                            expectedScrollBarsSeparatorCollapsedDisabledStateCount: 0,
                            expectedScrollBarsSeparatorExpandedStateCount: autoHideScrollControllers ? 0u : (scrollBarVisibility == ScrollBarVisibility.Auto ? 1u : 3u),
                            expectedScrollBarsSeparatorDisplayedWithoutAnimationStateCount: 0,
                            expectedScrollBarsSeparatorExpandedWithoutAnimationStateCount: 0,
                            expectedScrollBarsSeparatorCollapsedWithoutAnimationStateCount: 0);

                        m_scrollViewVisualStateCounts.ResetStateCounts();
                        MUXControlsTestHooks.LoggingMessage += MUXControlsTestHooks_LoggingMessageForVisualStateChange;

                        Log.Comment("Disabling ScrollView");
                        scrollView.IsEnabled = false;
                    });

                    IdleSynchronizer.Wait();

                    RunOnUIThread.Execute(() =>
                    {
                        MUXControlsTestHooks.LoggingMessage -= MUXControlsTestHooks_LoggingMessageForVisualStateChange;
                        Log.Comment($"VerifyVisualStates: isEnabled:False, scrollBarVisibility:{scrollBarVisibility}, autoHideScrollControllers:{autoHideScrollControllers}");

                        VerifyVisualStates(
                            expectedMouseIndicatorStateCount: autoHideScrollControllers ? 0u : (scrollBarVisibility == ScrollBarVisibility.Auto ? 1u : 3u),
                            expectedTouchIndicatorStateCount: 0,
                            expectedNoIndicatorStateCount: autoHideScrollControllers ? (scrollBarVisibility == ScrollBarVisibility.Auto ? 1u : 3u) : 0u,
                            expectedScrollBarsSeparatorCollapsedStateCount: 0,
                            expectedScrollBarsSeparatorCollapsedDisabledStateCount: scrollBarVisibility == ScrollBarVisibility.Auto ? 0u : 3u,
                            expectedScrollBarsSeparatorExpandedStateCount: 0,
                            expectedScrollBarsSeparatorDisplayedWithoutAnimationStateCount: 0,
                            expectedScrollBarsSeparatorExpandedWithoutAnimationStateCount: 0,
                            expectedScrollBarsSeparatorCollapsedWithoutAnimationStateCount: 0);

                        m_scrollViewVisualStateCounts.ResetStateCounts();
                        MUXControlsTestHooks.LoggingMessage += MUXControlsTestHooks_LoggingMessageForVisualStateChange;

                        Log.Comment("Enabling ScrollView");
                        scrollView.IsEnabled = true;
                    });

                    IdleSynchronizer.Wait();

                    RunOnUIThread.Execute(() =>
                    {
                        MUXControlsTestHooks.LoggingMessage -= MUXControlsTestHooks_LoggingMessageForVisualStateChange;
                        Log.Comment($"VerifyVisualStates: isEnabled:True, scrollBarVisibility:{scrollBarVisibility}, autoHideScrollControllers:{autoHideScrollControllers}");

                        VerifyVisualStates(
                            expectedMouseIndicatorStateCount: autoHideScrollControllers ? 0u : 3u,
                            expectedTouchIndicatorStateCount: 0,
                            expectedNoIndicatorStateCount: autoHideScrollControllers ? 3u : 0u,
                            expectedScrollBarsSeparatorCollapsedStateCount: autoHideScrollControllers ? (scrollBarVisibility == ScrollBarVisibility.Auto ? 2u : 3u) : 0u,
                            expectedScrollBarsSeparatorCollapsedDisabledStateCount: 0,
                            expectedScrollBarsSeparatorExpandedStateCount: autoHideScrollControllers ? 0u : (scrollBarVisibility == ScrollBarVisibility.Auto ? 2u : 3u),
                            expectedScrollBarsSeparatorDisplayedWithoutAnimationStateCount: 0,
                            expectedScrollBarsSeparatorExpandedWithoutAnimationStateCount: 0,
                            expectedScrollBarsSeparatorCollapsedWithoutAnimationStateCount: 0);

                        Log.Comment("Resetting window content");
                        Content = null;
                        m_scrollViewVisualStateCounts = null;
                    });

                    WaitForEvent("Waiting for Unloaded event", scrollViewUnloadedEvent);
                }
            }
        }

        private void MUXControlsTestHooks_LoggingMessageForVisualStateChange(object sender, MUXControlsTestHooksLoggingMessageEventArgs args)
        {
            if (args.IsVerboseLevel)
            {
                if (args.Message.Contains("ScrollView::GoToState"))
                {
                    if (args.Message.Contains("NoIndicator"))
                    {
                        m_scrollViewVisualStateCounts.NoIndicatorStateCount++;
                    }
                    else if (args.Message.Contains("TouchIndicator"))
                    {
                        m_scrollViewVisualStateCounts.TouchIndicatorStateCount++;
                    }
                    else if (args.Message.Contains("MouseIndicator"))
                    {
                        m_scrollViewVisualStateCounts.MouseIndicatorStateCount++;
                    }
                    else if (args.Message.Contains("ScrollBarsSeparatorCollapsedDisabled"))
                    {
                        m_scrollViewVisualStateCounts.ScrollBarsSeparatorCollapsedDisabledStateCount++;
                    }
                    else if (args.Message.Contains("ScrollBarsSeparatorCollapsedWithoutAnimation"))
                    {
                        m_scrollViewVisualStateCounts.ScrollBarsSeparatorCollapsedWithoutAnimationStateCount++;
                    }
                    else if (args.Message.Contains("ScrollBarsSeparatorDisplayedWithoutAnimation"))
                    {
                        m_scrollViewVisualStateCounts.ScrollBarsSeparatorDisplayedWithoutAnimationStateCount++;
                    }
                    else if (args.Message.Contains("ScrollBarsSeparatorExpandedWithoutAnimation"))
                    {
                        m_scrollViewVisualStateCounts.ScrollBarsSeparatorExpandedWithoutAnimationStateCount++;
                    }
                    else if (args.Message.Contains("ScrollBarsSeparatorCollapsed"))
                    {
                        m_scrollViewVisualStateCounts.ScrollBarsSeparatorCollapsedStateCount++;
                    }
                    else if (args.Message.Contains("ScrollBarsSeparatorExpanded"))
                    {
                        m_scrollViewVisualStateCounts.ScrollBarsSeparatorExpandedStateCount++;
                    }
                }
            }
        }

        private void VerifyVisualStates(
            uint expectedMouseIndicatorStateCount,
            uint expectedTouchIndicatorStateCount,
            uint expectedNoIndicatorStateCount,
            uint expectedScrollBarsSeparatorCollapsedStateCount,
            uint expectedScrollBarsSeparatorCollapsedDisabledStateCount,
            uint expectedScrollBarsSeparatorExpandedStateCount,
            uint expectedScrollBarsSeparatorDisplayedWithoutAnimationStateCount,
            uint expectedScrollBarsSeparatorExpandedWithoutAnimationStateCount,
            uint expectedScrollBarsSeparatorCollapsedWithoutAnimationStateCount)
        {
            Log.Comment($"expectedMouseIndicatorStateCount:{expectedMouseIndicatorStateCount}, mouseIndicatorStateCount:{m_scrollViewVisualStateCounts.MouseIndicatorStateCount}");
            Log.Comment($"expectedNoIndicatorStateCount:{expectedNoIndicatorStateCount}, noIndicatorStateCount:{m_scrollViewVisualStateCounts.NoIndicatorStateCount}");
            Log.Comment($"expectedScrollBarsSeparatorCollapsedStateCount:{expectedScrollBarsSeparatorCollapsedStateCount}, scrollBarsSeparatorCollapsedStateCount:{m_scrollViewVisualStateCounts.ScrollBarsSeparatorCollapsedStateCount}");
            Log.Comment($"expectedScrollBarsSeparatorCollapsedDisabledStateCount:{expectedScrollBarsSeparatorCollapsedDisabledStateCount}, scrollBarsSeparatorCollapsedDisabledStateCount:{m_scrollViewVisualStateCounts.ScrollBarsSeparatorCollapsedDisabledStateCount}");
            Log.Comment($"expectedScrollBarsSeparatorExpandedStateCount:{expectedScrollBarsSeparatorExpandedStateCount}, scrollBarsSeparatorExpandedStateCount:{m_scrollViewVisualStateCounts.ScrollBarsSeparatorExpandedStateCount}");

            Verify.AreEqual(expectedMouseIndicatorStateCount, m_scrollViewVisualStateCounts.MouseIndicatorStateCount);
            Verify.AreEqual(expectedTouchIndicatorStateCount, m_scrollViewVisualStateCounts.TouchIndicatorStateCount);
            Verify.AreEqual(expectedNoIndicatorStateCount, m_scrollViewVisualStateCounts.NoIndicatorStateCount);
            Verify.AreEqual(expectedScrollBarsSeparatorCollapsedStateCount, m_scrollViewVisualStateCounts.ScrollBarsSeparatorCollapsedStateCount);
            Verify.AreEqual(expectedScrollBarsSeparatorCollapsedDisabledStateCount, m_scrollViewVisualStateCounts.ScrollBarsSeparatorCollapsedDisabledStateCount);
            Verify.AreEqual(expectedScrollBarsSeparatorExpandedStateCount, m_scrollViewVisualStateCounts.ScrollBarsSeparatorExpandedStateCount);
            Verify.AreEqual(expectedScrollBarsSeparatorDisplayedWithoutAnimationStateCount, m_scrollViewVisualStateCounts.ScrollBarsSeparatorDisplayedWithoutAnimationStateCount);
            Verify.AreEqual(expectedScrollBarsSeparatorExpandedWithoutAnimationStateCount, m_scrollViewVisualStateCounts.ScrollBarsSeparatorExpandedWithoutAnimationStateCount);
            Verify.AreEqual(expectedScrollBarsSeparatorCollapsedWithoutAnimationStateCount, m_scrollViewVisualStateCounts.ScrollBarsSeparatorCollapsedWithoutAnimationStateCount);
        }

        [TestMethod]
        [TestProperty("Description", "Verifies anchor candidate registration and unregistration.")]
        public void VerifyAnchorCandidateRegistration()
        {
            if (PlatformConfiguration.IsOSVersionLessThan(OSVersion.Redstone2))
            {
                Log.Warning("Test is disabled on pre-RS2 because ScrollView not supported pre-RS2");
                return;
            }

            using (PrivateLoggingHelper privateSVLoggingHelper = new PrivateLoggingHelper("ScrollView", "ScrollPresenter"))
            {
                int expectedAnchorCandidatesCount = 0;
                ScrollPresenter scrollPresenter = null;
                ScrollView scrollView = null;
                Rectangle rectangleScrollViewContent = null;
                AutoResetEvent scrollViewLoadedEvent = new AutoResetEvent(false);
                AutoResetEvent scrollViewAnchorRequestedEvent = new AutoResetEvent(false);

                RunOnUIThread.Execute(() =>
                {
                    rectangleScrollViewContent = new Rectangle();
                    scrollView = new ScrollView();
                    scrollView.HorizontalAnchorRatio = 0.1;

                    SetupDefaultUI(scrollView, rectangleScrollViewContent, scrollViewLoadedEvent);

                    scrollView.AnchorRequested += (ScrollView sender, ScrollingAnchorRequestedEventArgs args) =>
                    {
                        Log.Comment("ScrollView.AnchorRequested event handler. args.AnchorCandidates.Count: " + args.AnchorCandidates.Count);
                        Verify.IsNull(args.AnchorElement);
                        Verify.IsNull(sender.CurrentAnchor);
                        Verify.AreEqual(expectedAnchorCandidatesCount, args.AnchorCandidates.Count);
                        scrollViewAnchorRequestedEvent.Set();
                    };
                });

                WaitForEvent("Waiting for Loaded event", scrollViewLoadedEvent);

                RunOnUIThread.Execute(() =>
                {
                    Log.Comment("Accessing inner ScrollPresenter control");
                    scrollPresenter = ScrollViewTestHooks.GetScrollPresenterPart(scrollView);

                    Log.Comment("Registering Rectangle as anchor candidate");
                    scrollView.RegisterAnchorCandidate(rectangleScrollViewContent);
                    expectedAnchorCandidatesCount = 1;

                    Log.Comment("Forcing ScrollPresenter layout");
                    scrollPresenter.InvalidateArrange();
                });

                WaitForEvent("Waiting for AnchorRequested event", scrollViewAnchorRequestedEvent);

                RunOnUIThread.Execute(() =>
                {
                    Log.Comment("Unregistering Rectangle as anchor candidate");
                    scrollView.UnregisterAnchorCandidate(rectangleScrollViewContent);
                    expectedAnchorCandidatesCount = 0;

                    Log.Comment("Forcing ScrollPresenter layout");
                    scrollPresenter.InvalidateArrange();
                });

                WaitForEvent("Waiting for AnchorRequested event", scrollViewAnchorRequestedEvent);

                RunOnUIThread.Execute(() =>
                {
                    Log.Comment("ScrollView CurrentAnchor is " + (scrollView.CurrentAnchor == null ? "null" : "non-null"));
                    Verify.IsNull(scrollView.CurrentAnchor);
                    Verify.AreEqual(scrollView.CurrentAnchor, scrollPresenter.CurrentAnchor);
                });
            }
        }

        private void SetupDefaultUI(
            ScrollView scrollView,
            Rectangle rectangleScrollViewContent = null,
            AutoResetEvent scrollViewLoadedEvent = null,
            AutoResetEvent scrollViewUnloadedEvent = null,
            bool setAsContentRoot = true,
            bool useParentGrid = false)
        {
            Log.Comment("Setting up default UI with ScrollView" + (rectangleScrollViewContent == null ? "" : " and Rectangle"));

            LinearGradientBrush twoColorLGB = new LinearGradientBrush() { StartPoint = new Point(0, 0), EndPoint = new Point(1, 1) };

            GradientStop brownGS = new GradientStop() { Color = Colors.Brown, Offset = 0.0 };
            twoColorLGB.GradientStops.Add(brownGS);

            GradientStop orangeGS = new GradientStop() { Color = Colors.Orange, Offset = 1.0 };
            twoColorLGB.GradientStops.Add(orangeGS);

            if (rectangleScrollViewContent != null)
            {
                rectangleScrollViewContent.Width = c_defaultUIScrollViewContentWidth;
                rectangleScrollViewContent.Height = c_defaultUIScrollViewContentHeight;
                rectangleScrollViewContent.Fill = twoColorLGB;
            }

            Verify.IsNotNull(scrollView);
            scrollView.Name = "scrollView";
            scrollView.Width = c_defaultUIScrollViewWidth;
            scrollView.Height = c_defaultUIScrollViewHeight;
            if (rectangleScrollViewContent != null)
            {
                scrollView.Content = rectangleScrollViewContent;
            }

            if (scrollViewLoadedEvent != null)
            {
                scrollView.Loaded += (object sender, RoutedEventArgs e) =>
                {
                    Log.Comment("ScrollView.Loaded event handler");
                    scrollViewLoadedEvent.Set();
                };
            }

            if (scrollViewUnloadedEvent != null)
            {
                scrollView.Unloaded += (object sender, RoutedEventArgs e) =>
                {
                    Log.Comment("ScrollView.Unloaded event handler");
                    scrollViewUnloadedEvent.Set();
                };
            }

            Grid parentGrid = null;

            if (useParentGrid)
            {
                parentGrid = new Grid();
                parentGrid.Width = c_defaultUIScrollViewWidth * 3;
                parentGrid.Height = c_defaultUIScrollViewHeight * 3;

                scrollView.HorizontalAlignment = HorizontalAlignment.Left;
                scrollView.VerticalAlignment = VerticalAlignment.Top;

                parentGrid.Children.Add(scrollView);
            }

            if (setAsContentRoot)
            {
                Log.Comment("Setting window content");
                if (useParentGrid)
                {
                    Content = parentGrid;
                }
                else
                {
                    Content = scrollView;
                }
            }
        }

        private void WaitForEvent(string logComment, EventWaitHandle eventWaitHandle)
        {
            Log.Comment(logComment);
            if (!eventWaitHandle.WaitOne(TimeSpan.FromMilliseconds(c_MaxWaitDuration)))
            {
                throw new Exception("Timeout expiration in WaitForEvent.");
            }
        }
    }

    // Custom ScrollView that records its visual state changes.
    public class ScrollViewVisualStateCounts
    {
        public uint NoIndicatorStateCount
        {
            get;
            set;
        }

        public uint TouchIndicatorStateCount
        {
            get;
            set;
        }

        public uint MouseIndicatorStateCount
        {
            get;
            set;
        }

        public uint ScrollBarsSeparatorExpandedStateCount
        {
            get;
            set;
        }

        public uint ScrollBarsSeparatorCollapsedStateCount
        {
            get;
            set;
        }

        public uint ScrollBarsSeparatorCollapsedDisabledStateCount
        {
            get;
            set;
        }

        public uint ScrollBarsSeparatorCollapsedWithoutAnimationStateCount
        {
            get;
            set;
        }

        public uint ScrollBarsSeparatorDisplayedWithoutAnimationStateCount
        {
            get;
            set;
        }

        public uint ScrollBarsSeparatorExpandedWithoutAnimationStateCount
        {
            get;
            set;
        }

        public void ResetStateCounts()
        {
            NoIndicatorStateCount = 0;
            TouchIndicatorStateCount = 0;
            MouseIndicatorStateCount = 0;
            ScrollBarsSeparatorExpandedStateCount = 0;
            ScrollBarsSeparatorCollapsedStateCount = 0;
            ScrollBarsSeparatorCollapsedDisabledStateCount = 0;
            ScrollBarsSeparatorCollapsedWithoutAnimationStateCount = 0;
            ScrollBarsSeparatorDisplayedWithoutAnimationStateCount = 0;
            ScrollBarsSeparatorExpandedWithoutAnimationStateCount = 0;
        }
    }
}<|MERGE_RESOLUTION|>--- conflicted
+++ resolved
@@ -57,11 +57,7 @@
         private const ScrollingScrollMode c_defaultVerticalScrollMode = ScrollingScrollMode.Enabled;
 #endif
         private const ScrollingChainMode c_defaultZoomChainMode = ScrollingChainMode.Auto;
-<<<<<<< HEAD
-        private const ZoomMode c_defaultZoomMode = ZoomMode.Disabled;
-=======
         private const ScrollingZoomMode c_defaultZoomMode = ScrollingZoomMode.Disabled;
->>>>>>> 507826ec
         private const ScrollingContentOrientation c_defaultContentOrientation = ScrollingContentOrientation.Vertical;
         private const double c_defaultMinZoomFactor = 0.1;
         private const double c_defaultMaxZoomFactor = 10.0;
@@ -97,18 +93,6 @@
                 Verify.AreEqual(c_defaultComputedHorizontalScrollMode, scrollView.ComputedHorizontalScrollMode);
                 Verify.AreEqual(c_defaultComputedVerticalScrollMode, scrollView.ComputedVerticalScrollMode);
 #endif
-<<<<<<< HEAD
-                Verify.AreEqual(scrollView.IgnoredInputKinds, c_defaultIgnoredInputKinds);
-                Verify.AreEqual(scrollView.ContentOrientation, c_defaultContentOrientation);
-                Verify.AreEqual(scrollView.HorizontalScrollChainMode, c_defaultHorizontalScrollChainMode);
-                Verify.AreEqual(scrollView.VerticalScrollChainMode, c_defaultVerticalScrollChainMode);
-                Verify.AreEqual(scrollView.HorizontalScrollRailMode, c_defaultHorizontalScrollRailMode);
-                Verify.AreEqual(scrollView.VerticalScrollRailMode, c_defaultVerticalScrollRailMode);
-                Verify.AreEqual(scrollView.HorizontalScrollMode, c_defaultHorizontalScrollMode);
-                Verify.AreEqual(scrollView.VerticalScrollMode, c_defaultVerticalScrollMode);
-                Verify.AreEqual(scrollView.ZoomMode, c_defaultZoomMode);
-                Verify.AreEqual(scrollView.ZoomChainMode, c_defaultZoomChainMode);
-=======
                 Verify.AreEqual(c_defaultIgnoredInputKinds, scrollView.IgnoredInputKinds);
                 Verify.AreEqual(c_defaultContentOrientation, scrollView.ContentOrientation);
                 Verify.AreEqual(c_defaultHorizontalScrollChainMode, scrollView.HorizontalScrollChainMode);
@@ -119,7 +103,6 @@
                 Verify.AreEqual(c_defaultVerticalScrollMode, scrollView.VerticalScrollMode);
                 Verify.AreEqual(c_defaultZoomMode, scrollView.ZoomMode);
                 Verify.AreEqual(c_defaultZoomChainMode, scrollView.ZoomChainMode);
->>>>>>> 507826ec
                 Verify.IsGreaterThan(scrollView.MinZoomFactor, c_defaultMinZoomFactor - c_epsilon);
                 Verify.IsLessThan(scrollView.MinZoomFactor, c_defaultMinZoomFactor + c_epsilon);
                 Verify.IsGreaterThan(scrollView.MaxZoomFactor, c_defaultMaxZoomFactor - c_epsilon);
@@ -179,16 +162,6 @@
                     scrollView.MaxZoomFactor = 8.0;
 
                     Log.Comment("Verifying ScrollPresenter-cloned non-default properties");
-<<<<<<< HEAD
-                    Verify.AreEqual(scrollView.IgnoredInputKinds, ScrollingInputKinds.MouseWheel | ScrollingInputKinds.Pen);
-                    Verify.AreEqual(scrollView.ContentOrientation, ScrollingContentOrientation.Horizontal);
-                    Verify.AreEqual(scrollView.HorizontalScrollChainMode, ScrollingChainMode.Always);
-                    Verify.AreEqual(scrollView.VerticalScrollChainMode, ScrollingChainMode.Never);
-                    Verify.AreEqual(scrollView.HorizontalScrollRailMode, ScrollingRailMode.Disabled);
-                    Verify.AreEqual(scrollView.VerticalScrollRailMode, ScrollingRailMode.Disabled);
-                    Verify.AreEqual(scrollView.HorizontalScrollMode, ScrollMode.Enabled);
-                    Verify.AreEqual(scrollView.VerticalScrollMode, ScrollMode.Disabled);
-=======
                     Verify.AreEqual(ScrollingInputKinds.MouseWheel | ScrollingInputKinds.Pen, scrollView.IgnoredInputKinds);
                     Verify.AreEqual(ScrollingContentOrientation.Horizontal, scrollView.ContentOrientation);
                     Verify.AreEqual(ScrollingChainMode.Always, scrollView.HorizontalScrollChainMode);
@@ -197,18 +170,12 @@
                     Verify.AreEqual(ScrollingRailMode.Disabled, scrollView.VerticalScrollRailMode);
                     Verify.AreEqual(ScrollingScrollMode.Enabled, scrollView.HorizontalScrollMode);
                     Verify.AreEqual(ScrollingScrollMode.Disabled, scrollView.VerticalScrollMode);
->>>>>>> 507826ec
 #if USE_SCROLLMODE_AUTO
                     Verify.AreEqual(ScrollingScrollMode.Enabled, scrollView.ComputedHorizontalScrollMode);
                     Verify.AreEqual(ScrollingScrollMode.Disabled, scrollView.ComputedVerticalScrollMode);
 #endif
-<<<<<<< HEAD
-                    Verify.AreEqual(scrollView.ZoomMode, ZoomMode.Enabled);
-                    Verify.AreEqual(scrollView.ZoomChainMode, ScrollingChainMode.Never);
-=======
                     Verify.AreEqual(ScrollingZoomMode.Enabled, scrollView.ZoomMode);
                     Verify.AreEqual(ScrollingChainMode.Never, scrollView.ZoomChainMode);
->>>>>>> 507826ec
                     Verify.IsGreaterThan(scrollView.MinZoomFactor, 2.0 - c_epsilon);
                     Verify.IsLessThan(scrollView.MinZoomFactor, 2.0 + c_epsilon);
                     Verify.IsGreaterThan(scrollView.MaxZoomFactor, 8.0 - c_epsilon);
@@ -260,19 +227,8 @@
                 RunOnUIThread.Execute(() =>
                 {
                     Log.Comment("Verifying ScrollView property values after Loaded event");
-<<<<<<< HEAD
-                    Verify.AreEqual(scrollView.Content, rectangleScrollViewContent);
+                    Verify.AreEqual(rectangleScrollViewContent, scrollView.Content);
                     Verify.IsNull(scrollView.CurrentAnchor);
-                    Verify.IsNotNull(ScrollViewTestHooks.GetScrollPresenterPart(scrollView));
-                    Verify.AreEqual(ScrollViewTestHooks.GetScrollPresenterPart(scrollView).Content, rectangleScrollViewContent);
-                    Verify.AreEqual(scrollView.ExtentWidth, c_defaultUIScrollViewContentWidth);
-                    Verify.AreEqual(scrollView.ExtentHeight, c_defaultUIScrollViewContentHeight);
-                    Verify.AreEqual(scrollView.ViewportWidth, c_defaultUIScrollViewWidth);
-                    Verify.AreEqual(scrollView.ViewportHeight, c_defaultUIScrollViewHeight);
-                    Verify.AreEqual(scrollView.ScrollableWidth, c_defaultUIScrollViewContentWidth - c_defaultUIScrollViewWidth);
-                    Verify.AreEqual(scrollView.ScrollableHeight, c_defaultUIScrollViewContentHeight - c_defaultUIScrollViewHeight);
-=======
-                    Verify.AreEqual(rectangleScrollViewContent, scrollView.Content);
                     Verify.IsNotNull(ScrollViewTestHooks.GetScrollPresenterPart(scrollView));
                     Verify.AreEqual(rectangleScrollViewContent, ScrollViewTestHooks.GetScrollPresenterPart(scrollView).Content);
                     Verify.AreEqual(c_defaultUIScrollViewContentWidth, scrollView.ExtentWidth);
@@ -281,7 +237,6 @@
                     Verify.AreEqual(c_defaultUIScrollViewHeight, scrollView.ViewportHeight);
                     Verify.AreEqual(c_defaultUIScrollViewContentWidth - c_defaultUIScrollViewWidth, scrollView.ScrollableWidth);
                     Verify.AreEqual(c_defaultUIScrollViewContentHeight - c_defaultUIScrollViewHeight, scrollView.ScrollableHeight);
->>>>>>> 507826ec
 
                     Log.Comment("Resetting window content and ScrollView");
                     Content = null;
