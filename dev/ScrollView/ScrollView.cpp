--- conflicted
+++ resolved
@@ -839,11 +839,7 @@
     const winrt::IScrollController& sender,
     const winrt::IInspectable& /*args*/)
 {
-<<<<<<< HEAD
-    bool isScrollControllerScrolling = sender.IsScrolling();
-=======
-    const bool isScrollControllerInteracting = sender.IsInteracting();
->>>>>>> 7eceada7
+    const bool isScrollControllerScrolling = sender.IsScrolling();
     bool showIndicators = false;
     bool hideIndicators = false;
 
