--- conflicted
+++ resolved
@@ -1575,11 +1575,7 @@
 
     if (horizontalChange)
     {
-<<<<<<< HEAD
-        winrt::ScrollingScrollBarVisibility scrollBarVisibility = HorizontalScrollBarVisibility();
-=======
         const auto scrollBarVisibility = HorizontalScrollBarVisibility();
->>>>>>> 47e24de5
 
         if (scrollBarVisibility == winrt::ScrollingScrollBarVisibility::Auto &&
             m_horizontalScrollController &&
@@ -1603,11 +1599,7 @@
 
     if (verticalChange)
     {
-<<<<<<< HEAD
-        winrt::ScrollingScrollBarVisibility scrollBarVisibility = VerticalScrollBarVisibility();
-=======
         const auto scrollBarVisibility = VerticalScrollBarVisibility();
->>>>>>> 47e24de5
 
         if (scrollBarVisibility == winrt::ScrollingScrollBarVisibility::Auto &&
             m_verticalScrollController &&
@@ -2242,11 +2234,7 @@
 #ifdef USE_SCROLLMODE_AUTO
         winrt::ScrollingScrollMode verticalScrollMode = ComputedVerticalScrollMode();
 #else
-<<<<<<< HEAD
-        winrt::ScrollingScrollMode verticalScrollMode = VerticalScrollMode();
-=======
         const auto verticalScrollMode = VerticalScrollMode();
->>>>>>> 47e24de5
 #endif
 
         if (canScrollUp || (verticalScrollMode == winrt::ScrollingScrollMode::Disabled && CanScrollLeft()))
@@ -2269,11 +2257,7 @@
 #ifdef USE_SCROLLMODE_AUTO
         winrt::ScrollingScrollMode verticalScrollMode = ComputedVerticalScrollMode();
 #else
-<<<<<<< HEAD
-        winrt::ScrollingScrollMode verticalScrollMode = VerticalScrollMode();
-=======
         const auto verticalScrollMode = VerticalScrollMode();
->>>>>>> 47e24de5
 #endif
 
         if (canScrollDown || (verticalScrollMode == winrt::ScrollingScrollMode::Disabled && CanScrollRight()))
@@ -2320,17 +2304,10 @@
 
             // If there is already a scroll animation running for a previous key press, we want to take that into account
             // for calculating the baseline velocity. 
-<<<<<<< HEAD
-            auto previousScrollViewChangeCorrelationId = isVertical ? m_verticalAddScrollVelocityOffsetChangeCorrelationId : m_horizontalAddScrollVelocityOffsetChangeCorrelationId;
+            const auto previousScrollViewChangeCorrelationId = isVertical ? m_verticalAddScrollVelocityOffsetChangeCorrelationId : m_horizontalAddScrollVelocityOffsetChangeCorrelationId;
             if (previousScrollViewChangeCorrelationId != s_noOpCorrelationId)
             {
-                auto directionOfPreviousScrollOperation = isVertical ? m_verticalAddScrollVelocityDirection : m_horizontalAddScrollVelocityDirection;
-=======
-            const auto previousScrollViewChangeId = isVertical ? m_verticalScrollFromOffsetChangeId : m_horizontalScrollFromOffsetChangeId;
-            if (previousScrollViewChangeId != -1)
-            {
-                const auto directionOfPreviousScrollOperation = isVertical ? m_verticalScrollFromDirection : m_horizontalScrollFromDirection;
->>>>>>> 47e24de5
+                const auto directionOfPreviousScrollOperation = isVertical ? m_verticalAddScrollVelocityDirection : m_horizontalAddScrollVelocityDirection;
                 if (directionOfPreviousScrollOperation == 1)
                 {
                     baselineVelocity -= minVelocity;
@@ -2345,27 +2322,15 @@
 
             if (isVertical)
             {
-<<<<<<< HEAD
-                winrt::float2 offsetsVelocity(0.0f, velocity);
+                const winrt::float2 offsetsVelocity(0.0f, velocity);
                 m_verticalAddScrollVelocityOffsetChangeCorrelationId = scrollPresenter.AddScrollVelocity(offsetsVelocity, inertiaDecayRate);
                 m_verticalAddScrollVelocityDirection = scrollDir;
             }
             else
             {
-                winrt::float2 offsetsVelocity(velocity, 0.0f);
+                const winrt::float2 offsetsVelocity(velocity, 0.0f);
                 m_horizontalAddScrollVelocityOffsetChangeCorrelationId = scrollPresenter.AddScrollVelocity(offsetsVelocity, inertiaDecayRate);
                 m_horizontalAddScrollVelocityDirection = scrollDir;
-=======
-                const winrt::float2 offsetsVelocity(0.0f, velocity);
-                m_verticalScrollFromOffsetChangeId = scrollPresenter.ScrollFrom(offsetsVelocity, inertiaDecayRate).OffsetsChangeId;
-                m_verticalScrollFromDirection = scrollDir;
-            }
-            else
-            {
-                const winrt::float2 offsetsVelocity(velocity, 0.0f);
-                m_horizontalScrollFromOffsetChangeId = scrollPresenter.ScrollFrom(offsetsVelocity, inertiaDecayRate).OffsetsChangeId;
-                m_horizontalScrollFromDirection = scrollDir;
->>>>>>> 47e24de5
             }
         }
         else
@@ -2439,11 +2404,7 @@
 #ifdef USE_SCROLLMODE_AUTO
         winrt::ScrollingScrollMode verticalScrollMode = ComputedVerticalScrollMode();
 #else
-<<<<<<< HEAD
-        winrt::ScrollingScrollMode verticalScrollMode = VerticalScrollMode();
-=======
         const auto verticalScrollMode = VerticalScrollMode();
->>>>>>> 47e24de5
 #endif
 
         if (verticalScrollMode == winrt::ScrollingScrollMode::Enabled)
@@ -2491,11 +2452,7 @@
 #ifdef USE_SCROLLMODE_AUTO
         winrt::ScrollingScrollMode horizontalScrollMode = ComputedHorizontalScrollMode();
 #else
-<<<<<<< HEAD
-        winrt::ScrollingScrollMode horizontalScrollMode = HorizontalScrollMode();
-=======
         const auto horizontalScrollMode = HorizontalScrollMode();
->>>>>>> 47e24de5
 #endif
 
         if (horizontalScrollMode == winrt::ScrollingScrollMode::Enabled)
