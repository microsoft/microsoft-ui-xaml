--- conflicted
+++ resolved
@@ -117,9 +117,6 @@
       name: ${{ parameters.runTestJobName }}
       dependsOn: ${{ parameters.buildJobName }}
       testSuite: 'NugetTestSuite'
-<<<<<<< HEAD
       artifactName: ${{ parameters.buildArtifactName }}
-=======
       rerunPassesRequiredToAvoidFailure: 5
->>>>>>> a5acee71
   