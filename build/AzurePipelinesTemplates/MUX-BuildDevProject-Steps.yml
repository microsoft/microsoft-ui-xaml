parameters:
  signOutput: false

steps:
  - template: MUX-BuildProject-Steps.yml
    parameters:
      solutionPath: MUXControls.sln
      nugetConfigPath: nuget.config
      appxPackageDir: $(appxPackageDir)
      buildOutputDir: $(buildOutputDir)
      publishDir: $(publishDir)

<<<<<<< HEAD
  - task: 333b11bd-d341-40d9-afcf-b32d5ce6f23b@2
    displayName: 'NuGet restore MUXExperimental.sln'
    inputs:
      restoreSolution: MUXExperimental.sln
      feedsToUse: config
      nugetConfigPath: nuget.config

  - task: VSBuild@1
    displayName: 'Build solution MUXExperimental.sln'
    inputs:
      solution: MUXExperimental.sln
      vsVersion: 16.0
      platform: '$(buildPlatform)'
      configuration: '$(buildConfiguration)'
      msbuildArgs: '/restore /p:UseInsiderSDK=$(UseInsiderSDK) /p:AppxPackageDir="$(appxPackageDir)" /p:AppxBundle=Never /p:AppxSymbolPackageEnabled=false /binaryLogger:$(Build.SourcesDirectory)/MUXExperimental.sln.$(buildPlatform).$(buildConfiguration).binlog /p:MUXVersionBuild=$(builddate_yymm) /p:MUXVersionRevision=$(builddate_dd)$(buildrevision) /p:VCToolsInstallDir="$(VCToolsInstallDir)\" /p:PGOBuildMode=$(PGOBuildMode)'

  - task: PublishBuildArtifacts@1
    displayName: 'Publish MUXExperimental.sln binlog'
    condition: succeededOrFailed()
    inputs:
      PathtoPublish: $(Build.SourcesDirectory)/MUXExperimental.sln.$(buildPlatform).$(buildConfiguration).binlog
      artifactName: drop
=======
  - ${{ if eq( parameters.signOutput, true) }}:
    - task: SFP.build-tasks.custom-build-task-1.EsrpCodeSigning@1
      displayName: 'CodeSign'
      inputs:
        ConnectedServiceName: WinUISigning
        FolderPath: '$(buildOutputDir)/$(buildConfiguration)/$(buildPlatform)/Microsoft.UI.Xaml'
        # Recursively finds files matching these patterns:
        Pattern: |
          **/Microsoft.UI.Xaml.dll
          **/Microsoft.UI.Xaml.winmd
        UseMinimatch: true
        signConfigType: inlineSignParams
        inlineOperation: | 
          [
            {
                "KeyCode" : "CP-230217",
                "OperationCode" : "SigntoolSign",
                "Parameters" : {
                    "OpusName" : "Microsoft",
                    "OpusInfo" : "http://www.microsoft.com",
                    "FileDigest" : "/fd \"SHA256\"",
                    "PageHash" : "/NPH",
                    "TimeStamp" : "/tr \"http://rfc3161.gtm.corp.microsoft.com/TSS/HttpTspServer\" /td sha256"
                },
                "ToolName" : "sign",
                "ToolVersion" : "1.0"
            },
            {
                "KeyCode" : "CP-230217",
                "OperationCode" : "SigntoolVerify",
                "Parameters" : {},
                "ToolName" : "sign",
                "ToolVersion" : "1.0"
            }
          ]
    # We only publish symbols to microsoftpublicsymbols for signed builds.
    - task: PublishSymbols@2  # Publish symbols to public Microsoft Symbol Server
      displayName: 'Publish symbols (public)'
      inputs:
        SearchPattern: $(buildOutputDir)/$(buildConfiguration)/$(buildPlatform)/**/*.pdb
        SymbolServerType: 'TeamServices'
      env:
        LIB: $(Build.SourcesDirectory)
        ArtifactServices_Symbol_AccountName: microsoftpublicsymbols
        ArtifactServices_Symbol_PAT: $(WinUILab-Pipeline-PAT)
    - task: PublishSymbols@2 # Publish symbols to internal symweb
      displayName: 'Publish symbols (internal)'
      inputs:
        SearchPattern: $(buildOutputDir)/$(buildConfiguration)/$(buildPlatform)/**/*.pdb
        SymbolServerType: 'TeamServices'
>>>>>>> d65c7c1f

  - template: MUX-MakeFrameworkPackages-Steps.yml
    parameters:
      buildOutputDir: $(buildOutputDir)
      signOutput: ${{parameters.signOutput}}<|MERGE_RESOLUTION|>--- conflicted
+++ resolved
@@ -10,30 +10,6 @@
       buildOutputDir: $(buildOutputDir)
       publishDir: $(publishDir)
 
-<<<<<<< HEAD
-  - task: 333b11bd-d341-40d9-afcf-b32d5ce6f23b@2
-    displayName: 'NuGet restore MUXExperimental.sln'
-    inputs:
-      restoreSolution: MUXExperimental.sln
-      feedsToUse: config
-      nugetConfigPath: nuget.config
-
-  - task: VSBuild@1
-    displayName: 'Build solution MUXExperimental.sln'
-    inputs:
-      solution: MUXExperimental.sln
-      vsVersion: 16.0
-      platform: '$(buildPlatform)'
-      configuration: '$(buildConfiguration)'
-      msbuildArgs: '/restore /p:UseInsiderSDK=$(UseInsiderSDK) /p:AppxPackageDir="$(appxPackageDir)" /p:AppxBundle=Never /p:AppxSymbolPackageEnabled=false /binaryLogger:$(Build.SourcesDirectory)/MUXExperimental.sln.$(buildPlatform).$(buildConfiguration).binlog /p:MUXVersionBuild=$(builddate_yymm) /p:MUXVersionRevision=$(builddate_dd)$(buildrevision) /p:VCToolsInstallDir="$(VCToolsInstallDir)\" /p:PGOBuildMode=$(PGOBuildMode)'
-
-  - task: PublishBuildArtifacts@1
-    displayName: 'Publish MUXExperimental.sln binlog'
-    condition: succeededOrFailed()
-    inputs:
-      PathtoPublish: $(Build.SourcesDirectory)/MUXExperimental.sln.$(buildPlatform).$(buildConfiguration).binlog
-      artifactName: drop
-=======
   - ${{ if eq( parameters.signOutput, true) }}:
     - task: SFP.build-tasks.custom-build-task-1.EsrpCodeSigning@1
       displayName: 'CodeSign'
@@ -84,7 +60,29 @@
       inputs:
         SearchPattern: $(buildOutputDir)/$(buildConfiguration)/$(buildPlatform)/**/*.pdb
         SymbolServerType: 'TeamServices'
->>>>>>> d65c7c1f
+	
+  - task: 333b11bd-d341-40d9-afcf-b32d5ce6f23b@2
+    displayName: 'NuGet restore MUXExperimental.sln'
+    inputs:
+      restoreSolution: MUXExperimental.sln
+      feedsToUse: config
+      nugetConfigPath: nuget.config
+
+  - task: VSBuild@1
+    displayName: 'Build solution MUXExperimental.sln'
+    inputs:
+      solution: MUXExperimental.sln
+      vsVersion: 16.0
+      platform: '$(buildPlatform)'
+      configuration: '$(buildConfiguration)'
+      msbuildArgs: '/restore /p:UseInsiderSDK=$(UseInsiderSDK) /p:AppxPackageDir="$(appxPackageDir)" /p:AppxBundle=Never /p:AppxSymbolPackageEnabled=false /binaryLogger:$(Build.SourcesDirectory)/MUXExperimental.sln.$(buildPlatform).$(buildConfiguration).binlog /p:MUXVersionBuild=$(builddate_yymm) /p:MUXVersionRevision=$(builddate_dd)$(buildrevision) /p:VCToolsInstallDir="$(VCToolsInstallDir)\" /p:PGOBuildMode=$(PGOBuildMode)'
+
+  - task: PublishBuildArtifacts@1
+    displayName: 'Publish MUXExperimental.sln binlog'
+    condition: succeededOrFailed()
+    inputs:
+      PathtoPublish: $(Build.SourcesDirectory)/MUXExperimental.sln.$(buildPlatform).$(buildConfiguration).binlog
+      artifactName: drop
 
   - template: MUX-MakeFrameworkPackages-Steps.yml
     parameters:
