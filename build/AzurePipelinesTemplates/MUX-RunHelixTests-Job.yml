parameters:
  name: 'RunTestsInHelix'
  dependsOn: ''
  condition: ''
  testSuite: ''
  artifactName: 'drop'
  maxParallel: 4
  rerunPassesRequiredToAvoidFailure: 5
  matrix: 
    Release_x86:
      buildPlatform: 'x86'
      buildConfiguration: 'release'
      # %3b is the escape code for ';' which is used as the delimiter
      helixTargetQueues: 'Windows.10.Amd64.ClientRS3.DevEx.Open%3bWindows.10.Amd64.ServerRS5.Open'
    Release_x64:
      buildPlatform: 'x64'
      buildConfiguration: 'release'
      helixTargetQueues: 'Windows.10.Amd64.ClientRS2.Open%3bWindows.10.Amd64.ClientRS4.Open'

jobs:
- job: ${{ parameters.name }}
  dependsOn: ${{ parameters.dependsOn }}
  condition: ${{ parameters.condition }}
  pool:
    vmImage: 'VS2017-Win2016'
  timeoutInMinutes: 120
  variables:
    artifactsDir: $(Build.SourcesDirectory)\Artifacts
    taefPath: $(Build.SourcesDirectory)\build\Helix\packages\taef.redist.wlk.10.31.180822002\build\Binaries\$(buildPlatform)
  strategy:
    maxParallel: ${{ parameters.maxParallel }}
    matrix: ${{ parameters.matrix }}
      
  steps:
  - task: CmdLine@1
    displayName: 'Display build machine environment variables'
    inputs:
      filename: 'set'
      
  - task: NuGetToolInstaller@0
    displayName: 'Use NuGet 4.9.3'
    inputs:
      versionSpec: 4.9.3

  - task: 333b11bd-d341-40d9-afcf-b32d5ce6f23b@2
    displayName: 'NuGet restore build/Helix/packages.config'
    inputs:
      restoreSolution: build/Helix/packages.config
      feedsToUse: config
      nugetConfigPath: nuget.config
      restoreDirectory: packages

  - task: DownloadBuildArtifacts@0 
    condition:
      and(succeeded(),eq(variables['useBuildOutputFromBuildId'],''))
    inputs: 
      artifactName: ${{ parameters.artifactName }} 
      downloadPath: '$(artifactsDir)'

  - task: DownloadBuildArtifacts@0 
    condition:
      and(succeeded(),ne(variables['useBuildOutputFromBuildId'],''))
    inputs: 
      buildType: specific
      buildVersionToDownload: specific
      project: $(System.TeamProjectId)
      pipeline: $(System.DefinitionId)
      buildId: $(useBuildOutputFromBuildId)
      artifactName: ${{ parameters.artifactName }} 
      downloadPath: '$(artifactsDir)'

  - task: powershell@2
    displayName: 'PrepareHelixPayload.ps1'
    inputs:
      targetType: filePath
      filePath: build\Helix\PrepareHelixPayload.ps1
<<<<<<< HEAD
      arguments: -Platform '$(buildPlatform)' -Configuration '$(buildConfiguration)' -ArtifactName '${{ parameters.artifactName }}'

  - template: MUX-CreateHelixProjFile-Steps.yml
    parameters:
      condition: ne('${{ parameters.testSuite }}','NugetTestSuite')
      testFilePath: '$(artifactsDir)\${{ parameters.artifactName }}\$(buildConfiguration)\$(buildPlatform)\Test\MUXControls.Test.dll'
=======
      arguments: -Platform '$(buildPlatform)' -Configuration '$(buildConfiguration)'
      
  - task: CmdLine@1
    displayName: 'Display Helix payload contents'
    inputs:
      filename: 'dir'
      arguments: '/s $(Build.SourcesDirectory)\HelixPayload'

  - template: MUX-CreateHelixProjFile-Steps.yml
    parameters:
      condition: and(succeeded(),ne('${{ parameters.testSuite }}','NugetTestSuite'))
      testFilePath: '$(artifactsDir)\drop\$(buildConfiguration)\$(buildPlatform)\Test\MUXControls.Test.dll'
>>>>>>> a5acee71
      outputProjFileName: 'RunTestsInHelix-InteractionTests.proj'
      testSuite: '${{ parameters.testSuite }}'

  - template: MUX-CreateHelixProjFile-Steps.yml
    parameters:
<<<<<<< HEAD
      condition: ne('${{ parameters.testSuite }}','NugetTestSuite')
      testFilePath: '$(artifactsDir)\${{ parameters.artifactName }}\$(buildConfiguration)\$(buildPlatform)\AppxPackages\MUXControlsTestApp_Test\MUXControlsTestApp.appx'
=======
      condition: and(succeeded(),ne('${{ parameters.testSuite }}','NugetTestSuite'))
      testFilePath: '$(artifactsDir)\drop\$(buildConfiguration)\$(buildPlatform)\AppxPackages\MUXControlsTestApp_Test\MUXControlsTestApp.appx'
>>>>>>> a5acee71
      outputProjFileName: 'RunTestsInHelix-ApiTests.proj'
      testSuite: '${{ parameters.testSuite }}'

  - template: MUX-CreateHelixProjFile-Steps.yml
    parameters:
<<<<<<< HEAD
      condition: ne('${{ parameters.testSuite }}','NugetTestSuite')
      testFilePath: '$(artifactsDir)\${{ parameters.artifactName }}\$(buildConfiguration)\$(buildPlatform)\AppxPackages\IXMPTestApp_Test\IXMPTestApp.appx'
=======
      condition: and(succeeded(),ne('${{ parameters.testSuite }}','NugetTestSuite'))
      testFilePath: '$(artifactsDir)\drop\$(buildConfiguration)\$(buildPlatform)\AppxPackages\IXMPTestApp_Test\IXMPTestApp.appx'
>>>>>>> a5acee71
      outputProjFileName: 'RunTestsInHelix-IXMPTestAppTests.proj'
      testSuite: '${{ parameters.testSuite }}'

  - template: MUX-CreateHelixProjFile-Steps.yml
    parameters:
<<<<<<< HEAD
      condition: eq('${{ parameters.testSuite }}','NugetTestSuite')
      testFilePath: '$(artifactsDir)\${{ parameters.artifactName }}\$(buildConfiguration)\$(buildPlatform)\Test\MUXControls.ReleaseTest.dll'
=======
      condition: and(succeeded(),eq('${{ parameters.testSuite }}','NugetTestSuite'))
      testFilePath: '$(artifactsDir)\drop\$(buildConfiguration)\$(buildPlatform)\Test\MUXControls.ReleaseTest.dll'
>>>>>>> a5acee71
      outputProjFileName: 'RunTestsInHelix-NugetTests.proj'
      testSuite: '${{ parameters.testSuite }}'

  - task: PublishBuildArtifacts@1
    displayName: 'Publish generated .proj files'
    inputs:
      PathtoPublish: $(Build.ArtifactStagingDirectory)
      artifactName: ${{ parameters.artifactName }}
      
  - task: DotNetCoreCLI@2
    displayName: 'Run tests in Helix'
    env:
      SYSTEM_ACCESSTOKEN: $(System.AccessToken)
    inputs:
      command: custom
      projects: build\Helix\RunTestsInHelix.proj
      custom: msbuild
      arguments: '/binaryLogger:$(Build.SourcesDirectory)/${{parameters.name}}.$(buildPlatform).$(buildConfiguration).binlog /p:Creator=WinUI /p:IsExternal=true /p:HelixBuild=$(Build.BuildId).$(buildPlatform).$(buildConfiguration) /p:Platform=$(buildPlatform) /p:Configuration=$(buildConfiguration) /p:HelixTargetQueues=$(helixTargetQueues) /p:TestSuite=${{parameters.testSuite}} /p:ProjFilesPath=$(Build.ArtifactStagingDirectory)'
      
  - task: PublishBuildArtifacts@1
    displayName: 'Publish ${{parameters.name}} binlog'
    condition: succeededOrFailed()
    inputs:
      PathtoPublish: $(Build.SourcesDirectory)/${{parameters.name}}.$(buildPlatform).$(buildConfiguration).binlog
<<<<<<< HEAD
      artifactName: ${{ parameters.artifactName }} 
=======
      artifactName: 'drop'
      
- job: ProcessTestResults
  condition: succeededOrFailed()
  dependsOn: ${{ parameters.name }}
  pool:
    vmImage: 'VS2017-Win2016'
  timeoutInMinutes: 120

  steps:
  - task: powershell@2
    displayName: 'UpdateUnreliableTests.ps1'
    condition: succeededOrFailed()
    env:
      SYSTEM_ACCESSTOKEN: $(System.AccessToken)
    inputs:
      targetType: filePath
      filePath: build\Helix\UpdateUnreliableTests.ps1
      arguments: -RerunPassesRequiredToAvoidFailure '${{ parameters.rerunPassesRequiredToAvoidFailure }}'
      
  - task: powershell@2
    displayName: 'OutputTestResults.ps1'
    condition: succeededOrFailed()
    env:
      SYSTEM_ACCESSTOKEN: $(System.AccessToken)
    inputs:
      targetType: filePath
      filePath: build\Helix\OutputTestResults.ps1
>>>>>>> a5acee71
<|MERGE_RESOLUTION|>--- conflicted
+++ resolved
@@ -74,14 +74,6 @@
     inputs:
       targetType: filePath
       filePath: build\Helix\PrepareHelixPayload.ps1
-<<<<<<< HEAD
-      arguments: -Platform '$(buildPlatform)' -Configuration '$(buildConfiguration)' -ArtifactName '${{ parameters.artifactName }}'
-
-  - template: MUX-CreateHelixProjFile-Steps.yml
-    parameters:
-      condition: ne('${{ parameters.testSuite }}','NugetTestSuite')
-      testFilePath: '$(artifactsDir)\${{ parameters.artifactName }}\$(buildConfiguration)\$(buildPlatform)\Test\MUXControls.Test.dll'
-=======
       arguments: -Platform '$(buildPlatform)' -Configuration '$(buildConfiguration)'
       
   - task: CmdLine@1
@@ -93,44 +85,28 @@
   - template: MUX-CreateHelixProjFile-Steps.yml
     parameters:
       condition: and(succeeded(),ne('${{ parameters.testSuite }}','NugetTestSuite'))
-      testFilePath: '$(artifactsDir)\drop\$(buildConfiguration)\$(buildPlatform)\Test\MUXControls.Test.dll'
->>>>>>> a5acee71
+      testFilePath: '$(artifactsDir)\${{ parameters.artifactName }}\$(buildConfiguration)\$(buildPlatform)\Test\MUXControls.Test.dll'
       outputProjFileName: 'RunTestsInHelix-InteractionTests.proj'
       testSuite: '${{ parameters.testSuite }}'
 
   - template: MUX-CreateHelixProjFile-Steps.yml
     parameters:
-<<<<<<< HEAD
-      condition: ne('${{ parameters.testSuite }}','NugetTestSuite')
+      condition: and(succeeded(),ne('${{ parameters.testSuite }}','NugetTestSuite'))
       testFilePath: '$(artifactsDir)\${{ parameters.artifactName }}\$(buildConfiguration)\$(buildPlatform)\AppxPackages\MUXControlsTestApp_Test\MUXControlsTestApp.appx'
-=======
-      condition: and(succeeded(),ne('${{ parameters.testSuite }}','NugetTestSuite'))
-      testFilePath: '$(artifactsDir)\drop\$(buildConfiguration)\$(buildPlatform)\AppxPackages\MUXControlsTestApp_Test\MUXControlsTestApp.appx'
->>>>>>> a5acee71
       outputProjFileName: 'RunTestsInHelix-ApiTests.proj'
       testSuite: '${{ parameters.testSuite }}'
 
   - template: MUX-CreateHelixProjFile-Steps.yml
     parameters:
-<<<<<<< HEAD
-      condition: ne('${{ parameters.testSuite }}','NugetTestSuite')
+      condition: and(succeeded(),ne('${{ parameters.testSuite }}','NugetTestSuite'))
       testFilePath: '$(artifactsDir)\${{ parameters.artifactName }}\$(buildConfiguration)\$(buildPlatform)\AppxPackages\IXMPTestApp_Test\IXMPTestApp.appx'
-=======
-      condition: and(succeeded(),ne('${{ parameters.testSuite }}','NugetTestSuite'))
-      testFilePath: '$(artifactsDir)\drop\$(buildConfiguration)\$(buildPlatform)\AppxPackages\IXMPTestApp_Test\IXMPTestApp.appx'
->>>>>>> a5acee71
       outputProjFileName: 'RunTestsInHelix-IXMPTestAppTests.proj'
       testSuite: '${{ parameters.testSuite }}'
 
   - template: MUX-CreateHelixProjFile-Steps.yml
     parameters:
-<<<<<<< HEAD
-      condition: eq('${{ parameters.testSuite }}','NugetTestSuite')
+      condition: and(succeeded(),eq('${{ parameters.testSuite }}','NugetTestSuite'))
       testFilePath: '$(artifactsDir)\${{ parameters.artifactName }}\$(buildConfiguration)\$(buildPlatform)\Test\MUXControls.ReleaseTest.dll'
-=======
-      condition: and(succeeded(),eq('${{ parameters.testSuite }}','NugetTestSuite'))
-      testFilePath: '$(artifactsDir)\drop\$(buildConfiguration)\$(buildPlatform)\Test\MUXControls.ReleaseTest.dll'
->>>>>>> a5acee71
       outputProjFileName: 'RunTestsInHelix-NugetTests.proj'
       testSuite: '${{ parameters.testSuite }}'
 
@@ -155,10 +131,7 @@
     condition: succeededOrFailed()
     inputs:
       PathtoPublish: $(Build.SourcesDirectory)/${{parameters.name}}.$(buildPlatform).$(buildConfiguration).binlog
-<<<<<<< HEAD
-      artifactName: ${{ parameters.artifactName }} 
-=======
-      artifactName: 'drop'
+      artifactName: ${{ parameters.artifactName }}
       
 - job: ProcessTestResults
   condition: succeededOrFailed()
@@ -185,5 +158,4 @@
       SYSTEM_ACCESSTOKEN: $(System.AccessToken)
     inputs:
       targetType: filePath
-      filePath: build\Helix\OutputTestResults.ps1
->>>>>>> a5acee71
+      filePath: build\Helix\OutputTestResults.ps1