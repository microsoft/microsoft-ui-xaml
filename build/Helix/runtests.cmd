setlocal ENABLEDELAYEDEXPANSION

robocopy %HELIX_CORRELATION_PAYLOAD% . /s /NP > NUL

reg add HKLM\Software\Policies\Microsoft\Windows\Appx /v AllowAllTrustedApps /t REG_DWORD /d 1 /f

:: kill dhandler, which is a tool designed to handle unexpected windows appearing. But since our tests are 
:: expected to show UI we don't want it running.
taskkill -f -im dhandler.exe

powershell -ExecutionPolicy Bypass .\EnsureMachineState.ps1
powershell -ExecutionPolicy Bypass .\InstallTestAppDependencies.ps1

set testBinaryCandidates=MUXControls.Test.dll MUXControlsTestApp.appx IXMPTestApp.appx MUXControls.ReleaseTest.dll
set testBinaries=
for %%B in (%testBinaryCandidates%) do (
    if exist %%B (
        set "testBinaries=!testBinaries! %%B"
    )
)

te %testBinaries% /enablewttlogging /unicodeOutput:false /sessionTimeout:0:15 /testtimeout:0:10 /screenCaptureOnError %*

move te.wtl te_original.wtl
%HELIX_PYTHONPATH% %HELIX_SCRIPT_ROOT%\upload_result.py -result te_original.wtl -result_name te_original.wtl

FOR %%I in (WexLogFileOutput\*.jpg) DO (
    echo Uploading %%I to "%HELIX_RESULTS_CONTAINER_URI%/%%I%HELIX_RESULTS_CONTAINER_RSAS%"
    %HELIX_PYTHONPATH% %HELIX_SCRIPT_ROOT%\upload_result.py -result %%I -result_name %%~nI%%~xI 
)

<<<<<<< HEAD
FOR %%I in (*.pgc) DO (
    echo Uploading %%I to "%HELIX_RESULTS_CONTAINER_URI%/%%I%HELIX_RESULTS_CONTAINER_RSAS%"
    %HELIX_PYTHONPATH% %HELIX_SCRIPT_ROOT%\upload_result.py -result %%I -result_name %%~nI%%~xI 
)

cd scripts
=======
>>>>>>> 7d986fe1
set FailedTestQuery=
for /F "tokens=* usebackq" %%I IN (`powershell -ExecutionPolicy Bypass .\OutputFailedTestQuery.ps1 te_original.wtl`) DO (
  set FailedTestQuery=%%I
)

rem The first time, we'll just re-run failed tests once.  In many cases, tests fail very rarely, such that
rem a single re-run will be sufficient to detect many unreliable tests.
if "%FailedTestQuery%" == "" goto :SkipReruns

te %testBinaries% /enablewttlogging /unicodeOutput:false /sessionTimeout:0:15 /testtimeout:0:10 /screenCaptureOnError /select:"%FailedTestQuery%"

move te.wtl te_rerun.wtl
%HELIX_PYTHONPATH% %HELIX_SCRIPT_ROOT%\upload_result.py -result te_rerun.wtl -result_name te_rerun.wtl

FOR %%I in (WexLogFileOutput\*.jpg) DO (
    echo Uploading %%I to "%HELIX_RESULTS_CONTAINER_URI%/%%~nI_rerun%%~xI%HELIX_RESULTS_CONTAINER_RSAS%"
    %HELIX_PYTHONPATH% %HELIX_SCRIPT_ROOT%\upload_result.py -result %%I -result_name %%~nI_rerun%%~xI
)

rem If there are still failing tests remaining, we'll run them eight more times, so they'll have been run a total of ten times.
rem If any tests fail all ten times, we can be pretty confident that these are actual test failures rather than unreliable tests.
if not exist te_rerun.wtl goto :SkipReruns

set FailedTestQuery=
for /F "tokens=* usebackq" %%I IN (`powershell -ExecutionPolicy Bypass .\OutputFailedTestQuery.ps1 te_rerun.wtl`) DO (
  set FailedTestQuery=%%I
)

if "%FailedTestQuery%" == "" goto :SkipReruns

te %testBinaries% /enablewttlogging /unicodeOutput:false /sessionTimeout:0:15 /testtimeout:0:10 /screenCaptureOnError /testmode:Loop /LoopTest:8 /select:"%FailedTestQuery%"

move te.wtl te_rerun_multiple.wtl
%HELIX_PYTHONPATH% %HELIX_SCRIPT_ROOT%\upload_result.py -result te_rerun_multiple.wtl -result_name te_rerun_multiple.wtl

FOR %%I in (WexLogFileOutput\*.jpg) DO (
    echo Uploading %%I to "%HELIX_RESULTS_CONTAINER_URI%/%%~nI_rerun_multiple%%~xI%HELIX_RESULTS_CONTAINER_RSAS%"
    %HELIX_PYTHONPATH% %HELIX_SCRIPT_ROOT%\upload_result.py -result %%I -result_name %%~nI_rerun_multiple%%~xI
)

:SkipReruns

powershell -ExecutionPolicy Bypass .\OutputSubResultsJsonFiles.ps1 te_original.wtl te_rerun.wtl te_rerun_multiple.wtl %testnameprefix%
powershell -ExecutionPolicy Bypass .\ConvertWttLogToXUnit.ps1 te_original.wtl te_rerun.wtl te_rerun_multiple.wtl testResults.xml %testnameprefix%

FOR %%I in (*_subresults.json) DO (
    echo Uploading %%I to "%HELIX_RESULTS_CONTAINER_URI%/%%I%HELIX_RESULTS_CONTAINER_RSAS%"
    %HELIX_PYTHONPATH% %HELIX_SCRIPT_ROOT%\upload_result.py -result %%I -result_name %%I
)

type testResults.xml<|MERGE_RESOLUTION|>--- conflicted
+++ resolved
@@ -29,15 +29,11 @@
     %HELIX_PYTHONPATH% %HELIX_SCRIPT_ROOT%\upload_result.py -result %%I -result_name %%~nI%%~xI 
 )
 
-<<<<<<< HEAD
 FOR %%I in (*.pgc) DO (
     echo Uploading %%I to "%HELIX_RESULTS_CONTAINER_URI%/%%I%HELIX_RESULTS_CONTAINER_RSAS%"
     %HELIX_PYTHONPATH% %HELIX_SCRIPT_ROOT%\upload_result.py -result %%I -result_name %%~nI%%~xI 
 )
 
-cd scripts
-=======
->>>>>>> 7d986fe1
 set FailedTestQuery=
 for /F "tokens=* usebackq" %%I IN (`powershell -ExecutionPolicy Bypass .\OutputFailedTestQuery.ps1 te_original.wtl`) DO (
   set FailedTestQuery=%%I
