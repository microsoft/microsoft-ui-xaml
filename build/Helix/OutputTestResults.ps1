--- conflicted
+++ resolved
@@ -1,5 +1,7 @@
-<<<<<<< HEAD
 Param(
+    [Parameter(Mandatory = $true)] 
+    [int]$MinimumExpectedTestsExecutedCount
+
     [string]$AccessToken = $env:SYSTEM_ACCESSTOKEN,
     [string]$CollectionUri = $env:SYSTEM_COLLECTIONURI,
     [string]$TeamProject = $env:SYSTEM_TEAMPROJECT,
@@ -7,15 +9,6 @@
     [int]$JobAttempt = $env:SYSTEM_JOBATTEMPT
 )
 
-=======
-[CmdLetBinding()]
-Param(
-    [Parameter(Mandatory = $true)] 
-    [int]$MinimumExpectedTestsExecutedCount
-)
-
-
->>>>>>> b0985df8
 $azureDevOpsRestApiHeaders = @{
     "Accept"="application/json"
     "Authorization"="Basic $([System.Convert]::ToBase64String([System.Text.ASCIIEncoding]::ASCII.GetBytes(":$AccessToken")))"
@@ -32,8 +25,8 @@
 [System.Collections.Generic.List[string]]$failingTests = @()
 [System.Collections.Generic.List[string]]$unreliableTests = @()
 
-<<<<<<< HEAD
 $timesSeenByRunName = @{}
+$totalTestsExecutedCount = 0
 
 foreach ($testRun in $testRuns.value)
 {
@@ -51,13 +44,8 @@
     {
         continue
     }
-=======
-$totalTestsExecutedCount = 0
 
-foreach ($testRun in $testRuns.value)
-{
     $totalTestsExecutedCount += $testRun.totalTests
->>>>>>> b0985df8
 
     $testRunResultsUri = "$($testRun.url)/results?api-version=5.0"
     $testResults = Invoke-RestMethod -Uri "$($testRun.url)/results?api-version=5.0" -Method Get -Headers $azureDevOpsRestApiHeaders
