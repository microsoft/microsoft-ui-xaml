--- conflicted
+++ resolved
@@ -94,16 +94,11 @@
                 }
                 foreach($verificationFile in $visualTreeVerificationFiles)
                 {
-<<<<<<< HEAD
+
                     $destination = "$visualTreeVerificationFolder\$($verificationFile.Name)"
                     Write-Host "Copying $($verificationFile.Name) to $destination"
-                    $webClient.DownloadFile($verificationFile.Link, $destination)
-=======
-                    $destination = "$visualTreeMasterFolder\$($masterFile.Name)"
-                    Write-Host "Copying $($masterFile.Name) to $destination"
                     $link = "$($masterFile.Link)$accessTokenParam"
                     $webClient.DownloadFile($link, $destination)
->>>>>>> cf949ae3
                 }
 
                 foreach($pgcFile in $pgcFiles)
