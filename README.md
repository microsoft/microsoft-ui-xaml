![WinUI hero image](docs/images/header.png)

<h1 align="center">
    WinUI 3
</h1>
<p align="center">
  <a href="https://twitter.com/intent/follow?screen_name=windowsui">
    <img src="https://img.shields.io/twitter/follow/windowsui" alt="Follow @windowsui">
  </a>
</p>

<h3 align="center">
  <a href="https://learn.microsoft.com/windows/apps/winui/winui3/">About WinUI</a>
  <span> · </span>
  <a href="https://learn.microsoft.com/windows/apps/desktop/">Documentation</a>
  <span> · </span>
  <a href="https://aka.ms/winui-releasenotes">Release notes</a>
</h3>

WinUI is a user interface layer that contains modern controls and styles for building Windows apps. The current generation is WinUI 3, which ships as part of the [Windows App SDK](https://aka.ms/winappsdk).

- **Modern UI:** WinUI embodies Fluent Design to enable intuitive, accessible, and powerful experiences and the latest user interface patterns.
- **Developers in control:** Use .NET with C# or C++ to write apps that run great on x86, x64 and ARM.
- **Optimized for modern experiences & hardware:** Create performant experiences with WinUI that are optimized for modern hardware.
- **Part of the Windows App SDK:** The [Windows App SDK](https://aka.ms/winappsdk) is a set of libraries, frameworks, components, and tools that you can use in your apps to access powerful Windows platform functionality from all kinds of apps on many versions of Windows. The Windows App SDK combines the powers of Win32 native applications alongside modern API usage techniques, so your apps light up everywhere your users are.
- **Powers key experiences in Windows:** Windows experiences and apps are built with WinUI. Its rich control set and styles make it easy to develop high-quality experiences used by millions every day.

<p align="center">
  <img src="docs/images/winui_os.png" alt="Powers key experiences in Windows" width="480"/>
</p>

## 📋 Getting started with WinUI

For WinUI, your app's users must be on Windows 10 1809 - Build 17763 or newer (including Windows Insider Previews).

The full documentation of WinUI can be found on [Microsoft Learn](https://learn.microsoft.com/windows/apps/desktop/):
- [Get started with WinUI](https://learn.microsoft.com/windows/apps/get-started/start-here)
- [Build your first WinUI app](https://learn.microsoft.com/windows/apps/tutorials/winui-notes/)
- [WinUI & Windows App SDK samples](https://github.com/microsoft/WindowsAppSDK-Samples)
- [Migrate from UWP to the Windows App SDK](https://learn.microsoft.com/windows/apps/windows-app-sdk/migrate-to-windows-app-sdk/migrate-to-windows-app-sdk-ovw)
- [Windows Runtime APIs not supported in desktop apps](https://learn.microsoft.com/windows/apps/desktop/modernize/desktop-to-uwp-supported-api)

## 🖼️ WinUI 3 Gallery
Make sure to also check out the [WinUI 3 Gallery](https://aka.ms/winui-gallery), our interactive sample experience showing everything you can do with WinUI.

<p align="center">
<img src="docs/images/winui-gallery.png" alt="WinUI 3 Gallery" width="400"/>
</p>
<p align="center">
  <a style="text-decoration:none" href="https://apps.microsoft.com/detail/9P3JFPWWDZRC?launch=true&mode=full">
    <picture>
      <source media="(prefers-color-scheme: light)" srcset="docs/images/StoreBadge-dark.png" width="220" />
      <img src="docs/images/StoreBadge-light.png" width="220" />
  </picture></a>
</p>

## 📺 WinUI Community Call
The WinUI Community Call is your opportunity to learn about WinUI and to engage with the WinUI team and community. Join us online on YouTube at the [Windows Developer channel](https://www.youtube.com/playlist?list=PLI_J2v67C23ZqsolUDaHoFkF1GKvGrttB).

## 📢 Contributing to WinUI

The WinUI team welcomes your feedback! To understand how we handle incoming feature requests and bugs, please see our [contribution handling](docs/contribution_handling.md) guidelines.

For information on how to contribute, please see [Contributing to WinUI](CONTRIBUTING.md).

<<<<<<< HEAD
=======
We're not yet ready to accept code contributions, but we are working towards that goal. It is now
possible to build the WinUI product binaries, with work in progress to share test code and enabling
locally running tests. To get started building WinUI from source and see more details on current
limitations, see [Getting started with building WinUI](src/GettingStarted.md). See the
[WinUI OSS Update post](https://github.com/microsoft/microsoft-ui-xaml/discussions/10700) to check the
latest status.

For the latest code and updates, use the [`winui3/main`](https://github.com/microsoft/microsoft-ui-xaml/tree/winui3/main)
branch.

</br>

>>>>>>> 10662826
## 🛣️ Roadmap

For info on the WinUI release schedule and high level plans please see the [WinUI roadmap](https://aka.ms/winappsdk/plans).

## 🔧 WinUI 2 (for UWP)
WinUI 2 is a library of controls that provides Microsoft UI controls and features for [UWP apps](https://docs.microsoft.com/windows/uwp/index). Learn more about WinUI 2 [here](https://aka.ms/winui2) or download the source code [here](https://github.com/microsoft/microsoft-ui-xaml/tree/winui2/main).

You can get the WinUI 2 Gallery [on the Microsoft Store](https://www.microsoft.com/store/productId/9MSVH128X2ZT?ocid=pdpshare) and see the source code [here](https://github.com/microsoft/WinUI-Gallery/tree/winui2).

### Data/Telemetry

This project collects usage data and sends it to Microsoft to help improve our products and services. Note, however, that no data collection is performed when using your private builds.

### Code of Conduct

This project has adopted the [Microsoft Open Source Code of Conduct](https://opensource.microsoft.com/codeofconduct/).

For more information see the [Code of Conduct FAQ](https://opensource.microsoft.com/codeofconduct/faq/) or
contact [opencode@microsoft.com](mailto:opencode@microsoft.com) with any additional questions or comments.<|MERGE_RESOLUTION|>--- conflicted
+++ resolved
@@ -63,21 +63,16 @@
 
 For information on how to contribute, please see [Contributing to WinUI](CONTRIBUTING.md).
 
-<<<<<<< HEAD
-=======
-We're not yet ready to accept code contributions, but we are working towards that goal. It is now
-possible to build the WinUI product binaries, with work in progress to share test code and enabling
-locally running tests. To get started building WinUI from source and see more details on current
-limitations, see [Getting started with building WinUI](src/GettingStarted.md). See the
-[WinUI OSS Update post](https://github.com/microsoft/microsoft-ui-xaml/discussions/10700) to check the
-latest status.
+> [!WARNING]
+> We're not yet ready to accept code contributions, but we are working towards that goal. It is now
+> possible to build the WinUI product binaries, with work in progress to share test code and enabling
+> locally running tests. To get started building WinUI from source and see more details on current
+> limitations, see [Getting started with building WinUI](src/GettingStarted.md). See the
+> [WinUI OSS Update post](https://github.com/microsoft/microsoft-ui-xaml/discussions/10700) to check the
+> latest status.
+>
+> For the latest code and updates, use the [`winui3/main`](https://github.com/microsoft/microsoft-ui-xaml/tree/winui3/main) branch.
 
-For the latest code and updates, use the [`winui3/main`](https://github.com/microsoft/microsoft-ui-xaml/tree/winui3/main)
-branch.
-
-</br>
-
->>>>>>> 10662826
 ## 🛣️ Roadmap
 
 For info on the WinUI release schedule and high level plans please see the [WinUI roadmap](https://aka.ms/winappsdk/plans).
