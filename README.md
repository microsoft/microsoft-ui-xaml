# Windows UI Library

[![Follow WinUI on Twitter](https://img.shields.io/twitter/follow/windowsui.svg?label=Follow%20WinUI%20on%20Twitter&style=social)](https://twitter.com/intent/follow?screen_name=windowsui)

The Windows UI Library (WinUI) provides official native Microsoft UI controls and features for Windows [UWP apps](https://docs.microsoft.com/windows/uwp/index).

WinUI is the easiest way to build great [Fluent Design](https://docs.microsoft.com/windows/uwp/design/fluent-design-system/) experiences for Windows.

WinUI can be used in any Windows 10 UWP XAML app, or in a Xamarin.Forms app running on Windows 10 using [native view embedding](https://docs.microsoft.com/xamarin/xamarin-forms/platform/native-views).

<<<<<<< HEAD

## WinUI 3.0 Alpha (November 2019)

As outlined in the [roadmap](docs/roadmap.md) we're currently working on WinUI 3.0, which will greatly expand the scope of WinUI to include the full native Windows UI platform.

You can now [download an early build of WinUI 3.0 Alpha](https://docs.microsoft.com/uwp/toolkits/winui3/) to try out - we'd love your feedback!

For more info see the [discussion issue #1531](https://github.com/microsoft/microsoft-ui-xaml/issues/1531).
=======
## WinUI 3.0 Announcement

At the Microsoft Build conference in May 2019 we [shared our plans for WinUI 3.0](https://mybuild.techcommunity.microsoft.com/sessions/77008), which will greatly expand the scope of WinUI to include the full native Windows UI platform. 

For more info check out the updated [**roadmap**](https://github.com/microsoft/microsoft-ui-xaml/blob/master/docs/roadmap.md) and join the discussion in the [**3.0 discussion issue**](https://github.com/microsoft/microsoft-ui-xaml/issues/717).
>>>>>>> cd7a1a45

## Using WinUI
You can download and use WinUI packages in your app using the NuGet package manager: see the [Getting Started with the Windows UI Library](https://docs.microsoft.com/uwp/toolkits/winui/getting-started) page for more information.

### Packages

| NuGet Package | Build Status | Latest Versions | Documentation |
| --- | --- | --- | --- |
| [Microsoft.UI.Xaml](https://www.nuget.org/packages/Microsoft.UI.Xaml) <br /> Controls and Fluent Design for UWP apps | [![Build Status](https://dev.azure.com/ms/microsoft-ui-xaml/_apis/build/status/WinUI-Public-MUX-CI?branchName=master)](https://dev.azure.com/ms/microsoft-ui-xaml/_build/latest?definitionId=20?branchName=master) | [![latest stable version](https://img.shields.io/nuget/v/Microsoft.UI.Xaml.svg)](https://www.nuget.org/packages/Microsoft.UI.Xaml) <br /> [![latest prerelease version](https://img.shields.io/nuget/vpre/Microsoft.UI.Xaml.svg)](https://www.nuget.org/packages/Microsoft.UI.Xaml/absoluteLatest) | [2.2 release](https://docs.microsoft.com/uwp/toolkits/winui/release-notes/winui-2.2) |
| [Microsoft.UI.Xaml.Core.Direct](https://www.nuget.org/packages/Microsoft.UI.Xaml.Core.Direct) <br /> Low-level APIs for middleware components | | [![latest prerelease version](https://img.shields.io/nuget/vpre/Microsoft.UI.Xaml.Core.Direct.svg)](https://www.nuget.org/packages/Microsoft.UI.Xaml.Core.Direct/absoluteLatest) | [2.0 prerelease](https://docs.microsoft.com/uwp/api/microsoft.ui.xaml.core.direct) |

You can also build a WinUI package yourself from source. See [Contributing to the Windows UI Library](CONTRIBUTING.md) for more information on building and contributing to WinUI.

## Documentation

**WinUI usage documentation**:  
https://docs.microsoft.com/uwp/toolkits/winui

**Release notes**:  
https://docs.microsoft.com/uwp/toolkits/winui/release-notes/

**Sample code**:  
To view the WinUI controls in an interactive format, check out the Xaml Controls Gallery:
* Get the XAML Controls Gallery app from the [Microsoft Store](https://www.microsoft.com/store/productId/9MSVH128X2ZT)
* Get the source code on [GitHub](https://github.com/Microsoft/Xaml-Controls-Gallery)

## Contributing to WinUI
The WinUI team welcomes feedback and contributions!

For information on how to contribute please see [Contributing to the Windows UI Library](CONTRIBUTING.md).

## WinUI features

### Benefits

The WinUI Library provides some useful benefits when building apps for Windows 10:

1. **Helps you stay up to date**  
WinUI helps keep your app up to date with the latest versions of key controls and features of [UWP XAML](https://docs.microsoft.com/windows/uwp/xaml-platform/xaml-overview) and the [Fluent Design System](https://www.microsoft.com/design/fluent)

2. **Provides backward compatibility**  
WinUI is backward-compatible with a wide range of Windows 10 versions: you can start building and shipping apps with new XAML features immediately as soon as they're released, even if your users aren't on the latest version of Windows 10

3. **Makes it simpler to build version adaptive apps**  
You don't need version checks or conditional XAML markup to use WinUI controls or features: WinUI automatically adapts to the user's OS version

### Version support

The Microsoft.UI.Xaml 2.2 NuGet package requires your project to have TargetPlatformVersion &gt;= 10.0.18362.0 and TargetPlatformMinVersion &gt;= 10.0.15063.0 when building. 

Your app's users can be on any of the following supported Windows versions:

* Windows Insider Previews
* May 2019 Update (18362 aka "19H1")
* October 2018 Update (17763 aka "Redstone 5")
* April 2018 Update (17134 aka "Redstone 4")
* Fall Creators Update (16299 aka "Redstone 3")
* Creators Update (15063 aka "Redstone 2")

Some features may have a reduced or slightly different user experience on older versions, particularly on builds before 15063. This should not impact overall usability.

## Roadmap

For info on the WinUI release schedule and high level plans please see the [Windows UI Library Roadmap](docs/roadmap.md).

## Data/Telemetry

This project collects usage data and sends it to Microsoft to help improve our products and services. See the [privacy statement](privacy.md) for more details.

For more information on telemetry implementation see the [developer guide](docs/developer_guide.md#Telemetry).<|MERGE_RESOLUTION|>--- conflicted
+++ resolved
@@ -8,8 +8,6 @@
 
 WinUI can be used in any Windows 10 UWP XAML app, or in a Xamarin.Forms app running on Windows 10 using [native view embedding](https://docs.microsoft.com/xamarin/xamarin-forms/platform/native-views).
 
-<<<<<<< HEAD
-
 ## WinUI 3.0 Alpha (November 2019)
 
 As outlined in the [roadmap](docs/roadmap.md) we're currently working on WinUI 3.0, which will greatly expand the scope of WinUI to include the full native Windows UI platform.
@@ -17,13 +15,6 @@
 You can now [download an early build of WinUI 3.0 Alpha](https://docs.microsoft.com/uwp/toolkits/winui3/) to try out - we'd love your feedback!
 
 For more info see the [discussion issue #1531](https://github.com/microsoft/microsoft-ui-xaml/issues/1531).
-=======
-## WinUI 3.0 Announcement
-
-At the Microsoft Build conference in May 2019 we [shared our plans for WinUI 3.0](https://mybuild.techcommunity.microsoft.com/sessions/77008), which will greatly expand the scope of WinUI to include the full native Windows UI platform. 
-
-For more info check out the updated [**roadmap**](https://github.com/microsoft/microsoft-ui-xaml/blob/master/docs/roadmap.md) and join the discussion in the [**3.0 discussion issue**](https://github.com/microsoft/microsoft-ui-xaml/issues/717).
->>>>>>> cd7a1a45
 
 ## Using WinUI
 You can download and use WinUI packages in your app using the NuGet package manager: see the [Getting Started with the Windows UI Library](https://docs.microsoft.com/uwp/toolkits/winui/getting-started) page for more information.
