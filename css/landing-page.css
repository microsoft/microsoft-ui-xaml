<<<<<<< HEAD
/*!
 * Start Bootstrap - Landing Page v5.0.7 (https://startbootstrap.com/template-overviews/landing-page)
 * Copyright 2013-2019 Start Bootstrap
 * Licensed under MIT (https://github.com/BlackrockDigital/startbootstrap-landing-page/blob/master/LICENSE)
 */

 html{
  scroll-behavior: smooth;
}

body {
 font-family: 'Segoe UI', 'Helvetica Neue', Helvetica, Arial, sans-serif;
}

h1,
h2,
h3,
h4,
h5,
h6 {
 font-family: 'Segoe UI', 'Helvetica Neue', Helvetica, Arial, sans-serif;
 font-weight: 700;
}

header.masthead {
 position: relative;
 background-size: cover;
 padding-top: 6rem;
 padding-bottom: 6rem;
}
header.masthead h1 {
 color:#0E53BD;
 font-size: 4rem;
}

.navbar-custom {
 background-color: #375a7f;
}

.btn-custom {
 background-color: #0E53BD;
 color: #FFFFFF;
 font-weight: 600;
 -webkit-appearance: none;
}

.btn-custom:hover {
 background-color: #003966;
 color: #FFFFFF;
}

.btn-custom:focus {
  /* The following is to create a white border & blue shadow around the button to make 
  sure that the button is accessible and visible in its focus state in HC and normal mode. */

  box-shadow: 0 0 0 2px #ffffff, 0 0 3px 5px #3a97f9;
  outline: 2px dotted transparent;
  outline-offset: 2px;
}

#sidebar-btn, #sidebar-btn:active {
 background-color: transparent;
 border: none;
 outline: none;
}

.navbar-brand {
 color: #FFFFFF;
 font-size: 1.5em;
}

.navbar-brand:hover{
 color: #FFFFFF;
}

.nav-item {
 font-size: 1.25em;
}
#learn-more, #download {
  padding: 12px;
  font-size: 1.25rem;
  font-weight: 500;
  display: inline-block;
}

#download {
 background-color: #066522;
}

#download:hover {
 background-color: #044317;
}
@media (min-width: 768px) {
 header.masthead {
   padding-top: 7rem;
   padding-bottom: 7rem;
 }
 header.masthead h1 {
   font-size: 5rem;
   text-align: left;
 }
 #mainSubtext{
   text-align: left;
 }

 #learn-more, #download {
   float:left;
 }

 #mainLogo {
   text-align: left;
 }

}

@media (min-width: 930px){
   #action-btn-1 {
   margin-right: 1rem;
 }
 
 #action-btn-2 {
   margin-left: 1rem;
 }
}

@media (min-width: 768px) and (max-width: 853px){
 #action-btn-2 {
   margin-top: 2rem;
   margin-left: 0;
   margin-right: 0 !important;
 }

}

@media (min-width: 854px) and (max-width: 930px){
 #action-btn-2{
   margin-left: 0;
   margin-right: 0;
 }
}

@media (max-width: 768px){
 #mainLogo {
   margin-top: 2rem;
 }
 #action-btn-2 {
   margin-top: 2rem;
   margin-left: 0;
   margin-right: 0;
 }
}

@media (max-width: 768px){
 #video-wrapper {
     margin-top: 2rem;
 }

 .partner-summary h4 {
   margin-bottom: 2rem;
 }

 .call-to-action h4 {
   padding-left: 2rem;
   padding-right: 2rem;
 }
}

@media (max-width: 1085px){
 #sidebar {
   margin-left: 0px;
 }
}

@media (min-width: 1086px){
 #sidebar {
   margin-left: 70px;
 }
}

@media (max-width: 860px){
 #sidebar {
   display: none;
 }
 #page-content {
   max-width: 80%;
 }
}

@media (min-width: 860px){
 #page-content {
   max-width: 50%;
 }
}

@media (min-width: 1351px){
 #page-content {
   margin-left: 2rem;
 }
}
@media (max-width: 1350px){
 #page-content {
   margin-left: 6rem;
 }
}
@media (max-width: 860px){
 #page-content {
   margin-left: 1rem;
 }
}

@media (max-width: 480px) {
 /* Fit table into screen size */
 #compare-table {
     overflow-x: auto;
     display: block;
 }
 #page-content {
   max-width: 95%;
 }
}

.showcase .showcase-text {
 padding: 3rem;
}

.showcase .showcase-img {
 min-height: 30rem;
 background-size: cover;
 background-position: center;
 background-repeat: no-repeat;
}

@media (min-width: 768px) {
 .showcase .showcase-text {
   padding: 7rem;
 }

 #download-div {
   margin-top: 40px;
 }

}

.features-icons {
 background-color: #e1e6eb;
 padding-top: 6rem;
 padding-bottom: 6rem;
}

.features-icons .features-icons-item {
 max-width: 20rem;
}

.features-icons .features-icons-item .features-icons-icon {
 height: 7rem;
}

.features-icons .features-icons-item .features-icons-icon i {
 font-size: 4.5rem;
}

.features-icons .features-icons-item:hover .features-icons-icon i {
 font-size: 5rem;
}

.features-icons h2 { 
 text-align: center;
 color:black;
 padding-left: 2rem;
 padding-right: 2rem;
}

.features-icons h3 {
 color: black;
 font-weight: 100;
}

.features-icons p{
 color: #FFFFFF;
}

.major-point{
 background-color: white;
}

.showcase-text{
 color: black;
}

.text-icon {
 color: #0E53BD;
}

.paths, .video-spotlight {
 padding-top: 3rem;
 padding-bottom: 3rem;
 background-color: #e1e6eb;
}
.paths .path-item {
 padding: 10px;
 text-align: left;
 color: black;
}

.paths .path-item p{
 color: black;
 font-size: 2em;
 font-weight: 500;
}

.paths .path-item i{
 color: black;
}

.path-subtext {
 color:#c3cad6; 
}
/* 
.logo-blur {
 position: relative;
 background-size: cover;

 justify-content: center;
 background-image: url('../img/winui-big.png');
 background-position: left;
 background-repeat: no-repeat;
 background-size: contain;
}

@supports (backdrop-filter: blur(20px)) or (-webkit-backdrop-filter: blur(20px)) {
 .specific-call {
   -webkit-backdrop-filter: blur(10px);
   backdrop-filter: blur(10px) saturate(125%);
   background-color: rgba(255, 255, 255, 0.5); 
 }
} */

#logo-med {
  max-width: 50%;
  width: 8%;
  height: auto;
}

.specific-call {
 padding-top: 7rem;
 padding-bottom: 7rem;
}

.call-to-action .btn-custom {
 max-width: 12rem;
}


.call-to-action h2 {
 font-weight: normal;
}

/* footer.footer {
 padding-top: 2rem;
 padding-bottom: 2rem;
} */

footer.footer a{
 color: #375a7f;
}

.nav-item {
 margin-left: 10px;
 margin-right: 10px;
}

.navbar-brand {
 font-weight: 500;
}

#mainSubtext{
 font-weight: 300;
 color: black;
}

#mainLogo {
 width: 75%;
 height: auto;
}

.logo {
 max-height: 7rem;
 /* margin-right: 3rem;
 margin-left: 3rem; */
}

.logo-bottom {
 max-height: 90%;
}

.icon-calendar {
 font-size: .85em;
 font-weight: 600;
}

#add-to-cal {
 font-size: .85em;
 color: #0E53BD;
 padding-bottom: 3px;
 font-weight: 600;
}

.partner-summary h2, .paths h2, .video-spotlight h2{
 text-align: left;
 color:#0E53BD;
 font-weight: 700;
}

.partner-summary .subtext, .paths .subtext, .video-spotlight .subtext {
 text-align: left;
 color: black;
 font-weight: 300;
 font-size: 1.5em;
 line-height: 120%;
}

.partners-container {
 padding-top: 5rem;
 padding-bottom: 5rem;
} 

.our-partners {
 background-color: #FFFFFF;
}

.call-to-action h2 {
 font-weight: 700;
 color: black;
 margin-bottom: 2rem;
}

.call-to-action h4 {
 font-weight: 500;
 color: black;
 font-size: 1.5em;
}
.call-to-action i {
 vertical-align: middle;
 font-size: 2em;
 color: black;
 font-weight: 500;
}

a {
 color: #0267b8;
 cursor: pointer;
}

a:hover {
 color: #003966;
 text-decoration: underline;
}

.inline-link{
  text-decoration: underline;
}

#uhf-footer{
 margin-top: 0px;
}

#UHF-header {
 width: 100%;
}

.wrapper {
 display: flex;
 align-items: stretch;
}

#sidebar {
 min-width: 300px;
 max-width: 300px;
 min-height: 100vh;
 margin-right: 1rem;
 background: #e1e6eb;
 color: #fff;
 transition: all 0.3s;
 overflow: wrap;
 position: absolute;
 top: 0;
 left: 0;
 width: 100%;
 height: 100%;
}

.sidebar-list {
 position: -webkit-sticky;
 position: sticky;
 top: 0;
 padding: 30px;
}

#hide-sidebar {
 text-align: right;
}

.table td {
 text-align: center;
 vertical-align: middle;
}

.table thead th {
 text-align: center;
}

#path-dropdown, #about-dropdown {
 font-size: 1.3em;
 color: black;
 font-weight: 600;
}

#about-winui, #path-forward{
 text-decoration: none;
 list-style-type: none;
 padding-left: 20px;
}

#about-winui li, #path-forward li {
 font-size: 1em;
 margin-top: 5px;
}

#path-group {
 margin-top: 15px;
}

.dropdown-list a:hover {
 color: #02213b;
}

#sidebar.active {
 margin-left: -300px;
}

@media (max-width: 768px) {
   #sidebar {
       margin-left: -250px;
   }
   #sidebar.active {
       margin-left: 0;
   }
   #download-div {
     margin-top: 0px;
   }
}

#uwp li {
 margin-top: 5px;
 margin-bottom: 5px;
}

#page-content {
 min-height: 2000px;
}

#page-content p{
 font-size: 1.1em;
}

.content-section {
 margin-bottom: 20px;
}

.subject-header {
 margin-bottom: 20px;
}

.content-subhead {
 color:#0E53BD;
 font-size: 2em;
 margin-top:10px;
 margin-bottom: 15px;
}

#about-section {
 margin-top: 20px;
}

.example-content {
 max-width: 80%;
 margin-left: 70px;
 margin-top: 15px;
 margin-bottom: 15px;
}


.card {
 margin-bottom: 20px;
}

#sample-apps{
 list-style: none;
 padding-left: 0;
}

.ex-sublist li {
 margin-bottom: 5px;
}

.sample-app {
 margin-bottom: 15px;
}

.control-option {
 color: #0267b8;
 outline: none;
 background-color: transparent;
 border: none;
}

.control-option:hover, v.control-option:active, .control-option:focus {
 outline: none;
}

#questions {
  margin-top: 25px;
}
=======
/*!
 * Start Bootstrap - Landing Page v5.0.7 (https://startbootstrap.com/template-overviews/landing-page)
 * Copyright 2013-2019 Start Bootstrap
 * Licensed under MIT (https://github.com/BlackrockDigital/startbootstrap-landing-page/blob/master/LICENSE)
 */

 html{
  scroll-behavior: smooth;
}

body {
 font-family: 'Segoe UI', 'Helvetica Neue', Helvetica, Arial, sans-serif;
}

h1,
h2,
h3,
h4,
h5,
h6 {
 font-family: 'Segoe UI', 'Helvetica Neue', Helvetica, Arial, sans-serif;
 font-weight: 700;
}

header.masthead {
 position: relative;
 background-size: cover;
 padding-top: 6rem;
 padding-bottom: 6rem;
}
header.masthead h1 {
 color:#0E53BD;
 font-size: 4rem;
}

.navbar-custom {
 background-color: #375a7f;
}

.btn-custom {
 background-color: #0E53BD;
 color: #FFFFFF;
 font-weight: 600;
 -webkit-appearance: none;
}

.btn-custom:hover {
 background-color: #003966;
 color: #FFFFFF;
}

#sidebar-btn, #sidebar-btn:active {
 background-color: transparent;
 border: none;
 outline: none;
}

.navbar-brand {
 color: #FFFFFF;
 font-size: 1.5em;
}

.navbar-brand:hover{
 color: #FFFFFF;
}

.nav-item {
 font-size: 1.25em;
}
#learn-more, #download {
 padding: 12px;
 font-size: 1.25rem;
 font-weight: 500;
 display: inline-block;
}

#download {
 background-color: #066522;
}

#download:hover {
 background-color: #044317;
}
@media (min-width: 768px) {
 header.masthead {
   padding-top: 7rem;
   padding-bottom: 7rem;
 }
 header.masthead h1 {
   font-size: 5rem;
   text-align: left;
 }
 #mainSubtext{
   text-align: left;
 }

 #learn-more, #download {
   float:left;
 }

 #mainLogo {
   text-align: left;
 }

}

@media (min-width: 930px){
   #action-btn-1 {
   margin-right: 1rem;
 }
 
 #action-btn-2 {
   margin-left: 1rem;
 }
}

@media (min-width: 768px) and (max-width: 853px){
 #action-btn-2 {
   margin-top: 2rem;
   margin-left: 0;
   margin-right: 0 !important;
 }

}

@media (min-width: 854px) and (max-width: 930px){
 #action-btn-2{
   margin-left: 0;
   margin-right: 0;
 }
}

@media (max-width: 768px){
 #mainLogo {
   margin-top: 2rem;
 }
 #action-btn-2 {
   margin-top: 2rem;
   margin-left: 0;
   margin-right: 0;
 }
}

@media (max-width: 768px){
 #video-wrapper {
     margin-top: 2rem;
 }

 .partner-summary h4 {
   margin-bottom: 2rem;
 }

 .call-to-action h4 {
   padding-left: 2rem;
   padding-right: 2rem;
 }
}

@media (max-width: 1085px){
 #sidebar {
   margin-left: 0px;
 }
}

@media (min-width: 1086px){
 #sidebar {
   margin-left: 70px;
 }
}

@media (max-width: 860px){
 #sidebar {
   display: none;
 }
 #page-content {
   max-width: 80%;
 }
}

@media (min-width: 860px){
 #page-content {
   max-width: 50%;
 }
}

@media (min-width: 1351px){
 #page-content {
   margin-left: 2rem;
 }
}
@media (max-width: 1350px){
 #page-content {
   margin-left: 6rem;
 }
}
@media (max-width: 860px){
 #page-content {
   margin-left: 1rem;
 }
}

@media (max-width: 480px) {
 /* Fit table into screen size */
 #compare-table {
     overflow-x: auto;
     display: block;
 }
 #page-content {
   max-width: 95%;
 }
}

.showcase .showcase-text {
 padding: 3rem;
}

.showcase .showcase-img {
 min-height: 30rem;
 background-size: cover;
 background-position: center;
 background-repeat: no-repeat;
}

@media (min-width: 768px) {
 .showcase .showcase-text {
   padding: 7rem;
 }

 #download-div {
   margin-top: 40px;
 }

}

.features-icons {
 background-color: #e1e6eb;
 padding-top: 6rem;
 padding-bottom: 6rem;
}

.features-icons .features-icons-item {
 max-width: 20rem;
}

.features-icons .features-icons-item .features-icons-icon {
 height: 7rem;
}

.features-icons .features-icons-item .features-icons-icon i {
 font-size: 4.5rem;
}

.features-icons .features-icons-item:hover .features-icons-icon i {
 font-size: 5rem;
}

.features-icons h2 { 
 text-align: center;
 color:black;
 padding-left: 2rem;
 padding-right: 2rem;
}

.features-icons h3 {
 color: black;
 font-weight: 100;
}

.features-icons p{
 color: #FFFFFF;
}

.major-point{
 background-color: white;
}

.showcase-text{
 color: black;
}

.text-icon {
 color: #0E53BD;
}

.paths, .video-spotlight {
 padding-top: 3rem;
 padding-bottom: 3rem;
 background-color: #e1e6eb;
}
.paths .path-item {
 padding: 10px;
 text-align: left;
 color: black;
}

.paths .path-item h5 {
 color: black;
 font-size: 2em;
 font-weight: 500;
}

.paths .path-item i{
 color: black;
}

.path-subtext {
 color:#c3cad6; 
}

.call-to-action {
 position: relative;
 background-size: cover;

 justify-content: center;
 background-image: url('../img/winui-big.png');
 background-position: center center;
 background-repeat: no-repeat;
 background-size: auto;
}

@supports (backdrop-filter: blur(20px)) or (-webkit-backdrop-filter: blur(20px)) {
 .specific-call {
   -webkit-backdrop-filter: blur(10px);
   backdrop-filter: blur(10px) saturate(125%);
   background-color: rgba(255, 255, 255, 0.5); 
 }
}

.specific-call {
 padding-top: 7rem;
 padding-bottom: 7rem;
}

.call-to-action .btn-custom {
 max-width: 12rem;
}


.call-to-action h2 {
 font-weight: normal;
}

/* footer.footer {
 padding-top: 2rem;
 padding-bottom: 2rem;
} */

footer.footer a{
 color: #375a7f;
}

.nav-item {
 margin-left: 10px;
 margin-right: 10px;
}

.navbar-brand {
 font-weight: 500;
}

#mainSubtext{
 font-weight: 300;
 color: black;
}

#mainLogo {
 width: 75%;
 height: auto;
}

.logo {
 max-height: 7rem;
 /* margin-right: 3rem;
 margin-left: 3rem; */
}

.logo-bottom {
 max-height: 90%;
}

.icon-calendar {
 font-size: .85em;
 font-weight: 600;
}

#add-to-cal {
 font-size: .85em;
 color: #0E53BD;
 padding-bottom: 3px;
 font-weight: 600;
}

.partner-summary h2, .paths h2, .video-spotlight h2{
 text-align: left;
 color:#0E53BD;
 font-weight: 700;
}

.partner-summary h4, .paths h4, .video-spotlight h4 {
 text-align: left;
 color: black;
 font-weight: 300;
}

.partners-container {
 padding-top: 5rem;
 padding-bottom: 5rem;
} 

.our-partners {
 background-color: #FFFFFF;
}

.call-to-action h2 {
 font-weight: 700;
 color: black;
 margin-bottom: 2rem;
}

.call-to-action h4 {
 font-weight: 500;
 color: black;
 font-size: 1.5em;
}
.call-to-action i {
 vertical-align: middle;
 font-size: 2em;
 color: black;
 font-weight: 500;
}

a {
 color: #0267b8;
 cursor: pointer;
}

a:hover {
 color: #003966;
 text-decoration: none;
}

#uhf-footer{
 margin-top: 0px;
}

#UHF-header {
 width: 100%;
}

.wrapper {
 display: flex;
 align-items: stretch;
}

#sidebar {
 min-width: 300px;
 max-width: 300px;
 min-height: 100vh;
 margin-right: 1rem;
 background: #e1e6eb;
 color: #fff;
 transition: all 0.3s;
 overflow: wrap;
 position: absolute;
 top: 0;
 left: 0;
 width: 100%;
 height: 100%;
}

.sidebar-list {
 position: -webkit-sticky;
 position: sticky;
 top: 0;
 padding: 30px;
}

#hide-sidebar {
 text-align: right;
}

.table td {
 text-align: center;
 vertical-align: middle;
}

.table thead th {
 text-align: center;
}

#path-dropdown, #about-dropdown {
 font-size: 1.3em;
 color: black;
 font-weight: 600;
}

#about-winui, #path-forward{
 text-decoration: none;
 list-style-type: none;
 padding-left: 20px;
}

#about-winui li, #path-forward li {
 font-size: 1em;
 margin-top: 5px;
}

#path-group {
 margin-top: 15px;
}

.dropdown-list a:hover {
 color: #02213b;
}

#sidebar.active {
 margin-left: -300px;
}

@media (max-width: 768px) {
   #sidebar {
       margin-left: -250px;
   }
   #sidebar.active {
       margin-left: 0;
   }
   #download-div {
     margin-top: 0px;
   }
}

#uwp li {
 margin-top: 5px;
 margin-bottom: 5px;
}

#page-content {
 min-height: 2000px;
}

#page-content p{
 font-size: 1.1em;
}

.content-section {
 margin-bottom: 20px;
}

.subject-header {
 margin-bottom: 20px;
}

.content-subhead {
 color:#0E53BD;
 font-size: 2em;
 margin-top:10px;
 margin-bottom: 15px;
}

#about-section {
 margin-top: 20px;
}

.example-content {
 max-width: 80%;
 margin-left: 70px;
 margin-top: 15px;
 margin-bottom: 15px;
}


.card {
 margin-bottom: 20px;
}

#sample-apps{
 list-style: none;
 padding-left: 0;
}

.ex-sublist li {
 margin-bottom: 5px;
}

.sample-app {
 margin-bottom: 15px;
}

.control-option {
 color: #0267b8;
 outline: none;
 background-color: transparent;
 border: none;
}

.control-option:hover, v.control-option:active, .control-option:focus {
 outline: none;
}


/* Extra CSS for Microsoft header/footer */

a.c-call-to-action:hover, button.c-call-to-action:hover
{
  box-shadow:none!important
}

a.c-call-to-action:hover span, button.c-call-to-action:hover span
{
  left:0!important
}

.c-call-to-action:not(.glyph-play):after 
{
   right: 0!important;
  }

a.c-call-to-action:focus,button.c-call-to-action:focus
{
  box-shadow:none!important
}

a.c-call-to-action:focus span,button.c-call-to-action:focus span
{
  left:0!important;box-shadow:none!important
}

.theme-dark .c-me .msame_Header_name 
{
  color: #f2f2f2;
}

.pmg-page-wrapper .uhf div, .pmg-page-wrapper .uhf button, .pmg-page-wrapper .uhf a, .pmg-page-wrapper .uhf span, .pmg-page-wrapper .uhf p, .pmg-page-wrapper .uhf input 
{
  font-family: Segoe UI,SegoeUI,Helvetica Neue,Helvetica,Arial,sans-serif !important;
}

@media (min-width: 540px) 
{
  .pmg-page-wrapper .uhf .c-uhfh-alert span, .pmg-page-wrapper .uhf #uhf-g-nav span, .pmg-page-wrapper .uhf .c-uhfh-actions span, .pmg-page-wrapper .uhf li, .pmg-page-wrapper .uhf button, .pmg-page-wrapper .uhf a, .pmg-page-wrapper .uhf #meControl .msame_Header_name  
  {
    font-size: 13px !important;
  }
}

.pmg-page-wrapper .uhf #uhf-c-nav .c-uhf-menu .all-ms-nav:hover span, .pmg-page-wrapper .uhf .c-uhfh-actions #search:hover span, .pmg-page-wrapper .uhf .c-uhfh-actions #search:hover, .pmg-page-wrapper .uhf .c-uhfh-actions #search:active, .pmg-page-wrapper .uhf .c-uhfh-actions #uhf-shopping-cart:hover span 
{
  text-decoration: none !important;
}

.c-uhfh>.f-transparent.theme-dark .c-me .mectrl_signin, .c-uhfh>.f-transparent.theme-dark .c-me .mectrl_name 
{
  color: #f2f2f2;
}
>>>>>>> 68c1d1ef
<|MERGE_RESOLUTION|>--- conflicted
+++ resolved
@@ -1,4 +1,3 @@
-<<<<<<< HEAD
 /*!
  * Start Bootstrap - Landing Page v5.0.7 (https://startbootstrap.com/template-overviews/landing-page)
  * Copyright 2013-2019 Start Bootstrap
@@ -621,660 +620,4 @@
 
 #questions {
   margin-top: 25px;
-}
-=======
-/*!
- * Start Bootstrap - Landing Page v5.0.7 (https://startbootstrap.com/template-overviews/landing-page)
- * Copyright 2013-2019 Start Bootstrap
- * Licensed under MIT (https://github.com/BlackrockDigital/startbootstrap-landing-page/blob/master/LICENSE)
- */
-
- html{
-  scroll-behavior: smooth;
-}
-
-body {
- font-family: 'Segoe UI', 'Helvetica Neue', Helvetica, Arial, sans-serif;
-}
-
-h1,
-h2,
-h3,
-h4,
-h5,
-h6 {
- font-family: 'Segoe UI', 'Helvetica Neue', Helvetica, Arial, sans-serif;
- font-weight: 700;
-}
-
-header.masthead {
- position: relative;
- background-size: cover;
- padding-top: 6rem;
- padding-bottom: 6rem;
-}
-header.masthead h1 {
- color:#0E53BD;
- font-size: 4rem;
-}
-
-.navbar-custom {
- background-color: #375a7f;
-}
-
-.btn-custom {
- background-color: #0E53BD;
- color: #FFFFFF;
- font-weight: 600;
- -webkit-appearance: none;
-}
-
-.btn-custom:hover {
- background-color: #003966;
- color: #FFFFFF;
-}
-
-#sidebar-btn, #sidebar-btn:active {
- background-color: transparent;
- border: none;
- outline: none;
-}
-
-.navbar-brand {
- color: #FFFFFF;
- font-size: 1.5em;
-}
-
-.navbar-brand:hover{
- color: #FFFFFF;
-}
-
-.nav-item {
- font-size: 1.25em;
-}
-#learn-more, #download {
- padding: 12px;
- font-size: 1.25rem;
- font-weight: 500;
- display: inline-block;
-}
-
-#download {
- background-color: #066522;
-}
-
-#download:hover {
- background-color: #044317;
-}
-@media (min-width: 768px) {
- header.masthead {
-   padding-top: 7rem;
-   padding-bottom: 7rem;
- }
- header.masthead h1 {
-   font-size: 5rem;
-   text-align: left;
- }
- #mainSubtext{
-   text-align: left;
- }
-
- #learn-more, #download {
-   float:left;
- }
-
- #mainLogo {
-   text-align: left;
- }
-
-}
-
-@media (min-width: 930px){
-   #action-btn-1 {
-   margin-right: 1rem;
- }
- 
- #action-btn-2 {
-   margin-left: 1rem;
- }
-}
-
-@media (min-width: 768px) and (max-width: 853px){
- #action-btn-2 {
-   margin-top: 2rem;
-   margin-left: 0;
-   margin-right: 0 !important;
- }
-
-}
-
-@media (min-width: 854px) and (max-width: 930px){
- #action-btn-2{
-   margin-left: 0;
-   margin-right: 0;
- }
-}
-
-@media (max-width: 768px){
- #mainLogo {
-   margin-top: 2rem;
- }
- #action-btn-2 {
-   margin-top: 2rem;
-   margin-left: 0;
-   margin-right: 0;
- }
-}
-
-@media (max-width: 768px){
- #video-wrapper {
-     margin-top: 2rem;
- }
-
- .partner-summary h4 {
-   margin-bottom: 2rem;
- }
-
- .call-to-action h4 {
-   padding-left: 2rem;
-   padding-right: 2rem;
- }
-}
-
-@media (max-width: 1085px){
- #sidebar {
-   margin-left: 0px;
- }
-}
-
-@media (min-width: 1086px){
- #sidebar {
-   margin-left: 70px;
- }
-}
-
-@media (max-width: 860px){
- #sidebar {
-   display: none;
- }
- #page-content {
-   max-width: 80%;
- }
-}
-
-@media (min-width: 860px){
- #page-content {
-   max-width: 50%;
- }
-}
-
-@media (min-width: 1351px){
- #page-content {
-   margin-left: 2rem;
- }
-}
-@media (max-width: 1350px){
- #page-content {
-   margin-left: 6rem;
- }
-}
-@media (max-width: 860px){
- #page-content {
-   margin-left: 1rem;
- }
-}
-
-@media (max-width: 480px) {
- /* Fit table into screen size */
- #compare-table {
-     overflow-x: auto;
-     display: block;
- }
- #page-content {
-   max-width: 95%;
- }
-}
-
-.showcase .showcase-text {
- padding: 3rem;
-}
-
-.showcase .showcase-img {
- min-height: 30rem;
- background-size: cover;
- background-position: center;
- background-repeat: no-repeat;
-}
-
-@media (min-width: 768px) {
- .showcase .showcase-text {
-   padding: 7rem;
- }
-
- #download-div {
-   margin-top: 40px;
- }
-
-}
-
-.features-icons {
- background-color: #e1e6eb;
- padding-top: 6rem;
- padding-bottom: 6rem;
-}
-
-.features-icons .features-icons-item {
- max-width: 20rem;
-}
-
-.features-icons .features-icons-item .features-icons-icon {
- height: 7rem;
-}
-
-.features-icons .features-icons-item .features-icons-icon i {
- font-size: 4.5rem;
-}
-
-.features-icons .features-icons-item:hover .features-icons-icon i {
- font-size: 5rem;
-}
-
-.features-icons h2 { 
- text-align: center;
- color:black;
- padding-left: 2rem;
- padding-right: 2rem;
-}
-
-.features-icons h3 {
- color: black;
- font-weight: 100;
-}
-
-.features-icons p{
- color: #FFFFFF;
-}
-
-.major-point{
- background-color: white;
-}
-
-.showcase-text{
- color: black;
-}
-
-.text-icon {
- color: #0E53BD;
-}
-
-.paths, .video-spotlight {
- padding-top: 3rem;
- padding-bottom: 3rem;
- background-color: #e1e6eb;
-}
-.paths .path-item {
- padding: 10px;
- text-align: left;
- color: black;
-}
-
-.paths .path-item h5 {
- color: black;
- font-size: 2em;
- font-weight: 500;
-}
-
-.paths .path-item i{
- color: black;
-}
-
-.path-subtext {
- color:#c3cad6; 
-}
-
-.call-to-action {
- position: relative;
- background-size: cover;
-
- justify-content: center;
- background-image: url('../img/winui-big.png');
- background-position: center center;
- background-repeat: no-repeat;
- background-size: auto;
-}
-
-@supports (backdrop-filter: blur(20px)) or (-webkit-backdrop-filter: blur(20px)) {
- .specific-call {
-   -webkit-backdrop-filter: blur(10px);
-   backdrop-filter: blur(10px) saturate(125%);
-   background-color: rgba(255, 255, 255, 0.5); 
- }
-}
-
-.specific-call {
- padding-top: 7rem;
- padding-bottom: 7rem;
-}
-
-.call-to-action .btn-custom {
- max-width: 12rem;
-}
-
-
-.call-to-action h2 {
- font-weight: normal;
-}
-
-/* footer.footer {
- padding-top: 2rem;
- padding-bottom: 2rem;
-} */
-
-footer.footer a{
- color: #375a7f;
-}
-
-.nav-item {
- margin-left: 10px;
- margin-right: 10px;
-}
-
-.navbar-brand {
- font-weight: 500;
-}
-
-#mainSubtext{
- font-weight: 300;
- color: black;
-}
-
-#mainLogo {
- width: 75%;
- height: auto;
-}
-
-.logo {
- max-height: 7rem;
- /* margin-right: 3rem;
- margin-left: 3rem; */
-}
-
-.logo-bottom {
- max-height: 90%;
-}
-
-.icon-calendar {
- font-size: .85em;
- font-weight: 600;
-}
-
-#add-to-cal {
- font-size: .85em;
- color: #0E53BD;
- padding-bottom: 3px;
- font-weight: 600;
-}
-
-.partner-summary h2, .paths h2, .video-spotlight h2{
- text-align: left;
- color:#0E53BD;
- font-weight: 700;
-}
-
-.partner-summary h4, .paths h4, .video-spotlight h4 {
- text-align: left;
- color: black;
- font-weight: 300;
-}
-
-.partners-container {
- padding-top: 5rem;
- padding-bottom: 5rem;
-} 
-
-.our-partners {
- background-color: #FFFFFF;
-}
-
-.call-to-action h2 {
- font-weight: 700;
- color: black;
- margin-bottom: 2rem;
-}
-
-.call-to-action h4 {
- font-weight: 500;
- color: black;
- font-size: 1.5em;
-}
-.call-to-action i {
- vertical-align: middle;
- font-size: 2em;
- color: black;
- font-weight: 500;
-}
-
-a {
- color: #0267b8;
- cursor: pointer;
-}
-
-a:hover {
- color: #003966;
- text-decoration: none;
-}
-
-#uhf-footer{
- margin-top: 0px;
-}
-
-#UHF-header {
- width: 100%;
-}
-
-.wrapper {
- display: flex;
- align-items: stretch;
-}
-
-#sidebar {
- min-width: 300px;
- max-width: 300px;
- min-height: 100vh;
- margin-right: 1rem;
- background: #e1e6eb;
- color: #fff;
- transition: all 0.3s;
- overflow: wrap;
- position: absolute;
- top: 0;
- left: 0;
- width: 100%;
- height: 100%;
-}
-
-.sidebar-list {
- position: -webkit-sticky;
- position: sticky;
- top: 0;
- padding: 30px;
-}
-
-#hide-sidebar {
- text-align: right;
-}
-
-.table td {
- text-align: center;
- vertical-align: middle;
-}
-
-.table thead th {
- text-align: center;
-}
-
-#path-dropdown, #about-dropdown {
- font-size: 1.3em;
- color: black;
- font-weight: 600;
-}
-
-#about-winui, #path-forward{
- text-decoration: none;
- list-style-type: none;
- padding-left: 20px;
-}
-
-#about-winui li, #path-forward li {
- font-size: 1em;
- margin-top: 5px;
-}
-
-#path-group {
- margin-top: 15px;
-}
-
-.dropdown-list a:hover {
- color: #02213b;
-}
-
-#sidebar.active {
- margin-left: -300px;
-}
-
-@media (max-width: 768px) {
-   #sidebar {
-       margin-left: -250px;
-   }
-   #sidebar.active {
-       margin-left: 0;
-   }
-   #download-div {
-     margin-top: 0px;
-   }
-}
-
-#uwp li {
- margin-top: 5px;
- margin-bottom: 5px;
-}
-
-#page-content {
- min-height: 2000px;
-}
-
-#page-content p{
- font-size: 1.1em;
-}
-
-.content-section {
- margin-bottom: 20px;
-}
-
-.subject-header {
- margin-bottom: 20px;
-}
-
-.content-subhead {
- color:#0E53BD;
- font-size: 2em;
- margin-top:10px;
- margin-bottom: 15px;
-}
-
-#about-section {
- margin-top: 20px;
-}
-
-.example-content {
- max-width: 80%;
- margin-left: 70px;
- margin-top: 15px;
- margin-bottom: 15px;
-}
-
-
-.card {
- margin-bottom: 20px;
-}
-
-#sample-apps{
- list-style: none;
- padding-left: 0;
-}
-
-.ex-sublist li {
- margin-bottom: 5px;
-}
-
-.sample-app {
- margin-bottom: 15px;
-}
-
-.control-option {
- color: #0267b8;
- outline: none;
- background-color: transparent;
- border: none;
-}
-
-.control-option:hover, v.control-option:active, .control-option:focus {
- outline: none;
-}
-
-
-/* Extra CSS for Microsoft header/footer */
-
-a.c-call-to-action:hover, button.c-call-to-action:hover
-{
-  box-shadow:none!important
-}
-
-a.c-call-to-action:hover span, button.c-call-to-action:hover span
-{
-  left:0!important
-}
-
-.c-call-to-action:not(.glyph-play):after 
-{
-   right: 0!important;
-  }
-
-a.c-call-to-action:focus,button.c-call-to-action:focus
-{
-  box-shadow:none!important
-}
-
-a.c-call-to-action:focus span,button.c-call-to-action:focus span
-{
-  left:0!important;box-shadow:none!important
-}
-
-.theme-dark .c-me .msame_Header_name 
-{
-  color: #f2f2f2;
-}
-
-.pmg-page-wrapper .uhf div, .pmg-page-wrapper .uhf button, .pmg-page-wrapper .uhf a, .pmg-page-wrapper .uhf span, .pmg-page-wrapper .uhf p, .pmg-page-wrapper .uhf input 
-{
-  font-family: Segoe UI,SegoeUI,Helvetica Neue,Helvetica,Arial,sans-serif !important;
-}
-
-@media (min-width: 540px) 
-{
-  .pmg-page-wrapper .uhf .c-uhfh-alert span, .pmg-page-wrapper .uhf #uhf-g-nav span, .pmg-page-wrapper .uhf .c-uhfh-actions span, .pmg-page-wrapper .uhf li, .pmg-page-wrapper .uhf button, .pmg-page-wrapper .uhf a, .pmg-page-wrapper .uhf #meControl .msame_Header_name  
-  {
-    font-size: 13px !important;
-  }
-}
-
-.pmg-page-wrapper .uhf #uhf-c-nav .c-uhf-menu .all-ms-nav:hover span, .pmg-page-wrapper .uhf .c-uhfh-actions #search:hover span, .pmg-page-wrapper .uhf .c-uhfh-actions #search:hover, .pmg-page-wrapper .uhf .c-uhfh-actions #search:active, .pmg-page-wrapper .uhf .c-uhfh-actions #uhf-shopping-cart:hover span 
-{
-  text-decoration: none !important;
-}
-
-.c-uhfh>.f-transparent.theme-dark .c-me .mectrl_signin, .c-uhfh>.f-transparent.theme-dark .c-me .mectrl_name 
-{
-  color: #f2f2f2;
-}
->>>>>>> 68c1d1ef
+}