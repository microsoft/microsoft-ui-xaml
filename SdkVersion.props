--- conflicted
+++ resolved
@@ -6,13 +6,8 @@
     <SDKVersionRS3>10.0.16299.0</SDKVersionRS3>
     <SDKVersionRS4>10.0.17134.0</SDKVersionRS4>
     <SDKVersionRS5>10.0.17763.0</SDKVersionRS5>
-<<<<<<< HEAD
-    <SDKVersion19H1>10.0.19041.0</SDKVersion19H1>
-    <SDKVersionInsider>10.0.21361.0</SDKVersionInsider>
-=======
     <SDKVersion19H1>10.0.18362.0</SDKVersion19H1>
     <SDKVersionInsider>10.0.21681.0</SDKVersionInsider>
->>>>>>> d65c7c1f
   </PropertyGroup>
   <PropertyGroup>
     <!-- By default we use the publicly shipped SDK version which is 19H1 now -->
